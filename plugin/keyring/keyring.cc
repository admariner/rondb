--- conflicted
+++ resolved
@@ -105,13 +105,8 @@
 
 static int keyring_init(MYSQL_PLUGIN plugin_info)
 {
-<<<<<<< HEAD
-  if (init_logging_service_for_plugin(&reg_srv))
+  if (init_logging_service_for_plugin(&reg_srv, &log_bi, &log_bs))
     return true;
-=======
-  if (init_logging_service_for_plugin(&reg_srv, &log_bi, &log_bs))
-    return TRUE;
->>>>>>> 56512296
 
   try
   {
@@ -161,13 +156,8 @@
     if (logger != NULL)
       logger->log(MY_ERROR_LEVEL, "keyring_file initialization failure due to internal"
                                   " exception inside the plugin");
-<<<<<<< HEAD
-    deinit_logging_service_for_plugin(&reg_srv);
+    deinit_logging_service_for_plugin(&reg_srv, &log_bi, &log_bs);
     return true;
-=======
-    deinit_logging_service_for_plugin(&reg_srv, &log_bi, &log_bs);
-    return TRUE;
->>>>>>> 56512296
   }
 }
 
