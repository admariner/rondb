--- conflicted
+++ resolved
@@ -1,9 +1,4 @@
-<<<<<<< HEAD
-# Copyright (C) 2006 MySQL AB
-#  All rights reserved. Use is subject to license terms.
-=======
 # Copyright (c) 2006, 2010, Oracle and/or its affiliates. All rights reserved.
->>>>>>> 1400d7a2
 #
 # This program is free software; you can redistribute it and/or modify
 # it under the terms of the GNU General Public License as published by
