--- conflicted
+++ resolved
@@ -1,8 +1,4 @@
-<<<<<<< HEAD
-/* Copyright (c) 2014, 2015, Oracle and/or its affiliates. All rights reserved.
-=======
 /* Copyright (c) 2014, 2016, Oracle and/or its affiliates. All rights reserved.
->>>>>>> 4c71737b
 
    This program is free software; you can redistribute it and/or modify
    it under the terms of the GNU General Public License as published by
@@ -199,16 +195,11 @@
 #ifdef UNIV_PFS_MEMORY
 	ret = alloc2.allocate(16);
 	ASSERT_TRUE(ret != NULL);
-<<<<<<< HEAD
 	void *ret2 = alloc2.reallocate(ret, too_many_elements, __FILE__);
-	EXPECT_EQ(NULL, ret2);
+	EXPECT_EQ(null_ptr, ret2);
 	/* If reallocate fails due to too many elements,
 	memory is still allocated. Do explicit deallocate do avoid mem leak. */
 	alloc2.deallocate(static_cast<big_t*>(ret));
-=======
-	ret = alloc2.reallocate(ret, too_many_elements, __FILE__);
-	EXPECT_EQ(null_ptr, ret);
->>>>>>> 4c71737b
 #endif /* UNIV_PFS_MEMORY */
 
 	bool	threw = false;
