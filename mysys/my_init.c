--- conflicted
+++ resolved
@@ -27,7 +27,7 @@
 #ifdef _MSC_VER
 #include <locale.h>
 #include <crtdbg.h>
-/* WSAStartup needs winsock library*/
+/* WSAStartup needs winsock library*/
 #pragma comment(lib, "ws2_32")
 #endif
 my_bool have_tcpip=0;
@@ -93,13 +93,6 @@
     my_umask_dir= (int) (atoi_octal(str) | 0700);
 #endif
 
-<<<<<<< HEAD
-  /* $HOME is needed early to parse configuration files located in ~/ */
-  if ((home_dir= getenv("HOME")) != 0)
-    home_dir= intern_filename(home_dir_buff, home_dir);
-
-=======
->>>>>>> 13495fae
   init_glob_errs();
 
   instrumented_stdin.m_file= stdin;
@@ -125,13 +118,10 @@
     return 1;
 #endif
 
-<<<<<<< HEAD
-=======
   /* $HOME is needed early to parse configuration files located in ~/ */
   if ((home_dir= getenv("HOME")) != 0)
     home_dir= intern_filename(home_dir_buff, home_dir);
 
->>>>>>> 13495fae
   return 0;
 }
 
