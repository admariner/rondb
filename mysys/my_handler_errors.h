#ifndef MYSYS_MY_HANDLER_ERRORS_INCLUDED
#define MYSYS_MY_HANDLER_ERRORS_INCLUDED

/* Copyright (c) 2008, 2011, Oracle and/or its affiliates. All rights reserved.

   This program is free software; you can redistribute it and/or modify
   it under the terms of the GNU General Public License as published by
   the Free Software Foundation; version 2 of the License.

   This program is distributed in the hope that it will be useful,
   but WITHOUT ANY WARRANTY; without even the implied warranty of
   MERCHANTABILITY or FITNESS FOR A PARTICULAR PURPOSE.  See the
   GNU General Public License for more details.

   You should have received a copy of the GNU General Public License
   along with this program; if not, write to the Free Software
   Foundation, Inc., 51 Franklin St, Fifth Floor, Boston, MA 02110-1301  USA */

/*
  Errors a handler can give you
*/

static const char *handler_error_messages[]=
{
  "Didn't find key on read or update",
  "Duplicate key on write or update",
  "Internal (unspecified) error in handler",
  "Someone has changed the row since it was read (while the table was locked to prevent it)",
  "Wrong index given to function",
  "Undefined handler error 125",
  "Index file is crashed",
  "Record file is crashed",
  "Out of memory in engine",
  "Undefined handler error 129",
  "Incorrect file format",
  "Command not supported by database",
  "Old database file",
  "No record read before update",
  "Record was already deleted (or record file crashed)",
  "No more room in record file",
  "No more room in index file",
  "No more records (read after end of file)",
  "Unsupported extension used for table",
  "Too big row",
  "Wrong create options",
  "Duplicate unique key or constraint on write or update",
  "Unknown character set used in table",
  "Conflicting table definitions in sub-tables of MERGE table",
  "Table is crashed and last repair failed",
  "Table was marked as crashed and should be repaired",
  "Lock timed out; Retry transaction",
  "Lock table is full;  Restart program with a larger locktable",
  "Updates are not allowed under a read only transactions",
  "Lock deadlock; Retry transaction",
  "Foreign key constraint is incorrectly formed",
  "Cannot add a child row",
  "Cannot delete a parent row",
  "No savepoint with that name",
  "Non unique key block size",
  "The table does not exist in engine",
  "The table already existed in storage engine",
  "Could not connect to storage engine",
  "Unexpected null pointer found when using spatial index",
  "The table changed in storage engine",
  "There's no partition in table for the given value",
  "Row-based binlogging of row failed",
  "Index needed in foreign key constraint",
  "Upholding foreign key constraints would lead to a duplicate key error in "
  "some other table",
  "Table needs to be upgraded before it can be used",
  "Table is read only",
  "Failed to get next auto increment value",
  "Failed to set row auto increment value",
  "Unknown (generic) error from engine",
  "Record is the same",
  "It is not possible to log this statement",
  "The event was corrupt, leading to illegal data being read",
  "The table is of a new format not supported by this version",
  "The event could not be processed no other hanlder error happened",
  "Got a fatal error during initialzaction of handler",
  "File to short; Expected more data in file",
  "Read page with wrong checksum",
  "Too many active concurrent transactions",
<<<<<<< HEAD
  "Record not matching the given partition set"
=======
  "Index column length exceeds limit"
>>>>>>> bd708b42
};

extern void my_handler_error_register(void);
extern void my_handler_error_unregister(void);


#endif /* MYSYS_MY_HANDLER_ERRORS_INCLUDED */<|MERGE_RESOLUTION|>--- conflicted
+++ resolved
@@ -81,11 +81,8 @@
   "File to short; Expected more data in file",
   "Read page with wrong checksum",
   "Too many active concurrent transactions",
-<<<<<<< HEAD
-  "Record not matching the given partition set"
-=======
+  "Record not matching the given partition set",
   "Index column length exceeds limit"
->>>>>>> bd708b42
 };
 
 extern void my_handler_error_register(void);
