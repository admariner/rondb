# Copyright (c) 2000, 2013, Oracle and/or its affiliates. All rights reserved.
#
# This program is free software; you can redistribute it and/or modify
# it under the terms of the GNU General Public License as published by
# the Free Software Foundation; version 2 of the License.
#
# This program is distributed in the hope that it will be useful,
# but WITHOUT ANY WARRANTY; without even the implied warranty of
# MERCHANTABILITY or FITNESS FOR A PARTICULAR PURPOSE.  See the
# GNU General Public License for more details.
#
# You should have received a copy of the GNU General Public License
# along with this program; see the file COPYING. If not, write to the
# Free Software Foundation, Inc., 51 Franklin St, Fifth Floor, Boston
# MA  02110-1301  USA.

##############################################################################
# Some common macro definitions
##############################################################################

# NOTE: "vendor" is used in upgrade/downgrade check, so you can't
# change these, has to be exactly as is.
%define mysql_old_vendor        MySQL AB
%define mysql_vendor_2          Sun Microsystems, Inc.
%define mysql_vendor            Oracle and/or its affiliates

<<<<<<< HEAD
%define mysql_version   @NDBVERSION@
=======
%global mysql_version   @NDBVERSION@
>>>>>>> e6ffef75

%define mysqld_user     mysql
%define mysqld_group    mysql
%define mysqldatadir    /var/lib/mysql

%define release         1

#
# Macros we use which are not available in all supported versions of RPM
#
# - defined/undefined are missing on RHEL4
#
%if %{expand:%{?defined:0}%{!?defined:1}}
%define defined()       %{expand:%%{?%{1}:1}%%{!?%{1}:0}}
%endif
%if %{expand:%{?undefined:0}%{!?undefined:1}}
%define undefined()     %{expand:%%{?%{1}:0}%%{!?%{1}:1}}
%endif

# ----------------------------------------------------------------------------
# RPM build tools now automatically detect Perl module dependencies.  This
# detection causes problems as it is broken in some versions, and it also
# provides unwanted dependencies from mandatory scripts in our package.
# It might not be possible to disable this in all versions of RPM, but here we
# try anyway.  We keep the "AutoReqProv: no" for the "test" sub package, as
# disabling here might fail, and that package has the most problems.
# See:
#  http://fedoraproject.org/wiki/Packaging/Perl#Filtering_Requires:_and_Provides
#  http://www.wideopen.com/archives/rpm-list/2002-October/msg00343.html
# ----------------------------------------------------------------------------
%undefine __perl_provides
%undefine __perl_requires

##############################################################################
# Command line handling
##############################################################################
#
# To set options:
#
#   $ rpmbuild --define="option <x>" ...
#

# ----------------------------------------------------------------------------
# Commercial builds
# ----------------------------------------------------------------------------
%if %{undefined commercial}
%define commercial 0
%endif

# ----------------------------------------------------------------------------
# Source name
# ----------------------------------------------------------------------------
%if %{undefined src_base}
%define src_base mysql
%endif
%define src_dir %{src_base}-%{mysql_version}

# ----------------------------------------------------------------------------
# Feature set (storage engines, options).  Default to community (everything)
# ----------------------------------------------------------------------------
%if %{undefined feature_set}
%define feature_set community
%endif

# ----------------------------------------------------------------------------
# Server comment strings
# ----------------------------------------------------------------------------
%if %{undefined compilation_comment_debug}
%define compilation_comment_debug       MySQL Community Server - Debug (GPL)
%endif
%if %{undefined compilation_comment_release}
%define compilation_comment_release     MySQL Community Server (GPL)
%endif

# ----------------------------------------------------------------------------
# Product and server suffixes
# ----------------------------------------------------------------------------
%if %{undefined product_suffix}
  %if %{defined short_product_tag}
    %define product_suffix      -%{short_product_tag}
  %else
    %define product_suffix      %{nil}
  %endif
%endif

%if %{undefined server_suffix}
%define server_suffix   %{nil}
%endif

# ----------------------------------------------------------------------------
# Distribution support
# ----------------------------------------------------------------------------
%if %{undefined distro_specific}
%define distro_specific 0
%endif
%if %{distro_specific}
  %if %(test -f /etc/enterprise-release && echo 1 || echo 0)
    %define oelver %(rpm -qf --qf '%%{version}\\n' /etc/enterprise-release | sed -e 's/^\\([0-9]*\\).*/\\1/g')
    %if "%oelver" == "4"
      %define distro_description        Oracle Enterprise Linux 4
      %define distro_releasetag         oel4
      %define distro_buildreq           gcc-c++ gperf ncurses-devel perl time zlib-devel cmake libaio-devel
      %define distro_requires           chkconfig coreutils grep procps shadow-utils net-tools
    %else
      %if "%oelver" == "5"
        %define distro_description      Oracle Enterprise Linux 5
        %define distro_releasetag       oel5
        %define distro_buildreq         gcc-c++ gperf ncurses-devel perl time zlib-devel cmake libaio-devel
        %define distro_requires         chkconfig coreutils grep procps shadow-utils net-tools
      %else
        %{error:Oracle Enterprise Linux %{oelver} is unsupported}
      %endif
    %endif
  %else
    %if %(test -f /etc/oracle-release && echo 1 || echo 0)
      %define elver %(rpm -qf --qf '%%{version}\\n' /etc/oracle-release | sed -e 's/^\\([0-9]*\\).*/\\1/g')
      %if "%elver" == "6"
        %define distro_description      Oracle Linux 6
        %define distro_releasetag       el6
        %define distro_buildreq         gcc-c++ ncurses-devel perl time zlib-devel cmake libaio-devel
        %define distro_requires         chkconfig coreutils grep procps shadow-utils net-tools
      %else
        %{error:Oracle Linux %{elver} is unsupported}
      %endif
    %else
      %if %(test -f /etc/redhat-release && echo 1 || echo 0)
        %define rhelver %(rpm -qf --qf '%%{version}\\n' /etc/redhat-release | sed -e 's/^\\([0-9]*\\).*/\\1/g')
        %if "%rhelver" == "4"
          %define distro_description      Red Hat Enterprise Linux 4
          %define distro_releasetag       rhel4
          %define distro_buildreq         gcc-c++ gperf ncurses-devel perl time zlib-devel cmake libaio-devel
          %define distro_requires         chkconfig coreutils grep procps shadow-utils net-tools
        %else
          %if "%rhelver" == "5"
            %define distro_description    Red Hat Enterprise Linux 5
            %define distro_releasetag     rhel5
            %define distro_buildreq       gcc-c++ gperf ncurses-devel perl time zlib-devel cmake libaio-devel
            %define distro_requires       chkconfig coreutils grep procps shadow-utils net-tools
          %else
            %if "%rhelver" == "6"
              %define distro_description    Red Hat Enterprise Linux 6
              %define distro_releasetag     rhel6
              %define distro_buildreq       gcc-c++ ncurses-devel perl time zlib-devel cmake libaio-devel
              %define distro_requires       chkconfig coreutils grep procps shadow-utils net-tools
            %else
              %{error:Red Hat Enterprise Linux %{rhelver} is unsupported}
            %endif
          %endif
        %endif
      %else
        %if %(test -f /etc/SuSE-release && echo 1 || echo 0)
          %define susever %(rpm -qf --qf '%%{version}\\n' /etc/SuSE-release | cut -d. -f1)
          %if "%susever" == "10"
            %define distro_description    SUSE Linux Enterprise Server 10
            %define distro_releasetag     sles10
            %define distro_buildreq       gcc-c++ gdbm-devel gperf ncurses-devel openldap2-client zlib-devel cmake libaio-devel
            %define distro_requires       aaa_base coreutils grep procps pwdutils
          %else
            %if "%susever" == "11"
              %define distro_description  SUSE Linux Enterprise Server 11
              %define distro_releasetag   sles11
              %define distro_buildreq     gcc-c++ gdbm-devel gperf ncurses-devel openldap2-client procps pwdutils zlib-devel cmake libaio-devel
              %define distro_requires     aaa_base coreutils grep procps pwdutils
            %else
              %{error:SuSE %{susever} is unsupported}
            %endif
          %endif
        %else
          %{error:Unsupported distribution}
        %endif
      %endif
    %endif
  %endif
%else
  %define glibc_version %(/lib/libc.so.6 | grep stable | cut -d, -f1 | cut -c38-)
  %define distro_description            Generic Linux (glibc %{glibc_version})
  %define distro_releasetag             linux_glibc%{glibc_version}
  %define distro_buildreq               gcc-c++ gperf ncurses-devel perl  time zlib-devel
  %define distro_requires               coreutils grep procps /sbin/chkconfig /usr/sbin/useradd /usr/sbin/groupadd
%endif

# Avoid debuginfo RPMs, leaves binaries unstripped
%define debug_package   %{nil}

# Hack to work around bug in RHEL5 __os_install_post macro, wrong inverted
# test for __debug_package
%define __strip         /bin/true

# ----------------------------------------------------------------------------
# Support optional "tcmalloc" library (experimental)
# ----------------------------------------------------------------------------
%if %{defined malloc_lib_target}
%define WITH_TCMALLOC 1
%else
%define WITH_TCMALLOC 0
%endif

##############################################################################
# Configuration based upon above user input, not to be set directly
##############################################################################

%if 0%{?commercial}
%define license_files_server    %{src_dir}/LICENSE.mysql
%define license_type            Commercial
%else
%define license_files_server    %{src_dir}/COPYING %{src_dir}/README
%define license_type            GPL
%endif

##############################################################################
# Main spec file section
##############################################################################

Name:           MySQL-Cluster%{product_suffix}
Summary:        MySQL Cluster: a very fast and reliable SQL database server
Group:          Applications/Databases
Version:        @MYSQL_RPM_VERSION@
Release:        %{release}%{?distro_releasetag:.%{distro_releasetag}}
Distribution:   %{distro_description}
License:        Copyright (c) 2000, @MYSQL_COPYRIGHT_YEAR@, %{mysql_vendor}. All rights reserved. Under %{license_type} license as shown in the Description field.
Source:         %{src_dir}.tar.gz
URL:            http://www.mysql.com/
Packager:       MySQL Release Engineering <mysql-build@oss.oracle.com> 
Vendor:         %{mysql_vendor}
<<<<<<< HEAD
Conflicts:      msqlormysql MySQL-server mysql
=======
Conflicts:      msqlormysql MySQL-server
Provides:       msqlormysql MySQL-server
>>>>>>> e6ffef75
BuildRequires:  %{distro_buildreq}

# Regression tests may take a long time, override the default to skip them 
%{!?runselftest:%global runselftest 1}

# Think about what you use here since the first step is to
# run a rm -rf
BuildRoot:    %{_tmppath}/%{name}-%{version}-build

# From the manual
%description
The MySQL(TM) software delivers a very fast, multi-threaded, multi-user,
and robust SQL (Structured Query Language) database server. MySQL Server
is intended for mission-critical, heavy-load production systems as well
as for embedding into mass-deployed software. MySQL is a trademark of
%{mysql_vendor}

The MySQL software has Dual Licensing, which means you can use the MySQL
software free of charge under the GNU General Public License
(http://www.gnu.org/licenses/). You can also purchase commercial MySQL
licenses from %{mysql_vendor} if you do not wish to be bound by the terms of
the GPL. See the chapter "Licensing and Support" in the manual for
further info.

The MySQL web site (http://www.mysql.com/) provides the latest
news and information about the MySQL software. Also please see the
documentation and the manual for more information.

##############################################################################
# Sub package definition
##############################################################################

%package -n MySQL-Cluster-server%{product_suffix}
Summary:        MySQL: a very fast and reliable SQL database server
Group:          Applications/Databases
Requires:       %{distro_requires}
Provides:       MySQL-Cluster-server msqlormysql mysql MySQL mysql-server MySQL-server
Obsoletes:      MySQL-Cluster-server
Obsoletes:      MySQL-Cluster-management MySQL-Cluster-storage
Obsoletes:      MySQL-Cluster-extra MySQL-Cluster-tools
Obsoletes:      mysql MySQL mysql-server MySQL-server
%if 0%{?commercial}
Obsoletes:      MySQL-Cluster-server
%else
Obsoletes:      MySQL-server-advanced
%endif
Obsoletes:      mysql-server mysql-advanced mysql-server-advanced
Obsoletes:      MySQL-server-classic MySQL-server-community MySQL-server-enterprise
Obsoletes:      MySQL-server-advanced-gpl MySQL-server-enterprise-gpl

%description -n MySQL-Cluster-server%{product_suffix}
The MySQL(TM) software delivers a very fast, multi-threaded, multi-user,
and robust SQL (Structured Query Language) database server. MySQL Server
is intended for mission-critical, heavy-load production systems as well
as for embedding into mass-deployed software. MySQL is a trademark of
%{mysql_vendor}

The MySQL software has Dual Licensing, which means you can use the MySQL
software free of charge under the GNU General Public License
(http://www.gnu.org/licenses/). You can also purchase commercial MySQL
licenses from %{mysql_vendor} if you do not wish to be bound by the terms of
the GPL. See the chapter "Licensing and Support" in the manual for
further info.

The MySQL web site (http://www.mysql.com/) provides the latest news and
information about the MySQL software.  Also please see the documentation
and the manual for more information.

This package includes the MySQL server binary as well as related utilities
to run and administer a MySQL server.

If you want to access and work with the database, you have to install
package "MySQL-Cluster-client%{product_suffix}" as well!

# ----------------------------------------------------------------------------
%package -n MySQL-Cluster-client%{product_suffix}
Summary:        MySQL Cluster - Client
Group:          Applications/Databases
Provides:       MySQL-Cluster-client
Obsoletes:      MySQL-Cluster-client
%if 0%{?commercial}
Obsoletes:      MySQL-Cluster-client
%else
Obsoletes:      MySQL-client-advanced
%endif
Obsoletes:      mysql < %{version}-%{release}
Obsoletes:      mysql-advanced < %{version}-%{release}
Obsoletes:      MySQL-client-classic MySQL-client-community MySQL-client-enterprise
Obsoletes:      MySQL-client-advanced-gpl MySQL-client-enterprise-gpl
Provides:       mysql = %{version}-%{release} 

%description -n MySQL-Cluster-client%{product_suffix}
This package contains the standard MySQL clients and administration tools.

For a description of MySQL see the base MySQL RPM or http://www.mysql.com/

# ----------------------------------------------------------------------------
%package -n MySQL-Cluster-test%{product_suffix}
Requires:       MySQL-Cluster-client%{product_suffix} perl
Summary:        MySQL Cluster - Test suite
Group:          Applications/Databases
Provides:       MySQL-Cluster-test
Obsoletes:      MySQL-Cluster-test
%if 0%{?commercial}
Requires:       MySQL-client-advanced perl
Obsoletes:      MySQL-Cluster-test
%else
Requires:       MySQL-client perl
Obsoletes:      MySQL-test-advanced
%endif
Obsoletes:      mysql-test mysql-test-advanced
Obsoletes:      MySQL-test-classic MySQL-test-community MySQL-test-enterprise
Obsoletes:      MySQL-test-advanced-gpl MySQL-test-enterprise-gpl
AutoReqProv:    no

%description -n MySQL-Cluster-test%{product_suffix}
This package contains the MySQL regression test suite.

For a description of MySQL see the base MySQL RPM or http://www.mysql.com/

# ----------------------------------------------------------------------------
%package -n MySQL-Cluster-devel%{product_suffix}
Summary:        MySQL Cluster - Development header files and libraries
Group:          Applications/Databases
Provides:       MySQL-Cluster-devel
Obsoletes:      MySQL-Cluster-devel
%if 0%{?commercial}
Obsoletes:      MySQL-Cluster-devel
%else
Obsoletes:      MySQL-devel-advanced
%endif
Obsoletes:      mysql-devel mysql-embedded-devel mysql-devel-advanced mysql-embedded-devel-advanced
Obsoletes:      MySQL-devel-classic MySQL-devel-community MySQL-devel-enterprise
Obsoletes:      MySQL-devel-advanced-gpl MySQL-devel-enterprise-gpl

%description -n MySQL-Cluster-devel%{product_suffix}
This package contains the development header files and libraries necessary
to develop MySQL client applications.

For a description of MySQL see the base MySQL RPM or http://www.mysql.com/

# ----------------------------------------------------------------------------
%package -n MySQL-Cluster-shared%{product_suffix}
Summary:        MySQL Cluster - Shared libraries
Group:          Applications/Databases
Provides:       MySQL-Cluster-shared
Obsoletes:      MySQL-Cluster-shared
%if 0%{?commercial}
Obsoletes:      MySQL-Cluster-shared
%else
Obsoletes:      MySQL-shared-advanced
%endif
Obsoletes:      MySQL-shared-standard MySQL-shared-pro
Obsoletes:      MySQL-shared-pro-cert MySQL-shared-pro-gpl
Obsoletes:      MySQL-shared-pro-gpl-cert
Obsoletes:      MySQL-shared-classic MySQL-shared-community MySQL-shared-enterprise
Obsoletes:      MySQL-shared-advanced-gpl MySQL-shared-enterprise-gpl

%description -n MySQL-Cluster-shared%{product_suffix}
This package contains the shared libraries (*.so*) which certain languages
and applications need to dynamically load and use MySQL.

# ----------------------------------------------------------------------------
%package -n MySQL-Cluster-embedded%{product_suffix}
Summary:        MySQL Cluster - embedded library
Group:          Applications/Databases
Requires:       MySQL-Cluster-devel%{product_suffix}
Provides:       MySQL-Cluster-embedded
Obsoletes:      MySQL-Cluster-embedded
%if 0%{?commercial}
Requires:       MySQL-devel-advanced
Obsoletes:      MySQL-Cluster-embedded
%else
Requires:       MySQL-devel
Obsoletes:      MySQL-embedded-advanced
%endif
Obsoletes:      mysql-embedded mysql-embedded-advanced
Obsoletes:      MySQL-embedded-pro
Obsoletes:      MySQL-embedded-classic MySQL-embedded-community MySQL-embedded-enterprise
Obsoletes:      MySQL-embedded-advanced-gpl MySQL-embedded-enterprise-gpl

%description -n MySQL-Cluster-embedded%{product_suffix}
This package contains the MySQL server as an embedded library.

The embedded MySQL server library makes it possible to run a full-featured
MySQL server inside the client application. The main benefits are increased
speed and more simple management for embedded applications.

The API is identical for the embedded MySQL version and the
client/server version.

For a description of MySQL see the base MySQL RPM or http://www.mysql.com/

##############################################################################
%prep
%setup -T -a 0 -c -n %{src_dir}

##############################################################################
%build

# Fail quickly and obviously if user tries to build as root
%if %runselftest
    if [ x"`id -u`" = x0 ]; then
        echo "The MySQL regression tests may fail if run as root."
        echo "If you really need to build the RPM as root, use"
        echo "--define='runselftest 0' to skip the regression tests."
        exit 1
    fi
%endif

# Be strict about variables, bail at earliest opportunity, etc.
set -eu

# Optional package files
touch optional-files-devel

#
# Set environment in order of preference, MYSQL_BUILD_* first, then variable
# name, finally a default.  RPM_OPT_FLAGS is assumed to be a part of the
# default RPM build environment.
#

# This is a hack, $RPM_OPT_FLAGS on ia64 hosts contains flags which break
# the compile in cmd-line-utils/libedit - needs investigation, but for now
# we simply unset it and use those specified directly in cmake.
%if "%{_arch}" == "ia64"
RPM_OPT_FLAGS=
%endif

export PATH=${MYSQL_BUILD_PATH:-$PATH}
export CC=${MYSQL_BUILD_CC:-${CC:-gcc}}
export CXX=${MYSQL_BUILD_CXX:-${CXX:-g++}}
export CFLAGS=${MYSQL_BUILD_CFLAGS:-${CFLAGS:-$RPM_OPT_FLAGS}}
export CXXFLAGS=${MYSQL_BUILD_CXXFLAGS:-${CXXFLAGS:-$RPM_OPT_FLAGS -felide-constructors}}
export LDFLAGS=${MYSQL_BUILD_LDFLAGS:-${LDFLAGS:-}}
export CMAKE=${MYSQL_BUILD_CMAKE:-${CMAKE:-cmake}}
export MAKE_JFLAG=${MYSQL_BUILD_MAKE_JFLAG:-}

# By default, a build will include the bundeled "yaSSL" library for SSL.
# However, there may be a need to override.
# Protect against undefined variables if there is no override option.
%if %{undefined with_ssl}
%define ssl_option   %{nil}
%else
%define ssl_option   -DWITH_SSL=%{with_ssl}
%endif

# Build debug mysqld and libmysqld.a
mkdir debug
(
  cd debug
  # Attempt to remove any optimisation flags from the debug build
  CFLAGS=`echo " ${CFLAGS} " | \
            sed -e 's/ -O[0-9]* / /' \
                -e 's/ -unroll2 / /' \
                -e 's/ -ip / /' \
                -e 's/^ //' \
                -e 's/ $//'`
  CXXFLAGS=`echo " ${CXXFLAGS} " | \
              sed -e 's/ -O[0-9]* / /' \
                  -e 's/ -unroll2 / /' \
                  -e 's/ -ip / /' \
                  -e 's/^ //' \
                  -e 's/ $//'`
  # XXX: MYSQL_UNIX_ADDR should be in cmake/* but mysql_version is included before
  # XXX: install_layout so we can't just set it based on INSTALL_LAYOUT=RPM
  ${CMAKE} ../%{src_dir} -DBUILD_CONFIG=mysql_release -DINSTALL_LAYOUT=RPM \
           -DCMAKE_BUILD_TYPE=Debug \
           -DMYSQL_UNIX_ADDR="%{mysqldatadir}/mysql.sock" \
           -DFEATURE_SET="%{feature_set}" \
           %{ssl_option} \
           -DCOMPILATION_COMMENT="%{compilation_comment_debug}" \
           -DMYSQL_SERVER_SUFFIX="%{server_suffix}"
  echo BEGIN_DEBUG_CONFIG ; egrep '^#define' include/config.h ; echo END_DEBUG_CONFIG
  make ${MAKE_JFLAG} VERBOSE=1
)
# Build full release
mkdir release
(
  cd release
  # XXX: MYSQL_UNIX_ADDR should be in cmake/* but mysql_version is included before
  # XXX: install_layout so we can't just set it based on INSTALL_LAYOUT=RPM
  ${CMAKE} ../%{src_dir} -DBUILD_CONFIG=mysql_release -DINSTALL_LAYOUT=RPM \
           -DCMAKE_BUILD_TYPE=RelWithDebInfo \
           -DMYSQL_UNIX_ADDR="%{mysqldatadir}/mysql.sock" \
           -DFEATURE_SET="%{feature_set}" \
           %{ssl_option} \
           -DCOMPILATION_COMMENT="%{compilation_comment_release}" \
           -DMYSQL_SERVER_SUFFIX="%{server_suffix}"
  echo BEGIN_NORMAL_CONFIG ; egrep '^#define' include/config.h ; echo END_NORMAL_CONFIG
  make ${MAKE_JFLAG} VERBOSE=1
)

%if %runselftest
  MTR_BUILD_THREAD=auto
  export MTR_BUILD_THREAD

  (cd release && make test-bt-fast || true)
%endif

##############################################################################
%install

RBR=$RPM_BUILD_ROOT
MBD=$RPM_BUILD_DIR/%{src_dir}

# Ensure that needed directories exists
install -d $RBR%{_sysconfdir}/{logrotate.d,init.d}
install -d $RBR%{mysqldatadir}/mysql
install -d $RBR%{_datadir}/mysql-test
install -d $RBR%{_datadir}/mysql/SELinux/RHEL4
install -d $RBR%{_includedir}
install -d $RBR%{_libdir}
install -d $RBR%{_mandir}
install -d $RBR%{_sbindir}

# Install all binaries
(
  cd $MBD/release
  make DESTDIR=$RBR install
)

# FIXME: at some point we should stop doing this and just install everything
# FIXME: directly into %{_libdir}/mysql - perhaps at the same time as renaming
# FIXME: the shared libraries to use libmysql*-$major.$minor.so syntax
mv -v $RBR/%{_libdir}/*.a $RBR/%{_libdir}/mysql/

# Install logrotate and autostart
install -m 644 $MBD/release/support-files/mysql-log-rotate $RBR%{_sysconfdir}/logrotate.d/mysql
install -m 755 $MBD/release/support-files/mysql.server $RBR%{_sysconfdir}/init.d/mysql

# Create a symlink "rcmysql", pointing to the init.script. SuSE users
# will appreciate that, as all services usually offer this.
ln -s %{_sysconfdir}/init.d/mysql $RBR%{_sbindir}/rcmysql

# Touch the place where the my.cnf config file might be located
# Just to make sure it's in the file list and marked as a config file
touch $RBR%{_sysconfdir}/my.cnf

# Install SELinux files in datadir
install -m 600 $MBD/%{src_dir}/support-files/RHEL4-SElinux/mysql.{fc,te} \
  $RBR%{_datadir}/mysql/SELinux/RHEL4

%if %{WITH_TCMALLOC}
# Even though this is a shared library, put it under /usr/lib*/mysql, so it
# doesn't conflict with possible shared lib by the same name in /usr/lib*.  See
# `mysql_config --variable=pkglibdir` and mysqld_safe for how this is used.
install -m 644 "%{malloc_lib_source}" \
  "$RBR%{_libdir}/mysql/%{malloc_lib_target}"
%endif

# Remove man pages we explicitly do not want to package, avoids 'unpackaged
# files' warning.
# This has become obsolete:  rm -f $RBR%{_mandir}/man1/make_win_bin_dist.1*

##############################################################################
#  Post processing actions, i.e. when installed
##############################################################################

%pre -n MySQL-Cluster-server%{product_suffix}
# This is the code running at the beginning of a RPM upgrade action,
# before replacing the old files with the new ones.

# ATTENTION: Parts of this are duplicated in the "triggerpostun" !

# There are users who deviate from the default file system layout.
# Check local settings to support them.
if [ -x %{_bindir}/my_print_defaults ]
then
  mysql_datadir=`%{_bindir}/my_print_defaults server mysqld | grep '^--datadir=' | sed -n 's/--datadir=//p'`
  PID_FILE_PATT=`%{_bindir}/my_print_defaults server mysqld | grep '^--pid-file=' | sed -n 's/--pid-file=//p'`
fi
if [ -z "$mysql_datadir" ]
then
  mysql_datadir=%{mysqldatadir}
fi
if [ -z "$PID_FILE_PATT" ]
then
  PID_FILE_PATT="$mysql_datadir/*.pid"
fi

# Check if we can safely upgrade.  An upgrade is only safe if it's from one
# of our RPMs in the same version family.

# Handle both ways of spelling the capability.
installed=`rpm -q --whatprovides mysql-cluster-server 2> /dev/null`
if [ $? -ne 0 -o -z "$installed" ]; then
  installed=`rpm -q --whatprovides MySQL-Cluster-server 2> /dev/null`
fi
if [ $? -eq 0 -a -n "$installed" ]; then
  installed=`echo $installed | sed 's/\([^ ]*\) .*/\1/'` # Tests have shown duplicated package names
  vendor=`rpm -q --queryformat='%{VENDOR}' "$installed" 2>&1`
  version=`rpm -q --queryformat='%{VERSION}' "$installed" 2>&1`
  myoldvendor='%{mysql_old_vendor}'
  myvendor_2='%{mysql_vendor_2}'
  myvendor='%{mysql_vendor}'
  myversion='%{mysql_version}'

  old_family=`echo $version \
    | sed -n -e 's,^\([1-9][0-9]*\.[0-9][0-9]*\)\..*$,\1,p'`
  new_family=`echo $myversion \
    | sed -n -e 's,^\([1-9][0-9]*\.[0-9][0-9]*\)\..*$,\1,p'`

  [ -z "$vendor" ] && vendor='<unknown>'
  [ -z "$old_family" ] && old_family="<unrecognized version $version>"
  [ -z "$new_family" ] && new_family="<bad package specification: version $myversion>"

  error_text=
  if [ "$vendor" != "$myoldvendor" \
    -a "$vendor" != "$myvendor_2" \
    -a "$vendor" != "$myvendor" ]; then
    error_text="$error_text
The current MySQL server package is provided by a different
vendor ($vendor) than $myoldvendor, $myvendor_2, or $myvendor.
Some files may be installed to different locations, including log
files and the service startup script in %{_sysconfdir}/init.d/.
"
  fi

  if [ "$old_family" != "$new_family" ]; then
    error_text="$error_text
Upgrading directly from MySQL $old_family to MySQL $new_family may not
be safe in all cases.  A manual dump and restore using mysqldump is
recommended.  It is important to review the MySQL manual's Upgrading
section for version-specific incompatibilities.
"
  fi

  if [ -n "$error_text" ]; then
    cat <<HERE >&2

******************************************************************
A MySQL server package ($installed) is installed.
$error_text
A manual upgrade is required.

- Ensure that you have a complete, working backup of your data and my.cnf
  files
- Shut down the MySQL server cleanly
- Remove the existing MySQL packages.  Usually this command will
  list the packages you should remove:
  rpm -qa | grep -i '^mysql-'

  You may choose to use 'rpm --nodeps -ev <package-name>' to remove
  the package which contains the mysqlclient shared library.  The
  library will be reinstalled by the MySQL-Cluster-shared-compat package.
- Install the new MySQL packages supplied by $myvendor
- Ensure that the MySQL server is started
- Run the 'mysql_upgrade' program

This is a brief description of the upgrade process.  Important details
can be found in the MySQL manual, in the Upgrading section.
******************************************************************
HERE
    exit 1
  fi
fi

# We assume that if there is exactly one ".pid" file,
# it contains the valid PID of a running MySQL server.
NR_PID_FILES=`ls $PID_FILE_PATT 2>/dev/null | wc -l`
case $NR_PID_FILES in
	0 ) SERVER_TO_START=''  ;;  # No "*.pid" file == no running server
	1 ) SERVER_TO_START='true' ;;
	* ) SERVER_TO_START=''      # Situation not clear
	    SEVERAL_PID_FILES=true ;;
esac
# That logic may be debated: We might check whether it is non-empty,
# contains exactly one number (possibly a PID), and whether "ps" finds it.
# OTOH, if there is no such process, it means a crash without a cleanup -
# is that a reason not to start a new server after upgrade?

STATUS_FILE=$mysql_datadir/RPM_UPGRADE_MARKER

if [ -f $STATUS_FILE ]; then
	echo "Some previous upgrade was not finished:"
	ls -ld $STATUS_FILE
	echo "Please check its status, then do"
	echo "    rm $STATUS_FILE"
	echo "before repeating the MySQL upgrade."
	exit 1
elif [ -n "$SEVERAL_PID_FILES" ] ; then
	echo "You have more than one PID file:"
	ls -ld $PID_FILE_PATT
	echo "Please check which one (if any) corresponds to a running server"
	echo "and delete all others before repeating the MySQL upgrade."
	exit 1
fi

NEW_VERSION=%{mysql_version}-%{release}

# The "pre" section code is also run on a first installation,
# when there  is no data directory yet. Protect against error messages.
# Check for the existence of subdirectory "mysql/", the database of system
# tables like "mysql.user".
if [ -d $mysql_datadir/mysql ] ; then
        echo "MySQL RPM upgrade to version $NEW_VERSION"  > $STATUS_FILE
        echo "'pre' step running at `date`"          >> $STATUS_FILE
        echo                                         >> $STATUS_FILE
        fcount=`ls -ltr $mysql_datadir/*.err 2>/dev/null | wc -l`
        if [ $fcount -gt 0 ] ; then
             echo "ERR file(s):"                          >> $STATUS_FILE
             ls -ltr $mysql_datadir/*.err                 >> $STATUS_FILE
             echo                                         >> $STATUS_FILE
             echo "Latest 'Version' line in latest file:" >> $STATUS_FILE
             grep '^Version' `ls -tr $mysql_datadir/*.err | tail -1` | \
                tail -1                              >> $STATUS_FILE
             echo                                         >> $STATUS_FILE
        fi

	if [ -n "$SERVER_TO_START" ] ; then
		# There is only one PID file, race possibility ignored
		echo "PID file:"                           >> $STATUS_FILE
		ls -l   $PID_FILE_PATT                     >> $STATUS_FILE
		cat     $PID_FILE_PATT                     >> $STATUS_FILE
		echo                                       >> $STATUS_FILE
		echo "Server process:"                     >> $STATUS_FILE
		ps -fp `cat $PID_FILE_PATT`                >> $STATUS_FILE
		echo                                       >> $STATUS_FILE
		echo "SERVER_TO_START=$SERVER_TO_START"    >> $STATUS_FILE
	else
		# Take a note we checked it ...
		echo "PID file:"                           >> $STATUS_FILE
		ls -l   $PID_FILE_PATT                     >> $STATUS_FILE 2>&1
	fi
fi

# Shut down a previously installed server first
# Note we *could* make that depend on $SERVER_TO_START, but we rather don't,
# so a "stop" is attempted even if there is no PID file.
# (Maybe the "stop" doesn't work then, but we might fix that in itself.)
if [ -x %{_sysconfdir}/init.d/mysql ] ; then
        %{_sysconfdir}/init.d/mysql stop > /dev/null 2>&1
        echo "Giving mysqld 5 seconds to exit nicely"
        sleep 5
fi

%post -n MySQL-Cluster-server%{product_suffix}
# This is the code running at the end of a RPM install or upgrade action,
# after the (new) files have been written.

# ATTENTION: Parts of this are duplicated in the "triggerpostun" !

# There are users who deviate from the default file system layout.
# Check local settings to support them.
if [ -x %{_bindir}/my_print_defaults ]
then
  mysql_datadir=`%{_bindir}/my_print_defaults server mysqld | grep '^--datadir=' | sed -n 's/--datadir=//p'`
fi
if [ -z "$mysql_datadir" ]
then
  mysql_datadir=%{mysqldatadir}
fi

NEW_VERSION=%{mysql_version}-%{release}
STATUS_FILE=$mysql_datadir/RPM_UPGRADE_MARKER

# ----------------------------------------------------------------------
# Create data directory if needed, check whether upgrade or install
# ----------------------------------------------------------------------
if [ ! -d $mysql_datadir ] ; then mkdir -m 755 $mysql_datadir; fi
if [ -f $STATUS_FILE ] ; then
	SERVER_TO_START=`grep '^SERVER_TO_START=' $STATUS_FILE | cut -c17-`
else
	SERVER_TO_START=''
fi
# echo "Analyzed: SERVER_TO_START=$SERVER_TO_START"
if [ ! -d $mysql_datadir/mysql ] ; then
	mkdir $mysql_datadir/mysql $mysql_datadir/test
	echo "MySQL RPM installation of version $NEW_VERSION" >> $STATUS_FILE
else
	# If the directory exists, we may assume it is an upgrade.
	echo "MySQL RPM upgrade to version $NEW_VERSION" >> $STATUS_FILE
fi

# ----------------------------------------------------------------------
# Make MySQL start/shutdown automatically when the machine does it.
# ----------------------------------------------------------------------
# NOTE: This still needs to be debated. Should we check whether these links
# for the other run levels exist(ed) before the upgrade?
# use chkconfig on Enterprise Linux and newer SuSE releases
if [ -x /sbin/chkconfig ] ; then
        /sbin/chkconfig --add mysql
# use insserv for older SuSE Linux versions
elif [ -x /sbin/insserv ] ; then
        /sbin/insserv %{_sysconfdir}/init.d/mysql
fi

# ----------------------------------------------------------------------
# Create a MySQL user and group. Do not report any problems if it already
# exists.
# ----------------------------------------------------------------------
groupadd -r %{mysqld_group} 2> /dev/null || true
useradd -M -r -d $mysql_datadir -s /bin/bash -c "MySQL server" \
  -g %{mysqld_group} %{mysqld_user} 2> /dev/null || true
# The user may already exist, make sure it has the proper group nevertheless
# (BUG#12823)
usermod -g %{mysqld_group} %{mysqld_user} 2> /dev/null || true

# ----------------------------------------------------------------------
# Change permissions so that the user that will run the MySQL daemon
# owns all database files.
# ----------------------------------------------------------------------
chown -R %{mysqld_user}:%{mysqld_group} $mysql_datadir

# ----------------------------------------------------------------------
# Initiate databases if needed
# ----------------------------------------------------------------------
if ! grep '^MySQL RPM upgrade' $STATUS_FILE >/dev/null 2>&1 ; then
	# Fix bug#45415: no "mysql_install_db" on an upgrade
	# Do this as a negative to err towards more "install" runs
	# rather than to miss one.
	%{_bindir}/mysql_install_db --rpm --user=%{mysqld_user} --random-passwords

	# Attention: Now 'root' is the only database user,
	# its password is a random value found in ~/.mysql_secret,
	# and the "password expired" flag is set:
	# Any client needs that password, and the first command
	# executed must be a new "set password"!
fi

# ----------------------------------------------------------------------
# Upgrade databases if needed would go here - but it cannot be automated yet
# ----------------------------------------------------------------------

# ----------------------------------------------------------------------
# Change permissions again to fix any new files.
# ----------------------------------------------------------------------
chown -R %{mysqld_user}:%{mysqld_group} $mysql_datadir

# ----------------------------------------------------------------------
# Fix permissions for the permission database so that only the user
# can read them.
# ----------------------------------------------------------------------
chmod -R og-rw $mysql_datadir/mysql

# ----------------------------------------------------------------------
# install SELinux files - but don't override existing ones
# ----------------------------------------------------------------------
SETARGETDIR=/etc/selinux/targeted/src/policy
SEDOMPROG=$SETARGETDIR/domains/program
SECONPROG=$SETARGETDIR/file_contexts/program
if [ -f /etc/redhat-release ] \
 && (grep -q "Red Hat Enterprise Linux .. release 4" /etc/redhat-release \
 || grep -q "CentOS release 4" /etc/redhat-release) ; then
  echo
  echo
  echo 'Notes regarding SELinux on this platform:'
  echo '========================================='
  echo
  echo 'The default policy might cause server startup to fail because it is'
  echo 'not allowed to access critical files.  In this case, please update'
  echo 'your installation.'
  echo
  echo 'The default policy might also cause inavailability of SSL related'
  echo 'features because the server is not allowed to access /dev/random'
  echo 'and /dev/urandom. If this is a problem, please do the following:'
  echo
  echo '  1) install selinux-policy-targeted-sources from your OS vendor'
  echo '  2) add the following two lines to '$SEDOMPROG/mysqld.te':'
  echo '       allow mysqld_t random_device_t:chr_file read;'
  echo '       allow mysqld_t urandom_device_t:chr_file read;'
  echo '  3) cd to '$SETARGETDIR' and issue the following command:'
  echo '       make load'
  echo
  echo
fi

if [ -x sbin/restorecon ] ; then
  sbin/restorecon -R var/lib/mysql
fi

# Was the server running before the upgrade? If so, restart the new one.
if [ "$SERVER_TO_START" = "true" ] ; then
	# Restart in the same way that mysqld will be started normally.
	if [ -x %{_sysconfdir}/init.d/mysql ] ; then
		%{_sysconfdir}/init.d/mysql start
		echo "Giving mysqld 5 seconds to start"
		sleep 5
	fi
fi

# Collect an upgrade history ...
echo "Upgrade/install finished at `date`"        >> $STATUS_FILE
echo                                             >> $STATUS_FILE
echo "====="                                     >> $STATUS_FILE
STATUS_HISTORY=$mysql_datadir/RPM_UPGRADE_HISTORY
cat $STATUS_FILE >> $STATUS_HISTORY
mv -f  $STATUS_FILE ${STATUS_FILE}-LAST  # for "triggerpostun"


#echo "Thank you for installing the MySQL Community Server! For Production
#systems, we recommend MySQL Enterprise, which contains enterprise-ready
#software, intelligent advisory services, and full production support with
#scheduled service packs and more.  Visit www.mysql.com/enterprise for more
#information."

%preun -n MySQL-Cluster-server%{product_suffix}

# Which '$1' does this refer to?  Fedora docs have info:
# " ... a count of the number of versions of the package that are installed.
#   Action                           Count
#   Install the first time           1
#   Upgrade                          2 or higher (depending on the number of versions installed)
#   Remove last version of package   0 "
#
#  http://docs.fedoraproject.org/en-US/Fedora_Draft_Documentation/0.1/html/RPM_Guide/ch09s04s05.html
 
if [ $1 = 0 ] ; then
        # Stop MySQL before uninstalling it
        if [ -x %{_sysconfdir}/init.d/mysql ] ; then
                %{_sysconfdir}/init.d/mysql stop > /dev/null
                # Remove autostart of MySQL
                # use chkconfig on Enterprise Linux and newer SuSE releases
                if [ -x /sbin/chkconfig ] ; then
                        /sbin/chkconfig --del mysql
                # For older SuSE Linux versions
                elif [ -x /sbin/insserv ] ; then
                        /sbin/insserv -r %{_sysconfdir}/init.d/mysql
                fi
        fi
fi

# We do not remove the mysql user since it may still own a lot of
# database files.

%triggerpostun -n MySQL-Cluster-server%{product_suffix} -- MySQL-Cluster-server

# Setup: We renamed this package, so any existing "server-community"
#   package will be removed when this "server" is installed.
# Problem: RPM will first run the "pre" and "post" sections of this script,
#   and only then the "preun" of that old community server.
#   But this "preun" includes stopping the server and uninstalling the service,
#   "chkconfig --del mysql" which removes the symlinks to the start script.
# Solution: *After* the community server got removed, restart this server
#   and re-install the service.
#
# For information about triggers in spec files, see the Fedora docs:
#   http://docs.fedoraproject.org/en-US/Fedora_Draft_Documentation/0.1/html/RPM_Guide/ch10s02.html
# For all details of this code, see the "pre" and "post" sections.

# There are users who deviate from the default file system layout.
# Check local settings to support them.
if [ -x %{_bindir}/my_print_defaults ]
then
  mysql_datadir=`%{_bindir}/my_print_defaults server mysqld | grep '^--datadir=' | sed -n 's/--datadir=//p'`
fi
if [ -z "$mysql_datadir" ]
then
  mysql_datadir=%{mysqldatadir}
fi

NEW_VERSION=%{mysql_version}-%{release}
STATUS_FILE=$mysql_datadir/RPM_UPGRADE_MARKER-LAST  # Note the difference!
STATUS_HISTORY=$mysql_datadir/RPM_UPGRADE_HISTORY

if [ -f $STATUS_FILE ] ; then
	SERVER_TO_START=`grep '^SERVER_TO_START=' $STATUS_FILE | cut -c17-`
else
	# This should never happen, but let's be prepared
	SERVER_TO_START=''
fi
echo "Analyzed: SERVER_TO_START=$SERVER_TO_START"

if [ -x /sbin/chkconfig ] ; then
        /sbin/chkconfig --add mysql
# use insserv for older SuSE Linux versions
elif [ -x /sbin/insserv ] ; then
        /sbin/insserv %{_sysconfdir}/init.d/mysql
fi

# Was the server running before the upgrade? If so, restart the new one.
if [ "$SERVER_TO_START" = "true" ] ; then
	# Restart in the same way that mysqld will be started normally.
	if [ -x %{_sysconfdir}/init.d/mysql ] ; then
		%{_sysconfdir}/init.d/mysql start
		echo "Giving mysqld 5 seconds to start"
		sleep 5
	fi
fi

echo "Trigger 'postun -- MySQL-Server-cluster' finished at `date`" >> $STATUS_HISTORY
echo                                                               >> $STATUS_HISTORY
echo "====="                                                       >> $STATUS_HISTORY


# ----------------------------------------------------------------------
# Clean up the BuildRoot after build is done
# ----------------------------------------------------------------------
%clean
[ "$RPM_BUILD_ROOT" != "/" ] && [ -d $RPM_BUILD_ROOT ] \
  && rm -rf $RPM_BUILD_ROOT;

##############################################################################
#  Files section
##############################################################################

%files -n MySQL-Cluster-server%{product_suffix} -f release/support-files/plugins.files
%defattr(-,root,root,0755)

%if %{defined license_files_server}
%doc %{license_files_server}
%endif
%doc %{src_dir}/Docs/ChangeLog
%doc %{src_dir}/Docs/INFO_SRC*
%doc release/Docs/INFO_BIN*
%doc release/support-files/my-default.cnf

%doc %attr(644, root, root) %{_infodir}/mysql.info*

%doc %attr(644, root, man) %{_mandir}/man1/innochecksum.1*
%doc %attr(644, root, man) %{_mandir}/man1/my_print_defaults.1*
%doc %attr(644, root, man) %{_mandir}/man1/myisam_ftdump.1*
%doc %attr(644, root, man) %{_mandir}/man1/myisamchk.1*
%doc %attr(644, root, man) %{_mandir}/man1/myisamlog.1*
%doc %attr(644, root, man) %{_mandir}/man1/myisampack.1*
%doc %attr(644, root, man) %{_mandir}/man1/mysql_convert_table_format.1*
%doc %attr(644, root, man) %{_mandir}/man1/mysql_fix_extensions.1*
%doc %attr(644, root, man) %{_mandir}/man8/mysqld.8*
%doc %attr(644, root, man) %{_mandir}/man1/mysqld_multi.1*
%doc %attr(644, root, man) %{_mandir}/man1/mysqld_safe.1*
%doc %attr(644, root, man) %{_mandir}/man1/mysqldumpslow.1*
%doc %attr(644, root, man) %{_mandir}/man1/mysql_install_db.1*
%doc %attr(644, root, man) %{_mandir}/man1/mysql_plugin.1*
%doc %attr(644, root, man) %{_mandir}/man1/mysql_secure_installation.1*
%doc %attr(644, root, man) %{_mandir}/man1/mysql_setpermission.1*
%doc %attr(644, root, man) %{_mandir}/man1/mysql_upgrade.1*
%doc %attr(644, root, man) %{_mandir}/man1/mysqlhotcopy.1*
%doc %attr(644, root, man) %{_mandir}/man1/mysqlman.1*
%doc %attr(644, root, man) %{_mandir}/man1/mysql.server.1*
%doc %attr(644, root, man) %{_mandir}/man1/mysqltest.1*
%doc %attr(644, root, man) %{_mandir}/man1/mysql_tzinfo_to_sql.1*
%doc %attr(644, root, man) %{_mandir}/man1/mysql_zap.1*
%doc %attr(644, root, man) %{_mandir}/man1/mysqlbug.1*
<<<<<<< HEAD
%doc %attr(644, root, man) %{_mandir}/man1/ndb_config.1*
%doc %attr(644, root, man) %{_mandir}/man1/ndb_cpcd.1*
%doc %attr(644, root, man) %{_mandir}/man1/ndb_delete_all.1*
%doc %attr(644, root, man) %{_mandir}/man1/ndb_desc.1*
%doc %attr(644, root, man) %{_mandir}/man1/ndb_drop_index.1*
%doc %attr(644, root, man) %{_mandir}/man1/ndb_drop_table.1*
%doc %attr(644, root, man) %{_mandir}/man1/ndb_error_reporter.1*
%doc %attr(644, root, man) %{_mandir}/man1/ndb_index_stat.1*
%doc %attr(644, root, man) %{_mandir}/man1/ndb_mgm.1*
%doc %attr(644, root, man) %{_mandir}/man1/ndb_print_backup_file.1*
%doc %attr(644, root, man) %{_mandir}/man1/ndb_print_schema_file.1*
%doc %attr(644, root, man) %{_mandir}/man1/ndb_print_sys_file.1*
%doc %attr(644, root, man) %{_mandir}/man1/ndb_restore.1*
%doc %attr(644, root, man) %{_mandir}/man1/ndb_select_all.1*
%doc %attr(644, root, man) %{_mandir}/man1/ndb_select_count.1*
%doc %attr(644, root, man) %{_mandir}/man1/ndb_show_tables.1*
%doc %attr(644, root, man) %{_mandir}/man1/ndb_size.pl.1*
%doc %attr(644, root, man) %{_mandir}/man1/ndb_waiter.1*
%doc %attr(644, root, man) %{_mandir}/man1/ndbd_redo_log_reader.1*
%doc %attr(644, root, man) %{_mandir}/man8/ndb_mgmd.8*
%doc %attr(644, root, man) %{_mandir}/man8/ndbd.8*
%doc %attr(644, root, man) %{_mandir}/man8/ndbmtd.8*
%doc %attr(644, root, man) %{_mandir}/man1/ndbinfo_select_all.1*
=======
# commenting out ndb docs temporarily #Bug #16303451 	
#%doc %attr(644, root, man) %{_mandir}/man1/ndb_blob_tool.1*
#%doc %attr(644, root, man) %{_mandir}/man1/ndb_config.1*
#%doc %attr(644, root, man) %{_mandir}/man1/ndb_cpcd.1*
#%doc %attr(644, root, man) %{_mandir}/man1/ndb_delete_all.1*
#%doc %attr(644, root, man) %{_mandir}/man1/ndb_desc.1*
#%doc %attr(644, root, man) %{_mandir}/man1/ndb_drop_index.1*
#%doc %attr(644, root, man) %{_mandir}/man1/ndb_drop_table.1*
#%doc %attr(644, root, man) %{_mandir}/man1/ndb_error_reporter.1*
#%doc %attr(644, root, man) %{_mandir}/man1/ndb_index_stat.1*
#%doc %attr(644, root, man) %{_mandir}/man1/ndb_mgm.1*
#%doc %attr(644, root, man) %{_mandir}/man1/ndb_print_backup_file.1*
#%doc %attr(644, root, man) %{_mandir}/man1/ndb_print_schema_file.1*
#%doc %attr(644, root, man) %{_mandir}/man1/ndb_print_sys_file.1*
#%doc %attr(644, root, man) %{_mandir}/man1/ndb_restore.1*
#%doc %attr(644, root, man) %{_mandir}/man1/ndb_select_all.1*
#%doc %attr(644, root, man) %{_mandir}/man1/ndb_select_count.1*
#%doc %attr(644, root, man) %{_mandir}/man1/ndb_show_tables.1*
#%doc %attr(644, root, man) %{_mandir}/man1/ndb_size.pl.1*
#%doc %attr(644, root, man) %{_mandir}/man1/ndb_waiter.1*
#%doc %attr(644, root, man) %{_mandir}/man1/ndbd_redo_log_reader.1*
#%doc %attr(644, root, man) %{_mandir}/man8/ndb_mgmd.8*
#%doc %attr(644, root, man) %{_mandir}/man8/ndbd.8*
#%doc %attr(644, root, man) %{_mandir}/man8/ndbmtd.8*
#%doc %attr(644, root, man) %{_mandir}/man1/ndbinfo_select_all.1*
#%doc %attr(644, root, man) %{_mandir}/man1/ndb-common-options.1*

>>>>>>> e6ffef75
%doc %attr(644, root, man) %{_mandir}/man1/perror.1*
%doc %attr(644, root, man) %{_mandir}/man1/replace.1*
%doc %attr(644, root, man) %{_mandir}/man1/resolve_stack_dump.1*
%doc %attr(644, root, man) %{_mandir}/man1/resolveip.1*

<<<<<<< HEAD
%doc %attr(644, root, man) %{_mandir}/man1/ndb-common-options.1*
=======
>>>>>>> e6ffef75

%ghost %config(noreplace,missingok) %{_sysconfdir}/my.cnf

%attr(755, root, root) %{_bindir}/innochecksum
%attr(755, root, root) %{_bindir}/my_print_defaults
%attr(755, root, root) %{_bindir}/myisam_ftdump
%attr(755, root, root) %{_bindir}/myisamchk
%attr(755, root, root) %{_bindir}/myisamlog
%attr(755, root, root) %{_bindir}/myisampack
%attr(755, root, root) %{_bindir}/mysql_convert_table_format
%attr(755, root, root) %{_bindir}/mysql_fix_extensions
%attr(755, root, root) %{_bindir}/mysql_install_db
%attr(755, root, root) %{_bindir}/mysql_plugin
%attr(755, root, root) %{_bindir}/mysql_secure_installation
%attr(755, root, root) %{_bindir}/mysql_setpermission
%attr(755, root, root) %{_bindir}/mysql_tzinfo_to_sql
%attr(755, root, root) %{_bindir}/mysql_upgrade
%attr(755, root, root) %{_bindir}/mysql_zap
%attr(755, root, root) %{_bindir}/mysqlbug
%attr(755, root, root) %{_bindir}/mysqld_multi
%attr(755, root, root) %{_bindir}/mysqld_safe
%attr(755, root, root) %{_bindir}/mysqldumpslow
%attr(755, root, root) %{_bindir}/mysqlhotcopy
%attr(755, root, root) %{_bindir}/mysqltest
%attr(755, root, root) %{_bindir}/ndb_error_reporter
%attr(755, root, root) %{_bindir}/ndb_size.pl
%attr(755, root, root) %{_bindir}/ndbinfo_select_all
%attr(755, root, root) %{_bindir}/perror
%attr(755, root, root) %{_bindir}/replace
%attr(755, root, root) %{_bindir}/resolve_stack_dump
%attr(755, root, root) %{_bindir}/resolveip

%attr(755, root, root) %{_bindir}/ndb_blob_tool
%attr(755, root, root) %{_bindir}/ndb_config
%attr(755, root, root) %{_bindir}/ndb_delete_all
%attr(755, root, root) %{_bindir}/ndb_desc
%attr(755, root, root) %{_bindir}/ndb_drop_index
%attr(755, root, root) %{_bindir}/ndb_drop_table
%attr(755, root, root) %{_bindir}/ndb_index_stat
%attr(755, root, root) %{_bindir}/ndb_mgm
%attr(755, root, root) %{_bindir}/ndb_print_backup_file
%attr(755, root, root) %{_bindir}/ndb_print_file
%attr(755, root, root) %{_bindir}/ndb_print_schema_file
%attr(755, root, root) %{_bindir}/ndb_print_sys_file
%attr(755, root, root) %{_bindir}/ndb_redo_log_reader
%attr(755, root, root) %{_bindir}/ndb_restore
%attr(755, root, root) %{_bindir}/ndb_select_all
%attr(755, root, root) %{_bindir}/ndb_select_count
%attr(755, root, root) %{_bindir}/ndb_show_tables
%attr(755, root, root) %{_bindir}/ndb_waiter
<<<<<<< HEAD
=======
%attr(755, root, root) %{_bindir}/ndb_setup.py
>>>>>>> e6ffef75

%if %(test "@MEMCACHED_ROOT_DIR@" '!=' "MEMCACHED_ROOT_DIR-NOTFOUND" && echo 1 || echo 0)
%attr(755, root, root) %{_sbindir}/memcached
%endif
%attr(755, root, root) %{_sbindir}/mysqld
%attr(755, root, root) %{_sbindir}/mysqld-debug
%attr(755, root, root) %{_sbindir}/ndbd
%attr(755, root, root) %{_sbindir}/ndb_mgmd
%attr(755, root, root) %{_sbindir}/ndbmtd
%attr(755, root, root) %{_sbindir}/rcmysql

%attr(755, root, root) %{_libdir}/mysql/plugin/daemon_example.ini

%if %{WITH_TCMALLOC}
%attr(755, root, root) %{_libdir}/mysql/%{malloc_lib_target}
%endif

%attr(755, root, root) %{_libdir}/libndbclient.so
%attr(755, root, root) %{_libdir}/libndbclient.so.6.0.0
%if %(test "@MEMCACHED_ROOT_DIR@" '!=' "MEMCACHED_ROOT_DIR-NOTFOUND" && echo 1 || echo 0)
%attr(755, root, root) %{_libdir}/ndb_engine.so
%endif

%attr(644, root, root) %config(noreplace,missingok) %{_sysconfdir}/logrotate.d/mysql
%attr(755, root, root) %{_sysconfdir}/init.d/mysql

%attr(755, root, root) %{_datadir}/mysql/

# ----------------------------------------------------------------------------
%files -n MySQL-Cluster-client%{product_suffix}

%defattr(-, root, root, 0755)
%attr(755, root, root) %{_bindir}/msql2mysql
%attr(755, root, root) %{_bindir}/mysql
%attr(755, root, root) %{_bindir}/mysql_find_rows
%attr(755, root, root) %{_bindir}/mysql_waitpid
%attr(755, root, root) %{_bindir}/mysqlaccess
# XXX: This should be moved to %{_sysconfdir}
%attr(644, root, root) %{_bindir}/mysqlaccess.conf
%attr(755, root, root) %{_bindir}/mysqladmin
%attr(755, root, root) %{_bindir}/mysqlbinlog
%attr(755, root, root) %{_bindir}/mysqlcheck
%attr(755, root, root) %{_bindir}/mysqldump
%attr(755, root, root) %{_bindir}/mysqlimport
%attr(755, root, root) %{_bindir}/mysqlshow
%attr(755, root, root) %{_bindir}/mysqlslap
%attr(755, root, root) %{_bindir}/mysql_config_editor
%attr(755, root, root) %{_bindir}/memclient

%doc %attr(644, root, man) %{_mandir}/man1/msql2mysql.1*
%doc %attr(644, root, man) %{_mandir}/man1/mysql.1*
%doc %attr(644, root, man) %{_mandir}/man1/mysql_find_rows.1*
%doc %attr(644, root, man) %{_mandir}/man1/mysql_waitpid.1*
%doc %attr(644, root, man) %{_mandir}/man1/mysqlaccess.1*
%doc %attr(644, root, man) %{_mandir}/man1/mysqladmin.1*
%doc %attr(644, root, man) %{_mandir}/man1/mysqlbinlog.1*
%doc %attr(644, root, man) %{_mandir}/man1/mysqlcheck.1*
%doc %attr(644, root, man) %{_mandir}/man1/mysqldump.1*
%doc %attr(644, root, man) %{_mandir}/man1/mysqlimport.1*
%doc %attr(644, root, man) %{_mandir}/man1/mysqlshow.1*
%doc %attr(644, root, man) %{_mandir}/man1/mysqlslap.1*
%doc %attr(644, root, man) %{_mandir}/man1/mysql_config_editor.1*

# ----------------------------------------------------------------------------
%files -n MySQL-Cluster-devel%{product_suffix} -f optional-files-devel
%defattr(-, root, root, 0755)
%doc %attr(644, root, man) %{_mandir}/man1/comp_err.1*
%doc %attr(644, root, man) %{_mandir}/man1/mysql_config.1*
%attr(755, root, root) %{_bindir}/mysql_config
%dir %attr(755, root, root) %{_includedir}/mysql
%dir %attr(755, root, root) %{_libdir}/mysql
%{_includedir}/mysql/*
%{_datadir}/aclocal/mysql.m4
%{_libdir}/mysql/libmysqlclient.a
%{_libdir}/mysql/libmysqlclient_r.a
%{_libdir}/mysql/libmysqlservices.a
%attr(755, root, root) %{_libdir}/mysql/libndbclient_static.a

# ----------------------------------------------------------------------------
%files -n MySQL-Cluster-shared%{product_suffix}
%defattr(-, root, root, 0755)
# Shared libraries (omit for architectures that don't support them)
%{_libdir}/libmysql*.so*

%post -n MySQL-Cluster-shared%{product_suffix}
/sbin/ldconfig

%postun -n MySQL-Cluster-shared%{product_suffix}
/sbin/ldconfig

# ----------------------------------------------------------------------------
%files -n MySQL-Cluster-test%{product_suffix}
%defattr(-, root, root, 0755)
%attr(-, root, root) %{_datadir}/mysql-test
%attr(755, root, root) %{_bindir}/mysql_client_test
%attr(755, root, root) %{_bindir}/mysql_client_test_embedded
%attr(755, root, root) %{_bindir}/mysqltest_embedded
%doc %attr(644, root, man) %{_mandir}/man1/mysql_client_test.1*
%doc %attr(644, root, man) %{_mandir}/man1/mysql-stress-test.pl.1*
%doc %attr(644, root, man) %{_mandir}/man1/mysql-test-run.pl.1*
%doc %attr(644, root, man) %{_mandir}/man1/mysql_client_test_embedded.1*
%doc %attr(644, root, man) %{_mandir}/man1/mysqltest_embedded.1*

# ----------------------------------------------------------------------------
%files -n MySQL-Cluster-embedded%{product_suffix}
%defattr(-, root, root, 0755)
%attr(755, root, root) %{_bindir}/mysql_embedded
%attr(644, root, root) %{_libdir}/mysql/libmysqld.a
%attr(644, root, root) %{_libdir}/mysql/libmysqld-debug.a

##############################################################################
# The spec file changelog only includes changes made to the spec file
# itself - note that they must be ordered by date (important when
# merging BK trees)
##############################################################################
%changelog
* Wed Jun 26 2013 Balasubramanian Kandasamy <balasubramanian.kandasamy@oracle.com>
- Cleaned up spec file to resolve rpm dependencies.

* Mon Nov 05 2012 Joerg Bruehe <joerg.bruehe@oracle.com>

- Allow to override the default to use the bundled yaSSL by an option like
      --define="with_ssl /path/to/ssl"

* Wed Oct 10 2012 Bjorn Munch <bjorn.munch@oracle.com>

- Replace old my-*.cnf config file examples with template my-default.cnf

* Fri Oct 05 2012 Joerg Bruehe <joerg.bruehe@oracle.com>

- Let the installation use the new option "--random-passwords" of "mysql_install_db".
  (Bug# 12794345 Ensure root password)
- Fix an inconsistency: "new install" vs "upgrade" are told from the (non)existence
  of "$mysql_datadir/mysql" (holding table "mysql.user" and other system stuff).

* Tue Jul 24 2012 Joerg Bruehe <joerg.bruehe@oracle.com>

- Add a macro "runselftest":
  if set to 1 (default), the test suite will be run during the RPM build;
  this can be oveeridden via the command line by adding
      --define "runselftest 0"
  Failures of the test suite will NOT make the RPM build fail!

* Mon Jul 16 2012 Joerg Bruehe <joerg.bruehe@oracle.com>

- Add the man page for the "mysql_config_editor".

* Mon Jun 11 2012 Joerg Bruehe <joerg.bruehe@oracle.com>

- Make sure newly added "SPECIFIC-ULN/" directory does not disturb packaging.

* Wed Feb 29 2012 Brajmohan Saxena <brajmohan.saxena@oracle.com>

- Removal all traces of the readline library from mysql (BUG 13738013)

* Thu Jan 19 2012 Bjorn Munch <bjorn.munch@oracle.com>

- Reinstate embedded, undoing the previous change

* Fri Nov 25 2011 Jonathan Perkin <jonathan.perkin@oracle.com>

- Remove embedded product and files, for now it is disabled.

* Thu Nov 24 2011 Jonathan Perkin <jonathan.perkin@oracle.com>

- More additional Cluster files.

* Thu Sep 29 2011 Jonathan Perkin <jonathan.perkin@oracle.com>

- Bring over the most important bits from the previous Cluster spec files.

* Wed Sep 28 2011 Joerg Bruehe <joerg.bruehe@oracle.com>

- Fix duplicate mentioning of "mysql_plugin" and its manual page,
  it is better to keep alphabetic order in the files list (merging!).

* Tue Sep 27 2011 Daniel Fischer <daniel.fischer@oracle.com>

- Add Cluster files.

* Tue Sep 13 2011 Jonathan Perkin <jonathan.perkin@oracle.com>

- Add support for Oracle Linux 6 and Red Hat Enterprise Linux 6.  Due to
  changes in RPM behaviour ($RPM_BUILD_ROOT is removed prior to install)
  this necessitated a move of the libmygcc.a installation to the install
  phase, which is probably where it belonged in the first place.

* Tue Sep 13 2011 Joerg Bruehe <joerg.bruehe@oracle.com>

- "make_win_bin_dist" and its manual are dropped, cmake does it different.

* Thu Sep 08 2011 Daniel Fischer <daniel.fischer@oracle.com>

- Add mysql_plugin man page.

* Tue Aug 30 2011 Tor Didriksen <tor.didriksen@oracle.com>

- Set CXX=g++ by default to add a dependency on libgcc/libstdc++.
  Also, remove the use of the -fno-exceptions and -fno-rtti flags.
  TODO: update distro_buildreq/distro_requires

* Tue Aug 30 2011 Joerg Bruehe <joerg.bruehe@oracle.com>

- Add the manual page for "mysql_plugin" to the server package.

* Fri Aug 19 2011 Joerg Bruehe <joerg.bruehe@oracle.com>

- Null-upmerge the fix of bug#37165: This spec file is not affected.
- Replace "/var/lib/mysql" by the spec file variable "%{mysqldatadir}".

* Fri Aug 12 2011 Daniel Fischer <daniel.fischer@oracle.com>

- Source plugin library files list from cmake-generated file.

* Mon Jul 25 2011 Chuck Bell <chuck.bell@oracle.com>

- Added the mysql_plugin client - enables or disables plugins.

* Thu Jul 21 2011 Sunanda Menon <sunanda.menon@oracle.com>

- Fix bug#12561297: Added the MySQL embedded binary

* Thu Jul 07 2011 Joerg Bruehe <joerg.bruehe@oracle.com>

- Fix bug#45415: "rpm upgrade recreates test database"
  Let the creation of the "test" database happen only during a new installation,
  not in an RPM upgrade.
  This affects both the "mkdir" and the call of "mysql_install_db".

* Thu Feb 09 2011 Joerg Bruehe <joerg.bruehe@oracle.com>

- Fix bug#56581: If an installation deviates from the default file locations
  ("datadir" and "pid-file"), the mechanism to detect a running server (on upgrade)
  should still work, and use these locations.
  The problem was that the fix for bug#27072 did not check for local settings.
  
* Mon Jan 31 2011 Joerg Bruehe <joerg.bruehe@oracle.com>

- Install the new "manifest" files: "INFO_SRC" and "INFO_BIN".

* Tue Nov 23 2010 Jonathan Perkin <jonathan.perkin@oracle.com>

- EXCEPTIONS-CLIENT has been deleted, remove it from here too
- Support MYSQL_BUILD_MAKE_JFLAG environment variable for passing
  a '-j' argument to make.

* Mon Nov 1 2010 Georgi Kodinov <georgi.godinov@oracle.com>

- Added test authentication (WL#1054) plugin binaries

* Wed Oct 6 2010 Georgi Kodinov <georgi.godinov@oracle.com>

- Added example external authentication (WL#1054) plugin binaries

* Wed Aug 11 2010 Joerg Bruehe <joerg.bruehe@oracle.com>

- With a recent spec file cleanup, names have changed: A "-community" part was dropped.
  Reflect that in the "Obsoletes" specifications.
- Add a "triggerpostun" to handle the uninstall of the "-community" server RPM.
- This fixes bug#55015 "MySQL server is not restarted properly after RPM upgrade".

* Tue Jun 15 2010 Joerg Bruehe <joerg.bruehe@sun.com>

- Change the behaviour on installation and upgrade:
  On installation, do not autostart the server.
  *Iff* the server was stopped before the upgrade is started, this is taken as a
  sign the administrator is handling that manually, and so the new server will
  not be started automatically at the end of the upgrade.
  The start/stop scripts will still be installed, so the server will be started
  on the next machine boot.
  This is the 5.5 version of fixing bug#27072 (RPM autostarting the server).

* Tue Jun 1 2010 Jonathan Perkin <jonathan.perkin@oracle.com>

- Implement SELinux checks from distribution-specific spec file.

* Wed May 12 2010 Jonathan Perkin <jonathan.perkin@oracle.com>

- Large number of changes to build using CMake
- Introduce distribution-specific RPMs
- Drop debuginfo, build all binaries with debug/symbols
- Remove __os_install_post, use native macro
- Remove _unpackaged_files_terminate_build, make it an error to have
  unpackaged files
- Remove cluster RPMs

* Wed Mar 24 2010 Joerg Bruehe <joerg.bruehe@sun.com>

- Add "--with-perfschema" to the configure options.

* Mon Mar 22 2010 Joerg Bruehe <joerg.bruehe@sun.com>

- User "usr/lib*" to allow for both "usr/lib" and "usr/lib64",
  mask "rmdir" return code 1.
- Remove "ha_example.*" files from the list, they aren't built.

* Wed Mar 17 2010 Joerg Bruehe <joerg.bruehe@sun.com>

- Fix a wrong path name in handling the debug plugins.

* Wed Mar 10 2010 Joerg Bruehe <joerg.bruehe@sun.com>

- Take the result of the debug plugin build and put it into the optimized tree,
  so that it becomes part of the final installation;
  include the files in the packlist. Part of the fixes for bug#49022.

* Mon Mar 01 2010 Joerg Bruehe <joerg.bruehe@sun.com>

- Set "Oracle and/or its affiliates" as the vendor and copyright owner,
  accept upgrading from packages showing MySQL or Sun as vendor.

* Fri Feb 12 2010 Joerg Bruehe <joerg.bruehe@sun.com>

- Formatting changes:
  Have a consistent structure of separator lines and of indentation
  (8 leading blanks => tab).
- Introduce the variable "src_dir".
- Give the environment variables "MYSQL_BUILD_CC(CXX)" precedence
  over "CC" ("CXX").
- Drop the old "with_static" argument analysis, this is not supported
  in 5.1 since ages.
- Introduce variables to control the handlers individually, as well
  as other options.
- Use the new "--with-plugin" notation for the table handlers.
- Drop handling "/etc/rc.d/init.d/mysql", the switch to "/etc/init.d/mysql"
  was done back in 2002 already.
- Make "--with-zlib-dir=bundled" the default, add an option to disable it.
- Add missing manual pages to the file list.
- Improve the runtime check for "libgcc.a", protect it against being tried
  with the Intel compiler "icc".

* Mon Jan 11 2010 Joerg Bruehe <joerg.bruehe@sun.com>

- Change RPM file naming:
  - Suffix like "-m2", "-rc" becomes part of version as "_m2", "_rc".
  - Release counts from 1, not 0.

* Wed Dec 23 2009 Joerg Bruehe <joerg.bruehe@sun.com>

- The "semisync" plugin file name has lost its introductory "lib",
  adapt the file lists for the subpackages.
  This is a part missing from the fix for bug#48351.
- Remove the "fix_privilege_tables" manual, it does not exist in 5.5
  (and likely, the whole script will go, too).

* Mon Nov 16 2009 Joerg Bruehe <joerg.bruehe@sun.com>

- Fix some problems with the directives around "tcmalloc" (experimental),
  remove erroneous traces of the InnoDB plugin (that is 5.1 only).

* Fri Oct 06 2009 Magnus Blaudd <mvensson@mysql.com>

- Removed mysql_fix_privilege_tables

* Fri Oct 02 2009 Alexander Nozdrin <alexander.nozdrin@sun.com>

- "mysqlmanager" got removed from version 5.4, all references deleted.

* Fri Aug 28 2009 Joerg Bruehe <joerg.bruehe@sun.com>

- Merge up from 5.1 to 5.4: Remove handling for the InnoDB plugin.

* Thu Aug 27 2009 Joerg Bruehe <joerg.bruehe@sun.com>

- This version does not contain the "Instance manager", "mysqlmanager":
  Remove it from the spec file so that packaging succeeds.

* Mon Aug 24 2009 Jonathan Perkin <jperkin@sun.com>

- Add conditionals for bundled zlib and innodb plugin

* Fri Aug 21 2009 Jonathan Perkin <jperkin@sun.com>

- Install plugin libraries in appropriate packages.
- Disable libdaemon_example and ftexample plugins.

* Thu Aug 20 2009 Jonathan Perkin <jperkin@sun.com>

- Update variable used for mysql-test suite location to match source.

* Fri Nov 07 2008 Joerg Bruehe <joerg@mysql.com>

- Correct yesterday's fix, so that it also works for the last flag,
  and fix a wrong quoting: un-quoted quote marks must not be escaped.

* Thu Nov 06 2008 Kent Boortz <kent.boortz@sun.com>

- Removed "mysql_upgrade_shell"
- Removed some copy/paste between debug and normal build

* Thu Nov 06 2008 Joerg Bruehe <joerg@mysql.com>

- Modify CFLAGS and CXXFLAGS such that a debug build is not optimized.
  This should cover both gcc and icc flags.  Fixes bug#40546.

* Fri Aug 29 2008 Kent Boortz <kent@mysql.com>

- Removed the "Federated" storage engine option, and enabled in all

* Tue Aug 26 2008 Joerg Bruehe <joerg@mysql.com>

- Get rid of the "warning: Installed (but unpackaged) file(s) found:"
  Some generated files aren't needed in RPMs:
  - the "sql-bench/" subdirectory
  Some files were missing:
  - /usr/share/aclocal/mysql.m4  ("devel" subpackage)
  - Manual "mysqlbug" ("server" subpackage)
  - Program "innochecksum" and its manual ("server" subpackage)
  - Manual "mysql_find_rows" ("client" subpackage)
  - Script "mysql_upgrade_shell" ("client" subpackage)
  - Program "ndb_cpcd" and its manual ("ndb-extra" subpackage)
  - Manuals "ndb_mgm" + "ndb_restore" ("ndb-tools" subpackage)

* Mon Mar 31 2008 Kent Boortz <kent@mysql.com>

- Made the "Federated" storage engine an option
- Made the "Cluster" storage engine and sub packages an option

* Wed Mar 19 2008 Joerg Bruehe <joerg@mysql.com>

- Add the man pages for "ndbd" and "ndb_mgmd".

* Mon Feb 18 2008 Timothy Smith <tim@mysql.com>

- Require a manual upgrade if the alread-installed mysql-server is
  from another vendor, or is of a different major version.

* Wed May 02 2007 Joerg Bruehe <joerg@mysql.com>

- "ndb_size.tmpl" is not needed any more,
  "man1/mysql_install_db.1" lacked the trailing '*'.

* Sat Apr 07 2007 Kent Boortz <kent@mysql.com>

- Removed man page for "mysql_create_system_tables"

* Wed Mar 21 2007 Daniel Fischer <df@mysql.com>

- Add debug server.

* Mon Mar 19 2007 Daniel Fischer <df@mysql.com>

- Remove Max RPMs; the server RPMs contain a mysqld compiled with all
  features that previously only were built into Max.

* Fri Mar 02 2007 Joerg Bruehe <joerg@mysql.com>

- Add several man pages for NDB which are now created.

* Fri Jan 05 2007 Kent Boortz <kent@mysql.com>

- Put back "libmygcc.a", found no real reason it was removed.

- Add CFLAGS to gcc call with --print-libgcc-file, to make sure the
  correct "libgcc.a" path is returned for the 32/64 bit architecture.

* Mon Dec 18 2006 Joerg Bruehe <joerg@mysql.com>

- Fix the move of "mysqlmanager" to section 8: Directory name was wrong.

* Thu Dec 14 2006 Joerg Bruehe <joerg@mysql.com>

- Include the new man pages for "my_print_defaults" and "mysql_tzinfo_to_sql"
  in the server RPM.
- The "mysqlmanager" man page got moved from section 1 to 8.

* Thu Nov 30 2006 Joerg Bruehe <joerg@mysql.com>

- Call "make install" using "benchdir_root=%{_datadir}",
  because that is affecting the regression test suite as well.

* Thu Nov 16 2006 Joerg Bruehe <joerg@mysql.com>

- Explicitly note that the "MySQL-shared" RPMs (as built by MySQL AB)
  replace "mysql-shared" (as distributed by SuSE) to allow easy upgrading
  (bug#22081).

* Mon Nov 13 2006 Joerg Bruehe <joerg@mysql.com>

- Add "--with-partition" to all server builds.

- Use "--report-features" in one test run per server build.

* Tue Aug 15 2006 Joerg Bruehe <joerg@mysql.com>

- The "max" server is removed from packages, effective from 5.1.12-beta.
  Delete all steps to build, package, or install it.

* Mon Jul 10 2006 Joerg Bruehe <joerg@mysql.com>

- Fix a typing error in the "make" target for the Perl script to run the tests.

* Tue Jul 04 2006 Joerg Bruehe <joerg@mysql.com>

- Use the Perl script to run the tests, because it will automatically check
  whether the server is configured with SSL.

* Tue Jun 27 2006 Joerg Bruehe <joerg@mysql.com>

- move "mysqldumpslow" from the client RPM to the server RPM (bug#20216)

- Revert all previous attempts to call "mysql_upgrade" during RPM upgrade,
  there are some more aspects which need to be solved before this is possible.
  For now, just ensure the binary "mysql_upgrade" is delivered and installed.

* Thu Jun 22 2006 Joerg Bruehe <joerg@mysql.com>

- Close a gap of the previous version by explicitly using
  a newly created temporary directory for the socket to be used
  in the "mysql_upgrade" operation, overriding any local setting.

* Tue Jun 20 2006 Joerg Bruehe <joerg@mysql.com>

- To run "mysql_upgrade", we need a running server;
  start it in isolation and skip password checks.

* Sat May 20 2006 Kent Boortz <kent@mysql.com>

- Always compile for PIC, position independent code.

* Wed May 10 2006 Kent Boortz <kent@mysql.com>

- Use character set "all" when compiling with Cluster, to make Cluster
  nodes independent on the character set directory, and the problem
  that two RPM sub packages both wants to install this directory.

* Mon May 01 2006 Kent Boortz <kent@mysql.com>

- Use "./libtool --mode=execute" instead of searching for the
  executable in current directory and ".libs".

* Fri Apr 28 2006 Kent Boortz <kent@mysql.com>

- Install and run "mysql_upgrade"

* Wed Apr 12 2006 Jim Winstead <jimw@mysql.com>

- Remove sql-bench, and MySQL-bench RPM (will be built as an independent
  project from the mysql-bench repository)

* Tue Apr 11 2006 Jim Winstead <jimw@mysql.com>

- Remove old mysqltestmanager and related programs
* Sat Apr 01 2006 Kent Boortz <kent@mysql.com>

- Set $LDFLAGS from $MYSQL_BUILD_LDFLAGS

* Wed Mar 07 2006 Kent Boortz <kent@mysql.com>

- Changed product name from "Community Edition" to "Community Server"

* Mon Mar 06 2006 Kent Boortz <kent@mysql.com>

- Fast mutexes is now disabled by default, but should be
  used in Linux builds.

* Mon Feb 20 2006 Kent Boortz <kent@mysql.com>

- Reintroduced a max build
- Limited testing of 'debug' and 'max' servers
- Berkeley DB only in 'max'

* Mon Feb 13 2006 Joerg Bruehe <joerg@mysql.com>

- Use "-i" on "make test-force";
  this is essential for later evaluation of this log file.

* Thu Feb 09 2006 Kent Boortz <kent@mysql.com>

- Pass '-static' to libtool, link static with our own libraries, dynamic
  with system libraries.  Link with the bundled zlib.

* Wed Feb 08 2006 Kristian Nielsen <knielsen@mysql.com>

- Modified RPM spec to match new 5.1 debug+max combined community packaging.

* Sun Dec 18 2005 Kent Boortz <kent@mysql.com>

- Added "client/mysqlslap"

* Mon Dec 12 2005 Rodrigo Novo <rodrigo@mysql.com>

- Added zlib to the list of (static) libraries installed
- Added check against libtool wierdness (WRT: sql/mysqld || sql/.libs/mysqld)
- Compile MySQL with bundled zlib
- Fixed %packager name to "MySQL Production Engineering Team"

* Mon Dec 05 2005 Joerg Bruehe <joerg@mysql.com>

- Avoid using the "bundled" zlib on "shared" builds:
  As it is not installed (on the build system), this gives dependency
  problems with "libtool" causing the build to fail.
  (Change was done on Nov 11, but left uncommented.)

* Tue Nov 22 2005 Joerg Bruehe <joerg@mysql.com>

- Extend the file existence check for "init.d/mysql" on un-install
  to also guard the call to "insserv"/"chkconfig".

* Thu Oct 27 2005 Lenz Grimmer <lenz@grimmer.com>

- added more man pages

* Wed Oct 19 2005 Kent Boortz <kent@mysql.com>

- Made yaSSL support an option (off by default)

* Wed Oct 19 2005 Kent Boortz <kent@mysql.com>

- Enabled yaSSL support

* Sat Oct 15 2005 Kent Boortz <kent@mysql.com>

- Give mode arguments the same way in all places
- Moved copy of mysqld.a to "standard" build, but
  disabled it as we don't do embedded yet in 5.0

* Fri Oct 14 2005 Kent Boortz <kent@mysql.com>

- For 5.x, always compile with --with-big-tables
- Copy the config.log file to location outside
  the build tree

* Fri Oct 14 2005 Kent Boortz <kent@mysql.com>

- Removed unneeded/obsolete configure options
- Added archive engine to standard server
- Removed the embedded server from experimental server
- Changed suffix "-Max" => "-max"
- Changed comment string "Max" => "Experimental"

* Thu Oct 13 2005 Lenz Grimmer <lenz@mysql.com>

- added a usermod call to assign a potential existing mysql user to the
  correct user group (BUG#12823)
- Save the perror binary built during Max build so it supports the NDB
  error codes (BUG#13740)
- added a separate macro "mysqld_group" to be able to define the
  user group of the mysql user seperately, if desired.

* Thu Sep 29 2005 Lenz Grimmer <lenz@mysql.com>

- fixed the removing of the RPM_BUILD_ROOT in the %clean section (the
  $RBR variable did not get expanded, thus leaving old build roots behind)

* Thu Aug 04 2005 Lenz Grimmer <lenz@mysql.com>

- Fixed the creation of the mysql user group account in the postinstall
  section (BUG 12348)
- Fixed enabling the Archive storage engine in the Max binary

* Tue Aug 02 2005 Lenz Grimmer <lenz@mysql.com>

- Fixed the Requires: tag for the server RPM (BUG 12233)

* Fri Jul 15 2005 Lenz Grimmer <lenz@mysql.com>

- create a "mysql" user group and assign the mysql user account to that group
  in the server postinstall section. (BUG 10984)

* Tue Jun 14 2005 Lenz Grimmer <lenz@mysql.com>

- Do not build statically on i386 by default, only when adding either "--with
  static" or "--define '_with_static 1'" to the RPM build options. Static
  linking really only makes sense when linking against the specially patched
  glibc 2.2.5.

* Mon Jun 06 2005 Lenz Grimmer <lenz@mysql.com>

- added mysql_client_test to the "bench" subpackage (BUG 10676)
- added the libndbclient static and shared libraries (BUG 10676)

* Wed Jun 01 2005 Lenz Grimmer <lenz@mysql.com>

- use "mysqldatadir" variable instead of hard-coding the path multiple times
- use the "mysqld_user" variable on all occasions a user name is referenced
- removed (incomplete) Brazilian translations
- removed redundant release tags from the subpackage descriptions

* Wed May 25 2005 Joerg Bruehe <joerg@mysql.com>

- Added a "make clean" between separate calls to "BuildMySQL".

* Thu May 12 2005 Guilhem Bichot <guilhem@mysql.com>

- Removed the mysql_tableinfo script made obsolete by the information schema

* Wed Apr 20 2005 Lenz Grimmer <lenz@mysql.com>

- Enabled the "blackhole" storage engine for the Max RPM

* Wed Apr 13 2005 Lenz Grimmer <lenz@mysql.com>

- removed the MySQL manual files (html/ps/texi) - they have been removed
  from the MySQL sources and are now available seperately.

* Mon Apr 4 2005 Petr Chardin <petr@mysql.com>

- old mysqlmanager, mysqlmanagerc and mysqlmanager-pwger renamed into
  mysqltestmanager, mysqltestmanager and mysqltestmanager-pwgen respectively

* Fri Mar 18 2005 Lenz Grimmer <lenz@mysql.com>

- Disabled RAID in the Max binaries once and for all (it has finally been
  removed from the source tree)

* Sun Feb 20 2005 Petr Chardin <petr@mysql.com>

- Install MySQL Instance Manager together with mysqld, touch mysqlmanager
  password file

* Mon Feb 14 2005 Lenz Grimmer <lenz@mysql.com>

- Fixed the compilation comments and moved them into the separate build sections
  for Max and Standard

* Mon Feb 7 2005 Tomas Ulin <tomas@mysql.com>

- enabled the "Ndbcluster" storage engine for the max binary
- added extra make install in ndb subdir after Max build to get ndb binaries
- added packages for ndbcluster storage engine

* Fri Jan 14 2005 Lenz Grimmer <lenz@mysql.com>

- replaced obsoleted "BuildPrereq" with "BuildRequires" instead

* Thu Jan 13 2005 Lenz Grimmer <lenz@mysql.com>

- enabled the "Federated" storage engine for the max binary

* Tue Jan 04 2005 Petr Chardin <petr@mysql.com>

- ISAM and merge storage engines were purged. As well as appropriate
  tools and manpages (isamchk and isamlog)

* Thu Dec 31 2004 Lenz Grimmer <lenz@mysql.com>

- enabled the "Archive" storage engine for the max binary
- enabled the "CSV" storage engine for the max binary
- enabled the "Example" storage engine for the max binary

* Thu Aug 26 2004 Lenz Grimmer <lenz@mysql.com>

- MySQL-Max now requires MySQL-server instead of MySQL (BUG 3860)

* Fri Aug 20 2004 Lenz Grimmer <lenz@mysql.com>

- do not link statically on IA64/AMD64 as these systems do not have
  a patched glibc installed

* Tue Aug 10 2004 Lenz Grimmer <lenz@mysql.com>

- Added libmygcc.a to the devel subpackage (required to link applications
  against the the embedded server libmysqld.a) (BUG 4921)

* Mon Aug 09 2004 Lenz Grimmer <lenz@mysql.com>

- Added EXCEPTIONS-CLIENT to the "devel" package

* Thu Jul 29 2004 Lenz Grimmer <lenz@mysql.com>

- disabled OpenSSL in the Max binaries again (the RPM packages were the
  only exception to this anyway) (BUG 1043)

* Wed Jun 30 2004 Lenz Grimmer <lenz@mysql.com>

- fixed server postinstall (mysql_install_db was called with the wrong
  parameter)

* Thu Jun 24 2004 Lenz Grimmer <lenz@mysql.com>

- added mysql_tzinfo_to_sql to the server subpackage
- run "make clean" instead of "make distclean"

* Mon Apr 05 2004 Lenz Grimmer <lenz@mysql.com>

- added ncurses-devel to the build prerequisites (BUG 3377)

* Thu Feb 12 2004 Lenz Grimmer <lenz@mysql.com>

- when using gcc, _always_ use CXX=gcc
- replaced Copyright with License field (Copyright is obsolete)

* Tue Feb 03 2004 Lenz Grimmer <lenz@mysql.com>

- added myisam_ftdump to the Server package

* Tue Jan 13 2004 Lenz Grimmer <lenz@mysql.com>

- link the mysql client against libreadline instead of libedit (BUG 2289)

* Mon Dec 22 2003 Lenz Grimmer <lenz@mysql.com>

- marked /etc/logrotate.d/mysql as a config file (BUG 2156)

* Fri Dec 13 2003 Lenz Grimmer <lenz@mysql.com>

- fixed file permissions (BUG 1672)

* Thu Dec 11 2003 Lenz Grimmer <lenz@mysql.com>

- made testing for gcc3 a bit more robust

* Fri Dec 05 2003 Lenz Grimmer <lenz@mysql.com>

- added missing file mysql_create_system_tables to the server subpackage

* Fri Nov 21 2003 Lenz Grimmer <lenz@mysql.com>

- removed dependency on MySQL-client from the MySQL-devel subpackage
  as it is not really required. (BUG 1610)

* Fri Aug 29 2003 Lenz Grimmer <lenz@mysql.com>

- Fixed BUG 1162 (removed macro names from the changelog)
- Really fixed BUG 998 (disable the checking for installed but
  unpackaged files)

* Tue Aug 05 2003 Lenz Grimmer <lenz@mysql.com>

- Fixed BUG 959 (libmysqld not being compiled properly)
- Fixed BUG 998 (RPM build errors): added missing files to the
  distribution (mysql_fix_extensions, mysql_tableinfo, mysqldumpslow,
  mysql_fix_privilege_tables.1), removed "-n" from install section.

* Wed Jul 09 2003 Lenz Grimmer <lenz@mysql.com>

- removed the GIF Icon (file was not included in the sources anyway)
- removed unused variable shared_lib_version
- do not run automake before building the standard binary
  (should not be necessary)
- add server suffix '-standard' to standard binary (to be in line
  with the binary tarball distributions)
- Use more RPM macros (_exec_prefix, _sbindir, _libdir, _sysconfdir,
  _datadir, _includedir) throughout the spec file.
- allow overriding CC and CXX (required when building with other compilers)

* Fri May 16 2003 Lenz Grimmer <lenz@mysql.com>

- re-enabled RAID again

* Wed Apr 30 2003 Lenz Grimmer <lenz@mysql.com>

- disabled MyISAM RAID (--with-raid) - it throws an assertion which
  needs to be investigated first.

* Mon Mar 10 2003 Lenz Grimmer <lenz@mysql.com>

- added missing file mysql_secure_installation to server subpackage
  (BUG 141)

* Tue Feb 11 2003 Lenz Grimmer <lenz@mysql.com>

- re-added missing pre- and post(un)install scripts to server subpackage
- added config file /etc/my.cnf to the file list (just for completeness)
- make sure to create the datadir with 755 permissions

* Mon Jan 27 2003 Lenz Grimmer <lenz@mysql.com>

- removed unused CC and CXX variables
- CFLAGS and CXXFLAGS should honor RPM_OPT_FLAGS

* Fri Jan 24 2003 Lenz Grimmer <lenz@mysql.com>

- renamed package "MySQL" to "MySQL-server"
- fixed Copyright tag
- added mysql_waitpid to client subpackage (required for mysql-test-run)

* Wed Nov 27 2002 Lenz Grimmer <lenz@mysql.com>

- moved init script from /etc/rc.d/init.d to /etc/init.d (the majority of
  Linux distributions now support this scheme as proposed by the LSB either
  directly or via a compatibility symlink)
- Use new "restart" init script action instead of starting and stopping
  separately
- Be more flexible in activating the automatic bootup - use insserv (on
  older SuSE versions) or chkconfig (Red Hat, newer SuSE versions and
  others) to create the respective symlinks

* Wed Sep 25 2002 Lenz Grimmer <lenz@mysql.com>

- MySQL-Max now requires MySQL >= 4.0 to avoid version mismatches
  (mixing 3.23 and 4.0 packages)

* Fri Aug 09 2002 Lenz Grimmer <lenz@mysql.com>

- Turn off OpenSSL in MySQL-Max for now until it works properly again
- enable RAID for the Max binary instead
- added compatibility link: safe_mysqld -> mysqld_safe to ease the
  transition from 3.23

* Thu Jul 18 2002 Lenz Grimmer <lenz@mysql.com>

- Reworked the build steps a little bit: the Max binary is supposed
  to include OpenSSL, which cannot be linked statically, thus trying
  to statically link against a special glibc is futile anyway
- because of this, it is not required to make yet another build run
  just to compile the shared libs (saves a lot of time)
- updated package description of the Max subpackage
- clean up the BuildRoot directory afterwards

* Mon Jul 15 2002 Lenz Grimmer <lenz@mysql.com>

- Updated Packager information
- Fixed the build options: the regular package is supposed to
  include InnoDB and linked statically, while the Max package
  should include BDB and SSL support

* Fri May 03 2002 Lenz Grimmer <lenz@mysql.com>

- Use more RPM macros (e.g. infodir, mandir) to make the spec
  file more portable
- reorganized the installation of documentation files: let RPM
  take care of this
- reorganized the file list: actually install man pages along
  with the binaries of the respective subpackage
- do not include libmysqld.a in the devel subpackage as well, if we
  have a special "embedded" subpackage
- reworked the package descriptions

* Mon Oct  8 2001 Monty

- Added embedded server as a separate RPM

* Fri Apr 13 2001 Monty

- Added mysqld-max to the distribution

* Tue Jan 2  2001  Monty

- Added mysql-test to the bench package

* Fri Aug 18 2000 Tim Smith <tim@mysql.com>

- Added separate libmysql_r directory; now both a threaded
  and non-threaded library is shipped.

* Wed Sep 28 1999 David Axmark <davida@mysql.com>

- Added the support-files/my-example.cnf to the docs directory.

- Removed devel dependency on base since it is about client
  development.

* Wed Sep 8 1999 David Axmark <davida@mysql.com>

- Cleaned up some for 3.23.

* Thu Jul 1 1999 David Axmark <davida@mysql.com>

- Added support for shared libraries in a separate sub
  package. Original fix by David Fox (dsfox@cogsci.ucsd.edu)

- The --enable-assembler switch is now automatically disables on
  platforms there assembler code is unavailable. This should allow
  building this RPM on non i386 systems.

* Mon Feb 22 1999 David Axmark <david@detron.se>

- Removed unportable cc switches from the spec file. The defaults can
  now be overridden with environment variables. This feature is used
  to compile the official RPM with optimal (but compiler version
  specific) switches.

- Removed the repetitive description parts for the sub rpms. Maybe add
  again if RPM gets a multiline macro capability.

- Added support for a pt_BR translation. Translation contributed by
  Jorge Godoy <jorge@bestway.com.br>.

* Wed Nov 4 1998 David Axmark <david@detron.se>

- A lot of changes in all the rpm and install scripts. This may even
  be a working RPM :-)

* Sun Aug 16 1998 David Axmark <david@detron.se>

- A developers changelog for MySQL is available in the source RPM. And
  there is a history of major user visible changed in the Reference
  Manual.  Only RPM specific changes will be documented here.<|MERGE_RESOLUTION|>--- conflicted
+++ resolved
@@ -20,21 +20,17 @@
 
 # NOTE: "vendor" is used in upgrade/downgrade check, so you can't
 # change these, has to be exactly as is.
-%define mysql_old_vendor        MySQL AB
-%define mysql_vendor_2          Sun Microsystems, Inc.
-%define mysql_vendor            Oracle and/or its affiliates
-
-<<<<<<< HEAD
-%define mysql_version   @NDBVERSION@
-=======
+%global mysql_old_vendor        MySQL AB
+%global mysql_vendor_2          Sun Microsystems, Inc.
+%global mysql_vendor            Oracle and/or its affiliates
+
 %global mysql_version   @NDBVERSION@
->>>>>>> e6ffef75
-
-%define mysqld_user     mysql
-%define mysqld_group    mysql
-%define mysqldatadir    /var/lib/mysql
-
-%define release         1
+
+%global mysqld_user     mysql
+%global mysqld_group    mysql
+%global mysqldatadir    /var/lib/mysql
+
+%global release         1  
 
 #
 # Macros we use which are not available in all supported versions of RPM
@@ -253,12 +249,7 @@
 URL:            http://www.mysql.com/
 Packager:       MySQL Release Engineering <mysql-build@oss.oracle.com> 
 Vendor:         %{mysql_vendor}
-<<<<<<< HEAD
 Conflicts:      msqlormysql MySQL-server mysql
-=======
-Conflicts:      msqlormysql MySQL-server
-Provides:       msqlormysql MySQL-server
->>>>>>> e6ffef75
 BuildRequires:  %{distro_buildreq}
 
 # Regression tests may take a long time, override the default to skip them 
@@ -337,8 +328,6 @@
 %package -n MySQL-Cluster-client%{product_suffix}
 Summary:        MySQL Cluster - Client
 Group:          Applications/Databases
-Provides:       MySQL-Cluster-client
-Obsoletes:      MySQL-Cluster-client
 %if 0%{?commercial}
 Obsoletes:      MySQL-Cluster-client
 %else
@@ -360,8 +349,6 @@
 Requires:       MySQL-Cluster-client%{product_suffix} perl
 Summary:        MySQL Cluster - Test suite
 Group:          Applications/Databases
-Provides:       MySQL-Cluster-test
-Obsoletes:      MySQL-Cluster-test
 %if 0%{?commercial}
 Requires:       MySQL-client-advanced perl
 Obsoletes:      MySQL-Cluster-test
@@ -1093,31 +1080,6 @@
 %doc %attr(644, root, man) %{_mandir}/man1/mysql_tzinfo_to_sql.1*
 %doc %attr(644, root, man) %{_mandir}/man1/mysql_zap.1*
 %doc %attr(644, root, man) %{_mandir}/man1/mysqlbug.1*
-<<<<<<< HEAD
-%doc %attr(644, root, man) %{_mandir}/man1/ndb_config.1*
-%doc %attr(644, root, man) %{_mandir}/man1/ndb_cpcd.1*
-%doc %attr(644, root, man) %{_mandir}/man1/ndb_delete_all.1*
-%doc %attr(644, root, man) %{_mandir}/man1/ndb_desc.1*
-%doc %attr(644, root, man) %{_mandir}/man1/ndb_drop_index.1*
-%doc %attr(644, root, man) %{_mandir}/man1/ndb_drop_table.1*
-%doc %attr(644, root, man) %{_mandir}/man1/ndb_error_reporter.1*
-%doc %attr(644, root, man) %{_mandir}/man1/ndb_index_stat.1*
-%doc %attr(644, root, man) %{_mandir}/man1/ndb_mgm.1*
-%doc %attr(644, root, man) %{_mandir}/man1/ndb_print_backup_file.1*
-%doc %attr(644, root, man) %{_mandir}/man1/ndb_print_schema_file.1*
-%doc %attr(644, root, man) %{_mandir}/man1/ndb_print_sys_file.1*
-%doc %attr(644, root, man) %{_mandir}/man1/ndb_restore.1*
-%doc %attr(644, root, man) %{_mandir}/man1/ndb_select_all.1*
-%doc %attr(644, root, man) %{_mandir}/man1/ndb_select_count.1*
-%doc %attr(644, root, man) %{_mandir}/man1/ndb_show_tables.1*
-%doc %attr(644, root, man) %{_mandir}/man1/ndb_size.pl.1*
-%doc %attr(644, root, man) %{_mandir}/man1/ndb_waiter.1*
-%doc %attr(644, root, man) %{_mandir}/man1/ndbd_redo_log_reader.1*
-%doc %attr(644, root, man) %{_mandir}/man8/ndb_mgmd.8*
-%doc %attr(644, root, man) %{_mandir}/man8/ndbd.8*
-%doc %attr(644, root, man) %{_mandir}/man8/ndbmtd.8*
-%doc %attr(644, root, man) %{_mandir}/man1/ndbinfo_select_all.1*
-=======
 # commenting out ndb docs temporarily #Bug #16303451 	
 #%doc %attr(644, root, man) %{_mandir}/man1/ndb_blob_tool.1*
 #%doc %attr(644, root, man) %{_mandir}/man1/ndb_config.1*
@@ -1145,16 +1107,11 @@
 #%doc %attr(644, root, man) %{_mandir}/man1/ndbinfo_select_all.1*
 #%doc %attr(644, root, man) %{_mandir}/man1/ndb-common-options.1*
 
->>>>>>> e6ffef75
 %doc %attr(644, root, man) %{_mandir}/man1/perror.1*
 %doc %attr(644, root, man) %{_mandir}/man1/replace.1*
 %doc %attr(644, root, man) %{_mandir}/man1/resolve_stack_dump.1*
 %doc %attr(644, root, man) %{_mandir}/man1/resolveip.1*
 
-<<<<<<< HEAD
-%doc %attr(644, root, man) %{_mandir}/man1/ndb-common-options.1*
-=======
->>>>>>> e6ffef75
 
 %ghost %config(noreplace,missingok) %{_sysconfdir}/my.cnf
 
@@ -1205,10 +1162,7 @@
 %attr(755, root, root) %{_bindir}/ndb_select_count
 %attr(755, root, root) %{_bindir}/ndb_show_tables
 %attr(755, root, root) %{_bindir}/ndb_waiter
-<<<<<<< HEAD
-=======
 %attr(755, root, root) %{_bindir}/ndb_setup.py
->>>>>>> e6ffef75
 
 %if %(test "@MEMCACHED_ROOT_DIR@" '!=' "MEMCACHED_ROOT_DIR-NOTFOUND" && echo 1 || echo 0)
 %attr(755, root, root) %{_sbindir}/memcached
