<<<<<<< HEAD
-- Copyright (c) 2007, 2016 Oracle and/or its affiliates. All rights reserved.
=======
-- Copyright (c) 2007, 2016, Oracle and/or its affiliates. All rights reserved.
>>>>>>> d46ae293
--
-- This program is free software; you can redistribute it and/or modify
-- it under the terms of the GNU General Public License as published by
-- the Free Software Foundation; version 2 of the License.
--
-- This program is distributed in the hope that it will be useful,
-- but WITHOUT ANY WARRANTY; without even the implied warranty of
-- MERCHANTABILITY or FITNESS FOR A PARTICULAR PURPOSE.  See the
-- GNU General Public License for more details.
--
-- You should have received a copy of the GNU General Public License
-- along with this program; if not, write to the Free Software
-- Foundation, Inc., 51 Franklin St, Fifth Floor, Boston, MA 02110-1301  USA

--
-- The system tables of MySQL Server
--

<<<<<<< HEAD
set @have_innodb= (select count(engine) from information_schema.engines where engine='INNODB' and support != 'NO');
=======
set sql_mode='';
set default_storage_engine=myisam;

CREATE TABLE IF NOT EXISTS db (   Host char(60) binary DEFAULT '' NOT NULL, Db char(64) binary DEFAULT '' NOT NULL, User char(32) binary DEFAULT '' NOT NULL, Select_priv enum('N','Y') COLLATE utf8_general_ci DEFAULT 'N' NOT NULL, Insert_priv enum('N','Y') COLLATE utf8_general_ci DEFAULT 'N' NOT NULL, Update_priv enum('N','Y') COLLATE utf8_general_ci DEFAULT 'N' NOT NULL, Delete_priv enum('N','Y') COLLATE utf8_general_ci DEFAULT 'N' NOT NULL, Create_priv enum('N','Y') COLLATE utf8_general_ci DEFAULT 'N' NOT NULL, Drop_priv enum('N','Y') COLLATE utf8_general_ci DEFAULT 'N' NOT NULL, Grant_priv enum('N','Y') COLLATE utf8_general_ci DEFAULT 'N' NOT NULL, References_priv enum('N','Y') COLLATE utf8_general_ci DEFAULT 'N' NOT NULL, Index_priv enum('N','Y') COLLATE utf8_general_ci DEFAULT 'N' NOT NULL, Alter_priv enum('N','Y') COLLATE utf8_general_ci DEFAULT 'N' NOT NULL, Create_tmp_table_priv enum('N','Y') COLLATE utf8_general_ci DEFAULT 'N' NOT NULL, Lock_tables_priv enum('N','Y') COLLATE utf8_general_ci DEFAULT 'N' NOT NULL, Create_view_priv enum('N','Y') COLLATE utf8_general_ci DEFAULT 'N' NOT NULL, Show_view_priv enum('N','Y') COLLATE utf8_general_ci DEFAULT 'N' NOT NULL, Create_routine_priv enum('N','Y') COLLATE utf8_general_ci DEFAULT 'N' NOT NULL, Alter_routine_priv enum('N','Y') COLLATE utf8_general_ci DEFAULT 'N' NOT NULL, Execute_priv enum('N','Y') COLLATE utf8_general_ci DEFAULT 'N' NOT NULL, Event_priv enum('N','Y') COLLATE utf8_general_ci DEFAULT 'N' NOT NULL, Trigger_priv enum('N','Y') COLLATE utf8_general_ci DEFAULT 'N' NOT NULL, PRIMARY KEY Host (Host,Db,User), KEY User (User) ) engine=MyISAM CHARACTER SET utf8 COLLATE utf8_bin comment='Database privileges';

-- Remember for later if db table already existed
set @had_db_table= @@warning_count != 0;

CREATE TABLE IF NOT EXISTS user (   Host char(60) binary DEFAULT '' NOT NULL, User char(32) binary DEFAULT '' NOT NULL, Select_priv enum('N','Y') COLLATE utf8_general_ci DEFAULT 'N' NOT NULL, Insert_priv enum('N','Y') COLLATE utf8_general_ci DEFAULT 'N' NOT NULL, Update_priv enum('N','Y') COLLATE utf8_general_ci DEFAULT 'N' NOT NULL, Delete_priv enum('N','Y') COLLATE utf8_general_ci DEFAULT 'N' NOT NULL, Create_priv enum('N','Y') COLLATE utf8_general_ci DEFAULT 'N' NOT NULL, Drop_priv enum('N','Y') COLLATE utf8_general_ci DEFAULT 'N' NOT NULL, Reload_priv enum('N','Y') COLLATE utf8_general_ci DEFAULT 'N' NOT NULL, Shutdown_priv enum('N','Y') COLLATE utf8_general_ci DEFAULT 'N' NOT NULL, Process_priv enum('N','Y') COLLATE utf8_general_ci DEFAULT 'N' NOT NULL, File_priv enum('N','Y') COLLATE utf8_general_ci DEFAULT 'N' NOT NULL, Grant_priv enum('N','Y') COLLATE utf8_general_ci DEFAULT 'N' NOT NULL, References_priv enum('N','Y') COLLATE utf8_general_ci DEFAULT 'N' NOT NULL, Index_priv enum('N','Y') COLLATE utf8_general_ci DEFAULT 'N' NOT NULL, Alter_priv enum('N','Y') COLLATE utf8_general_ci DEFAULT 'N' NOT NULL, Show_db_priv enum('N','Y') COLLATE utf8_general_ci DEFAULT 'N' NOT NULL, Super_priv enum('N','Y') COLLATE utf8_general_ci DEFAULT 'N' NOT NULL, Create_tmp_table_priv enum('N','Y') COLLATE utf8_general_ci DEFAULT 'N' NOT NULL, Lock_tables_priv enum('N','Y') COLLATE utf8_general_ci DEFAULT 'N' NOT NULL, Execute_priv enum('N','Y') COLLATE utf8_general_ci DEFAULT 'N' NOT NULL, Repl_slave_priv enum('N','Y') COLLATE utf8_general_ci DEFAULT 'N' NOT NULL, Repl_client_priv enum('N','Y') COLLATE utf8_general_ci DEFAULT 'N' NOT NULL, Create_view_priv enum('N','Y') COLLATE utf8_general_ci DEFAULT 'N' NOT NULL, Show_view_priv enum('N','Y') COLLATE utf8_general_ci DEFAULT 'N' NOT NULL, Create_routine_priv enum('N','Y') COLLATE utf8_general_ci DEFAULT 'N' NOT NULL, Alter_routine_priv enum('N','Y') COLLATE utf8_general_ci DEFAULT 'N' NOT NULL, Create_user_priv enum('N','Y') COLLATE utf8_general_ci DEFAULT 'N' NOT NULL, Event_priv enum('N','Y') COLLATE utf8_general_ci DEFAULT 'N' NOT NULL, Trigger_priv enum('N','Y') COLLATE utf8_general_ci DEFAULT 'N' NOT NULL, Create_tablespace_priv enum('N','Y') COLLATE utf8_general_ci DEFAULT 'N' NOT NULL, ssl_type enum('','ANY','X509', 'SPECIFIED') COLLATE utf8_general_ci DEFAULT '' NOT NULL, ssl_cipher BLOB NOT NULL, x509_issuer BLOB NOT NULL, x509_subject BLOB NOT NULL, max_questions int(11) unsigned DEFAULT 0  NOT NULL, max_updates int(11) unsigned DEFAULT 0  NOT NULL, max_connections int(11) unsigned DEFAULT 0  NOT NULL, max_user_connections int(11) unsigned DEFAULT 0  NOT NULL, plugin char(64) DEFAULT 'mysql_native_password' NOT NULL, authentication_string TEXT, password_expired ENUM('N', 'Y') COLLATE utf8_general_ci DEFAULT 'N' NOT NULL, password_last_changed timestamp NULL DEFAULT NULL, password_lifetime smallint unsigned NULL DEFAULT NULL, account_locked ENUM('N', 'Y') COLLATE utf8_general_ci DEFAULT 'N' NOT NULL, PRIMARY KEY Host (Host,User) ) engine=MyISAM CHARACTER SET utf8 COLLATE utf8_bin comment='Users and global privileges';

-- Remember for later if user table already existed
set @had_user_table= @@warning_count != 0;


CREATE TABLE IF NOT EXISTS func (  name char(64) binary DEFAULT '' NOT NULL, ret tinyint(1) DEFAULT '0' NOT NULL, dl char(128) DEFAULT '' NOT NULL, type enum ('function','aggregate') COLLATE utf8_general_ci NOT NULL, PRIMARY KEY (name) ) engine=MyISAM CHARACTER SET utf8 COLLATE utf8_bin   comment='User defined functions';


CREATE TABLE IF NOT EXISTS plugin ( name varchar(64) DEFAULT '' NOT NULL, dl varchar(128) DEFAULT '' NOT NULL, PRIMARY KEY (name) ) engine=InnoDB STATS_PERSISTENT=0 CHARACTER SET utf8 COLLATE utf8_general_ci comment='MySQL plugins';
>>>>>>> d46ae293

-- Tables below are NOT treated as DD tables by MySQL server yet.

<<<<<<< HEAD
SET FOREIGN_KEY_CHECKS= 1;
=======
CREATE TABLE IF NOT EXISTS servers ( Server_name char(64) NOT NULL DEFAULT '', Host char(64) NOT NULL DEFAULT '', Db char(64) NOT NULL DEFAULT '', Username char(64) NOT NULL DEFAULT '', Password char(64) NOT NULL DEFAULT '', Port INT(4) NOT NULL DEFAULT '0', Socket char(64) NOT NULL DEFAULT '', Wrapper char(64) NOT NULL DEFAULT '', Owner char(64) NOT NULL DEFAULT '', PRIMARY KEY (Server_name)) engine=InnoDB STATS_PERSISTENT=0 CHARACTER SET utf8 comment='MySQL Foreign Servers table';
>>>>>>> d46ae293

# Added sql_mode elements and making it as SET, instead of ENUM

<<<<<<< HEAD
--
-- New DD schema end
--

set sql_mode='';
set default_storage_engine=myisam;

CREATE TABLE IF NOT EXISTS db
(
Host char(60) binary DEFAULT '' NOT NULL,
Db char(64) binary DEFAULT '' NOT NULL,
User char(32) binary DEFAULT '' NOT NULL,
Select_priv enum('N','Y') COLLATE utf8_general_ci DEFAULT 'N' NOT NULL,
Insert_priv enum('N','Y') COLLATE utf8_general_ci DEFAULT 'N' NOT NULL,
Update_priv enum('N','Y') COLLATE utf8_general_ci DEFAULT 'N' NOT NULL,
Delete_priv enum('N','Y') COLLATE utf8_general_ci DEFAULT 'N' NOT NULL,
Create_priv enum('N','Y') COLLATE utf8_general_ci DEFAULT 'N' NOT NULL,
Drop_priv enum('N','Y') COLLATE utf8_general_ci DEFAULT 'N' NOT NULL,
Grant_priv enum('N','Y') COLLATE utf8_general_ci DEFAULT 'N' NOT NULL,
References_priv enum('N','Y') COLLATE utf8_general_ci DEFAULT 'N' NOT NULL,
Index_priv enum('N','Y') COLLATE utf8_general_ci DEFAULT 'N' NOT NULL,
Alter_priv enum('N','Y') COLLATE utf8_general_ci DEFAULT 'N' NOT NULL,
Create_tmp_table_priv enum('N','Y') COLLATE utf8_general_ci DEFAULT 'N' NOT NULL,
Lock_tables_priv enum('N','Y') COLLATE utf8_general_ci DEFAULT 'N' NOT NULL,
Create_view_priv enum('N','Y') COLLATE utf8_general_ci DEFAULT 'N' NOT NULL,
Show_view_priv enum('N','Y') COLLATE utf8_general_ci DEFAULT 'N' NOT NULL,
Create_routine_priv enum('N','Y') COLLATE utf8_general_ci DEFAULT 'N' NOT NULL,
Alter_routine_priv enum('N','Y') COLLATE utf8_general_ci DEFAULT 'N' NOT NULL,
Execute_priv enum('N','Y') COLLATE utf8_general_ci DEFAULT 'N' NOT NULL,
Event_priv enum('N','Y') COLLATE utf8_general_ci DEFAULT 'N' NOT NULL,
Trigger_priv enum('N','Y') COLLATE utf8_general_ci DEFAULT 'N' NOT NULL,
PRIMARY KEY Host (Host,Db,User), KEY User (User)
)
engine=InnoDB STATS_PERSISTENT=0 CHARACTER SET utf8 COLLATE utf8_bin comment='Database privileges';
=======
CREATE TABLE IF NOT EXISTS tables_priv ( Host char(60) binary DEFAULT '' NOT NULL, Db char(64) binary DEFAULT '' NOT NULL, User char(32) binary DEFAULT '' NOT NULL, Table_name char(64) binary DEFAULT '' NOT NULL, Grantor char(93) DEFAULT '' NOT NULL, Timestamp timestamp NOT NULL DEFAULT CURRENT_TIMESTAMP ON UPDATE CURRENT_TIMESTAMP, Table_priv set('Select','Insert','Update','Delete','Create','Drop','Grant','References','Index','Alter','Create View','Show view','Trigger') COLLATE utf8_general_ci DEFAULT '' NOT NULL, Column_priv set('Select','Insert','Update','References') COLLATE utf8_general_ci DEFAULT '' NOT NULL, PRIMARY KEY (Host,Db,User,Table_name), KEY Grantor (Grantor) ) engine=MyISAM CHARACTER SET utf8 COLLATE utf8_bin   comment='Table privileges';

CREATE TABLE IF NOT EXISTS columns_priv ( Host char(60) binary DEFAULT '' NOT NULL, Db char(64) binary DEFAULT '' NOT NULL, User char(32) binary DEFAULT '' NOT NULL, Table_name char(64) binary DEFAULT '' NOT NULL, Column_name char(64) binary DEFAULT '' NOT NULL, Timestamp timestamp NOT NULL DEFAULT CURRENT_TIMESTAMP ON UPDATE CURRENT_TIMESTAMP, Column_priv set('Select','Insert','Update','References') COLLATE utf8_general_ci DEFAULT '' NOT NULL, PRIMARY KEY (Host,Db,User,Table_name,Column_name) ) engine=MyISAM CHARACTER SET utf8 COLLATE utf8_bin   comment='Column privileges';
>>>>>>> d46ae293

-- Remember for later if db table already existed
set @had_db_table= @@warning_count != 0;

<<<<<<< HEAD
CREATE TABLE IF NOT EXISTS user
(
Host char(60) binary DEFAULT '' NOT NULL,
User char(32) binary DEFAULT '' NOT NULL,
Select_priv enum('N','Y') COLLATE utf8_general_ci DEFAULT 'N' NOT NULL,
Insert_priv enum('N','Y') COLLATE utf8_general_ci DEFAULT 'N' NOT NULL,
Update_priv enum('N','Y') COLLATE utf8_general_ci DEFAULT 'N' NOT NULL,
Delete_priv enum('N','Y') COLLATE utf8_general_ci DEFAULT 'N' NOT NULL,
Create_priv enum('N','Y') COLLATE utf8_general_ci DEFAULT 'N' NOT NULL,
Drop_priv enum('N','Y') COLLATE utf8_general_ci DEFAULT 'N' NOT NULL,
Reload_priv enum('N','Y') COLLATE utf8_general_ci DEFAULT 'N' NOT NULL,
Shutdown_priv enum('N','Y') COLLATE utf8_general_ci DEFAULT 'N' NOT NULL,
Process_priv enum('N','Y') COLLATE utf8_general_ci DEFAULT 'N' NOT NULL,
File_priv enum('N','Y') COLLATE utf8_general_ci DEFAULT 'N' NOT NULL,
Grant_priv enum('N','Y') COLLATE utf8_general_ci DEFAULT 'N' NOT NULL,
References_priv enum('N','Y') COLLATE utf8_general_ci DEFAULT 'N' NOT NULL,
Index_priv enum('N','Y') COLLATE utf8_general_ci DEFAULT 'N' NOT NULL,
Alter_priv enum('N','Y') COLLATE utf8_general_ci DEFAULT 'N' NOT NULL,
Show_db_priv enum('N','Y') COLLATE utf8_general_ci DEFAULT 'N' NOT NULL,
Super_priv enum('N','Y') COLLATE utf8_general_ci DEFAULT 'N' NOT NULL,
Create_tmp_table_priv enum('N','Y') COLLATE utf8_general_ci DEFAULT 'N' NOT NULL,
Lock_tables_priv enum('N','Y') COLLATE utf8_general_ci DEFAULT 'N' NOT NULL,
Execute_priv enum('N','Y') COLLATE utf8_general_ci DEFAULT 'N' NOT NULL,
Repl_slave_priv enum('N','Y') COLLATE utf8_general_ci DEFAULT 'N' NOT NULL,
Repl_client_priv enum('N','Y') COLLATE utf8_general_ci DEFAULT 'N' NOT NULL,
Create_view_priv enum('N','Y') COLLATE utf8_general_ci DEFAULT 'N' NOT NULL,
Show_view_priv enum('N','Y') COLLATE utf8_general_ci DEFAULT 'N' NOT NULL,
Create_routine_priv enum('N','Y') COLLATE utf8_general_ci DEFAULT 'N' NOT NULL,
Alter_routine_priv enum('N','Y') COLLATE utf8_general_ci DEFAULT 'N' NOT NULL,
Create_user_priv enum('N','Y') COLLATE utf8_general_ci DEFAULT 'N' NOT NULL,
Event_priv enum('N','Y') COLLATE utf8_general_ci DEFAULT 'N' NOT NULL,
Trigger_priv enum('N','Y') COLLATE utf8_general_ci DEFAULT 'N' NOT NULL,
Create_tablespace_priv enum('N','Y') COLLATE utf8_general_ci DEFAULT 'N' NOT NULL,
ssl_type enum('','ANY','X509', 'SPECIFIED') COLLATE utf8_general_ci DEFAULT '' NOT NULL,
ssl_cipher BLOB NOT NULL,
x509_issuer BLOB NOT NULL,
x509_subject BLOB NOT NULL,
max_questions int(11) unsigned DEFAULT 0  NOT NULL,
max_updates int(11) unsigned DEFAULT 0  NOT NULL,
max_connections int(11) unsigned DEFAULT 0  NOT NULL,
max_user_connections int(11) unsigned DEFAULT 0  NOT NULL,
plugin char(64) DEFAULT 'mysql_native_password' NOT NULL,
authentication_string TEXT,
password_expired ENUM('N', 'Y') COLLATE utf8_general_ci DEFAULT 'N' NOT NULL,
password_last_changed timestamp NULL DEFAULT NULL,
password_lifetime smallint unsigned NULL DEFAULT NULL,
account_locked ENUM('N', 'Y') COLLATE utf8_general_ci DEFAULT 'N' NOT NULL,
Create_role_priv enum('N','Y') COLLATE utf8_general_ci DEFAULT 'N' NOT NULL,
Drop_role_priv enum('N','Y') COLLATE utf8_general_ci DEFAULT 'N' NOT NULL,
PRIMARY KEY Host (Host,User)
) engine=InnoDB STATS_PERSISTENT=0 CHARACTER SET utf8 COLLATE utf8_bin comment='Users and global privileges';

CREATE TABLE IF NOT EXISTS default_roles
(
HOST CHAR(60) BINARY DEFAULT '' NOT NULL, USER CHAR(32) BINARY DEFAULT '' NOT NULL,
DEFAULT_ROLE_HOST CHAR(60) BINARY DEFAULT '%' NOT NULL,
DEFAULT_ROLE_USER CHAR(32) BINARY DEFAULT '' NOT NULL,
PRIMARY KEY (HOST, USER, DEFAULT_ROLE_HOST, DEFAULT_ROLE_USER)
) engine=InnoDB STATS_PERSISTENT=0 CHARACTER SET utf8 COLLATE utf8_bin comment='Default roles';

CREATE TABLE IF NOT EXISTS role_edges
(
FROM_HOST CHAR(60) BINARY DEFAULT '' NOT NULL,
FROM_USER CHAR(32) BINARY DEFAULT '' NOT NULL,
TO_HOST CHAR(60) BINARY DEFAULT '' NOT NULL,
TO_USER CHAR(32) BINARY DEFAULT '' NOT NULL,
WITH_ADMIN_OPTION ENUM('N', 'Y') COLLATE UTF8_GENERAL_CI DEFAULT 'N' NOT NULL,
PRIMARY KEY (FROM_HOST,FROM_USER,TO_HOST,TO_USER)
) engine=InnoDB STATS_PERSISTENT=0 CHARACTER SET utf8 COLLATE utf8_bin comment='Role hierarchy and role grants';
=======
CREATE TABLE IF NOT EXISTS help_topic ( help_topic_id int unsigned not null, name char(64) not null, help_category_id smallint unsigned not null, description text not null, example text not null, url text not null, primary key (help_topic_id), unique index (name) ) engine=INNODB STATS_PERSISTENT=0 CHARACTER SET utf8 comment='help topics';
>>>>>>> d46ae293

-- Remember for later if user table already existed
set @had_user_table= @@warning_count != 0;

<<<<<<< HEAD
=======
CREATE TABLE IF NOT EXISTS help_category ( help_category_id smallint unsigned not null, name  char(64) not null, parent_category_id smallint unsigned null, url text not null, primary key (help_category_id), unique index (name) ) engine=INNODB STATS_PERSISTENT=0 CHARACTER SET utf8 comment='help categories';
>>>>>>> d46ae293

CREATE TABLE IF NOT EXISTS func (  name char(64) binary DEFAULT '' NOT NULL, ret tinyint(1) DEFAULT '0' NOT NULL, dl char(128) DEFAULT '' NOT NULL, type enum ('function','aggregate') COLLATE utf8_general_ci NOT NULL, PRIMARY KEY (name) ) engine=INNODB STATS_PERSISTENT=0 CHARACTER SET utf8 COLLATE utf8_bin   comment='User defined functions';

<<<<<<< HEAD
=======
CREATE TABLE IF NOT EXISTS help_relation ( help_topic_id int unsigned not null, help_keyword_id  int unsigned not null, primary key (help_keyword_id, help_topic_id) ) engine=INNODB STATS_PERSISTENT=0 CHARACTER SET utf8 comment='keyword-topic relation';
>>>>>>> d46ae293

CREATE TABLE IF NOT EXISTS plugin ( name varchar(64) DEFAULT '' NOT NULL, dl varchar(128) DEFAULT '' NOT NULL, PRIMARY KEY (name) ) engine=InnoDB STATS_PERSISTENT=0 CHARACTER SET utf8 COLLATE utf8_general_ci comment='MySQL plugins';

<<<<<<< HEAD
=======
CREATE TABLE IF NOT EXISTS help_keyword (   help_keyword_id  int unsigned not null, name char(64) not null, primary key (help_keyword_id), unique index (name) ) engine=INNODB STATS_PERSISTENT=0 CHARACTER SET utf8 comment='help keywords';
>>>>>>> d46ae293

CREATE TABLE IF NOT EXISTS servers ( Server_name char(64) NOT NULL DEFAULT '', Host char(64) NOT NULL DEFAULT '', Db char(64) NOT NULL DEFAULT '', Username char(64) NOT NULL DEFAULT '', Password char(64) NOT NULL DEFAULT '', Port INT(4) NOT NULL DEFAULT '0', Socket char(64) NOT NULL DEFAULT '', Wrapper char(64) NOT NULL DEFAULT '', Owner char(64) NOT NULL DEFAULT '', PRIMARY KEY (Server_name)) engine=InnoDB STATS_PERSISTENT=0 CHARACTER SET utf8 comment='MySQL Foreign Servers table';

<<<<<<< HEAD
=======
CREATE TABLE IF NOT EXISTS time_zone_name (   Name char(64) NOT NULL, Time_zone_id int unsigned NOT NULL, PRIMARY KEY Name (Name) ) engine=INNODB STATS_PERSISTENT=0 CHARACTER SET utf8   comment='Time zone names';
>>>>>>> d46ae293

CREATE TABLE IF NOT EXISTS tables_priv ( Host char(60) binary DEFAULT '' NOT NULL, Db char(64) binary DEFAULT '' NOT NULL, User char(32) binary DEFAULT '' NOT NULL, Table_name char(64) binary DEFAULT '' NOT NULL, Grantor char(93) DEFAULT '' NOT NULL, Timestamp timestamp NOT NULL DEFAULT CURRENT_TIMESTAMP ON UPDATE CURRENT_TIMESTAMP, Table_priv set('Select','Insert','Update','Delete','Create','Drop','Grant','References','Index','Alter','Create View','Show view','Trigger') COLLATE utf8_general_ci DEFAULT '' NOT NULL, Column_priv set('Select','Insert','Update','References') COLLATE utf8_general_ci DEFAULT '' NOT NULL, PRIMARY KEY (Host,Db,User,Table_name), KEY Grantor (Grantor) ) engine=INNODB STATS_PERSISTENT=0 CHARACTER SET utf8   engine=InnoDB STATS_PERSISTENT=0 CHARACTER SET utf8 COLLATE utf8_bin   comment='Table privileges';

<<<<<<< HEAD
CREATE TABLE IF NOT EXISTS columns_priv ( Host char(60) binary DEFAULT '' NOT NULL, Db char(64) binary DEFAULT '' NOT NULL, User char(32) binary DEFAULT '' NOT NULL, Table_name char(64) binary DEFAULT '' NOT NULL, Column_name char(64) binary DEFAULT '' NOT NULL, Timestamp timestamp NOT NULL DEFAULT CURRENT_TIMESTAMP ON UPDATE CURRENT_TIMESTAMP, Column_priv set('Select','Insert','Update','References') COLLATE utf8_general_ci DEFAULT '' NOT NULL, PRIMARY KEY (Host,Db,User,Table_name,Column_name) ) engine=InnoDB STATS_PERSISTENT=0 CHARACTER SET utf8 COLLATE utf8_bin   comment='Column privileges';


CREATE TABLE IF NOT EXISTS help_topic ( help_topic_id int unsigned not null, name char(64) not null, help_category_id smallint unsigned not null, description text not null, example text not null, url text not null, primary key (help_topic_id), unique index (name) ) engine=INNODB STATS_PERSISTENT=0 CHARACTER SET utf8 comment='help topics';


CREATE TABLE IF NOT EXISTS help_category ( help_category_id smallint unsigned not null, name  char(64) not null, parent_category_id smallint unsigned null, url text not null, primary key (help_category_id), unique index (name) ) engine=INNODB STATS_PERSISTENT=0 CHARACTER SET utf8 comment='help categories';


CREATE TABLE IF NOT EXISTS help_relation ( help_topic_id int unsigned not null, help_keyword_id  int unsigned not null, primary key (help_keyword_id, help_topic_id) ) engine=INNODB STATS_PERSISTENT=0 CHARACTER SET utf8 comment='keyword-topic relation';


CREATE TABLE IF NOT EXISTS help_keyword (   help_keyword_id  int unsigned not null, name char(64) not null, primary key (help_keyword_id), unique index (name) ) engine=INNODB STATS_PERSISTENT=0 CHARACTER SET utf8 comment='help keywords';


CREATE TABLE IF NOT EXISTS time_zone_name (   Name char(64) NOT NULL, Time_zone_id int unsigned NOT NULL, PRIMARY KEY Name (Name) ) engine=INNODB STATS_PERSISTENT=0 CHARACTER SET utf8   comment='Time zone names';


CREATE TABLE IF NOT EXISTS time_zone (   Time_zone_id int unsigned NOT NULL auto_increment, Use_leap_seconds enum('Y','N') COLLATE utf8_general_ci DEFAULT 'N' NOT NULL, PRIMARY KEY TzId (Time_zone_id) ) engine=INNODB STATS_PERSISTENT=0 CHARACTER SET utf8   comment='Time zones';


CREATE TABLE IF NOT EXISTS time_zone_transition (   Time_zone_id int unsigned NOT NULL, Transition_time bigint signed NOT NULL, Transition_type_id int unsigned NOT NULL, PRIMARY KEY TzIdTranTime (Time_zone_id, Transition_time) ) engine=INNODB STATS_PERSISTENT=0 CHARACTER SET utf8   comment='Time zone transitions';

=======
CREATE TABLE IF NOT EXISTS time_zone (   Time_zone_id int unsigned NOT NULL auto_increment, Use_leap_seconds enum('Y','N') COLLATE utf8_general_ci DEFAULT 'N' NOT NULL, PRIMARY KEY TzId (Time_zone_id) ) engine=INNODB STATS_PERSISTENT=0 CHARACTER SET utf8   comment='Time zones';


CREATE TABLE IF NOT EXISTS time_zone_transition (   Time_zone_id int unsigned NOT NULL, Transition_time bigint signed NOT NULL, Transition_type_id int unsigned NOT NULL, PRIMARY KEY TzIdTranTime (Time_zone_id, Transition_time) ) engine=INNODB STATS_PERSISTENT=0 CHARACTER SET utf8   comment='Time zone transitions';


CREATE TABLE IF NOT EXISTS time_zone_transition_type (   Time_zone_id int unsigned NOT NULL, Transition_type_id int unsigned NOT NULL, Offset int signed DEFAULT 0 NOT NULL, Is_DST tinyint unsigned DEFAULT 0 NOT NULL, Abbreviation char(8) DEFAULT '' NOT NULL, PRIMARY KEY TzIdTrTId (Time_zone_id, Transition_type_id) ) engine=INNODB STATS_PERSISTENT=0 CHARACTER SET utf8   comment='Time zone transition types';


CREATE TABLE IF NOT EXISTS time_zone_leap_second (   Transition_time bigint signed NOT NULL, Correction int signed NOT NULL, PRIMARY KEY TranTime (Transition_time) ) engine=INNODB STATS_PERSISTENT=0 CHARACTER SET utf8   comment='Leap seconds information for time zones';


CREATE TABLE IF NOT EXISTS proc (db char(64) collate utf8_bin DEFAULT '' NOT NULL, name char(64) DEFAULT '' NOT NULL, type enum('FUNCTION','PROCEDURE') NOT NULL, specific_name char(64) DEFAULT '' NOT NULL, language enum('SQL') DEFAULT 'SQL' NOT NULL, sql_data_access enum( 'CONTAINS_SQL', 'NO_SQL', 'READS_SQL_DATA', 'MODIFIES_SQL_DATA') DEFAULT 'CONTAINS_SQL' NOT NULL, is_deterministic enum('YES','NO') DEFAULT 'NO' NOT NULL, security_type enum('INVOKER','DEFINER') DEFAULT 'DEFINER' NOT NULL, param_list blob NOT NULL, returns longblob DEFAULT '' NOT NULL, body longblob NOT NULL, definer char(93) collate utf8_bin DEFAULT '' NOT NULL, created timestamp NOT NULL DEFAULT CURRENT_TIMESTAMP ON UPDATE CURRENT_TIMESTAMP, modified timestamp NOT NULL DEFAULT '0000-00-00 00:00:00', sql_mode set( 'REAL_AS_FLOAT', 'PIPES_AS_CONCAT', 'ANSI_QUOTES', 'IGNORE_SPACE', 'NOT_USED', 'ONLY_FULL_GROUP_BY', 'NO_UNSIGNED_SUBTRACTION', 'NO_DIR_IN_CREATE', 'POSTGRESQL', 'ORACLE', 'MSSQL', 'DB2', 'MAXDB', 'NO_KEY_OPTIONS', 'NO_TABLE_OPTIONS', 'NO_FIELD_OPTIONS', 'MYSQL323', 'MYSQL40', 'ANSI', 'NO_AUTO_VALUE_ON_ZERO', 'NO_BACKSLASH_ESCAPES', 'STRICT_TRANS_TABLES', 'STRICT_ALL_TABLES', 'NO_ZERO_IN_DATE', 'NO_ZERO_DATE', 'INVALID_DATES', 'ERROR_FOR_DIVISION_BY_ZERO', 'TRADITIONAL', 'NO_AUTO_CREATE_USER', 'HIGH_NOT_PRECEDENCE', 'NO_ENGINE_SUBSTITUTION', 'PAD_CHAR_TO_FULL_LENGTH') DEFAULT '' NOT NULL, comment text collate utf8_bin NOT NULL, character_set_client char(32) collate utf8_bin, collation_connection char(32) collate utf8_bin, db_collation char(32) collate utf8_bin, body_utf8 longblob, PRIMARY KEY (db,name,type)) engine=MyISAM character set utf8 comment='Stored Procedures';

CREATE TABLE IF NOT EXISTS procs_priv ( Host char(60) binary DEFAULT '' NOT NULL, Db char(64) binary DEFAULT '' NOT NULL, User char(32) binary DEFAULT '' NOT NULL, Routine_name char(64) COLLATE utf8_general_ci DEFAULT '' NOT NULL, Routine_type enum('FUNCTION','PROCEDURE') NOT NULL, Grantor char(93) DEFAULT '' NOT NULL, Proc_priv set('Execute','Alter Routine','Grant') COLLATE utf8_general_ci DEFAULT '' NOT NULL, Timestamp timestamp NOT NULL DEFAULT CURRENT_TIMESTAMP ON UPDATE CURRENT_TIMESTAMP, PRIMARY KEY (Host,Db,User,Routine_name,Routine_type), KEY Grantor (Grantor) ) engine=MyISAM CHARACTER SET utf8 COLLATE utf8_bin   comment='Procedure privileges';

-- Create general_log
CREATE TABLE IF NOT EXISTS general_log (event_time TIMESTAMP(6) NOT NULL DEFAULT CURRENT_TIMESTAMP(6) ON UPDATE CURRENT_TIMESTAMP(6), user_host MEDIUMTEXT NOT NULL, thread_id BIGINT(21) UNSIGNED NOT NULL, server_id INTEGER UNSIGNED NOT NULL, command_type VARCHAR(64) NOT NULL, argument MEDIUMBLOB NOT NULL) engine=CSV CHARACTER SET utf8 comment="General log";

-- Create slow_log
CREATE TABLE IF NOT EXISTS slow_log (start_time TIMESTAMP(6) NOT NULL DEFAULT CURRENT_TIMESTAMP(6) ON UPDATE CURRENT_TIMESTAMP(6), user_host MEDIUMTEXT NOT NULL, query_time TIME(6) NOT NULL, lock_time TIME(6) NOT NULL, rows_sent INTEGER NOT NULL, rows_examined INTEGER NOT NULL, db VARCHAR(512) NOT NULL, last_insert_id INTEGER NOT NULL, insert_id INTEGER NOT NULL, server_id INTEGER UNSIGNED NOT NULL, sql_text MEDIUMBLOB NOT NULL, thread_id BIGINT(21) UNSIGNED NOT NULL) engine=CSV CHARACTER SET utf8 comment="Slow log";

CREATE TABLE IF NOT EXISTS event ( db char(64) CHARACTER SET utf8 COLLATE utf8_bin NOT NULL default '', name char(64) CHARACTER SET utf8 NOT NULL default '', body longblob NOT NULL, definer char(93) CHARACTER SET utf8 COLLATE utf8_bin NOT NULL default '', execute_at DATETIME default NULL, interval_value int(11) default NULL, interval_field ENUM('YEAR','QUARTER','MONTH','DAY','HOUR','MINUTE','WEEK','SECOND','MICROSECOND','YEAR_MONTH','DAY_HOUR','DAY_MINUTE','DAY_SECOND','HOUR_MINUTE','HOUR_SECOND','MINUTE_SECOND','DAY_MICROSECOND','HOUR_MICROSECOND','MINUTE_MICROSECOND','SECOND_MICROSECOND') default NULL, created TIMESTAMP NOT NULL DEFAULT CURRENT_TIMESTAMP ON UPDATE CURRENT_TIMESTAMP, modified TIMESTAMP NOT NULL DEFAULT '0000-00-00 00:00:00', last_executed DATETIME default NULL, starts DATETIME default NULL, ends DATETIME default NULL, status ENUM('ENABLED','DISABLED','SLAVESIDE_DISABLED') NOT NULL default 'ENABLED', on_completion ENUM('DROP','PRESERVE') NOT NULL default 'DROP', sql_mode  set('REAL_AS_FLOAT','PIPES_AS_CONCAT','ANSI_QUOTES','IGNORE_SPACE','NOT_USED','ONLY_FULL_GROUP_BY','NO_UNSIGNED_SUBTRACTION','NO_DIR_IN_CREATE','POSTGRESQL','ORACLE','MSSQL','DB2','MAXDB','NO_KEY_OPTIONS','NO_TABLE_OPTIONS','NO_FIELD_OPTIONS','MYSQL323','MYSQL40','ANSI','NO_AUTO_VALUE_ON_ZERO','NO_BACKSLASH_ESCAPES','STRICT_TRANS_TABLES','STRICT_ALL_TABLES','NO_ZERO_IN_DATE','NO_ZERO_DATE','INVALID_DATES','ERROR_FOR_DIVISION_BY_ZERO','TRADITIONAL','NO_AUTO_CREATE_USER','HIGH_NOT_PRECEDENCE','NO_ENGINE_SUBSTITUTION','PAD_CHAR_TO_FULL_LENGTH') DEFAULT '' NOT NULL, comment char(64) CHARACTER SET utf8 COLLATE utf8_bin NOT NULL default '', originator INTEGER UNSIGNED NOT NULL, time_zone char(64) CHARACTER SET latin1 NOT NULL DEFAULT 'SYSTEM', character_set_client char(32) collate utf8_bin, collation_connection char(32) collate utf8_bin, db_collation char(32) collate utf8_bin, body_utf8 longblob, PRIMARY KEY (db, name) ) ENGINE=MyISAM DEFAULT CHARSET=utf8 COMMENT 'Events';
>>>>>>> d46ae293

CREATE TABLE IF NOT EXISTS time_zone_transition_type (   Time_zone_id int unsigned NOT NULL, Transition_type_id int unsigned NOT NULL, Offset int signed DEFAULT 0 NOT NULL, Is_DST tinyint unsigned DEFAULT 0 NOT NULL, Abbreviation char(8) DEFAULT '' NOT NULL, PRIMARY KEY TzIdTrTId (Time_zone_id, Transition_type_id) ) engine=INNODB STATS_PERSISTENT=0 CHARACTER SET utf8   comment='Time zone transition types';

<<<<<<< HEAD
=======
CREATE TABLE IF NOT EXISTS ndb_binlog_index (Position BIGINT UNSIGNED NOT NULL, File VARCHAR(255) NOT NULL, epoch BIGINT UNSIGNED NOT NULL, inserts INT UNSIGNED NOT NULL, updates INT UNSIGNED NOT NULL, deletes INT UNSIGNED NOT NULL, schemaops INT UNSIGNED NOT NULL, orig_server_id INT UNSIGNED NOT NULL, orig_epoch BIGINT UNSIGNED NOT NULL, gci INT UNSIGNED NOT NULL, next_position BIGINT UNSIGNED NOT NULL, next_file VARCHAR(255) NOT NULL, PRIMARY KEY(epoch, orig_server_id, orig_epoch)) ENGINE=INNODB STATS_PERSISTENT=0;
>>>>>>> d46ae293

CREATE TABLE IF NOT EXISTS time_zone_leap_second (   Transition_time bigint signed NOT NULL, Correction int signed NOT NULL, PRIMARY KEY TranTime (Transition_time) ) engine=INNODB STATS_PERSISTENT=0 CHARACTER SET utf8   comment='Leap seconds information for time zones';


CREATE TABLE IF NOT EXISTS procs_priv ( Host char(60) binary DEFAULT '' NOT NULL, Db char(64) binary DEFAULT '' NOT NULL, User char(32) binary DEFAULT '' NOT NULL, Routine_name char(64) COLLATE utf8_general_ci DEFAULT '' NOT NULL, Routine_type enum('FUNCTION','PROCEDURE') NOT NULL, Grantor char(93) DEFAULT '' NOT NULL, Proc_priv set('Execute','Alter Routine','Grant') COLLATE utf8_general_ci DEFAULT '' NOT NULL, Timestamp timestamp NOT NULL DEFAULT CURRENT_TIMESTAMP ON UPDATE CURRENT_TIMESTAMP, PRIMARY KEY (Host,Db,User,Routine_name,Routine_type), KEY Grantor (Grantor) ) engine=InnoDB STATS_PERSISTENT=0 CHARACTER SET utf8 COLLATE utf8_bin   comment='Procedure privileges';

-- Create general_log
CREATE TABLE IF NOT EXISTS general_log (event_time TIMESTAMP(6) NOT NULL DEFAULT CURRENT_TIMESTAMP(6) ON UPDATE CURRENT_TIMESTAMP(6), user_host MEDIUMTEXT NOT NULL, thread_id BIGINT(21) UNSIGNED NOT NULL, server_id INTEGER UNSIGNED NOT NULL, command_type VARCHAR(64) NOT NULL, argument MEDIUMBLOB NOT NULL) engine=CSV CHARACTER SET utf8 comment="General log";

-- Create slow_log
CREATE TABLE IF NOT EXISTS slow_log (start_time TIMESTAMP(6) NOT NULL DEFAULT CURRENT_TIMESTAMP(6) ON UPDATE CURRENT_TIMESTAMP(6), user_host MEDIUMTEXT NOT NULL, query_time TIME(6) NOT NULL, lock_time TIME(6) NOT NULL, rows_sent INTEGER NOT NULL, rows_examined INTEGER NOT NULL, db VARCHAR(512) NOT NULL, last_insert_id INTEGER NOT NULL, insert_id INTEGER NOT NULL, server_id INTEGER UNSIGNED NOT NULL, sql_text MEDIUMBLOB NOT NULL, thread_id BIGINT(21) UNSIGNED NOT NULL) engine=CSV CHARACTER SET utf8 comment="Slow log";

--
-- Only create the ndb_binlog_index table if the server is built with ndb.
--
SET @have_ndb= (select count(engine) from information_schema.engines where engine='ndbcluster');
SET @cmd="CREATE TABLE IF NOT EXISTS ndb_binlog_index (
  Position BIGINT UNSIGNED NOT NULL,
  File VARCHAR(255) NOT NULL,
  epoch BIGINT UNSIGNED NOT NULL,
  inserts INT UNSIGNED NOT NULL,
  updates INT UNSIGNED NOT NULL,
  deletes INT UNSIGNED NOT NULL,
  schemaops INT UNSIGNED NOT NULL,
  orig_server_id INT UNSIGNED NOT NULL,
  orig_epoch BIGINT UNSIGNED NOT NULL,
  gci INT UNSIGNED NOT NULL,
  next_position BIGINT UNSIGNED NOT NULL,
  next_file VARCHAR(255) NOT NULL,
  PRIMARY KEY(epoch, orig_server_id, orig_epoch)) ENGINE=INNODB STATS_PERSISTENT=0";

CREATE TABLE IF NOT EXISTS component ( component_id int unsigned NOT NULL AUTO_INCREMENT, component_group_id int unsigned NOT NULL, component_urn text NOT NULL, PRIMARY KEY (component_id)) engine=INNODB DEFAULT CHARSET=utf8 COMMENT 'Components';

SET @str = IF(@have_ndb = 1, @cmd, 'SET @dummy = 0');
PREPARE stmt FROM @str;
EXECUTE stmt;
DROP PREPARE stmt;

SET @cmd="CREATE TABLE IF NOT EXISTS slave_relay_log_info (
  Number_of_lines INTEGER UNSIGNED NOT NULL COMMENT 'Number of lines in the file or rows in the table. Used to version table definitions.', 
  Relay_log_name TEXT CHARACTER SET utf8 COLLATE utf8_bin NOT NULL COMMENT 'The name of the current relay log file.', 
  Relay_log_pos BIGINT UNSIGNED NOT NULL COMMENT 'The relay log position of the last executed event.', 
  Master_log_name TEXT CHARACTER SET utf8 COLLATE utf8_bin NOT NULL COMMENT 'The name of the master binary log file from which the events in the relay log file were read.', 
  Master_log_pos BIGINT UNSIGNED NOT NULL COMMENT 'The master log position of the last executed event.', 
  Sql_delay INTEGER NOT NULL COMMENT 'The number of seconds that the slave must lag behind the master.', 
  Number_of_workers INTEGER UNSIGNED NOT NULL,
  Id INTEGER UNSIGNED NOT NULL COMMENT 'Internal Id that uniquely identifies this record.',
  Channel_name CHAR(64) CHARACTER SET utf8 COLLATE utf8_general_ci NOT NULL COMMENT 'The channel on which the slave is connected to a source. Used in Multisource Replication',
  PRIMARY KEY(Channel_name)) DEFAULT CHARSET=utf8 STATS_PERSISTENT=0 COMMENT 'Relay Log Information'";

SET @str=IF(@have_innodb <> 0, CONCAT(@cmd, ' ENGINE= INNODB;'), CONCAT(@cmd, ' ENGINE= MYISAM;'));
PREPARE stmt FROM @str;
EXECUTE stmt;
DROP PREPARE stmt;

SET @cmd= "CREATE TABLE IF NOT EXISTS slave_master_info (
  Number_of_lines INTEGER UNSIGNED NOT NULL COMMENT 'Number of lines in the file.', 
  Master_log_name TEXT CHARACTER SET utf8 COLLATE utf8_bin NOT NULL COMMENT 'The name of the master binary log currently being read from the master.', 
  Master_log_pos BIGINT UNSIGNED NOT NULL COMMENT 'The master log position of the last read event.', 
  Host CHAR(64) CHARACTER SET utf8 COLLATE utf8_bin COMMENT 'The host name of the master.', 
  User_name TEXT CHARACTER SET utf8 COLLATE utf8_bin COMMENT 'The user name used to connect to the master.', 
  User_password TEXT CHARACTER SET utf8 COLLATE utf8_bin COMMENT 'The password used to connect to the master.', 
  Port INTEGER UNSIGNED NOT NULL COMMENT 'The network port used to connect to the master.', 
  Connect_retry INTEGER UNSIGNED NOT NULL COMMENT 'The period (in seconds) that the slave will wait before trying to reconnect to the master.', 
  Enabled_ssl BOOLEAN NOT NULL COMMENT 'Indicates whether the server supports SSL connections.', 
  Ssl_ca TEXT CHARACTER SET utf8 COLLATE utf8_bin COMMENT 'The file used for the Certificate Authority (CA) certificate.', 
  Ssl_capath TEXT CHARACTER SET utf8 COLLATE utf8_bin COMMENT 'The path to the Certificate Authority (CA) certificates.', 
  Ssl_cert TEXT CHARACTER SET utf8 COLLATE utf8_bin COMMENT 'The name of the SSL certificate file.', 
  Ssl_cipher TEXT CHARACTER SET utf8 COLLATE utf8_bin COMMENT 'The name of the cipher in use for the SSL connection.', 
  Ssl_key TEXT CHARACTER SET utf8 COLLATE utf8_bin COMMENT 'The name of the SSL key file.', 
  Ssl_verify_server_cert BOOLEAN NOT NULL COMMENT 'Whether to verify the server certificate.', 
  Heartbeat FLOAT NOT NULL COMMENT '', 
  Bind TEXT CHARACTER SET utf8 COLLATE utf8_bin COMMENT 'Displays which interface is employed when connecting to the MySQL server', 
  Ignored_server_ids TEXT CHARACTER SET utf8 COLLATE utf8_bin COMMENT 'The number of server IDs to be ignored, followed by the actual server IDs', 
  Uuid TEXT CHARACTER SET utf8 COLLATE utf8_bin COMMENT 'The master server uuid.', 
  Retry_count BIGINT UNSIGNED NOT NULL COMMENT 'Number of reconnect attempts, to the master, before giving up.', 
  Ssl_crl TEXT CHARACTER SET utf8 COLLATE utf8_bin COMMENT 'The file used for the Certificate Revocation List (CRL)', 
  Ssl_crlpath TEXT CHARACTER SET utf8 COLLATE utf8_bin COMMENT 'The path used for Certificate Revocation List (CRL) files', 
  Enabled_auto_position BOOLEAN NOT NULL COMMENT 'Indicates whether GTIDs will be used to retrieve events from the master.',
  Channel_name CHAR(64) CHARACTER SET utf8 COLLATE utf8_general_ci NOT NULL COMMENT 'The channel on which the slave is connected to a source. Used in Multisource Replication',
  Tls_version TEXT CHARACTER SET utf8 COLLATE utf8_bin COMMENT 'Tls version',
  PRIMARY KEY(Channel_name)) DEFAULT CHARSET=utf8 STATS_PERSISTENT=0 COMMENT 'Master Information'";

SET @str=IF(@have_innodb <> 0, CONCAT(@cmd, ' ENGINE= INNODB;'), CONCAT(@cmd, ' ENGINE= MYISAM;'));
PREPARE stmt FROM @str;
EXECUTE stmt;
DROP PREPARE stmt;

SET @cmd= "CREATE TABLE IF NOT EXISTS slave_worker_info (
  Id INTEGER UNSIGNED NOT NULL, 
  Relay_log_name TEXT CHARACTER SET utf8 COLLATE utf8_bin NOT NULL, 
  Relay_log_pos BIGINT UNSIGNED NOT NULL, 
  Master_log_name TEXT CHARACTER SET utf8 COLLATE utf8_bin NOT NULL, 
  Master_log_pos BIGINT UNSIGNED NOT NULL, 
  Checkpoint_relay_log_name TEXT CHARACTER SET utf8 COLLATE utf8_bin NOT NULL, 
  Checkpoint_relay_log_pos BIGINT UNSIGNED NOT NULL, 
  Checkpoint_master_log_name TEXT CHARACTER SET utf8 COLLATE utf8_bin NOT NULL, 
  Checkpoint_master_log_pos BIGINT UNSIGNED NOT NULL, 
  Checkpoint_seqno INT UNSIGNED NOT NULL, 
  Checkpoint_group_size INTEGER UNSIGNED NOT NULL, 
  Checkpoint_group_bitmap BLOB NOT NULL, 
  Channel_name CHAR(64) CHARACTER SET utf8 COLLATE utf8_general_ci NOT NULL COMMENT 'The channel on which the slave is connected to a source. Used in Multisource Replication',
  PRIMARY KEY(Channel_name, Id)) DEFAULT CHARSET=utf8 STATS_PERSISTENT=0 COMMENT 'Worker Information'";

SET @str=IF(@have_innodb <> 0, CONCAT(@cmd, ' ENGINE= INNODB;'), CONCAT(@cmd, ' ENGINE= MYISAM;'));
PREPARE stmt FROM @str;
EXECUTE stmt;
DROP PREPARE stmt;

SET @cmd= "CREATE TABLE IF NOT EXISTS gtid_executed (
    source_uuid CHAR(36) NOT NULL COMMENT 'uuid of the source where the transaction was originally executed.',
    interval_start BIGINT NOT NULL COMMENT 'First number of interval.',
    interval_end BIGINT NOT NULL COMMENT 'Last number of interval.',
    PRIMARY KEY(source_uuid, interval_start))";

SET @str=IF(@have_innodb <> 0, CONCAT(@cmd, ' ENGINE= INNODB;'), CONCAT(@cmd, ' ENGINE= MYISAM;'));
PREPARE stmt FROM @str;
EXECUTE stmt;
DROP PREPARE stmt;

--
-- Optimizer Cost Model configuration
--

-- Server cost constants

CREATE TABLE IF NOT EXISTS server_cost (
  cost_name   VARCHAR(64) NOT NULL,
  cost_value  FLOAT DEFAULT NULL,
  last_update TIMESTAMP DEFAULT CURRENT_TIMESTAMP ON UPDATE CURRENT_TIMESTAMP,
  comment     VARCHAR(1024) DEFAULT NULL,
  PRIMARY KEY (cost_name)
) ENGINE=InnoDB CHARACTER SET=utf8 COLLATE=utf8_general_ci STATS_PERSISTENT=0;

INSERT IGNORE INTO server_cost VALUES
  ("row_evaluate_cost", DEFAULT, CURRENT_TIMESTAMP, DEFAULT);

INSERT IGNORE INTO server_cost VALUES
  ("key_compare_cost", DEFAULT, CURRENT_TIMESTAMP, DEFAULT);

INSERT IGNORE INTO server_cost VALUES
  ("memory_temptable_create_cost", DEFAULT, CURRENT_TIMESTAMP, DEFAULT);

INSERT IGNORE INTO server_cost VALUES
  ("memory_temptable_row_cost", DEFAULT, CURRENT_TIMESTAMP, DEFAULT);

INSERT IGNORE INTO server_cost VALUES
  ("disk_temptable_create_cost", DEFAULT, CURRENT_TIMESTAMP, DEFAULT);

INSERT IGNORE INTO server_cost VALUES
  ("disk_temptable_row_cost", DEFAULT, CURRENT_TIMESTAMP, DEFAULT);

-- Engine cost constants

CREATE TABLE IF NOT EXISTS engine_cost (
  engine_name VARCHAR(64) NOT NULL,
  device_type INTEGER NOT NULL,
  cost_name   VARCHAR(64) NOT NULL,
  cost_value  FLOAT DEFAULT NULL,
  last_update TIMESTAMP DEFAULT CURRENT_TIMESTAMP ON UPDATE CURRENT_TIMESTAMP,
  comment     VARCHAR(1024) DEFAULT NULL,
  PRIMARY KEY (cost_name, engine_name, device_type)
) ENGINE=InnoDB CHARACTER SET=utf8 COLLATE=utf8_general_ci STATS_PERSISTENT=0;

INSERT IGNORE INTO engine_cost VALUES
  ("default", 0, "memory_block_read_cost", DEFAULT, CURRENT_TIMESTAMP, DEFAULT);
INSERT IGNORE INTO engine_cost VALUES
  ("default", 0, "io_block_read_cost", DEFAULT, CURRENT_TIMESTAMP, DEFAULT);

<<<<<<< HEAD

--
-- Column statistics
--

CREATE TABLE IF NOT EXISTS column_stats (
  database_name VARCHAR(64) NOT NULL,
  table_name VARCHAR(64) NOT NULL,
  column_name VARCHAR(64) NOT NULL,
  histogram JSON NOT NULL,
  PRIMARY KEY (database_name, table_name, column_name)
) ENGINE=InnoDB CHARACTER SET=utf8 COLLATE=utf8_bin
COMMENT="Column statistics";

--
--
-- INFORMATION SCHEMA VIEWS INSTALLATION
--

-- Set explicit collation for columns that use utf8_tolower_ci.
-- This is required to enable optimizer allow comparison between
-- utf8_tolower_ci and utf8_general_ci columns and to pick right index.

SET @collate_tolower= (SELECT IF(@@lower_case_table_names = 0,
                                 '', 'COLLATE utf8_tolower_ci'));

--
-- INFORMATION_SCHEMA.COLLATIONS
--
CREATE OR REPLACE DEFINER=`root`@`localhost` VIEW information_schema.COLLATIONS AS
  SELECT col.name AS COLLATION_NAME,
         cs.name AS CHARACTER_SET_NAME,
         col.id AS ID,
         IF(EXISTS(SELECT * FROM mysql.character_sets
                            WHERE mysql.character_sets.default_collation_id= col.id),
            'Yes','') AS IS_DEFAULT,
         IF(col.is_compiled,'Yes','') AS IS_COMPILED,
         col.sort_length AS SORTLEN
  FROM mysql.collations col JOIN mysql.character_sets cs ON col.character_set_id=cs.id;

--
-- INFORMATION_SCHEMA.CHARACTER_SETS
--
CREATE OR REPLACE DEFINER=`root`@`localhost` VIEW information_schema.CHARACTER_SETS as
  SELECT cs.name AS CHARACTER_SET_NAME,
         col.name AS DEFAULT_COLLATE_NAME,
         cs.comment AS DESCRIPTION,
         cs.mb_max_length AS MAXLEN
  FROM mysql.character_sets cs JOIN mysql.collations col ON cs.default_collation_id = col.id;

--
-- INFORMATION_SCHEMA.COLLATION_CHARACTER_SET_APPLICABILITY
--
CREATE OR REPLACE DEFINER=`root`@`localhost` VIEW information_schema.COLLATION_CHARACTER_SET_APPLICABILITY AS
  SELECT col.name AS COLLATION_NAME,
         cs.name AS CHARACTER_SET_NAME
  FROM mysql.character_sets cs JOIN mysql.collations col ON cs.id = col.character_set_id;

--
-- INFORMATION_SCHEMA.SCHEMATA
--
SET @str=CONCAT("
CREATE OR REPLACE DEFINER=`root`@`localhost` VIEW information_schema.SCHEMATA AS
  SELECT cat.name ", @collate_tolower, " AS CATALOG_NAME,
    sch.name ", @collate_tolower, " AS SCHEMA_NAME,
    cs.name AS DEFAULT_CHARACTER_SET_NAME,
    col.name AS DEFAULT_COLLATION_NAME,
    NULL AS SQL_PATH
  FROM mysql.schemata sch JOIN mysql.catalogs cat ON cat.id=sch.catalog_id
       JOIN mysql.collations col ON sch.default_collation_id = col.id
       JOIN mysql.character_sets cs ON col.character_set_id= cs.id
  WHERE CAN_ACCESS_DATABASE(sch.name)");
PREPARE stmt FROM @str;
EXECUTE stmt;
DROP PREPARE stmt;

--
-- INFORMATION_SCHEMA.TABLES
--
-- There are two definitions of information_schema.tables.
-- 1. INFORMATION_SCHEMA.TABLES view which picks dynamic column
--    statistics from mysql.table_stats which gets populated when
--    we execute 'anaylze table' command.
--
-- 2. INFORMATION_SCHEMA.TABLES_DYNAMIC view which retrieves dynamic
--    column statistics using a internal UDF which opens the user
--    table and reads dynamic table statistics.
--
-- MySQL server uses definition 1) by default. The session variable
-- information_schema_stats=latest would enable use of definition 2).
--

SET @str=CONCAT("
CREATE OR REPLACE DEFINER=`root`@`localhost` VIEW information_schema.TABLES AS
  SELECT cat.name ", @collate_tolower, " AS TABLE_CATALOG,
    sch.name ", @collate_tolower, " AS TABLE_SCHEMA,
    tbl.name ", @collate_tolower, " AS TABLE_NAME,
    tbl.type AS TABLE_TYPE,
    IF(tbl.type = 'BASE TABLE', tbl.engine, NULL) AS ENGINE,
    IF(tbl.type = 'VIEW', NULL, 10 /* FRM_VER_TRUE_VARCHAR */) AS VERSION,
    tbl.row_format AS ROW_FORMAT,
    stat.table_rows AS TABLE_ROWS,
    stat.avg_row_length AS AVG_ROW_LENGTH,
    stat.data_length AS DATA_LENGTH,
    stat.max_data_length AS MAX_DATA_LENGTH,
    stat.index_length AS INDEX_LENGTH,
    stat.data_free AS DATA_FREE,
    stat.auto_increment AS AUTO_INCREMENT,
    tbl.created AS CREATE_TIME,
    stat.update_time AS UPDATE_TIME,
    stat.check_time AS CHECK_TIME,
    col.name AS TABLE_COLLATION,
    stat.checksum AS CHECKSUM,
    IF (tbl.type = 'VIEW', NULL, 
        GET_DD_CREATE_OPTIONS(tbl.options,
          IF(IFNULL(tbl.partition_expression,'NOT_PART_TBL')='NOT_PART_TBL', 0, 1)))
        AS CREATE_OPTIONS,
    INTERNAL_GET_COMMENT_OR_ERROR(sch.name, tbl.name, tbl.type, tbl.options, tbl.comment)
       AS TABLE_COMMENT
  FROM mysql.tables tbl JOIN mysql.schemata sch ON tbl.schema_id=sch.id
       JOIN mysql.catalogs cat ON cat.id=sch.catalog_id
       LEFT JOIN mysql.collations col ON tbl.collation_id=col.id
       LEFT JOIN mysql.table_stats stat ON tbl.name=stat.table_name
       AND sch.name=stat.schema_name
  WHERE CAN_ACCESS_TABLE(sch.name, tbl.name) AND NOT tbl.hidden");
PREPARE stmt FROM @str;
EXECUTE stmt;
DROP PREPARE stmt;

SET @str=CONCAT("
CREATE OR REPLACE DEFINER=`root`@`localhost` VIEW information_schema.TABLES_DYNAMIC AS
  SELECT cat.name ", @collate_tolower, " AS TABLE_CATALOG,
    sch.name ", @collate_tolower, " AS TABLE_SCHEMA,
    tbl.name ", @collate_tolower, " AS TABLE_NAME,
    tbl.type AS TABLE_TYPE,
    IF(tbl.type = 'BASE TABLE', tbl.engine, NULL) AS ENGINE,
    IF(tbl.type = 'VIEW', NULL, 10 /* FRM_VER_TRUE_VARCHAR */) AS VERSION,
    tbl.row_format AS ROW_FORMAT,
    INTERNAL_TABLE_ROWS(sch.name, tbl.name,
                        IF(IFNULL(tbl.partition_type,'')='',tbl.engine,''),
                        tbl.se_private_id) AS TABLE_ROWS,
    INTERNAL_AVG_ROW_LENGTH(sch.name, tbl.name,
                            IF(IFNULL(tbl.partition_type,'')='',tbl.engine,''),
                            tbl.se_private_id) AS AVG_ROW_LENGTH,
    INTERNAL_DATA_LENGTH(sch.name, tbl.name,
                         IF(IFNULL(tbl.partition_type,'')='',tbl.engine,''),
                         tbl.se_private_id) AS DATA_LENGTH,
    INTERNAL_MAX_DATA_LENGTH(sch.name, tbl.name,
                             IF(IFNULL(tbl.partition_type,'')='',tbl.engine,''),
                             tbl.se_private_id) AS MAX_DATA_LENGTH,
    INTERNAL_INDEX_LENGTH(sch.name, tbl.name,
                          IF(IFNULL(tbl.partition_type,'')='',tbl.engine,''),
                          tbl.se_private_id) AS INDEX_LENGTH,
    INTERNAL_DATA_FREE(sch.name, tbl.name,
                       IF(IFNULL(tbl.partition_type,'')='',tbl.engine,''),
                       tbl.se_private_id) AS DATA_FREE,
    INTERNAL_AUTO_INCREMENT(sch.name, tbl.name,
                            IF(IFNULL(tbl.partition_type,'')='',tbl.engine,''),
                            tbl.se_private_id) AS AUTO_INCREMENT,
    tbl.created AS CREATE_TIME,
    INTERNAL_UPDATE_TIME(sch.name, tbl.name,
                         IF(IFNULL(tbl.partition_type,'')='',tbl.engine,''),
                         tbl.se_private_id) AS UPDATE_TIME,
    INTERNAL_CHECK_TIME(sch.name, tbl.name,
                        IF(IFNULL(tbl.partition_type,'')='',tbl.engine,''),
                        tbl.se_private_id) AS CHECK_TIME,
    col.name AS TABLE_COLLATION,
    INTERNAL_CHECKSUM(sch.name, tbl.name,
                      IF(IFNULL(tbl.partition_type,'')='',tbl.engine,''),
                      tbl.se_private_id) AS CHECKSUM,
    IF (tbl.type = 'VIEW', NULL, 
        GET_DD_CREATE_OPTIONS(tbl.options,
          IF(IFNULL(tbl.partition_expression,'NOT_PART_TBL')='NOT_PART_TBL', 0, 1)))
        AS CREATE_OPTIONS,
    INTERNAL_GET_COMMENT_OR_ERROR(sch.name, tbl.name, tbl.type, tbl.options, tbl.comment)
       AS TABLE_COMMENT
  FROM mysql.tables tbl JOIN mysql.schemata sch ON tbl.schema_id=sch.id
       JOIN mysql.catalogs cat ON cat.id=sch.catalog_id
       LEFT JOIN mysql.collations col ON tbl.collation_id=col.id
  WHERE CAN_ACCESS_TABLE(sch.name, tbl.name) AND NOT tbl.hidden");
PREPARE stmt FROM @str;
EXECUTE stmt;
DROP PREPARE stmt;

--
-- INFORMATION_SCHEMA.COLUMNS
--

SET @str=CONCAT("
CREATE OR REPLACE DEFINER=`root`@`localhost` VIEW information_schema.COLUMNS AS
  SELECT
    cat.name ", @collate_tolower, " AS TABLE_CATALOG,
    sch.name ", @collate_tolower, " AS TABLE_SCHEMA,
    tbl.name ", @collate_tolower, " AS TABLE_NAME,
    col.name COLLATE utf8_tolower_ci AS COLUMN_NAME,
    col.ordinal_position AS ORDINAL_POSITION,
    col.default_value_utf8 AS COLUMN_DEFAULT,
    IF (col.is_nullable = 1, 'YES','NO') AS IS_NULLABLE,
    SUBSTRING_INDEX(SUBSTRING_INDEX(col.column_type_utf8, '(', 1), ' ', 1) AS DATA_TYPE,
    INTERNAL_DD_CHAR_LENGTH(col.type, col.char_length, coll.name, 0) AS CHARACTER_MAXIMUM_LENGTH,
    INTERNAL_DD_CHAR_LENGTH(col.type, col.char_length, coll.name, 1) AS CHARACTER_OCTET_LENGTH,
    IF (col.numeric_precision = 0, NULL, col.numeric_precision) AS NUMERIC_PRECISION,
    IF (col.numeric_scale = 0 && col.numeric_precision = 0, NULL, col.numeric_scale) AS NUMERIC_SCALE,
    col.datetime_precision AS DATETIME_PRECISION,
    CASE col.type
      WHEN 'MYSQL_TYPE_STRING' THEN (IF (cs.name='binary',NULL, cs.name))
      WHEN 'MYSQL_TYPE_VAR_STRING' THEN (IF (cs.name='binary',NULL, cs.name))
      WHEN 'MYSQL_TYPE_VARCHAR' THEN (IF (cs.name='binary',NULL, cs.name))
      WHEN 'MYSQL_TYPE_TINY_BLOB' THEN (IF (cs.name='binary',NULL, cs.name))
      WHEN 'MYSQL_TYPE_MEDIUM_BLOB' THEN (IF (cs.name='binary',NULL, cs.name))
      WHEN 'MYSQL_TYPE_BLOB' THEN (IF (cs.name='binary',NULL, cs.name))
      WHEN 'MYSQL_TYPE_LONG_BLOB' THEN (IF (cs.name='binary',NULL, cs.name))
      WHEN 'MYSQL_TYPE_ENUM' THEN (IF (cs.name='binary',NULL, cs.name))
      WHEN 'MYSQL_TYPE_SET' THEN (IF (cs.name='binary',NULL, cs.name))
      ELSE NULL
    END AS CHARACTER_SET_NAME,
    CASE col.type
      WHEN 'MYSQL_TYPE_STRING' THEN (IF (cs.name='binary',NULL, coll.name))
      WHEN 'MYSQL_TYPE_VAR_STRING' THEN (IF (cs.name='binary',NULL, coll.name))
      WHEN 'MYSQL_TYPE_VARCHAR' THEN (IF (cs.name='binary',NULL, coll.name))
      WHEN 'MYSQL_TYPE_TINY_BLOB' THEN (IF (cs.name='binary',NULL, coll.name))
      WHEN 'MYSQL_TYPE_MEDIUM_BLOB' THEN (IF (cs.name='binary',NULL, coll.name))
      WHEN 'MYSQL_TYPE_BLOB' THEN (IF (cs.name='binary',NULL, coll.name))
      WHEN 'MYSQL_TYPE_LONG_BLOB' THEN (IF (cs.name='binary',NULL, coll.name))
      WHEN 'MYSQL_TYPE_ENUM' THEN (IF (cs.name='binary',NULL, coll.name))
      WHEN 'MYSQL_TYPE_SET' THEN (IF (cs.name='binary',NULL, coll.name))
      ELSE NULL
    END AS COLLATION_NAME,
    col.column_type_utf8 AS COLUMN_TYPE,
    col.column_key AS COLUMN_KEY,
    IF(IFNULL(col.generation_expression_utf8,'IS_NOT_GC')='IS_NOT_GC',
       IF (col.is_auto_increment=TRUE,
            CONCAT(IFNULL(CONCAT('on update ', col.update_option, ' '),''),
                    'auto_increment'),
           IFNULL(CONCAT('on update ', col.update_option),'')),
      IF(col.is_virtual, 'VIRTUAL GENERATED', 'STORED GENERATED')) AS EXTRA,
    GET_DD_COLUMN_PRIVILEGES(sch.name, tbl.name, col.name) AS `PRIVILEGES`,
    IFNULL(col.comment, '') AS COLUMN_COMMENT,
    IFNULL(col.generation_expression_utf8, '') AS GENERATION_EXPRESSION
  FROM mysql.columns col JOIN mysql.tables tbl ON col.table_id=tbl.id
       JOIN mysql.schemata sch ON tbl.schema_id=sch.id
       JOIN mysql.catalogs cat ON cat.id=sch.catalog_id
       JOIN mysql.collations coll ON col.collation_id=coll.id
       JOIN mysql.character_sets cs ON coll.character_set_id= cs.id
  WHERE INTERNAL_GET_VIEW_WARNING_OR_ERROR(sch.name, tbl.name, tbl.type, tbl.options) AND
        CAN_ACCESS_COLUMN(sch.name, tbl.name, col.name) AND NOT tbl.hidden");
PREPARE stmt FROM @str;
EXECUTE stmt;
DROP PREPARE stmt;

--
-- INFORMATION_SCHEMA.STATISTICS
--
-- There are two definitions of information_schema.statistics.
-- 1. INFORMATION_SCHEMA.STATISTICS view which picks dynamic column
--    statistics from mysql.index_stats which gets populated when
--    we execute 'anaylze table' command.
--
-- 2. INFORMATION_SCHEMA.STATISTICS_DYNAMIC view which retrieves dynamic
--    column statistics using a internal UDF which opens the user
--    table and reads dynamic table statistics.
--
-- MySQL server uses definition 1) by default. The session variable
-- information_schema_stats=latest would enable use of definition 2).
--

SET @str=CONCAT("
CREATE OR REPLACE DEFINER=`root`@`localhost` VIEW information_schema.STATISTICS_BASE AS
  (SELECT cat.name ", @collate_tolower, " AS TABLE_CATALOG,
    sch.name ", @collate_tolower, " AS TABLE_SCHEMA,
    tbl.name ", @collate_tolower, " AS TABLE_NAME,
    IF (idx.type = 'PRIMARY' OR idx.type = 'UNIQUE','0','1') AS NON_UNIQUE,
    sch.name ", @collate_tolower, " AS INDEX_SCHEMA,
    idx.name COLLATE utf8_tolower_ci AS INDEX_NAME,
    icu.ordinal_position AS SEQ_IN_INDEX,
    col.name COLLATE utf8_tolower_ci AS COLUMN_NAME,
    CASE WHEN icu.order = 'DESC' THEN 'D'
         WHEN icu.order = 'ASC'  THEN 'A'
         ELSE NULL END AS COLLATION,
    GET_DD_INDEX_SUB_PART_LENGTH(icu.length, col.type, col.char_length,
                                 col.collation_id, idx.options) AS SUB_PART,
    NULL AS PACKED,
    if (col.is_nullable = 1, 'YES','') AS NULLABLE,
    CASE WHEN idx.type = 'SPATIAL' THEN 'SPATIAL'
         WHEN idx.algorithm = 'SE_PRIVATE' THEN ''
         ELSE idx.algorithm END AS INDEX_TYPE,
    IF (idx.type = 'PRIMARY' OR idx.type = 'UNIQUE',
        '',IF(INTERNAL_KEYS_DISABLED(tbl.options),'disabled', ''))
      AS COMMENT,
    idx.comment AS INDEX_COMMENT,
    IF (idx.is_visible, 'YES', 'NO') AS IS_VISIBLE,
    idx.ordinal_position AS INDEX_ORDINAL_POSITION,
    icu.ordinal_position AS COLUMN_ORDINAL_POSITION,
    tbl.engine AS ENGINE,
    tbl.se_private_id AS SE_PRIVATE_ID
  FROM mysql.index_column_usage icu JOIN mysql.indexes idx ON idx.id=icu.index_id
    JOIN mysql.tables tbl ON idx.table_id=tbl.id
    JOIN mysql.columns col ON icu.column_id=col.id
    JOIN mysql.schemata sch ON tbl.schema_id=sch.id
    JOIN mysql.catalogs cat ON cat.id=sch.catalog_id
    JOIN mysql.collations coll ON tbl.collation_id=coll.id
  WHERE CAN_ACCESS_TABLE(sch.name, tbl.name) AND NOT tbl.hidden)");
PREPARE stmt FROM @str;
EXECUTE stmt;
DROP PREPARE stmt;

CREATE OR REPLACE DEFINER=`root`@`localhost` VIEW information_schema.STATISTICS AS
 (SELECT TABLE_CATALOG,
    TABLE_SCHEMA,
    sb.TABLE_NAME AS `TABLE_NAME`,
    NON_UNIQUE,
    INDEX_SCHEMA,
    sb.INDEX_NAME AS `INDEX_NAME`,
    SEQ_IN_INDEX,
    sb.COLUMN_NAME AS `COLUMN_NAME`,
    COLLATION,
    stat.cardinality AS CARDINALITY,
    SUB_PART,
    PACKED,
    NULLABLE,
    INDEX_TYPE,
    COMMENT,
    INDEX_COMMENT,
    IS_VISIBLE
  FROM information_schema.STATISTICS_BASE sb
    LEFT JOIN mysql.index_stats stat
                 ON sb.table_name=stat.table_name
                and sb.table_schema=stat.schema_name
                and sb.index_name=stat.index_name
                and sb.column_name=stat.column_name);

CREATE OR REPLACE DEFINER=`root`@`localhost` VIEW information_schema.STATISTICS_DYNAMIC AS
 (SELECT TABLE_CATALOG,
    TABLE_SCHEMA,
    TABLE_NAME,
    NON_UNIQUE,
    INDEX_SCHEMA,
    INDEX_NAME,
    SEQ_IN_INDEX,
    COLUMN_NAME,
    COLLATION,
    INTERNAL_INDEX_COLUMN_CARDINALITY(TABLE_SCHEMA,TABLE_NAME, INDEX_NAME,
                                      INDEX_ORDINAL_POSITION,
                                      COLUMN_ORDINAL_POSITION,
                                      ENGINE,
                                      SE_PRIVATE_ID)
      AS CARDINALITY,
    SUB_PART,
    PACKED,
    NULLABLE,
    INDEX_TYPE,
    COMMENT,
    INDEX_COMMENT,
    IS_VISIBLE
  FROM INFORMATION_SCHEMA.STATISTICS_BASE);

--
-- INFORMATION_SCHEMA.TABLE_CONSTRAINTS
--
SET @str=CONCAT("
CREATE OR REPLACE DEFINER=`root`@`localhost` VIEW information_schema.TABLE_CONSTRAINTS AS
  (SELECT cat.name ", @collate_tolower, " AS CONSTRAINT_CATALOG,
          sch.name ", @collate_tolower, " AS CONSTRAINT_SCHEMA,
          CONVERT(idx.name USING utf8) AS CONSTRAINT_NAME,
          sch.name ", @collate_tolower, " AS TABLE_SCHEMA,
          tbl.name ", @collate_tolower, " AS TABLE_NAME,
          IF (idx.type='PRIMARY', 'PRIMARY KEY', idx.type) AS CONSTRAINT_TYPE
    FROM mysql.indexes idx JOIN mysql.tables tbl ON idx.table_id = tbl.id
         JOIN mysql.schemata sch ON tbl.schema_id= sch.id
         JOIN mysql.catalogs cat ON cat.id=sch.catalog_id
         AND idx.type IN ('PRIMARY', 'UNIQUE')
    WHERE CAN_ACCESS_TABLE(sch.name, tbl.name) AND NOT tbl.hidden)
  UNION
  (SELECT cat.name ", @collate_tolower, " AS CONSTRAINT_CATALOG,
          sch.name ", @collate_tolower, " AS CONSTRAINT_SCHEMA,
          CONVERT(fk.name USING utf8)  AS CONSTRAINT_NAME,
          sch.name ", @collate_tolower, " AS TABLE_SCHEMA,
          tbl.name ", @collate_tolower, " AS TABLE_NAME,
          'FOREIGN KEY' AS CONSTRAINT_TYPE
    FROM mysql.foreign_keys fk JOIN mysql.tables tbl ON fk.table_id = tbl.id
         JOIN mysql.schemata sch ON fk.schema_id= sch.id
         JOIN mysql.catalogs cat ON cat.id=sch.catalog_id
    WHERE CAN_ACCESS_TABLE(sch.name, tbl.name) AND NOT tbl.hidden)");
PREPARE stmt FROM @str;
EXECUTE stmt;
DROP PREPARE stmt;


--
-- INFORMATION_SCHEMA.KEY_COLUMN_USAGE
--
SET @str=CONCAT("
CREATE OR REPLACE DEFINER=`root`@`localhost` VIEW information_schema.KEY_COLUMN_USAGE AS
  (SELECT cat.name ", @collate_tolower, " AS CONSTRAINT_CATALOG,
     sch.name ", @collate_tolower, " AS CONSTRAINT_SCHEMA,
     CONVERT(idx.name USING utf8) AS CONSTRAINT_NAME,
     cat.name ", @collate_tolower, " AS TABLE_CATALOG,
     sch.name ", @collate_tolower, " AS TABLE_SCHEMA,
     tbl.name ", @collate_tolower, " AS TABLE_NAME,
     col.name COLLATE utf8_tolower_ci AS COLUMN_NAME,
     icu.ordinal_position AS ORDINAL_POSITION,
     NULL AS POSITION_IN_UNIQUE_CONSTRAINT,
     NULL AS REFERENCED_TABLE_SCHEMA,
     NULL AS REFERENCED_TABLE_NAME,
     NULL AS REFERENCED_COLUMN_NAME
   FROM mysql.indexes idx JOIN mysql.tables tbl ON idx.table_id = tbl.id
     JOIN mysql.schemata sch ON tbl.schema_id= sch.id
     JOIN mysql.catalogs cat ON cat.id=sch.catalog_id
     JOIN mysql.index_column_usage icu ON icu.index_id=idx.id
     JOIN mysql.columns col ON icu.column_id=col.id
     AND idx.type IN ('PRIMARY', 'UNIQUE')
   WHERE CAN_ACCESS_COLUMN(sch.name, tbl.name, col.name) AND NOT tbl.hidden)
  UNION
  (SELECT cat.name ", @collate_tolower, " AS CONSTRAINT_CATALOG,
     sch.name ", @collate_tolower, " AS CONSTRAINT_SCHEMA,
     CONVERT(fk.name USING utf8) AS CONSTRAINT_NAME,
     cat.name ", @collate_tolower, " AS TABLE_CATALOG,
     sch.name ", @collate_tolower, " AS TABLE_SCHEMA,
     tbl.name ", @collate_tolower, " AS TABLE_NAME,
     col.name COLLATE utf8_tolower_ci AS COLUMN_NAME,
     fkcu.ordinal_position  AS ORDINAL_POSITION,
     fkcu.ordinal_position AS POSITION_IN_UNIQUE_CONSTRAINT,
     fk.referenced_table_schema AS REFERENCED_TABLE_SCHEMA,
     fk.referenced_table_name AS REFERENCED_TABLE_NAME,
     fkcu.referenced_column_name AS REFERENCED_COLUMN_NAME
   FROM mysql.foreign_keys fk JOIN mysql.tables tbl ON fk.table_id = tbl.id
     JOIN mysql.foreign_key_column_usage fkcu ON fkcu.foreign_key_id=fk.id
     JOIN mysql.schemata sch ON fk.schema_id= sch.id
     JOIN mysql.catalogs cat ON cat.id=sch.catalog_id
     JOIN mysql.columns col ON fkcu.column_id=col.id
   WHERE CAN_ACCESS_COLUMN(sch.name, tbl.name, col.name) AND NOT tbl.hidden)");
PREPARE stmt FROM @str;
EXECUTE stmt;
DROP PREPARE stmt;

--
-- INFORMATION_SCHEMA.VIEWS
--
SET @str=CONCAT("
CREATE OR REPLACE DEFINER=`root`@`localhost` VIEW information_schema.VIEWS AS
  SELECT cat.name ", @collate_tolower, " AS TABLE_CATALOG,
    sch.name ", @collate_tolower, " AS TABLE_SCHEMA,
    vw.name ", @collate_tolower, " AS TABLE_NAME,
    IF(CAN_ACCESS_VIEW(sch.name, vw.name, vw.view_definer, vw.options) = TRUE,
       vw.view_definition_utf8, '') AS VIEW_DEFINITION,
    vw.view_check_option AS CHECK_OPTION,
    vw.view_is_updatable AS IS_UPDATABLE,
    vw.view_definer AS DEFINER,
    IF (vw.view_security_type = 'DEFAULT', 'DEFINER', vw.view_security_type)
      AS SECURITY_TYPE,
    cs.name AS CHARACTER_SET_CLIENT,
    conn_coll.name AS COLLATION_CONNECTION
  FROM mysql.tables vw JOIN mysql.schemata sch ON vw.schema_id=sch.id
       JOIN mysql.catalogs cat ON cat.id=sch.catalog_id
       JOIN mysql.collations conn_coll ON conn_coll.id= vw.view_connection_collation_id
       JOIN mysql.collations client_coll ON client_coll.id= vw.view_client_collation_id
       JOIN mysql.character_sets cs ON cs.id= client_coll.character_set_id
  WHERE vw.type = 'VIEW' AND CAN_ACCESS_TABLE(sch.name, vw.name)");
PREPARE stmt FROM @str;
EXECUTE stmt;
DROP PREPARE stmt;

-- END OF INFORMATION SCHEMA INSTALLATION


=======
--
>>>>>>> d46ae293
-- PERFORMANCE SCHEMA INSTALLATION
-- Note that this script is also reused by mysql_upgrade,
-- so we have to be very careful here to not destroy any
-- existing database named 'performance_schema' if it
-- can contain user data.
-- In case of downgrade, it's ok to drop unknown tables
-- from a future version, as long as they belong to the
-- performance schema engine.
--

set @have_old_pfs= (select count(*) from information_schema.schemata where schema_name='performance_schema');

SET @cmd="SET @broken_tables = (select count(*) from information_schema.tables"
  " where engine != \'PERFORMANCE_SCHEMA\' and table_schema=\'performance_schema\')";

-- Work around for bug#49542
SET @str = IF(@have_old_pfs = 1, @cmd, 'SET @broken_tables = 0');
PREPARE stmt FROM @str;
EXECUTE stmt;
DROP PREPARE stmt;

SET @cmd="SET @broken_views = (select count(*) from information_schema.views"
  " where table_schema='performance_schema')";

-- Work around for bug#49542
SET @str = IF(@have_old_pfs = 1, @cmd, 'SET @broken_views = 0');
PREPARE stmt FROM @str;
EXECUTE stmt;
DROP PREPARE stmt;

SET @broken_routines = (select count(*) from information_schema.routines where routine_schema='performance_schema');

SET @broken_events = (select count(*) from information_schema.events where event_schema='performance_schema');

SET @broken_pfs= (select @broken_tables + @broken_views + @broken_routines + @broken_events);

--
-- The performance schema database.
-- Only drop and create the database if this is safe (no broken_pfs).
-- This database is created, even in --without-perfschema builds,
-- so that the database name is always reserved by the MySQL implementation.
--

SET @cmd= "DROP DATABASE IF EXISTS performance_schema";

SET @str = IF(@broken_pfs = 0, @cmd, 'SET @dummy = 0');
PREPARE stmt FROM @str;
EXECUTE stmt;
DROP PREPARE stmt;

SET @cmd= "CREATE DATABASE performance_schema character set utf8";

SET @str = IF(@broken_pfs = 0, @cmd, 'SET @dummy = 0');
PREPARE stmt FROM @str;
EXECUTE stmt;
DROP PREPARE stmt;

--
-- From this point, only create the performance schema tables
-- if the server is built with performance schema
--

set @have_pfs= (select count(engine) from information_schema.engines where engine='PERFORMANCE_SCHEMA');

--
-- TABLE COND_INSTANCES
--

SET @cmd="CREATE TABLE performance_schema.cond_instances("
  "NAME VARCHAR(128) not null,"
  "OBJECT_INSTANCE_BEGIN BIGINT unsigned not null,"
  "PRIMARY KEY (OBJECT_INSTANCE_BEGIN) USING HASH,"
  "KEY (NAME) USING HASH"
  ")ENGINE=PERFORMANCE_SCHEMA;";

SET @str = IF(@have_pfs = 1, @cmd, 'SET @dummy = 0');
PREPARE stmt FROM @str;
EXECUTE stmt;
DROP PREPARE stmt;

--
-- TABLE EVENTS_WAITS_CURRENT
--

SET @cmd="CREATE TABLE performance_schema.events_waits_current("
  "THREAD_ID BIGINT unsigned not null,"
  "EVENT_ID BIGINT unsigned not null,"
  "END_EVENT_ID BIGINT unsigned,"
  "EVENT_NAME VARCHAR(128) not null,"
  "SOURCE VARCHAR(64),"
  "TIMER_START BIGINT unsigned,"
  "TIMER_END BIGINT unsigned,"
  "TIMER_WAIT BIGINT unsigned,"
  "SPINS INTEGER unsigned,"
  "OBJECT_SCHEMA VARCHAR(64),"
  "OBJECT_NAME VARCHAR(512),"
  "INDEX_NAME VARCHAR(64),"
  "OBJECT_TYPE VARCHAR(64),"
  "OBJECT_INSTANCE_BEGIN BIGINT unsigned not null,"
  "NESTING_EVENT_ID BIGINT unsigned,"
  "NESTING_EVENT_TYPE ENUM('TRANSACTION', 'STATEMENT', 'STAGE', 'WAIT'),"
  "OPERATION VARCHAR(32) not null,"
  "NUMBER_OF_BYTES BIGINT,"
  "FLAGS INTEGER unsigned,"
  "PRIMARY KEY (THREAD_ID, EVENT_ID)"
  ")ENGINE=PERFORMANCE_SCHEMA;";

SET @str = IF(@have_pfs = 1, @cmd, 'SET @dummy = 0');
PREPARE stmt FROM @str;
EXECUTE stmt;
DROP PREPARE stmt;

--
-- TABLE EVENTS_WAITS_HISTORY
--

SET @cmd="CREATE TABLE performance_schema.events_waits_history("
  "THREAD_ID BIGINT unsigned not null,"
  "EVENT_ID BIGINT unsigned not null,"
  "END_EVENT_ID BIGINT unsigned,"
  "EVENT_NAME VARCHAR(128) not null,"
  "SOURCE VARCHAR(64),"
  "TIMER_START BIGINT unsigned,"
  "TIMER_END BIGINT unsigned,"
  "TIMER_WAIT BIGINT unsigned,"
  "SPINS INTEGER unsigned,"
  "OBJECT_SCHEMA VARCHAR(64),"
  "OBJECT_NAME VARCHAR(512),"
  "INDEX_NAME VARCHAR(64),"
  "OBJECT_TYPE VARCHAR(64),"
  "OBJECT_INSTANCE_BEGIN BIGINT unsigned not null,"
  "NESTING_EVENT_ID BIGINT unsigned,"
  "NESTING_EVENT_TYPE ENUM('TRANSACTION', 'STATEMENT', 'STAGE', 'WAIT'),"
  "OPERATION VARCHAR(32) not null,"
  "NUMBER_OF_BYTES BIGINT,"
  "FLAGS INTEGER unsigned,"
  "PRIMARY KEY (THREAD_ID, EVENT_ID)"
  ")ENGINE=PERFORMANCE_SCHEMA;";

SET @str = IF(@have_pfs = 1, @cmd, 'SET @dummy = 0');
PREPARE stmt FROM @str;
EXECUTE stmt;
DROP PREPARE stmt;

--
-- TABLE EVENTS_WAITS_HISTORY_LONG
--

SET @cmd="CREATE TABLE performance_schema.events_waits_history_long("
  "THREAD_ID BIGINT unsigned not null,"
  "EVENT_ID BIGINT unsigned not null,"
  "END_EVENT_ID BIGINT unsigned,"
  "EVENT_NAME VARCHAR(128) not null,"
  "SOURCE VARCHAR(64),"
  "TIMER_START BIGINT unsigned,"
  "TIMER_END BIGINT unsigned,"
  "TIMER_WAIT BIGINT unsigned,"
  "SPINS INTEGER unsigned,"
  "OBJECT_SCHEMA VARCHAR(64),"
  "OBJECT_NAME VARCHAR(512),"
  "INDEX_NAME VARCHAR(64),"
  "OBJECT_TYPE VARCHAR(64),"
  "OBJECT_INSTANCE_BEGIN BIGINT unsigned not null,"
  "NESTING_EVENT_ID BIGINT unsigned,"
  "NESTING_EVENT_TYPE ENUM('TRANSACTION', 'STATEMENT', 'STAGE', 'WAIT'),"
  "OPERATION VARCHAR(32) not null,"
  "NUMBER_OF_BYTES BIGINT,"
  "FLAGS INTEGER unsigned"
  ")ENGINE=PERFORMANCE_SCHEMA;";

SET @str = IF(@have_pfs = 1, @cmd, 'SET @dummy = 0');
PREPARE stmt FROM @str;
EXECUTE stmt;
DROP PREPARE stmt;

--
-- TABLE EVENTS_WAITS_SUMMARY_BY_INSTANCE
--

SET @cmd="CREATE TABLE performance_schema.events_waits_summary_by_instance("
  "EVENT_NAME VARCHAR(128) not null,"
  "OBJECT_INSTANCE_BEGIN BIGINT unsigned not null,"
  "COUNT_STAR BIGINT unsigned not null,"
  "SUM_TIMER_WAIT BIGINT unsigned not null,"
  "MIN_TIMER_WAIT BIGINT unsigned not null,"
  "AVG_TIMER_WAIT BIGINT unsigned not null,"
  "MAX_TIMER_WAIT BIGINT unsigned not null,"
  "PRIMARY KEY (OBJECT_INSTANCE_BEGIN),"
  "KEY (EVENT_NAME)"
  ")ENGINE=PERFORMANCE_SCHEMA;";

SET @str = IF(@have_pfs = 1, @cmd, 'SET @dummy = 0');
PREPARE stmt FROM @str;
EXECUTE stmt;
DROP PREPARE stmt;

--
-- TABLE EVENTS_WAITS_SUMMARY_BY_HOST_BY_EVENT_NAME
--

SET @cmd="CREATE TABLE performance_schema.events_waits_summary_by_host_by_event_name("
  "HOST CHAR(60) collate utf8_bin default null,"
  "EVENT_NAME VARCHAR(128) not null,"
  "COUNT_STAR BIGINT unsigned not null,"
  "SUM_TIMER_WAIT BIGINT unsigned not null,"
  "MIN_TIMER_WAIT BIGINT unsigned not null,"
  "AVG_TIMER_WAIT BIGINT unsigned not null,"
  "MAX_TIMER_WAIT BIGINT unsigned not null,"
  "UNIQUE KEY (HOST, EVENT_NAME) USING HASH"
  ")ENGINE=PERFORMANCE_SCHEMA;";

SET @str = IF(@have_pfs = 1, @cmd, 'SET @dummy = 0');
PREPARE stmt FROM @str;
EXECUTE stmt;
DROP PREPARE stmt;

--
-- TABLE EVENTS_WAITS_SUMMARY_BY_USER_BY_EVENT_NAME
--

SET @cmd="CREATE TABLE performance_schema.events_waits_summary_by_user_by_event_name("
  "USER CHAR(32) collate utf8_bin default null,"
  "EVENT_NAME VARCHAR(128) not null,"
  "COUNT_STAR BIGINT unsigned not null,"
  "SUM_TIMER_WAIT BIGINT unsigned not null,"
  "MIN_TIMER_WAIT BIGINT unsigned not null,"
  "AVG_TIMER_WAIT BIGINT unsigned not null,"
  "MAX_TIMER_WAIT BIGINT unsigned not null,"
  "UNIQUE KEY (USER, EVENT_NAME) USING HASH"
  ")ENGINE=PERFORMANCE_SCHEMA;";

SET @str = IF(@have_pfs = 1, @cmd, 'SET @dummy = 0');
PREPARE stmt FROM @str;
EXECUTE stmt;
DROP PREPARE stmt;

--
-- TABLE EVENTS_WAITS_SUMMARY_BY_ACCOUNT_BY_EVENT_NAME
--

SET @cmd="CREATE TABLE performance_schema.events_waits_summary_by_account_by_event_name("
  "USER CHAR(32) collate utf8_bin default null,"
  "HOST CHAR(60) collate utf8_bin default null,"
  "EVENT_NAME VARCHAR(128) not null,"
  "COUNT_STAR BIGINT unsigned not null,"
  "SUM_TIMER_WAIT BIGINT unsigned not null,"
  "MIN_TIMER_WAIT BIGINT unsigned not null,"
  "AVG_TIMER_WAIT BIGINT unsigned not null,"
  "MAX_TIMER_WAIT BIGINT unsigned not null,"
  "UNIQUE KEY `ACCOUNT` (USER, HOST, EVENT_NAME) USING HASH"
  ")ENGINE=PERFORMANCE_SCHEMA;";

SET @str = IF(@have_pfs = 1, @cmd, 'SET @dummy = 0');
PREPARE stmt FROM @str;
EXECUTE stmt;
DROP PREPARE stmt;

--
-- TABLE EVENTS_WAITS_SUMMARY_BY_THREAD_BY_EVENT_NAME
--

SET @cmd="CREATE TABLE performance_schema.events_waits_summary_by_thread_by_event_name("
  "THREAD_ID BIGINT unsigned not null,"
  "EVENT_NAME VARCHAR(128) not null,"
  "COUNT_STAR BIGINT unsigned not null,"
  "SUM_TIMER_WAIT BIGINT unsigned not null,"
  "MIN_TIMER_WAIT BIGINT unsigned not null,"
  "AVG_TIMER_WAIT BIGINT unsigned not null,"
  "MAX_TIMER_WAIT BIGINT unsigned not null,"
  "PRIMARY KEY (THREAD_ID, EVENT_NAME) USING HASH"
  ")ENGINE=PERFORMANCE_SCHEMA;";

SET @str = IF(@have_pfs = 1, @cmd, 'SET @dummy = 0');
PREPARE stmt FROM @str;
EXECUTE stmt;
DROP PREPARE stmt;

--
-- TABLE EVENTS_WAITS_SUMMARY_GLOBAL_BY_EVENT_NAME
--

SET @cmd="CREATE TABLE performance_schema.events_waits_summary_global_by_event_name("
  "EVENT_NAME VARCHAR(128) not null,"
  "COUNT_STAR BIGINT unsigned not null,"
  "SUM_TIMER_WAIT BIGINT unsigned not null,"
  "MIN_TIMER_WAIT BIGINT unsigned not null,"
  "AVG_TIMER_WAIT BIGINT unsigned not null,"
  "MAX_TIMER_WAIT BIGINT unsigned not null,"
  "PRIMARY KEY (EVENT_NAME) USING HASH"
  ")ENGINE=PERFORMANCE_SCHEMA;";

SET @str = IF(@have_pfs = 1, @cmd, 'SET @dummy = 0');
PREPARE stmt FROM @str;
EXECUTE stmt;
DROP PREPARE stmt;

--
-- TABLE FILE_INSTANCES
--

SET @cmd="CREATE TABLE performance_schema.file_instances("
  "FILE_NAME VARCHAR(512) not null,"
  "EVENT_NAME VARCHAR(128) not null,"
  "OPEN_COUNT INTEGER unsigned not null,"
  "PRIMARY KEY (FILE_NAME) USING HASH,"
  "KEY (EVENT_NAME) USING HASH"
  ")ENGINE=PERFORMANCE_SCHEMA;";

SET @str = IF(@have_pfs = 1, @cmd, 'SET @dummy = 0');
PREPARE stmt FROM @str;
EXECUTE stmt;
DROP PREPARE stmt;

--
-- TABLE FILE_SUMMARY_BY_EVENT_NAME
--

SET @cmd="CREATE TABLE performance_schema.file_summary_by_event_name("
  "EVENT_NAME VARCHAR(128) not null,"
  "COUNT_STAR BIGINT unsigned not null,"
  "SUM_TIMER_WAIT BIGINT unsigned not null,"
  "MIN_TIMER_WAIT BIGINT unsigned not null,"
  "AVG_TIMER_WAIT BIGINT unsigned not null,"
  "MAX_TIMER_WAIT BIGINT unsigned not null,"
  "COUNT_READ BIGINT unsigned not null,"
  "SUM_TIMER_READ BIGINT unsigned not null,"
  "MIN_TIMER_READ BIGINT unsigned not null,"
  "AVG_TIMER_READ BIGINT unsigned not null,"
  "MAX_TIMER_READ BIGINT unsigned not null,"
  "SUM_NUMBER_OF_BYTES_READ BIGINT not null,"
  "COUNT_WRITE BIGINT unsigned not null,"
  "SUM_TIMER_WRITE BIGINT unsigned not null,"
  "MIN_TIMER_WRITE BIGINT unsigned not null,"
  "AVG_TIMER_WRITE BIGINT unsigned not null,"
  "MAX_TIMER_WRITE BIGINT unsigned not null,"
  "SUM_NUMBER_OF_BYTES_WRITE BIGINT not null,"
  "COUNT_MISC BIGINT unsigned not null,"
  "SUM_TIMER_MISC BIGINT unsigned not null,"
  "MIN_TIMER_MISC BIGINT unsigned not null,"
  "AVG_TIMER_MISC BIGINT unsigned not null,"
  "MAX_TIMER_MISC BIGINT unsigned not null,"
  "PRIMARY KEY (EVENT_NAME) USING HASH"
  ")ENGINE=PERFORMANCE_SCHEMA;";

SET @str = IF(@have_pfs = 1, @cmd, 'SET @dummy = 0');
PREPARE stmt FROM @str;
EXECUTE stmt;
DROP PREPARE stmt;

--
-- TABLE FILE_SUMMARY_BY_INSTANCE
--

SET @cmd="CREATE TABLE performance_schema.file_summary_by_instance("
  "FILE_NAME VARCHAR(512) not null,"
  "EVENT_NAME VARCHAR(128) not null,"
  "OBJECT_INSTANCE_BEGIN BIGINT unsigned not null,"
  "COUNT_STAR BIGINT unsigned not null,"
  "SUM_TIMER_WAIT BIGINT unsigned not null,"
  "MIN_TIMER_WAIT BIGINT unsigned not null,"
  "AVG_TIMER_WAIT BIGINT unsigned not null,"
  "MAX_TIMER_WAIT BIGINT unsigned not null,"
  "COUNT_READ BIGINT unsigned not null,"
  "SUM_TIMER_READ BIGINT unsigned not null,"
  "MIN_TIMER_READ BIGINT unsigned not null,"
  "AVG_TIMER_READ BIGINT unsigned not null,"
  "MAX_TIMER_READ BIGINT unsigned not null,"
  "SUM_NUMBER_OF_BYTES_READ BIGINT not null,"
  "COUNT_WRITE BIGINT unsigned not null,"
  "SUM_TIMER_WRITE BIGINT unsigned not null,"
  "MIN_TIMER_WRITE BIGINT unsigned not null,"
  "AVG_TIMER_WRITE BIGINT unsigned not null,"
  "MAX_TIMER_WRITE BIGINT unsigned not null,"
  "SUM_NUMBER_OF_BYTES_WRITE BIGINT not null,"
  "COUNT_MISC BIGINT unsigned not null,"
  "SUM_TIMER_MISC BIGINT unsigned not null,"
  "MIN_TIMER_MISC BIGINT unsigned not null,"
  "AVG_TIMER_MISC BIGINT unsigned not null,"
  "MAX_TIMER_MISC BIGINT unsigned not null,"
  "PRIMARY KEY (OBJECT_INSTANCE_BEGIN) USING HASH,"
  "KEY (FILE_NAME) USING HASH,"
  "KEY (EVENT_NAME) USING HASH"
  ")ENGINE=PERFORMANCE_SCHEMA;";

SET @str = IF(@have_pfs = 1, @cmd, 'SET @dummy = 0');
PREPARE stmt FROM @str;
EXECUTE stmt;
DROP PREPARE stmt;


--
-- TABLE SOCKET_INSTANCES
--

SET @cmd="CREATE TABLE performance_schema.socket_instances("
  "EVENT_NAME VARCHAR(128) not null,"
  "OBJECT_INSTANCE_BEGIN BIGINT unsigned not null,"
  "THREAD_ID BIGINT unsigned,"
  "SOCKET_ID INTEGER not null,"
  "IP VARCHAR(64) not null,"
  "PORT INTEGER not null,"
  "STATE ENUM('IDLE','ACTIVE') not null,"
  "PRIMARY KEY (OBJECT_INSTANCE_BEGIN) USING HASH,"
  "KEY (THREAD_ID) USING HASH,"
  "KEY (SOCKET_ID) USING HASH,"
  "KEY (IP, PORT) USING HASH"
  ")ENGINE=PERFORMANCE_SCHEMA;";

SET @str = IF(@have_pfs = 1, @cmd, 'SET @dummy = 0');
PREPARE stmt FROM @str;
EXECUTE stmt;
DROP PREPARE stmt;

--
-- TABLE SOCKET_SUMMARY_BY_INSTANCE
--

SET @cmd="CREATE TABLE performance_schema.socket_summary_by_instance("
  "EVENT_NAME VARCHAR(128) not null,"
  "OBJECT_INSTANCE_BEGIN BIGINT unsigned not null,"
  "COUNT_STAR BIGINT unsigned not null,"
  "SUM_TIMER_WAIT BIGINT unsigned not null,"
  "MIN_TIMER_WAIT BIGINT unsigned not null,"
  "AVG_TIMER_WAIT BIGINT unsigned not null,"
  "MAX_TIMER_WAIT BIGINT unsigned not null,"
  "COUNT_READ BIGINT unsigned not null,"
  "SUM_TIMER_READ BIGINT unsigned not null,"
  "MIN_TIMER_READ BIGINT unsigned not null,"
  "AVG_TIMER_READ BIGINT unsigned not null,"
  "MAX_TIMER_READ BIGINT unsigned not null,"
  "SUM_NUMBER_OF_BYTES_READ BIGINT unsigned not null,"
  "COUNT_WRITE BIGINT unsigned not null,"
  "SUM_TIMER_WRITE BIGINT unsigned not null,"
  "MIN_TIMER_WRITE BIGINT unsigned not null,"
  "AVG_TIMER_WRITE BIGINT unsigned not null,"
  "MAX_TIMER_WRITE BIGINT unsigned not null,"
  "SUM_NUMBER_OF_BYTES_WRITE BIGINT unsigned not null,"
  "COUNT_MISC BIGINT unsigned not null,"
  "SUM_TIMER_MISC BIGINT unsigned not null,"
  "MIN_TIMER_MISC BIGINT unsigned not null,"
  "AVG_TIMER_MISC BIGINT unsigned not null,"
  "MAX_TIMER_MISC BIGINT unsigned not null,"
  "PRIMARY KEY (OBJECT_INSTANCE_BEGIN) USING HASH,"
  "KEY (EVENT_NAME) USING HASH"
  ")ENGINE=PERFORMANCE_SCHEMA;";

SET @str = IF(@have_pfs = 1, @cmd, 'SET @dummy = 0');
PREPARE stmt FROM @str;
EXECUTE stmt;
DROP PREPARE stmt;

--
-- TABLE SOCKET_SUMMARY_BY_INSTANCE
--

SET @cmd="CREATE TABLE performance_schema.socket_summary_by_event_name("
  "EVENT_NAME VARCHAR(128) not null,"
  "COUNT_STAR BIGINT unsigned not null,"
  "SUM_TIMER_WAIT BIGINT unsigned not null,"
  "MIN_TIMER_WAIT BIGINT unsigned not null,"
  "AVG_TIMER_WAIT BIGINT unsigned not null,"
  "MAX_TIMER_WAIT BIGINT unsigned not null,"
  "COUNT_READ BIGINT unsigned not null,"
  "SUM_TIMER_READ BIGINT unsigned not null,"
  "MIN_TIMER_READ BIGINT unsigned not null,"
  "AVG_TIMER_READ BIGINT unsigned not null,"
  "MAX_TIMER_READ BIGINT unsigned not null,"
  "SUM_NUMBER_OF_BYTES_READ BIGINT unsigned not null,"
  "COUNT_WRITE BIGINT unsigned not null,"
  "SUM_TIMER_WRITE BIGINT unsigned not null,"
  "MIN_TIMER_WRITE BIGINT unsigned not null,"
  "AVG_TIMER_WRITE BIGINT unsigned not null,"
  "MAX_TIMER_WRITE BIGINT unsigned not null,"
  "SUM_NUMBER_OF_BYTES_WRITE BIGINT unsigned not null,"
  "COUNT_MISC BIGINT unsigned not null,"
  "SUM_TIMER_MISC BIGINT unsigned not null,"
  "MIN_TIMER_MISC BIGINT unsigned not null,"
  "AVG_TIMER_MISC BIGINT unsigned not null,"
  "MAX_TIMER_MISC BIGINT unsigned not null,"
  "PRIMARY KEY (EVENT_NAME) USING HASH"
  ")ENGINE=PERFORMANCE_SCHEMA;";

SET @str = IF(@have_pfs = 1, @cmd, 'SET @dummy = 0');
PREPARE stmt FROM @str;
EXECUTE stmt;
DROP PREPARE stmt;

--
-- TABLE HOST_CACHE
--

SET @cmd="CREATE TABLE performance_schema.host_cache("
  "IP VARCHAR(64) not null,"
  "HOST VARCHAR(255) collate utf8_bin,"
  "HOST_VALIDATED ENUM ('YES', 'NO') not null,"
  "SUM_CONNECT_ERRORS BIGINT not null,"
  "COUNT_HOST_BLOCKED_ERRORS BIGINT not null,"
  "COUNT_NAMEINFO_TRANSIENT_ERRORS BIGINT not null,"
  "COUNT_NAMEINFO_PERMANENT_ERRORS BIGINT not null,"
  "COUNT_FORMAT_ERRORS BIGINT not null,"
  "COUNT_ADDRINFO_TRANSIENT_ERRORS BIGINT not null,"
  "COUNT_ADDRINFO_PERMANENT_ERRORS BIGINT not null,"
  "COUNT_FCRDNS_ERRORS BIGINT not null,"
  "COUNT_HOST_ACL_ERRORS BIGINT not null,"
  "COUNT_NO_AUTH_PLUGIN_ERRORS BIGINT not null,"
  "COUNT_AUTH_PLUGIN_ERRORS BIGINT not null,"
  "COUNT_HANDSHAKE_ERRORS BIGINT not null,"
  "COUNT_PROXY_USER_ERRORS BIGINT not null,"
  "COUNT_PROXY_USER_ACL_ERRORS BIGINT not null,"
  "COUNT_AUTHENTICATION_ERRORS BIGINT not null,"
  "COUNT_SSL_ERRORS BIGINT not null,"
  "COUNT_MAX_USER_CONNECTIONS_ERRORS BIGINT not null,"
  "COUNT_MAX_USER_CONNECTIONS_PER_HOUR_ERRORS BIGINT not null,"
  "COUNT_DEFAULT_DATABASE_ERRORS BIGINT not null,"
  "COUNT_INIT_CONNECT_ERRORS BIGINT not null,"
  "COUNT_LOCAL_ERRORS BIGINT not null,"
  "COUNT_UNKNOWN_ERRORS BIGINT not null,"
  "FIRST_SEEN TIMESTAMP(0) NOT NULL default 0,"
  "LAST_SEEN TIMESTAMP(0) NOT NULL default 0,"
  "FIRST_ERROR_SEEN TIMESTAMP(0) null default 0,"
  "LAST_ERROR_SEEN TIMESTAMP(0) null default 0,"
  "PRIMARY KEY (IP) USING HASH,"
  "KEY (HOST) USING HASH"
  ")ENGINE=PERFORMANCE_SCHEMA;";

SET @str = IF(@have_pfs = 1, @cmd, 'SET @dummy = 0');
PREPARE stmt FROM @str;
EXECUTE stmt;
DROP PREPARE stmt;

--
-- TABLE MUTEX_INSTANCES
--

SET @cmd="CREATE TABLE performance_schema.mutex_instances("
  "NAME VARCHAR(128) not null,"
  "OBJECT_INSTANCE_BEGIN BIGINT unsigned not null,"
  "LOCKED_BY_THREAD_ID BIGINT unsigned,"
  "PRIMARY KEY (OBJECT_INSTANCE_BEGIN) USING HASH,"
  "KEY (NAME) USING HASH,"
  "KEY (LOCKED_BY_THREAD_ID) USING HASH"
  ")ENGINE=PERFORMANCE_SCHEMA;";

SET @str = IF(@have_pfs = 1, @cmd, 'SET @dummy = 0');
PREPARE stmt FROM @str;
EXECUTE stmt;
DROP PREPARE stmt;

--
-- TABLE OBJECTS_SUMMARY_GLOBAL_BY_TYPE
--

SET @cmd="CREATE TABLE performance_schema.objects_summary_global_by_type("
  "OBJECT_TYPE VARCHAR(64),"
  "OBJECT_SCHEMA VARCHAR(64),"
  "OBJECT_NAME VARCHAR(64),"
  "COUNT_STAR BIGINT unsigned not null,"
  "SUM_TIMER_WAIT BIGINT unsigned not null,"
  "MIN_TIMER_WAIT BIGINT unsigned not null,"
  "AVG_TIMER_WAIT BIGINT unsigned not null,"
  "MAX_TIMER_WAIT BIGINT unsigned not null,"
  "UNIQUE KEY `OBJECT` (OBJECT_TYPE, OBJECT_SCHEMA, OBJECT_NAME) USING HASH"
  ")ENGINE=PERFORMANCE_SCHEMA;";

SET @str = IF(@have_pfs = 1, @cmd, 'SET @dummy = 0');
PREPARE stmt FROM @str;
EXECUTE stmt;
DROP PREPARE stmt;

--
-- TABLE PERFORMANCE_TIMERS
--

SET @cmd="CREATE TABLE performance_schema.performance_timers("
  "TIMER_NAME ENUM ('CYCLE', 'NANOSECOND', 'MICROSECOND', 'MILLISECOND', 'TICK') not null,"
  "TIMER_FREQUENCY BIGINT,"
  "TIMER_RESOLUTION BIGINT,"
  "TIMER_OVERHEAD BIGINT"
  ") ENGINE=PERFORMANCE_SCHEMA;";

SET @str = IF(@have_pfs = 1, @cmd, 'SET @dummy = 0');
PREPARE stmt FROM @str;
EXECUTE stmt;
DROP PREPARE stmt;

--
-- TABLE DATA_LOCKS
--

SET @cmd="CREATE TABLE performance_schema.data_locks("
  "ENGINE VARCHAR(32) not null,"
  "ENGINE_LOCK_ID VARCHAR(128) not null,"
  "ENGINE_TRANSACTION_ID BIGINT unsigned,"
  "THREAD_ID BIGINT unsigned,"
  "EVENT_ID BIGINT unsigned,"
  "OBJECT_SCHEMA VARCHAR(64),"
  "OBJECT_NAME VARCHAR(64),"
  "PARTITION_NAME VARCHAR(64),"
  "SUBPARTITION_NAME VARCHAR(64),"
  "INDEX_NAME VARCHAR(64),"
  "OBJECT_INSTANCE_BEGIN BIGINT unsigned not null,"
  "LOCK_TYPE VARCHAR(32) not null,"
  "LOCK_MODE VARCHAR(32) not null,"
  "LOCK_STATUS VARCHAR(32) not null,"
  "LOCK_DATA VARCHAR(8192) CHARACTER SET utf8mb4,"
  "PRIMARY KEY (ENGINE_LOCK_ID, ENGINE) USING HASH,"
  "KEY (ENGINE_TRANSACTION_ID, ENGINE) USING HASH,"
  "KEY (THREAD_ID, EVENT_ID) USING HASH,"
  "KEY (OBJECT_SCHEMA, OBJECT_NAME, PARTITION_NAME, SUBPARTITION_NAME) USING HASH"
  ")ENGINE=PERFORMANCE_SCHEMA;";

SET @str = IF(@have_pfs = 1, @cmd, 'SET @dummy = 0');
PREPARE stmt FROM @str;
EXECUTE stmt;
DROP PREPARE stmt;

--
-- TABLE DATA_LOCK_WAITS
--

SET @cmd="CREATE TABLE performance_schema.data_lock_waits("
  "ENGINE VARCHAR(32) not null,"
  "REQUESTING_ENGINE_LOCK_ID VARCHAR(128) not null,"
  "REQUESTING_ENGINE_TRANSACTION_ID BIGINT unsigned,"
  "REQUESTING_THREAD_ID BIGINT unsigned,"
  "REQUESTING_EVENT_ID BIGINT unsigned,"
  "REQUESTING_OBJECT_INSTANCE_BEGIN BIGINT unsigned not null,"
  "BLOCKING_ENGINE_LOCK_ID VARCHAR(128) not null,"
  "BLOCKING_ENGINE_TRANSACTION_ID BIGINT unsigned,"
  "BLOCKING_THREAD_ID BIGINT unsigned,"
  "BLOCKING_EVENT_ID BIGINT unsigned,"
  "BLOCKING_OBJECT_INSTANCE_BEGIN BIGINT unsigned not null,"
  "KEY (REQUESTING_ENGINE_LOCK_ID, ENGINE) USING HASH,"
  "KEY (BLOCKING_ENGINE_LOCK_ID, ENGINE) USING HASH,"
  "KEY (REQUESTING_ENGINE_TRANSACTION_ID, ENGINE) USING HASH,"
  "KEY (BLOCKING_ENGINE_TRANSACTION_ID, ENGINE) USING HASH,"
  "KEY (REQUESTING_THREAD_ID, REQUESTING_EVENT_ID) USING HASH,"
  "KEY (BLOCKING_THREAD_ID, BLOCKING_EVENT_ID) USING HASH"
  ")ENGINE=PERFORMANCE_SCHEMA;";

SET @str = IF(@have_pfs = 1, @cmd, 'SET @dummy = 0');
PREPARE stmt FROM @str;
EXECUTE stmt;
DROP PREPARE stmt;

--
-- TABLE RWLOCK_INSTANCES
--

SET @cmd="CREATE TABLE performance_schema.rwlock_instances("
  "NAME VARCHAR(128) not null,"
  "OBJECT_INSTANCE_BEGIN BIGINT unsigned not null,"
  "WRITE_LOCKED_BY_THREAD_ID BIGINT unsigned,"
  "READ_LOCKED_BY_COUNT INTEGER unsigned not null,"
  "PRIMARY KEY (OBJECT_INSTANCE_BEGIN) USING HASH,"
  "KEY (NAME) USING HASH,"
  "KEY (WRITE_LOCKED_BY_THREAD_ID) USING HASH"
  ")ENGINE=PERFORMANCE_SCHEMA;";

SET @str = IF(@have_pfs = 1, @cmd, 'SET @dummy = 0');
PREPARE stmt FROM @str;
EXECUTE stmt;
DROP PREPARE stmt;

--
-- TABLE SETUP_ACTORS
--

SET @cmd="CREATE TABLE performance_schema.setup_actors("
  "HOST CHAR(60) collate utf8_bin default '%' not null,"
  "USER CHAR(32) collate utf8_bin default '%' not null,"
<<<<<<< HEAD
  "`ROLE` CHAR(32) collate utf8_bin default '%' not null,"
  "ENABLED ENUM ('YES', 'NO') not null default 'YES',"
  "HISTORY ENUM ('YES', 'NO') not null default 'YES',"
  "PRIMARY KEY (HOST, USER, `ROLE`) USING HASH"
=======
  "ROLE CHAR(16) collate utf8_bin default '%' not null,"
  "ENABLED ENUM ('YES', 'NO') not null default 'YES',"
  "HISTORY ENUM ('YES', 'NO') not null default 'YES'"
>>>>>>> d46ae293
  ")ENGINE=PERFORMANCE_SCHEMA;";

SET @str = IF(@have_pfs = 1, @cmd, 'SET @dummy = 0');
PREPARE stmt FROM @str;
EXECUTE stmt;
DROP PREPARE stmt;

--
-- TABLE SETUP_CONSUMERS
--

SET @cmd="CREATE TABLE performance_schema.setup_consumers("
  "NAME VARCHAR(64) not null,"
  "ENABLED ENUM ('YES', 'NO') not null,"
  "PRIMARY KEY (NAME) USING HASH"
  ")ENGINE=PERFORMANCE_SCHEMA;";

SET @str = IF(@have_pfs = 1, @cmd, 'SET @dummy = 0');
PREPARE stmt FROM @str;
EXECUTE stmt;
DROP PREPARE stmt;

--
-- TABLE SETUP_INSTRUMENTS
--

SET @cmd="CREATE TABLE performance_schema.setup_instruments("
  "NAME VARCHAR(128) not null,"
  "ENABLED ENUM ('YES', 'NO') not null,"
  "TIMED ENUM ('YES', 'NO') not null,"
  "PRIMARY KEY (NAME) USING HASH"
  ")ENGINE=PERFORMANCE_SCHEMA;";

SET @str = IF(@have_pfs = 1, @cmd, 'SET @dummy = 0');
PREPARE stmt FROM @str;
EXECUTE stmt;
DROP PREPARE stmt;

--
-- TABLE SETUP_OBJECTS
--

SET @cmd="CREATE TABLE performance_schema.setup_objects("
  "OBJECT_TYPE ENUM ('EVENT', 'FUNCTION', 'PROCEDURE', 'TABLE', 'TRIGGER') not null default 'TABLE',"
  "OBJECT_SCHEMA VARCHAR(64) default '%',"
  "OBJECT_NAME VARCHAR(64) not null default '%',"
  "ENABLED ENUM ('YES', 'NO') not null default 'YES',"
  "TIMED ENUM ('YES', 'NO') not null default 'YES',"
  "UNIQUE KEY `OBJECT` (OBJECT_TYPE, OBJECT_SCHEMA, OBJECT_NAME) USING HASH"
  ")ENGINE=PERFORMANCE_SCHEMA;";

SET @str = IF(@have_pfs = 1, @cmd, 'SET @dummy = 0');
PREPARE stmt FROM @str;
EXECUTE stmt;
DROP PREPARE stmt;

--
-- TABLE SETUP_TIMERS
--

SET @cmd="CREATE TABLE performance_schema.setup_timers("
  "NAME VARCHAR(64) not null,"
  "TIMER_NAME ENUM ('CYCLE', 'NANOSECOND', 'MICROSECOND', 'MILLISECOND', 'TICK') not null,"
  "PRIMARY KEY (NAME) USING HASH"
  ")ENGINE=PERFORMANCE_SCHEMA;";

SET @str = IF(@have_pfs = 1, @cmd, 'SET @dummy = 0');
PREPARE stmt FROM @str;
EXECUTE stmt;
DROP PREPARE stmt;

--
-- TABLE TABLE_IO_WAITS_SUMMARY_BY_INDEX_USAGE
--

SET @cmd="CREATE TABLE performance_schema.table_io_waits_summary_by_index_usage("
  "OBJECT_TYPE VARCHAR(64),"
  "OBJECT_SCHEMA VARCHAR(64),"
  "OBJECT_NAME VARCHAR(64),"
  "INDEX_NAME VARCHAR(64),"
  "COUNT_STAR BIGINT unsigned not null,"
  "SUM_TIMER_WAIT BIGINT unsigned not null,"
  "MIN_TIMER_WAIT BIGINT unsigned not null,"
  "AVG_TIMER_WAIT BIGINT unsigned not null,"
  "MAX_TIMER_WAIT BIGINT unsigned not null,"
  "COUNT_READ BIGINT unsigned not null,"
  "SUM_TIMER_READ BIGINT unsigned not null,"
  "MIN_TIMER_READ BIGINT unsigned not null,"
  "AVG_TIMER_READ BIGINT unsigned not null,"
  "MAX_TIMER_READ BIGINT unsigned not null,"
  "COUNT_WRITE BIGINT unsigned not null,"
  "SUM_TIMER_WRITE BIGINT unsigned not null,"
  "MIN_TIMER_WRITE BIGINT unsigned not null,"
  "AVG_TIMER_WRITE BIGINT unsigned not null,"
  "MAX_TIMER_WRITE BIGINT unsigned not null,"
  "COUNT_FETCH BIGINT unsigned not null,"
  "SUM_TIMER_FETCH BIGINT unsigned not null,"
  "MIN_TIMER_FETCH BIGINT unsigned not null,"
  "AVG_TIMER_FETCH BIGINT unsigned not null,"
  "MAX_TIMER_FETCH BIGINT unsigned not null,"
  "COUNT_INSERT BIGINT unsigned not null,"
  "SUM_TIMER_INSERT BIGINT unsigned not null,"
  "MIN_TIMER_INSERT BIGINT unsigned not null,"
  "AVG_TIMER_INSERT BIGINT unsigned not null,"
  "MAX_TIMER_INSERT BIGINT unsigned not null,"
  "COUNT_UPDATE BIGINT unsigned not null,"
  "SUM_TIMER_UPDATE BIGINT unsigned not null,"
  "MIN_TIMER_UPDATE BIGINT unsigned not null,"
  "AVG_TIMER_UPDATE BIGINT unsigned not null,"
  "MAX_TIMER_UPDATE BIGINT unsigned not null,"
  "COUNT_DELETE BIGINT unsigned not null,"
  "SUM_TIMER_DELETE BIGINT unsigned not null,"
  "MIN_TIMER_DELETE BIGINT unsigned not null,"
  "AVG_TIMER_DELETE BIGINT unsigned not null,"
  "MAX_TIMER_DELETE BIGINT unsigned not null,"
  "UNIQUE KEY `OBJECT` (OBJECT_TYPE, OBJECT_SCHEMA, OBJECT_NAME, INDEX_NAME) USING HASH"
  ")ENGINE=PERFORMANCE_SCHEMA;";

SET @str = IF(@have_pfs = 1, @cmd, 'SET @dummy = 0');
PREPARE stmt FROM @str;
EXECUTE stmt;
DROP PREPARE stmt;

--
-- TABLE TABLE_IO_WAITS_SUMMARY_BY_TABLE
--

SET @cmd="CREATE TABLE performance_schema.table_io_waits_summary_by_table("
  "OBJECT_TYPE VARCHAR(64),"
  "OBJECT_SCHEMA VARCHAR(64),"
  "OBJECT_NAME VARCHAR(64),"
  "COUNT_STAR BIGINT unsigned not null,"
  "SUM_TIMER_WAIT BIGINT unsigned not null,"
  "MIN_TIMER_WAIT BIGINT unsigned not null,"
  "AVG_TIMER_WAIT BIGINT unsigned not null,"
  "MAX_TIMER_WAIT BIGINT unsigned not null,"
  "COUNT_READ BIGINT unsigned not null,"
  "SUM_TIMER_READ BIGINT unsigned not null,"
  "MIN_TIMER_READ BIGINT unsigned not null,"
  "AVG_TIMER_READ BIGINT unsigned not null,"
  "MAX_TIMER_READ BIGINT unsigned not null,"
  "COUNT_WRITE BIGINT unsigned not null,"
  "SUM_TIMER_WRITE BIGINT unsigned not null,"
  "MIN_TIMER_WRITE BIGINT unsigned not null,"
  "AVG_TIMER_WRITE BIGINT unsigned not null,"
  "MAX_TIMER_WRITE BIGINT unsigned not null,"
  "COUNT_FETCH BIGINT unsigned not null,"
  "SUM_TIMER_FETCH BIGINT unsigned not null,"
  "MIN_TIMER_FETCH BIGINT unsigned not null,"
  "AVG_TIMER_FETCH BIGINT unsigned not null,"
  "MAX_TIMER_FETCH BIGINT unsigned not null,"
  "COUNT_INSERT BIGINT unsigned not null,"
  "SUM_TIMER_INSERT BIGINT unsigned not null,"
  "MIN_TIMER_INSERT BIGINT unsigned not null,"
  "AVG_TIMER_INSERT BIGINT unsigned not null,"
  "MAX_TIMER_INSERT BIGINT unsigned not null,"
  "COUNT_UPDATE BIGINT unsigned not null,"
  "SUM_TIMER_UPDATE BIGINT unsigned not null,"
  "MIN_TIMER_UPDATE BIGINT unsigned not null,"
  "AVG_TIMER_UPDATE BIGINT unsigned not null,"
  "MAX_TIMER_UPDATE BIGINT unsigned not null,"
  "COUNT_DELETE BIGINT unsigned not null,"
  "SUM_TIMER_DELETE BIGINT unsigned not null,"
  "MIN_TIMER_DELETE BIGINT unsigned not null,"
  "AVG_TIMER_DELETE BIGINT unsigned not null,"
  "MAX_TIMER_DELETE BIGINT unsigned not null,"
  "UNIQUE KEY `OBJECT` (OBJECT_TYPE, OBJECT_SCHEMA, OBJECT_NAME) USING HASH"
  ")ENGINE=PERFORMANCE_SCHEMA;";

SET @str = IF(@have_pfs = 1, @cmd, 'SET @dummy = 0');
PREPARE stmt FROM @str;
EXECUTE stmt;
DROP PREPARE stmt;

--
-- TABLE TABLE_LOCK_WAITS_SUMMARY_BY_TABLE
--

SET @cmd="CREATE TABLE performance_schema.table_lock_waits_summary_by_table("
  "OBJECT_TYPE VARCHAR(64),"
  "OBJECT_SCHEMA VARCHAR(64),"
  "OBJECT_NAME VARCHAR(64),"
  "COUNT_STAR BIGINT unsigned not null,"
  "SUM_TIMER_WAIT BIGINT unsigned not null,"
  "MIN_TIMER_WAIT BIGINT unsigned not null,"
  "AVG_TIMER_WAIT BIGINT unsigned not null,"
  "MAX_TIMER_WAIT BIGINT unsigned not null,"
  "COUNT_READ BIGINT unsigned not null,"
  "SUM_TIMER_READ BIGINT unsigned not null,"
  "MIN_TIMER_READ BIGINT unsigned not null,"
  "AVG_TIMER_READ BIGINT unsigned not null,"
  "MAX_TIMER_READ BIGINT unsigned not null,"
  "COUNT_WRITE BIGINT unsigned not null,"
  "SUM_TIMER_WRITE BIGINT unsigned not null,"
  "MIN_TIMER_WRITE BIGINT unsigned not null,"
  "AVG_TIMER_WRITE BIGINT unsigned not null,"
  "MAX_TIMER_WRITE BIGINT unsigned not null,"
  "COUNT_READ_NORMAL BIGINT unsigned not null,"
  "SUM_TIMER_READ_NORMAL BIGINT unsigned not null,"
  "MIN_TIMER_READ_NORMAL BIGINT unsigned not null,"
  "AVG_TIMER_READ_NORMAL BIGINT unsigned not null,"
  "MAX_TIMER_READ_NORMAL BIGINT unsigned not null,"
  "COUNT_READ_WITH_SHARED_LOCKS BIGINT unsigned not null,"
  "SUM_TIMER_READ_WITH_SHARED_LOCKS BIGINT unsigned not null,"
  "MIN_TIMER_READ_WITH_SHARED_LOCKS BIGINT unsigned not null,"
  "AVG_TIMER_READ_WITH_SHARED_LOCKS BIGINT unsigned not null,"
  "MAX_TIMER_READ_WITH_SHARED_LOCKS BIGINT unsigned not null,"
  "COUNT_READ_HIGH_PRIORITY BIGINT unsigned not null,"
  "SUM_TIMER_READ_HIGH_PRIORITY BIGINT unsigned not null,"
  "MIN_TIMER_READ_HIGH_PRIORITY BIGINT unsigned not null,"
  "AVG_TIMER_READ_HIGH_PRIORITY BIGINT unsigned not null,"
  "MAX_TIMER_READ_HIGH_PRIORITY BIGINT unsigned not null,"
  "COUNT_READ_NO_INSERT BIGINT unsigned not null,"
  "SUM_TIMER_READ_NO_INSERT BIGINT unsigned not null,"
  "MIN_TIMER_READ_NO_INSERT BIGINT unsigned not null,"
  "AVG_TIMER_READ_NO_INSERT BIGINT unsigned not null,"
  "MAX_TIMER_READ_NO_INSERT BIGINT unsigned not null,"
  "COUNT_READ_EXTERNAL BIGINT unsigned not null,"
  "SUM_TIMER_READ_EXTERNAL BIGINT unsigned not null,"
  "MIN_TIMER_READ_EXTERNAL BIGINT unsigned not null,"
  "AVG_TIMER_READ_EXTERNAL BIGINT unsigned not null,"
  "MAX_TIMER_READ_EXTERNAL BIGINT unsigned not null,"
  "COUNT_WRITE_ALLOW_WRITE BIGINT unsigned not null,"
  "SUM_TIMER_WRITE_ALLOW_WRITE BIGINT unsigned not null,"
  "MIN_TIMER_WRITE_ALLOW_WRITE BIGINT unsigned not null,"
  "AVG_TIMER_WRITE_ALLOW_WRITE BIGINT unsigned not null,"
  "MAX_TIMER_WRITE_ALLOW_WRITE BIGINT unsigned not null,"
  "COUNT_WRITE_CONCURRENT_INSERT BIGINT unsigned not null,"
  "SUM_TIMER_WRITE_CONCURRENT_INSERT BIGINT unsigned not null,"
  "MIN_TIMER_WRITE_CONCURRENT_INSERT BIGINT unsigned not null,"
  "AVG_TIMER_WRITE_CONCURRENT_INSERT BIGINT unsigned not null,"
  "MAX_TIMER_WRITE_CONCURRENT_INSERT BIGINT unsigned not null,"
  "COUNT_WRITE_LOW_PRIORITY BIGINT unsigned not null,"
  "SUM_TIMER_WRITE_LOW_PRIORITY BIGINT unsigned not null,"
  "MIN_TIMER_WRITE_LOW_PRIORITY BIGINT unsigned not null,"
  "AVG_TIMER_WRITE_LOW_PRIORITY BIGINT unsigned not null,"
  "MAX_TIMER_WRITE_LOW_PRIORITY BIGINT unsigned not null,"
  "COUNT_WRITE_NORMAL BIGINT unsigned not null,"
  "SUM_TIMER_WRITE_NORMAL BIGINT unsigned not null,"
  "MIN_TIMER_WRITE_NORMAL BIGINT unsigned not null,"
  "AVG_TIMER_WRITE_NORMAL BIGINT unsigned not null,"
  "MAX_TIMER_WRITE_NORMAL BIGINT unsigned not null,"
  "COUNT_WRITE_EXTERNAL BIGINT unsigned not null,"
  "SUM_TIMER_WRITE_EXTERNAL BIGINT unsigned not null,"
  "MIN_TIMER_WRITE_EXTERNAL BIGINT unsigned not null,"
  "AVG_TIMER_WRITE_EXTERNAL BIGINT unsigned not null,"
  "MAX_TIMER_WRITE_EXTERNAL BIGINT unsigned not null,"
  "UNIQUE KEY `OBJECT` (OBJECT_TYPE, OBJECT_SCHEMA, OBJECT_NAME) USING HASH"
  ")ENGINE=PERFORMANCE_SCHEMA;";

SET @str = IF(@have_pfs = 1, @cmd, 'SET @dummy = 0');
PREPARE stmt FROM @str;
EXECUTE stmt;
DROP PREPARE stmt;

--
-- TABLE THREADS
--

SET @cmd="CREATE TABLE performance_schema.threads("
  "THREAD_ID BIGINT unsigned not null,"
  "NAME VARCHAR(128) not null,"
  "TYPE VARCHAR(10) not null,"
  "PROCESSLIST_ID BIGINT unsigned,"
  "PROCESSLIST_USER VARCHAR(32),"
  "PROCESSLIST_HOST VARCHAR(60),"
  "PROCESSLIST_DB VARCHAR(64),"
  "PROCESSLIST_COMMAND VARCHAR(16),"
  "PROCESSLIST_TIME BIGINT,"
  "PROCESSLIST_STATE VARCHAR(64),"
  "PROCESSLIST_INFO LONGTEXT,"
  "PARENT_THREAD_ID BIGINT unsigned,"
<<<<<<< HEAD
  "`ROLE` VARCHAR(64),"
  "INSTRUMENTED ENUM ('YES', 'NO') not null,"
  "HISTORY ENUM ('YES', 'NO') not null,"
  "CONNECTION_TYPE VARCHAR(16),"
  "THREAD_OS_ID BIGINT unsigned,"
  "PRIMARY KEY (THREAD_ID) USING HASH,"
  "KEY (PROCESSLIST_ID) USING HASH,"
  "KEY (THREAD_OS_ID) USING HASH,"
  "KEY (NAME) USING HASH,"
  "KEY `PROCESSLIST_ACCOUNT` (PROCESSLIST_USER, PROCESSLIST_HOST) USING HASH,"
  "KEY (PROCESSLIST_HOST) USING HASH"
=======
  "ROLE VARCHAR(64),"
  "INSTRUMENTED ENUM ('YES', 'NO') not null,"
  "HISTORY ENUM ('YES', 'NO') not null,"
  "CONNECTION_TYPE VARCHAR(16),"
  "THREAD_OS_ID BIGINT unsigned"
>>>>>>> d46ae293
  ")ENGINE=PERFORMANCE_SCHEMA;";

SET @str = IF(@have_pfs = 1, @cmd, 'SET @dummy = 0');
PREPARE stmt FROM @str;
EXECUTE stmt;
DROP PREPARE stmt;

--
-- TABLE EVENTS_STAGES_CURRENT
--

SET @cmd="CREATE TABLE performance_schema.events_stages_current("
  "THREAD_ID BIGINT unsigned not null,"
  "EVENT_ID BIGINT unsigned not null,"
  "END_EVENT_ID BIGINT unsigned,"
  "EVENT_NAME VARCHAR(128) not null,"
  "SOURCE VARCHAR(64),"
  "TIMER_START BIGINT unsigned,"
  "TIMER_END BIGINT unsigned,"
  "TIMER_WAIT BIGINT unsigned,"
  "WORK_COMPLETED BIGINT unsigned,"
  "WORK_ESTIMATED BIGINT unsigned,"
  "NESTING_EVENT_ID BIGINT unsigned,"
<<<<<<< HEAD
  "NESTING_EVENT_TYPE ENUM('TRANSACTION', 'STATEMENT', 'STAGE', 'WAIT'),"
  "PRIMARY KEY (THREAD_ID, EVENT_ID) USING HASH"
=======
  "NESTING_EVENT_TYPE ENUM('TRANSACTION', 'STATEMENT', 'STAGE', 'WAIT')"
>>>>>>> d46ae293
  ")ENGINE=PERFORMANCE_SCHEMA;";

SET @str = IF(@have_pfs = 1, @cmd, 'SET @dummy = 0');
PREPARE stmt FROM @str;
EXECUTE stmt;
DROP PREPARE stmt;

--
-- TABLE EVENTS_STAGES_HISTORY
--

SET @cmd="CREATE TABLE performance_schema.events_stages_history("
  "THREAD_ID BIGINT unsigned not null,"
  "EVENT_ID BIGINT unsigned not null,"
  "END_EVENT_ID BIGINT unsigned,"
  "EVENT_NAME VARCHAR(128) not null,"
  "SOURCE VARCHAR(64),"
  "TIMER_START BIGINT unsigned,"
  "TIMER_END BIGINT unsigned,"
  "TIMER_WAIT BIGINT unsigned,"
  "WORK_COMPLETED BIGINT unsigned,"
  "WORK_ESTIMATED BIGINT unsigned,"
  "NESTING_EVENT_ID BIGINT unsigned,"
<<<<<<< HEAD
  "NESTING_EVENT_TYPE ENUM('TRANSACTION', 'STATEMENT', 'STAGE', 'WAIT'),"
  "PRIMARY KEY (THREAD_ID, EVENT_ID) USING HASH"
=======
  "NESTING_EVENT_TYPE ENUM('TRANSACTION', 'STATEMENT', 'STAGE', 'WAIT')"
>>>>>>> d46ae293
  ")ENGINE=PERFORMANCE_SCHEMA;";

SET @str = IF(@have_pfs = 1, @cmd, 'SET @dummy = 0');
PREPARE stmt FROM @str;
EXECUTE stmt;
DROP PREPARE stmt;

--
-- TABLE EVENTS_STAGES_HISTORY_LONG
--

SET @cmd="CREATE TABLE performance_schema.events_stages_history_long("
  "THREAD_ID BIGINT unsigned not null,"
  "EVENT_ID BIGINT unsigned not null,"
  "END_EVENT_ID BIGINT unsigned,"
  "EVENT_NAME VARCHAR(128) not null,"
  "SOURCE VARCHAR(64),"
  "TIMER_START BIGINT unsigned,"
  "TIMER_END BIGINT unsigned,"
  "TIMER_WAIT BIGINT unsigned,"
  "WORK_COMPLETED BIGINT unsigned,"
  "WORK_ESTIMATED BIGINT unsigned,"
  "NESTING_EVENT_ID BIGINT unsigned,"
  "NESTING_EVENT_TYPE ENUM('TRANSACTION', 'STATEMENT', 'STAGE', 'WAIT')"
  ")ENGINE=PERFORMANCE_SCHEMA;";

SET @str = IF(@have_pfs = 1, @cmd, 'SET @dummy = 0');
PREPARE stmt FROM @str;
EXECUTE stmt;
DROP PREPARE stmt;

--
-- TABLE EVENTS_STAGES_SUMMARY_BY_THREAD_BY_EVENT_NAME
--

SET @cmd="CREATE TABLE performance_schema.events_stages_summary_by_thread_by_event_name("
  "THREAD_ID BIGINT unsigned not null,"
  "EVENT_NAME VARCHAR(128) not null,"
  "COUNT_STAR BIGINT unsigned not null,"
  "SUM_TIMER_WAIT BIGINT unsigned not null,"
  "MIN_TIMER_WAIT BIGINT unsigned not null,"
  "AVG_TIMER_WAIT BIGINT unsigned not null,"
  "MAX_TIMER_WAIT BIGINT unsigned not null,"
  "PRIMARY KEY (THREAD_ID, EVENT_NAME) USING HASH"
  ")ENGINE=PERFORMANCE_SCHEMA;";

SET @str = IF(@have_pfs = 1, @cmd, 'SET @dummy = 0');
PREPARE stmt FROM @str;
EXECUTE stmt;
DROP PREPARE stmt;

--
-- TABLE EVENTS_STAGES_SUMMARY_BY_HOST_BY_EVENT_NAME
--

SET @cmd="CREATE TABLE performance_schema.events_stages_summary_by_host_by_event_name("
  "HOST CHAR(60) collate utf8_bin default null,"
  "EVENT_NAME VARCHAR(128) not null,"
  "COUNT_STAR BIGINT unsigned not null,"
  "SUM_TIMER_WAIT BIGINT unsigned not null,"
  "MIN_TIMER_WAIT BIGINT unsigned not null,"
  "AVG_TIMER_WAIT BIGINT unsigned not null,"
  "MAX_TIMER_WAIT BIGINT unsigned not null,"
  "UNIQUE KEY (HOST, EVENT_NAME) USING HASH"
  ")ENGINE=PERFORMANCE_SCHEMA;";

SET @str = IF(@have_pfs = 1, @cmd, 'SET @dummy = 0');
PREPARE stmt FROM @str;
EXECUTE stmt;
DROP PREPARE stmt;

--
-- TABLE EVENTS_STAGES_SUMMARY_BY_USER_BY_EVENT_NAME
--

SET @cmd="CREATE TABLE performance_schema.events_stages_summary_by_user_by_event_name("
  "USER CHAR(32) collate utf8_bin default null,"
  "EVENT_NAME VARCHAR(128) not null,"
  "COUNT_STAR BIGINT unsigned not null,"
  "SUM_TIMER_WAIT BIGINT unsigned not null,"
  "MIN_TIMER_WAIT BIGINT unsigned not null,"
  "AVG_TIMER_WAIT BIGINT unsigned not null,"
  "MAX_TIMER_WAIT BIGINT unsigned not null,"
  "UNIQUE KEY (USER, EVENT_NAME) USING HASH"
  ")ENGINE=PERFORMANCE_SCHEMA;";

SET @str = IF(@have_pfs = 1, @cmd, 'SET @dummy = 0');
PREPARE stmt FROM @str;
EXECUTE stmt;
DROP PREPARE stmt;

--
-- TABLE EVENTS_STAGES_SUMMARY_BY_ACCOUNT_BY_EVENT_NAME
--

SET @cmd="CREATE TABLE performance_schema.events_stages_summary_by_account_by_event_name("
  "USER CHAR(32) collate utf8_bin default null,"
  "HOST CHAR(60) collate utf8_bin default null,"
  "EVENT_NAME VARCHAR(128) not null,"
  "COUNT_STAR BIGINT unsigned not null,"
  "SUM_TIMER_WAIT BIGINT unsigned not null,"
  "MIN_TIMER_WAIT BIGINT unsigned not null,"
  "AVG_TIMER_WAIT BIGINT unsigned not null,"
  "MAX_TIMER_WAIT BIGINT unsigned not null,"
  "UNIQUE KEY `ACCOUNT` (USER, HOST, EVENT_NAME) USING HASH"
  ")ENGINE=PERFORMANCE_SCHEMA;";

SET @str = IF(@have_pfs = 1, @cmd, 'SET @dummy = 0');
PREPARE stmt FROM @str;
EXECUTE stmt;
DROP PREPARE stmt;

--
-- TABLE EVENTS_STAGES_SUMMARY_GLOBAL_BY_EVENT_NAME
--

SET @cmd="CREATE TABLE performance_schema.events_stages_summary_global_by_event_name("
  "EVENT_NAME VARCHAR(128) not null,"
  "COUNT_STAR BIGINT unsigned not null,"
  "SUM_TIMER_WAIT BIGINT unsigned not null,"
  "MIN_TIMER_WAIT BIGINT unsigned not null,"
  "AVG_TIMER_WAIT BIGINT unsigned not null,"
  "MAX_TIMER_WAIT BIGINT unsigned not null,"
  "PRIMARY KEY (EVENT_NAME) USING HASH"
  ")ENGINE=PERFORMANCE_SCHEMA;";

SET @str = IF(@have_pfs = 1, @cmd, 'SET @dummy = 0');
PREPARE stmt FROM @str;
EXECUTE stmt;
DROP PREPARE stmt;

--
-- TABLE EVENTS_STATEMENTS_CURRENT
--

SET @cmd="CREATE TABLE performance_schema.events_statements_current("
  "THREAD_ID BIGINT unsigned not null,"
  "EVENT_ID BIGINT unsigned not null,"
  "END_EVENT_ID BIGINT unsigned,"
  "EVENT_NAME VARCHAR(128) not null,"
  "SOURCE VARCHAR(64),"
  "TIMER_START BIGINT unsigned,"
  "TIMER_END BIGINT unsigned,"
  "TIMER_WAIT BIGINT unsigned,"
  "LOCK_TIME bigint unsigned not null,"
  "SQL_TEXT LONGTEXT,"
  "DIGEST VARCHAR(32),"
  "DIGEST_TEXT LONGTEXT,"
  "CURRENT_SCHEMA VARCHAR(64),"
  "OBJECT_TYPE VARCHAR(64),"
  "OBJECT_SCHEMA VARCHAR(64),"
  "OBJECT_NAME VARCHAR(64),"
  "OBJECT_INSTANCE_BEGIN BIGINT unsigned,"
  "MYSQL_ERRNO INTEGER,"
  "RETURNED_SQLSTATE VARCHAR(5),"
  "MESSAGE_TEXT VARCHAR(128),"
  "ERRORS BIGINT unsigned not null,"
  "WARNINGS BIGINT unsigned not null,"
  "ROWS_AFFECTED BIGINT unsigned not null,"
  "ROWS_SENT BIGINT unsigned not null,"
  "ROWS_EXAMINED BIGINT unsigned not null,"
  "CREATED_TMP_DISK_TABLES BIGINT unsigned not null,"
  "CREATED_TMP_TABLES BIGINT unsigned not null,"
  "SELECT_FULL_JOIN BIGINT unsigned not null,"
  "SELECT_FULL_RANGE_JOIN BIGINT unsigned not null,"
  "SELECT_RANGE BIGINT unsigned not null,"
  "SELECT_RANGE_CHECK BIGINT unsigned not null,"
  "SELECT_SCAN BIGINT unsigned not null,"
  "SORT_MERGE_PASSES BIGINT unsigned not null,"
  "SORT_RANGE BIGINT unsigned not null,"
  "SORT_ROWS BIGINT unsigned not null,"
  "SORT_SCAN BIGINT unsigned not null,"
  "NO_INDEX_USED BIGINT unsigned not null,"
  "NO_GOOD_INDEX_USED BIGINT unsigned not null,"
  "NESTING_EVENT_ID BIGINT unsigned,"
  "NESTING_EVENT_TYPE ENUM('TRANSACTION', 'STATEMENT', 'STAGE', 'WAIT'),"
<<<<<<< HEAD
  "NESTING_EVENT_LEVEL INTEGER,"
  "PRIMARY KEY (THREAD_ID, EVENT_ID) USING HASH"
=======
  "NESTING_EVENT_LEVEL INTEGER"
>>>>>>> d46ae293
  ")ENGINE=PERFORMANCE_SCHEMA;";

SET @str = IF(@have_pfs = 1, @cmd, 'SET @dummy = 0');
PREPARE stmt FROM @str;
EXECUTE stmt;
DROP PREPARE stmt;

--
-- TABLE EVENTS_STATEMENTS_HISTORY
--

SET @cmd="CREATE TABLE performance_schema.events_statements_history("
  "THREAD_ID BIGINT unsigned not null,"
  "EVENT_ID BIGINT unsigned not null,"
  "END_EVENT_ID BIGINT unsigned,"
  "EVENT_NAME VARCHAR(128) not null,"
  "SOURCE VARCHAR(64),"
  "TIMER_START BIGINT unsigned,"
  "TIMER_END BIGINT unsigned,"
  "TIMER_WAIT BIGINT unsigned,"
  "LOCK_TIME bigint unsigned not null,"
  "SQL_TEXT LONGTEXT,"
  "DIGEST VARCHAR(32),"
  "DIGEST_TEXT LONGTEXT,"
  "CURRENT_SCHEMA VARCHAR(64),"
  "OBJECT_TYPE VARCHAR(64),"
  "OBJECT_SCHEMA VARCHAR(64),"
  "OBJECT_NAME VARCHAR(64),"
  "OBJECT_INSTANCE_BEGIN BIGINT unsigned,"
  "MYSQL_ERRNO INTEGER,"
  "RETURNED_SQLSTATE VARCHAR(5),"
  "MESSAGE_TEXT VARCHAR(128),"
  "ERRORS BIGINT unsigned not null,"
  "WARNINGS BIGINT unsigned not null,"
  "ROWS_AFFECTED BIGINT unsigned not null,"
  "ROWS_SENT BIGINT unsigned not null,"
  "ROWS_EXAMINED BIGINT unsigned not null,"
  "CREATED_TMP_DISK_TABLES BIGINT unsigned not null,"
  "CREATED_TMP_TABLES BIGINT unsigned not null,"
  "SELECT_FULL_JOIN BIGINT unsigned not null,"
  "SELECT_FULL_RANGE_JOIN BIGINT unsigned not null,"
  "SELECT_RANGE BIGINT unsigned not null,"
  "SELECT_RANGE_CHECK BIGINT unsigned not null,"
  "SELECT_SCAN BIGINT unsigned not null,"
  "SORT_MERGE_PASSES BIGINT unsigned not null,"
  "SORT_RANGE BIGINT unsigned not null,"
  "SORT_ROWS BIGINT unsigned not null,"
  "SORT_SCAN BIGINT unsigned not null,"
  "NO_INDEX_USED BIGINT unsigned not null,"
  "NO_GOOD_INDEX_USED BIGINT unsigned not null,"
  "NESTING_EVENT_ID BIGINT unsigned,"
  "NESTING_EVENT_TYPE ENUM('TRANSACTION', 'STATEMENT', 'STAGE', 'WAIT'),"
<<<<<<< HEAD
  "NESTING_EVENT_LEVEL INTEGER,"
  "PRIMARY KEY (THREAD_ID, EVENT_ID) USING HASH"
=======
  "NESTING_EVENT_LEVEL INTEGER"
>>>>>>> d46ae293
  ")ENGINE=PERFORMANCE_SCHEMA;";

SET @str = IF(@have_pfs = 1, @cmd, 'SET @dummy = 0');
PREPARE stmt FROM @str;
EXECUTE stmt;
DROP PREPARE stmt;

--
-- TABLE EVENTS_STATEMENTS_HISTORY_LONG
--

SET @cmd="CREATE TABLE performance_schema.events_statements_history_long("
  "THREAD_ID BIGINT unsigned not null,"
  "EVENT_ID BIGINT unsigned not null,"
  "END_EVENT_ID BIGINT unsigned,"
  "EVENT_NAME VARCHAR(128) not null,"
  "SOURCE VARCHAR(64),"
  "TIMER_START BIGINT unsigned,"
  "TIMER_END BIGINT unsigned,"
  "TIMER_WAIT BIGINT unsigned,"
  "LOCK_TIME bigint unsigned not null,"
  "SQL_TEXT LONGTEXT,"
  "DIGEST VARCHAR(32),"
  "DIGEST_TEXT LONGTEXT,"
  "CURRENT_SCHEMA VARCHAR(64),"
  "OBJECT_TYPE VARCHAR(64),"
  "OBJECT_SCHEMA VARCHAR(64),"
  "OBJECT_NAME VARCHAR(64),"
  "OBJECT_INSTANCE_BEGIN BIGINT unsigned,"
  "MYSQL_ERRNO INTEGER,"
  "RETURNED_SQLSTATE VARCHAR(5),"
  "MESSAGE_TEXT VARCHAR(128),"
  "ERRORS BIGINT unsigned not null,"
  "WARNINGS BIGINT unsigned not null,"
  "ROWS_AFFECTED BIGINT unsigned not null,"
  "ROWS_SENT BIGINT unsigned not null,"
  "ROWS_EXAMINED BIGINT unsigned not null,"
  "CREATED_TMP_DISK_TABLES BIGINT unsigned not null,"
  "CREATED_TMP_TABLES BIGINT unsigned not null,"
  "SELECT_FULL_JOIN BIGINT unsigned not null,"
  "SELECT_FULL_RANGE_JOIN BIGINT unsigned not null,"
  "SELECT_RANGE BIGINT unsigned not null,"
  "SELECT_RANGE_CHECK BIGINT unsigned not null,"
  "SELECT_SCAN BIGINT unsigned not null,"
  "SORT_MERGE_PASSES BIGINT unsigned not null,"
  "SORT_RANGE BIGINT unsigned not null,"
  "SORT_ROWS BIGINT unsigned not null,"
  "SORT_SCAN BIGINT unsigned not null,"
  "NO_INDEX_USED BIGINT unsigned not null,"
  "NO_GOOD_INDEX_USED BIGINT unsigned not null,"
  "NESTING_EVENT_ID BIGINT unsigned,"
  "NESTING_EVENT_TYPE ENUM('TRANSACTION', 'STATEMENT', 'STAGE', 'WAIT'),"
  "NESTING_EVENT_LEVEL INTEGER"
  ")ENGINE=PERFORMANCE_SCHEMA;";

SET @str = IF(@have_pfs = 1, @cmd, 'SET @dummy = 0');
PREPARE stmt FROM @str;
EXECUTE stmt;
DROP PREPARE stmt;

--
-- TABLE EVENTS_STATEMENTS_SUMMARY_BY_THREAD_BY_EVENT_NAME
--

SET @cmd="CREATE TABLE performance_schema.events_statements_summary_by_thread_by_event_name("
  "THREAD_ID BIGINT unsigned not null,"
  "EVENT_NAME VARCHAR(128) not null,"
  "COUNT_STAR BIGINT unsigned not null,"
  "SUM_TIMER_WAIT BIGINT unsigned not null,"
  "MIN_TIMER_WAIT BIGINT unsigned not null,"
  "AVG_TIMER_WAIT BIGINT unsigned not null,"
  "MAX_TIMER_WAIT BIGINT unsigned not null,"
  "SUM_LOCK_TIME BIGINT unsigned not null,"
  "SUM_ERRORS BIGINT unsigned not null,"
  "SUM_WARNINGS BIGINT unsigned not null,"
  "SUM_ROWS_AFFECTED BIGINT unsigned not null,"
  "SUM_ROWS_SENT BIGINT unsigned not null,"
  "SUM_ROWS_EXAMINED BIGINT unsigned not null,"
  "SUM_CREATED_TMP_DISK_TABLES BIGINT unsigned not null,"
  "SUM_CREATED_TMP_TABLES BIGINT unsigned not null,"
  "SUM_SELECT_FULL_JOIN BIGINT unsigned not null,"
  "SUM_SELECT_FULL_RANGE_JOIN BIGINT unsigned not null,"
  "SUM_SELECT_RANGE BIGINT unsigned not null,"
  "SUM_SELECT_RANGE_CHECK BIGINT unsigned not null,"
  "SUM_SELECT_SCAN BIGINT unsigned not null,"
  "SUM_SORT_MERGE_PASSES BIGINT unsigned not null,"
  "SUM_SORT_RANGE BIGINT unsigned not null,"
  "SUM_SORT_ROWS BIGINT unsigned not null,"
  "SUM_SORT_SCAN BIGINT unsigned not null,"
  "SUM_NO_INDEX_USED BIGINT unsigned not null,"
  "SUM_NO_GOOD_INDEX_USED BIGINT unsigned not null,"
  "PRIMARY KEY (THREAD_ID, EVENT_NAME) USING HASH"
  ")ENGINE=PERFORMANCE_SCHEMA;";

SET @str = IF(@have_pfs = 1, @cmd, 'SET @dummy = 0');
PREPARE stmt FROM @str;
EXECUTE stmt;
DROP PREPARE stmt;

--
-- TABLE EVENTS_STATEMENTS_SUMMARY_BY_HOST_BY_EVENT_NAME
--

SET @cmd="CREATE TABLE performance_schema.events_statements_summary_by_host_by_event_name("
  "HOST CHAR(60) collate utf8_bin default null,"
  "EVENT_NAME VARCHAR(128) not null,"
  "COUNT_STAR BIGINT unsigned not null,"
  "SUM_TIMER_WAIT BIGINT unsigned not null,"
  "MIN_TIMER_WAIT BIGINT unsigned not null,"
  "AVG_TIMER_WAIT BIGINT unsigned not null,"
  "MAX_TIMER_WAIT BIGINT unsigned not null,"
  "SUM_LOCK_TIME BIGINT unsigned not null,"
  "SUM_ERRORS BIGINT unsigned not null,"
  "SUM_WARNINGS BIGINT unsigned not null,"
  "SUM_ROWS_AFFECTED BIGINT unsigned not null,"
  "SUM_ROWS_SENT BIGINT unsigned not null,"
  "SUM_ROWS_EXAMINED BIGINT unsigned not null,"
  "SUM_CREATED_TMP_DISK_TABLES BIGINT unsigned not null,"
  "SUM_CREATED_TMP_TABLES BIGINT unsigned not null,"
  "SUM_SELECT_FULL_JOIN BIGINT unsigned not null,"
  "SUM_SELECT_FULL_RANGE_JOIN BIGINT unsigned not null,"
  "SUM_SELECT_RANGE BIGINT unsigned not null,"
  "SUM_SELECT_RANGE_CHECK BIGINT unsigned not null,"
  "SUM_SELECT_SCAN BIGINT unsigned not null,"
  "SUM_SORT_MERGE_PASSES BIGINT unsigned not null,"
  "SUM_SORT_RANGE BIGINT unsigned not null,"
  "SUM_SORT_ROWS BIGINT unsigned not null,"
  "SUM_SORT_SCAN BIGINT unsigned not null,"
  "SUM_NO_INDEX_USED BIGINT unsigned not null,"
  "SUM_NO_GOOD_INDEX_USED BIGINT unsigned not null,"
  "UNIQUE KEY (HOST, EVENT_NAME) USING HASH"
  ")ENGINE=PERFORMANCE_SCHEMA;";

SET @str = IF(@have_pfs = 1, @cmd, 'SET @dummy = 0');
PREPARE stmt FROM @str;
EXECUTE stmt;
DROP PREPARE stmt;

--
-- TABLE EVENTS_STATEMENTS_SUMMARY_BY_USER_BY_EVENT_NAME
--

SET @cmd="CREATE TABLE performance_schema.events_statements_summary_by_user_by_event_name("
  "USER CHAR(32) collate utf8_bin default null,"
  "EVENT_NAME VARCHAR(128) not null,"
  "COUNT_STAR BIGINT unsigned not null,"
  "SUM_TIMER_WAIT BIGINT unsigned not null,"
  "MIN_TIMER_WAIT BIGINT unsigned not null,"
  "AVG_TIMER_WAIT BIGINT unsigned not null,"
  "MAX_TIMER_WAIT BIGINT unsigned not null,"
  "SUM_LOCK_TIME BIGINT unsigned not null,"
  "SUM_ERRORS BIGINT unsigned not null,"
  "SUM_WARNINGS BIGINT unsigned not null,"
  "SUM_ROWS_AFFECTED BIGINT unsigned not null,"
  "SUM_ROWS_SENT BIGINT unsigned not null,"
  "SUM_ROWS_EXAMINED BIGINT unsigned not null,"
  "SUM_CREATED_TMP_DISK_TABLES BIGINT unsigned not null,"
  "SUM_CREATED_TMP_TABLES BIGINT unsigned not null,"
  "SUM_SELECT_FULL_JOIN BIGINT unsigned not null,"
  "SUM_SELECT_FULL_RANGE_JOIN BIGINT unsigned not null,"
  "SUM_SELECT_RANGE BIGINT unsigned not null,"
  "SUM_SELECT_RANGE_CHECK BIGINT unsigned not null,"
  "SUM_SELECT_SCAN BIGINT unsigned not null,"
  "SUM_SORT_MERGE_PASSES BIGINT unsigned not null,"
  "SUM_SORT_RANGE BIGINT unsigned not null,"
  "SUM_SORT_ROWS BIGINT unsigned not null,"
  "SUM_SORT_SCAN BIGINT unsigned not null,"
  "SUM_NO_INDEX_USED BIGINT unsigned not null,"
  "SUM_NO_GOOD_INDEX_USED BIGINT unsigned not null,"
  "UNIQUE KEY (USER, EVENT_NAME) USING HASH"
  ")ENGINE=PERFORMANCE_SCHEMA;";

SET @str = IF(@have_pfs = 1, @cmd, 'SET @dummy = 0');
PREPARE stmt FROM @str;
EXECUTE stmt;
DROP PREPARE stmt;

--
-- TABLE EVENTS_STATEMENTS_SUMMARY_BY_ACCOUNT_BY_EVENT_NAME
--

SET @cmd="CREATE TABLE performance_schema.events_statements_summary_by_account_by_event_name("
  "USER CHAR(32) collate utf8_bin default null,"
  "HOST CHAR(60) collate utf8_bin default null,"
  "EVENT_NAME VARCHAR(128) not null,"
  "COUNT_STAR BIGINT unsigned not null,"
  "SUM_TIMER_WAIT BIGINT unsigned not null,"
  "MIN_TIMER_WAIT BIGINT unsigned not null,"
  "AVG_TIMER_WAIT BIGINT unsigned not null,"
  "MAX_TIMER_WAIT BIGINT unsigned not null,"
  "SUM_LOCK_TIME BIGINT unsigned not null,"
  "SUM_ERRORS BIGINT unsigned not null,"
  "SUM_WARNINGS BIGINT unsigned not null,"
  "SUM_ROWS_AFFECTED BIGINT unsigned not null,"
  "SUM_ROWS_SENT BIGINT unsigned not null,"
  "SUM_ROWS_EXAMINED BIGINT unsigned not null,"
  "SUM_CREATED_TMP_DISK_TABLES BIGINT unsigned not null,"
  "SUM_CREATED_TMP_TABLES BIGINT unsigned not null,"
  "SUM_SELECT_FULL_JOIN BIGINT unsigned not null,"
  "SUM_SELECT_FULL_RANGE_JOIN BIGINT unsigned not null,"
  "SUM_SELECT_RANGE BIGINT unsigned not null,"
  "SUM_SELECT_RANGE_CHECK BIGINT unsigned not null,"
  "SUM_SELECT_SCAN BIGINT unsigned not null,"
  "SUM_SORT_MERGE_PASSES BIGINT unsigned not null,"
  "SUM_SORT_RANGE BIGINT unsigned not null,"
  "SUM_SORT_ROWS BIGINT unsigned not null,"
  "SUM_SORT_SCAN BIGINT unsigned not null,"
  "SUM_NO_INDEX_USED BIGINT unsigned not null,"
  "SUM_NO_GOOD_INDEX_USED BIGINT unsigned not null,"
  "UNIQUE KEY `ACCOUNT` (USER, HOST, EVENT_NAME) USING HASH"
  ")ENGINE=PERFORMANCE_SCHEMA;";

SET @str = IF(@have_pfs = 1, @cmd, 'SET @dummy = 0');
PREPARE stmt FROM @str;
EXECUTE stmt;
DROP PREPARE stmt;

--
-- TABLE EVENTS_STATEMENTS_SUMMARY_GLOBAL_BY_EVENT_NAME
--

SET @cmd="CREATE TABLE performance_schema.events_statements_summary_global_by_event_name("
  "EVENT_NAME VARCHAR(128) not null,"
  "COUNT_STAR BIGINT unsigned not null,"
  "SUM_TIMER_WAIT BIGINT unsigned not null,"
  "MIN_TIMER_WAIT BIGINT unsigned not null,"
  "AVG_TIMER_WAIT BIGINT unsigned not null,"
  "MAX_TIMER_WAIT BIGINT unsigned not null,"
  "SUM_LOCK_TIME BIGINT unsigned not null,"
  "SUM_ERRORS BIGINT unsigned not null,"
  "SUM_WARNINGS BIGINT unsigned not null,"
  "SUM_ROWS_AFFECTED BIGINT unsigned not null,"
  "SUM_ROWS_SENT BIGINT unsigned not null,"
  "SUM_ROWS_EXAMINED BIGINT unsigned not null,"
  "SUM_CREATED_TMP_DISK_TABLES BIGINT unsigned not null,"
  "SUM_CREATED_TMP_TABLES BIGINT unsigned not null,"
  "SUM_SELECT_FULL_JOIN BIGINT unsigned not null,"
  "SUM_SELECT_FULL_RANGE_JOIN BIGINT unsigned not null,"
  "SUM_SELECT_RANGE BIGINT unsigned not null,"
  "SUM_SELECT_RANGE_CHECK BIGINT unsigned not null,"
  "SUM_SELECT_SCAN BIGINT unsigned not null,"
  "SUM_SORT_MERGE_PASSES BIGINT unsigned not null,"
  "SUM_SORT_RANGE BIGINT unsigned not null,"
  "SUM_SORT_ROWS BIGINT unsigned not null,"
  "SUM_SORT_SCAN BIGINT unsigned not null,"
  "SUM_NO_INDEX_USED BIGINT unsigned not null,"
  "SUM_NO_GOOD_INDEX_USED BIGINT unsigned not null,"
  "PRIMARY KEY (EVENT_NAME) USING HASH"
  ")ENGINE=PERFORMANCE_SCHEMA;";

SET @str = IF(@have_pfs = 1, @cmd, 'SET @dummy = 0');
PREPARE stmt FROM @str;
EXECUTE stmt;
DROP PREPARE stmt;

--
-- TABLE EVENTS_TRANSACTIONS_CURRENT
--

SET @cmd="CREATE TABLE performance_schema.events_transactions_current("
  "THREAD_ID BIGINT unsigned not null,"
  "EVENT_ID BIGINT unsigned not null,"
  "END_EVENT_ID BIGINT unsigned,"
  "EVENT_NAME VARCHAR(128) not null,"
  "STATE ENUM('ACTIVE', 'COMMITTED', 'ROLLED BACK'),"
  "TRX_ID BIGINT unsigned,"
  "GTID VARCHAR(64),"
  "XID_FORMAT_ID INTEGER,"
  "XID_GTRID VARCHAR(130),"
  "XID_BQUAL VARCHAR(130),"
  "XA_STATE VARCHAR(64),"
  "SOURCE VARCHAR(64),"
  "TIMER_START BIGINT unsigned,"
  "TIMER_END BIGINT unsigned,"
  "TIMER_WAIT BIGINT unsigned,"
  "ACCESS_MODE ENUM('READ ONLY', 'READ WRITE'),"
  "ISOLATION_LEVEL VARCHAR(64),"
  "AUTOCOMMIT ENUM('YES','NO') not null,"
  "NUMBER_OF_SAVEPOINTS BIGINT unsigned,"
  "NUMBER_OF_ROLLBACK_TO_SAVEPOINT BIGINT unsigned,"
  "NUMBER_OF_RELEASE_SAVEPOINT BIGINT unsigned,"
  "OBJECT_INSTANCE_BEGIN BIGINT unsigned,"
  "NESTING_EVENT_ID BIGINT unsigned,"
<<<<<<< HEAD
  "NESTING_EVENT_TYPE ENUM('TRANSACTION', 'STATEMENT', 'STAGE', 'WAIT'),"
  "PRIMARY KEY (THREAD_ID, EVENT_ID) USING HASH"
=======
  "NESTING_EVENT_TYPE ENUM('TRANSACTION', 'STATEMENT', 'STAGE', 'WAIT')"
>>>>>>> d46ae293
  ")ENGINE=PERFORMANCE_SCHEMA;";

SET @str = IF(@have_pfs = 1, @cmd, 'SET @dummy = 0');
PREPARE stmt FROM @str;
EXECUTE stmt;
DROP PREPARE stmt;

--
-- TABLE EVENTS_TRANSACTIONS_HISTORY
--

SET @cmd="CREATE TABLE performance_schema.events_transactions_history("
  "THREAD_ID BIGINT unsigned not null,"
  "EVENT_ID BIGINT unsigned not null,"
  "END_EVENT_ID BIGINT unsigned,"
  "EVENT_NAME VARCHAR(128) not null,"
  "STATE ENUM('ACTIVE', 'COMMITTED', 'ROLLED BACK'),"
  "TRX_ID BIGINT unsigned,"
  "GTID VARCHAR(64),"
  "XID_FORMAT_ID INTEGER,"
  "XID_GTRID VARCHAR(130),"
  "XID_BQUAL VARCHAR(130),"
  "XA_STATE VARCHAR(64),"
  "SOURCE VARCHAR(64),"
  "TIMER_START BIGINT unsigned,"
  "TIMER_END BIGINT unsigned,"
  "TIMER_WAIT BIGINT unsigned,"
  "ACCESS_MODE ENUM('READ ONLY', 'READ WRITE'),"
  "ISOLATION_LEVEL VARCHAR(64),"
  "AUTOCOMMIT ENUM('YES','NO') not null,"
  "NUMBER_OF_SAVEPOINTS BIGINT unsigned,"
  "NUMBER_OF_ROLLBACK_TO_SAVEPOINT BIGINT unsigned,"
  "NUMBER_OF_RELEASE_SAVEPOINT BIGINT unsigned,"
  "OBJECT_INSTANCE_BEGIN BIGINT unsigned,"
  "NESTING_EVENT_ID BIGINT unsigned,"
<<<<<<< HEAD
  "NESTING_EVENT_TYPE ENUM('TRANSACTION', 'STATEMENT', 'STAGE', 'WAIT'),"
  "PRIMARY KEY (THREAD_ID, EVENT_ID) USING HASH"
=======
  "NESTING_EVENT_TYPE ENUM('TRANSACTION', 'STATEMENT', 'STAGE', 'WAIT')"
>>>>>>> d46ae293
  ")ENGINE=PERFORMANCE_SCHEMA;";

SET @str = IF(@have_pfs = 1, @cmd, 'SET @dummy = 0');
PREPARE stmt FROM @str;
EXECUTE stmt;
DROP PREPARE stmt;

--
-- TABLE EVENTS_TRANSACTIONS_HISTORY_LONG
--

SET @cmd="CREATE TABLE performance_schema.events_transactions_history_long("
  "THREAD_ID BIGINT unsigned not null,"
  "EVENT_ID BIGINT unsigned not null,"
  "END_EVENT_ID BIGINT unsigned,"
  "EVENT_NAME VARCHAR(128) not null,"
  "STATE ENUM('ACTIVE', 'COMMITTED', 'ROLLED BACK'),"
  "TRX_ID BIGINT unsigned,"
  "GTID VARCHAR(64),"
  "XID_FORMAT_ID INTEGER,"
  "XID_GTRID VARCHAR(130),"
  "XID_BQUAL VARCHAR(130),"
  "XA_STATE VARCHAR(64),"
  "SOURCE VARCHAR(64),"
  "TIMER_START BIGINT unsigned,"
  "TIMER_END BIGINT unsigned,"
  "TIMER_WAIT BIGINT unsigned,"
  "ACCESS_MODE ENUM('READ ONLY', 'READ WRITE'),"
  "ISOLATION_LEVEL VARCHAR(64),"
  "AUTOCOMMIT ENUM('YES','NO') not null,"
  "NUMBER_OF_SAVEPOINTS BIGINT unsigned,"
  "NUMBER_OF_ROLLBACK_TO_SAVEPOINT BIGINT unsigned,"
  "NUMBER_OF_RELEASE_SAVEPOINT BIGINT unsigned,"
  "OBJECT_INSTANCE_BEGIN BIGINT unsigned,"
  "NESTING_EVENT_ID BIGINT unsigned,"
  "NESTING_EVENT_TYPE ENUM('TRANSACTION', 'STATEMENT', 'STAGE', 'WAIT')"
  ")ENGINE=PERFORMANCE_SCHEMA;";

SET @str = IF(@have_pfs = 1, @cmd, 'SET @dummy = 0');
PREPARE stmt FROM @str;
EXECUTE stmt;
DROP PREPARE stmt;

--
-- TABLE EVENTS_TRANSACTIONS_SUMMARY_BY_THREAD_BY_EVENT_NAME
--

SET @cmd="CREATE TABLE performance_schema.events_transactions_summary_by_thread_by_event_name("
  "THREAD_ID BIGINT unsigned not null,"
  "EVENT_NAME VARCHAR(128) not null,"
  "COUNT_STAR BIGINT unsigned not null,"
  "SUM_TIMER_WAIT BIGINT unsigned not null,"
  "MIN_TIMER_WAIT BIGINT unsigned not null,"
  "AVG_TIMER_WAIT BIGINT unsigned not null,"
  "MAX_TIMER_WAIT BIGINT unsigned not null,"
  "COUNT_READ_WRITE BIGINT unsigned not null,"
  "SUM_TIMER_READ_WRITE BIGINT unsigned not null,"
  "MIN_TIMER_READ_WRITE BIGINT unsigned not null,"
  "AVG_TIMER_READ_WRITE BIGINT unsigned not null,"
  "MAX_TIMER_READ_WRITE BIGINT unsigned not null,"
  "COUNT_READ_ONLY BIGINT unsigned not null,"
  "SUM_TIMER_READ_ONLY BIGINT unsigned not null,"
  "MIN_TIMER_READ_ONLY BIGINT unsigned not null,"
  "AVG_TIMER_READ_ONLY BIGINT unsigned not null,"
<<<<<<< HEAD
  "MAX_TIMER_READ_ONLY BIGINT unsigned not null,"
  "PRIMARY KEY (THREAD_ID, EVENT_NAME) USING HASH"
=======
  "MAX_TIMER_READ_ONLY BIGINT unsigned not null"
>>>>>>> d46ae293
  ")ENGINE=PERFORMANCE_SCHEMA;";

SET @str = IF(@have_pfs = 1, @cmd, 'SET @dummy = 0');
PREPARE stmt FROM @str;
EXECUTE stmt;
DROP PREPARE stmt;

--
-- TABLE EVENTS_TRANSACTIONS_SUMMARY_BY_HOST_BY_EVENT_NAME
--

SET @cmd="CREATE TABLE performance_schema.events_transactions_summary_by_host_by_event_name("
  "HOST CHAR(60) collate utf8_bin default null,"
  "EVENT_NAME VARCHAR(128) not null,"
  "COUNT_STAR BIGINT unsigned not null,"
  "SUM_TIMER_WAIT BIGINT unsigned not null,"
  "MIN_TIMER_WAIT BIGINT unsigned not null,"
  "AVG_TIMER_WAIT BIGINT unsigned not null,"
  "MAX_TIMER_WAIT BIGINT unsigned not null,"
  "COUNT_READ_WRITE BIGINT unsigned not null,"
  "SUM_TIMER_READ_WRITE BIGINT unsigned not null,"
  "MIN_TIMER_READ_WRITE BIGINT unsigned not null,"
  "AVG_TIMER_READ_WRITE BIGINT unsigned not null,"
  "MAX_TIMER_READ_WRITE BIGINT unsigned not null,"
  "COUNT_READ_ONLY BIGINT unsigned not null,"
  "SUM_TIMER_READ_ONLY BIGINT unsigned not null,"
  "MIN_TIMER_READ_ONLY BIGINT unsigned not null,"
  "AVG_TIMER_READ_ONLY BIGINT unsigned not null,"
<<<<<<< HEAD
  "MAX_TIMER_READ_ONLY BIGINT unsigned not null,"
  "UNIQUE KEY (HOST, EVENT_NAME) USING HASH"
  ")ENGINE=PERFORMANCE_SCHEMA;";

SET @str = IF(@have_pfs = 1, @cmd, 'SET @dummy = 0');
PREPARE stmt FROM @str;
EXECUTE stmt;
DROP PREPARE stmt;

--
-- TABLE EVENTS_TRANSACTIONS_SUMMARY_BY_USER_BY_EVENT_NAME
--

SET @cmd="CREATE TABLE performance_schema.events_transactions_summary_by_user_by_event_name("
  "USER CHAR(32) collate utf8_bin default null,"
  "EVENT_NAME VARCHAR(128) not null,"
  "COUNT_STAR BIGINT unsigned not null,"
  "SUM_TIMER_WAIT BIGINT unsigned not null,"
  "MIN_TIMER_WAIT BIGINT unsigned not null,"
  "AVG_TIMER_WAIT BIGINT unsigned not null,"
  "MAX_TIMER_WAIT BIGINT unsigned not null,"
  "COUNT_READ_WRITE BIGINT unsigned not null,"
  "SUM_TIMER_READ_WRITE BIGINT unsigned not null,"
  "MIN_TIMER_READ_WRITE BIGINT unsigned not null,"
  "AVG_TIMER_READ_WRITE BIGINT unsigned not null,"
  "MAX_TIMER_READ_WRITE BIGINT unsigned not null,"
  "COUNT_READ_ONLY BIGINT unsigned not null,"
  "SUM_TIMER_READ_ONLY BIGINT unsigned not null,"
  "MIN_TIMER_READ_ONLY BIGINT unsigned not null,"
  "AVG_TIMER_READ_ONLY BIGINT unsigned not null,"
  "MAX_TIMER_READ_ONLY BIGINT unsigned not null,"
  "UNIQUE KEY (USER, EVENT_NAME) USING HASH"
  ")ENGINE=PERFORMANCE_SCHEMA;";

SET @str = IF(@have_pfs = 1, @cmd, 'SET @dummy = 0');
PREPARE stmt FROM @str;
EXECUTE stmt;
DROP PREPARE stmt;

--
-- TABLE EVENTS_TRANSACTIONS_SUMMARY_BY_ACCOUNT_BY_EVENT_NAME
--

SET @cmd="CREATE TABLE performance_schema.events_transactions_summary_by_account_by_event_name("
  "USER CHAR(32) collate utf8_bin default null,"
  "HOST CHAR(60) collate utf8_bin default null,"
  "EVENT_NAME VARCHAR(128) not null,"
  "COUNT_STAR BIGINT unsigned not null,"
  "SUM_TIMER_WAIT BIGINT unsigned not null,"
  "MIN_TIMER_WAIT BIGINT unsigned not null,"
  "AVG_TIMER_WAIT BIGINT unsigned not null,"
  "MAX_TIMER_WAIT BIGINT unsigned not null,"
  "COUNT_READ_WRITE BIGINT unsigned not null,"
  "SUM_TIMER_READ_WRITE BIGINT unsigned not null,"
  "MIN_TIMER_READ_WRITE BIGINT unsigned not null,"
  "AVG_TIMER_READ_WRITE BIGINT unsigned not null,"
  "MAX_TIMER_READ_WRITE BIGINT unsigned not null,"
  "COUNT_READ_ONLY BIGINT unsigned not null,"
  "SUM_TIMER_READ_ONLY BIGINT unsigned not null,"
  "MIN_TIMER_READ_ONLY BIGINT unsigned not null,"
  "AVG_TIMER_READ_ONLY BIGINT unsigned not null,"
  "MAX_TIMER_READ_ONLY BIGINT unsigned not null,"
  "UNIQUE KEY `ACCOUNT` (USER, HOST, EVENT_NAME) USING HASH"
  ")ENGINE=PERFORMANCE_SCHEMA;";

SET @str = IF(@have_pfs = 1, @cmd, 'SET @dummy = 0');
PREPARE stmt FROM @str;
EXECUTE stmt;
DROP PREPARE stmt;

--
-- TABLE EVENTS_TRANSACTIONS_SUMMARY_GLOBAL_BY_EVENT_NAME
--

SET @cmd="CREATE TABLE performance_schema.events_transactions_summary_global_by_event_name("
  "EVENT_NAME VARCHAR(128) not null,"
  "COUNT_STAR BIGINT unsigned not null,"
  "SUM_TIMER_WAIT BIGINT unsigned not null,"
  "MIN_TIMER_WAIT BIGINT unsigned not null,"
  "AVG_TIMER_WAIT BIGINT unsigned not null,"
  "MAX_TIMER_WAIT BIGINT unsigned not null,"
  "COUNT_READ_WRITE BIGINT unsigned not null,"
  "SUM_TIMER_READ_WRITE BIGINT unsigned not null,"
  "MIN_TIMER_READ_WRITE BIGINT unsigned not null,"
  "AVG_TIMER_READ_WRITE BIGINT unsigned not null,"
  "MAX_TIMER_READ_WRITE BIGINT unsigned not null,"
  "COUNT_READ_ONLY BIGINT unsigned not null,"
  "SUM_TIMER_READ_ONLY BIGINT unsigned not null,"
  "MIN_TIMER_READ_ONLY BIGINT unsigned not null,"
  "AVG_TIMER_READ_ONLY BIGINT unsigned not null,"
  "MAX_TIMER_READ_ONLY BIGINT unsigned not null,"
  "PRIMARY KEY (EVENT_NAME) USING HASH"
  ")ENGINE=PERFORMANCE_SCHEMA;";

SET @str = IF(@have_pfs = 1, @cmd, 'SET @dummy = 0');
PREPARE stmt FROM @str;
EXECUTE stmt;
DROP PREPARE stmt;

--
-- TABLE EVENTS_ERRORS_SUMMARY_BY_ACCOUNT_BY_ERROR
--

SET @cmd="CREATE TABLE performance_schema.events_errors_summary_by_account_by_error("
  "USER CHAR(32) collate utf8_bin default null,"
  "HOST CHAR(60) collate utf8_bin default null,"
  "ERROR_NUMBER INTEGER,"
  "ERROR_NAME VARCHAR(64),"
  "SQL_STATE VARCHAR(5),"
  "SUM_ERROR_RAISED  BIGINT unsigned not null,"
  "SUM_ERROR_HANDLED BIGINT unsigned not null,"
  "FIRST_SEEN TIMESTAMP(0) null default 0,"
  "LAST_SEEN TIMESTAMP(0) null default 0,"
  "UNIQUE KEY `ACCOUNT` (USER, HOST, ERROR_NUMBER) USING HASH"
  ")ENGINE=PERFORMANCE_SCHEMA;";

SET @str = IF(@have_pfs = 1, @cmd, 'SET @dummy = 0');
PREPARE stmt FROM @str;
EXECUTE stmt;
DROP PREPARE stmt;

----
---- TABLE EVENTS_ERRORS_SUMMARY_BY_HOST_BY_ERROR
----

SET @cmd="CREATE TABLE performance_schema.events_errors_summary_by_host_by_error("
  "HOST CHAR(60) collate utf8_bin default null,"
  "ERROR_NUMBER INTEGER,"
  "ERROR_NAME VARCHAR(64),"
  "SQL_STATE VARCHAR(5),"
  "SUM_ERROR_RAISED  BIGINT unsigned not null,"
  "SUM_ERROR_HANDLED BIGINT unsigned not null,"
  "FIRST_SEEN TIMESTAMP(0) null default 0,"
  "LAST_SEEN TIMESTAMP(0) null default 0,"
  "UNIQUE KEY (HOST, ERROR_NUMBER) USING HASH"
  ")ENGINE=PERFORMANCE_SCHEMA;";

SET @str = IF(@have_pfs = 1, @cmd, 'SET @dummy = 0');
PREPARE stmt FROM @str;
EXECUTE stmt;
DROP PREPARE stmt;

----
---- TABLE EVENTS_ERRORS_SUMMARY_BY_USER_BY_ERROR
----

SET @cmd="CREATE TABLE performance_schema.events_errors_summary_by_user_by_error("
  "USER CHAR(32) collate utf8_bin default null,"
  "ERROR_NUMBER INTEGER,"
  "ERROR_NAME VARCHAR(64),"
  "SQL_STATE VARCHAR(5),"
  "SUM_ERROR_RAISED  BIGINT unsigned not null,"
  "SUM_ERROR_HANDLED BIGINT unsigned not null,"
  "FIRST_SEEN TIMESTAMP(0) null default 0,"
  "LAST_SEEN TIMESTAMP(0) null default 0,"
  "UNIQUE KEY (USER, ERROR_NUMBER) USING HASH"
  ")ENGINE=PERFORMANCE_SCHEMA;";

SET @str = IF(@have_pfs = 1, @cmd, 'SET @dummy = 0');
PREPARE stmt FROM @str;
EXECUTE stmt;
DROP PREPARE stmt;

--
-- TABLE EVENTS_ERRORS_SUMMARY_BY_THREAD_BY_ERROR
--

SET @cmd="CREATE TABLE performance_schema.events_errors_summary_by_thread_by_error("
  "THREAD_ID BIGINT unsigned not null,"
  "ERROR_NUMBER INTEGER,"
  "ERROR_NAME VARCHAR(64),"
  "SQL_STATE VARCHAR(5),"
  "SUM_ERROR_RAISED  BIGINT unsigned not null,"
  "SUM_ERROR_HANDLED BIGINT unsigned not null,"
  "FIRST_SEEN TIMESTAMP(0) null default 0,"
  "LAST_SEEN TIMESTAMP(0) null default 0,"
  "UNIQUE KEY (THREAD_ID, ERROR_NUMBER) USING HASH"
  ")ENGINE=PERFORMANCE_SCHEMA;";

SET @str = IF(@have_pfs = 1, @cmd, 'SET @dummy = 0');
PREPARE stmt FROM @str;
EXECUTE stmt;
DROP PREPARE stmt;

--
-- TABLE EVENTS_ERRORS_SUMMARY_GLOBAL_BY_ERROR
--

SET @cmd="CREATE TABLE performance_schema.events_errors_summary_global_by_error("
  "ERROR_NUMBER INTEGER,"
  "ERROR_NAME VARCHAR(64),"
  "SQL_STATE VARCHAR(5),"
  "SUM_ERROR_RAISED  BIGINT unsigned not null,"
  "SUM_ERROR_HANDLED BIGINT unsigned not null,"
  "FIRST_SEEN TIMESTAMP(0) null default 0,"
  "LAST_SEEN TIMESTAMP(0) null default 0,"
  "UNIQUE KEY (ERROR_NUMBER) USING HASH"
  ")ENGINE=PERFORMANCE_SCHEMA;";

SET @str = IF(@have_pfs = 1, @cmd, 'SET @dummy = 0');
PREPARE stmt FROM @str;
EXECUTE stmt;
DROP PREPARE stmt;

--
-- TABLE HOSTS
--

SET @cmd="CREATE TABLE performance_schema.hosts("
  "HOST CHAR(60) collate utf8_bin default null,"
  "CURRENT_CONNECTIONS bigint not null,"
  "TOTAL_CONNECTIONS bigint not null,"
  "UNIQUE KEY (HOST) USING HASH"
  ")ENGINE=PERFORMANCE_SCHEMA;";

SET @str = IF(@have_pfs = 1, @cmd, 'SET @dummy = 0');
PREPARE stmt FROM @str;
EXECUTE stmt;
DROP PREPARE stmt;

--
-- TABLE USERS
--

SET @cmd="CREATE TABLE performance_schema.users("
  "USER CHAR(32) collate utf8_bin default null,"
  "CURRENT_CONNECTIONS bigint not null,"
  "TOTAL_CONNECTIONS bigint not null,"
  "UNIQUE KEY (USER) USING HASH"
  ")ENGINE=PERFORMANCE_SCHEMA;";

SET @str = IF(@have_pfs = 1, @cmd, 'SET @dummy = 0');
PREPARE stmt FROM @str;
EXECUTE stmt;
DROP PREPARE stmt;

--
-- TABLE ACCOUNTS
--

SET @cmd="CREATE TABLE performance_schema.accounts("
  "USER CHAR(32) collate utf8_bin default null,"
  "HOST CHAR(60) collate utf8_bin default null,"
  "CURRENT_CONNECTIONS bigint not null,"
  "TOTAL_CONNECTIONS bigint not null,"
  "UNIQUE KEY `ACCOUNT` (USER, HOST) USING HASH"
  ")ENGINE=PERFORMANCE_SCHEMA;";

SET @str = IF(@have_pfs = 1, @cmd, 'SET @dummy = 0');
PREPARE stmt FROM @str;
EXECUTE stmt;
DROP PREPARE stmt;

--
-- TABLE MEMORY_SUMMARY_GLOBAL_BY_EVENT_NAME
--

SET @cmd="CREATE TABLE performance_schema.memory_summary_global_by_event_name("
  "EVENT_NAME VARCHAR(128) not null,"
  "COUNT_ALLOC BIGINT unsigned not null,"
  "COUNT_FREE BIGINT unsigned not null,"
  "SUM_NUMBER_OF_BYTES_ALLOC BIGINT unsigned not null,"
  "SUM_NUMBER_OF_BYTES_FREE BIGINT unsigned not null,"
  "LOW_COUNT_USED BIGINT not null,"
  "CURRENT_COUNT_USED BIGINT not null,"
  "HIGH_COUNT_USED BIGINT not null,"
  "LOW_NUMBER_OF_BYTES_USED BIGINT not null,"
  "CURRENT_NUMBER_OF_BYTES_USED BIGINT not null,"
  "HIGH_NUMBER_OF_BYTES_USED BIGINT not null,"
  "PRIMARY KEY (EVENT_NAME)"
  ")ENGINE=PERFORMANCE_SCHEMA;";

SET @str = IF(@have_pfs = 1, @cmd, 'SET @dummy = 0');
PREPARE stmt FROM @str;
EXECUTE stmt;
DROP PREPARE stmt;

--
-- TABLE MEMORY_SUMMARY_BY_THREAD_BY_EVENT_NAME
--

SET @cmd="CREATE TABLE performance_schema.memory_summary_by_thread_by_event_name("
  "THREAD_ID BIGINT unsigned not null,"
  "EVENT_NAME VARCHAR(128) not null,"
  "COUNT_ALLOC BIGINT unsigned not null,"
  "COUNT_FREE BIGINT unsigned not null,"
  "SUM_NUMBER_OF_BYTES_ALLOC BIGINT unsigned not null,"
  "SUM_NUMBER_OF_BYTES_FREE BIGINT unsigned not null,"
  "LOW_COUNT_USED BIGINT not null,"
  "CURRENT_COUNT_USED BIGINT not null,"
  "HIGH_COUNT_USED BIGINT not null,"
  "LOW_NUMBER_OF_BYTES_USED BIGINT not null,"
  "CURRENT_NUMBER_OF_BYTES_USED BIGINT not null,"
  "HIGH_NUMBER_OF_BYTES_USED BIGINT not null,"
  "PRIMARY KEY (THREAD_ID, EVENT_NAME) USING HASH"
  ")ENGINE=PERFORMANCE_SCHEMA;";

SET @str = IF(@have_pfs = 1, @cmd, 'SET @dummy = 0');
PREPARE stmt FROM @str;
EXECUTE stmt;
DROP PREPARE stmt;

--
-- TABLE MEMORY_SUMMARY_BY_ACCOUNT_BY_EVENT_NAME
--

SET @cmd="CREATE TABLE performance_schema.memory_summary_by_account_by_event_name("
  "USER CHAR(32) collate utf8_bin default null,"
  "HOST CHAR(60) collate utf8_bin default null,"
  "EVENT_NAME VARCHAR(128) not null,"
  "COUNT_ALLOC BIGINT unsigned not null,"
  "COUNT_FREE BIGINT unsigned not null,"
  "SUM_NUMBER_OF_BYTES_ALLOC BIGINT unsigned not null,"
  "SUM_NUMBER_OF_BYTES_FREE BIGINT unsigned not null,"
  "LOW_COUNT_USED BIGINT not null,"
  "CURRENT_COUNT_USED BIGINT not null,"
  "HIGH_COUNT_USED BIGINT not null,"
  "LOW_NUMBER_OF_BYTES_USED BIGINT not null,"
  "CURRENT_NUMBER_OF_BYTES_USED BIGINT not null,"
  "HIGH_NUMBER_OF_BYTES_USED BIGINT not null,"
  "UNIQUE KEY `ACCOUNT` (USER, HOST, EVENT_NAME) USING HASH"
  ")ENGINE=PERFORMANCE_SCHEMA;";

SET @str = IF(@have_pfs = 1, @cmd, 'SET @dummy = 0');
PREPARE stmt FROM @str;
EXECUTE stmt;
DROP PREPARE stmt;

--
-- TABLE MEMORY_SUMMARY_BY_HOST_BY_EVENT_NAME
--

SET @cmd="CREATE TABLE performance_schema.memory_summary_by_host_by_event_name("
  "HOST CHAR(60) collate utf8_bin default null,"
  "EVENT_NAME VARCHAR(128) not null,"
  "COUNT_ALLOC BIGINT unsigned not null,"
  "COUNT_FREE BIGINT unsigned not null,"
  "SUM_NUMBER_OF_BYTES_ALLOC BIGINT unsigned not null,"
  "SUM_NUMBER_OF_BYTES_FREE BIGINT unsigned not null,"
  "LOW_COUNT_USED BIGINT not null,"
  "CURRENT_COUNT_USED BIGINT not null,"
  "HIGH_COUNT_USED BIGINT not null,"
  "LOW_NUMBER_OF_BYTES_USED BIGINT not null,"
  "CURRENT_NUMBER_OF_BYTES_USED BIGINT not null,"
  "HIGH_NUMBER_OF_BYTES_USED BIGINT not null,"
  "UNIQUE KEY (HOST, EVENT_NAME) USING HASH"
  ")ENGINE=PERFORMANCE_SCHEMA;";

SET @str = IF(@have_pfs = 1, @cmd, 'SET @dummy = 0');
PREPARE stmt FROM @str;
EXECUTE stmt;
DROP PREPARE stmt;

--
-- TABLE MEMORY_SUMMARY_BY_USER_BY_EVENT_NAME
--

SET @cmd="CREATE TABLE performance_schema.memory_summary_by_user_by_event_name("
  "USER CHAR(32) collate utf8_bin default null,"
  "EVENT_NAME VARCHAR(128) not null,"
  "COUNT_ALLOC BIGINT unsigned not null,"
  "COUNT_FREE BIGINT unsigned not null,"
  "SUM_NUMBER_OF_BYTES_ALLOC BIGINT unsigned not null,"
  "SUM_NUMBER_OF_BYTES_FREE BIGINT unsigned not null,"
  "LOW_COUNT_USED BIGINT not null,"
  "CURRENT_COUNT_USED BIGINT not null,"
  "HIGH_COUNT_USED BIGINT not null,"
  "LOW_NUMBER_OF_BYTES_USED BIGINT not null,"
  "CURRENT_NUMBER_OF_BYTES_USED BIGINT not null,"
  "HIGH_NUMBER_OF_BYTES_USED BIGINT not null,"
  "UNIQUE KEY (USER, EVENT_NAME) USING HASH"
  ")ENGINE=PERFORMANCE_SCHEMA;";

SET @str = IF(@have_pfs = 1, @cmd, 'SET @dummy = 0');
PREPARE stmt FROM @str;
EXECUTE stmt;
DROP PREPARE stmt;

--
-- TABLE EVENTS_STATEMENTS_SUMMARY_BY_DIGEST
--

SET @cmd="CREATE TABLE performance_schema.events_statements_summary_by_digest("
  "SCHEMA_NAME VARCHAR(64),"
  "DIGEST VARCHAR(32),"
  "DIGEST_TEXT LONGTEXT,"
  "COUNT_STAR BIGINT unsigned not null,"
  "SUM_TIMER_WAIT BIGINT unsigned not null,"
  "MIN_TIMER_WAIT BIGINT unsigned not null,"
  "AVG_TIMER_WAIT BIGINT unsigned not null,"
  "MAX_TIMER_WAIT BIGINT unsigned not null,"
  "SUM_LOCK_TIME BIGINT unsigned not null,"
  "SUM_ERRORS BIGINT unsigned not null,"
  "SUM_WARNINGS BIGINT unsigned not null,"
  "SUM_ROWS_AFFECTED BIGINT unsigned not null,"
  "SUM_ROWS_SENT BIGINT unsigned not null,"
  "SUM_ROWS_EXAMINED BIGINT unsigned not null,"
  "SUM_CREATED_TMP_DISK_TABLES BIGINT unsigned not null,"
  "SUM_CREATED_TMP_TABLES BIGINT unsigned not null,"
  "SUM_SELECT_FULL_JOIN BIGINT unsigned not null,"
  "SUM_SELECT_FULL_RANGE_JOIN BIGINT unsigned not null,"
  "SUM_SELECT_RANGE BIGINT unsigned not null,"
  "SUM_SELECT_RANGE_CHECK BIGINT unsigned not null,"
  "SUM_SELECT_SCAN BIGINT unsigned not null,"
  "SUM_SORT_MERGE_PASSES BIGINT unsigned not null,"
  "SUM_SORT_RANGE BIGINT unsigned not null,"
  "SUM_SORT_ROWS BIGINT unsigned not null,"
  "SUM_SORT_SCAN BIGINT unsigned not null,"
  "SUM_NO_INDEX_USED BIGINT unsigned not null,"
  "SUM_NO_GOOD_INDEX_USED BIGINT unsigned not null,"
  "FIRST_SEEN TIMESTAMP(0) NOT NULL default 0,"
  "LAST_SEEN TIMESTAMP(0) NOT NULL default 0,"
  "UNIQUE KEY (SCHEMA_NAME, DIGEST) USING HASH"
  ")ENGINE=PERFORMANCE_SCHEMA;";


=======
  "MAX_TIMER_READ_ONLY BIGINT unsigned not null"
  ")ENGINE=PERFORMANCE_SCHEMA;";

>>>>>>> d46ae293
SET @str = IF(@have_pfs = 1, @cmd, 'SET @dummy = 0');
PREPARE stmt FROM @str;
EXECUTE stmt;
DROP PREPARE stmt;

--
<<<<<<< HEAD
-- TABLE EVENTS_STATEMENTS_SUMMARY_BY_PROGRAM
--

SET @cmd="CREATE TABLE performance_schema.events_statements_summary_by_program("
  "OBJECT_TYPE enum('EVENT', 'FUNCTION', 'PROCEDURE', 'TABLE', 'TRIGGER'),"
  "OBJECT_SCHEMA varchar(64) NOT NULL,"
  "OBJECT_NAME varchar(64) NOT NULL,"
  "COUNT_STAR bigint(20) unsigned NOT NULL,"
  "SUM_TIMER_WAIT bigint(20) unsigned NOT NULL,"
  "MIN_TIMER_WAIT bigint(20) unsigned NOT NULL,"
  "AVG_TIMER_WAIT bigint(20) unsigned NOT NULL,"
  "MAX_TIMER_WAIT bigint(20) unsigned NOT NULL,"
  "COUNT_STATEMENTS bigint(20) unsigned NOT NULL,"
  "SUM_STATEMENTS_WAIT bigint(20) unsigned NOT NULL,"
  "MIN_STATEMENTS_WAIT bigint(20) unsigned NOT NULL,"
  "AVG_STATEMENTS_WAIT bigint(20) unsigned NOT NULL,"
  "MAX_STATEMENTS_WAIT bigint(20) unsigned NOT NULL,"
  "SUM_LOCK_TIME bigint(20) unsigned NOT NULL,"
  "SUM_ERRORS bigint(20) unsigned NOT NULL,"
  "SUM_WARNINGS bigint(20) unsigned NOT NULL,"
  "SUM_ROWS_AFFECTED bigint(20) unsigned NOT NULL,"
  "SUM_ROWS_SENT bigint(20) unsigned NOT NULL,"
  "SUM_ROWS_EXAMINED bigint(20) unsigned NOT NULL,"
  "SUM_CREATED_TMP_DISK_TABLES bigint(20) unsigned NOT NULL,"
  "SUM_CREATED_TMP_TABLES bigint(20) unsigned NOT NULL,"
  "SUM_SELECT_FULL_JOIN bigint(20) unsigned NOT NULL,"
  "SUM_SELECT_FULL_RANGE_JOIN bigint(20) unsigned NOT NULL,"
  "SUM_SELECT_RANGE bigint(20) unsigned NOT NULL,"
  "SUM_SELECT_RANGE_CHECK bigint(20) unsigned NOT NULL,"
  "SUM_SELECT_SCAN bigint(20) unsigned NOT NULL,"
  "SUM_SORT_MERGE_PASSES bigint(20) unsigned NOT NULL,"
  "SUM_SORT_RANGE bigint(20) unsigned NOT NULL,"
  "SUM_SORT_ROWS bigint(20) unsigned NOT NULL,"
  "SUM_SORT_SCAN bigint(20) unsigned NOT NULL,"
  "SUM_NO_INDEX_USED bigint(20) unsigned NOT NULL,"
  "SUM_NO_GOOD_INDEX_USED bigint(20) unsigned NOT NULL,"
  "PRIMARY KEY (OBJECT_TYPE, OBJECT_SCHEMA, OBJECT_NAME) USING HASH"
  ")ENGINE=PERFORMANCE_SCHEMA;";

SET @str = IF(@have_pfs = 1, @cmd, 'SET @dummy = 0');
PREPARE stmt FROM @str;
EXECUTE stmt;
DROP PREPARE stmt;

--
-- TABLE PREPARED_STATEMENT_INSTANCES
--

SET @cmd="CREATE TABLE performance_schema.prepared_statements_instances("
  "OBJECT_INSTANCE_BEGIN bigint(20) unsigned NOT NULL,"
  "STATEMENT_ID bigint(20) unsigned NOT NULL,"
  "STATEMENT_NAME varchar(64) default NULL,"
  "SQL_TEXT longtext NOT NULL,"
  "OWNER_THREAD_ID bigint(20) unsigned NOT NULL,"
  "OWNER_EVENT_ID bigint(20) unsigned NOT NULL,"
  "OWNER_OBJECT_TYPE enum('EVENT','FUNCTION','PROCEDURE','TABLE','TRIGGER') DEFAULT NULL,"
  "OWNER_OBJECT_SCHEMA varchar(64) DEFAULT NULL,"
  "OWNER_OBJECT_NAME varchar(64) DEFAULT NULL,"
  "TIMER_PREPARE bigint(20) unsigned NOT NULL,"
  "COUNT_REPREPARE bigint(20) unsigned NOT NULL,"
  "COUNT_EXECUTE bigint(20) unsigned NOT NULL,"
  "SUM_TIMER_EXECUTE bigint(20) unsigned NOT NULL,"
  "MIN_TIMER_EXECUTE bigint(20) unsigned NOT NULL,"
  "AVG_TIMER_EXECUTE bigint(20) unsigned NOT NULL,"
  "MAX_TIMER_EXECUTE bigint(20) unsigned NOT NULL,"
  "SUM_LOCK_TIME bigint(20) unsigned NOT NULL,"
  "SUM_ERRORS bigint(20) unsigned NOT NULL,"
  "SUM_WARNINGS bigint(20) unsigned NOT NULL,"
  "SUM_ROWS_AFFECTED bigint(20) unsigned NOT NULL,"
  "SUM_ROWS_SENT bigint(20) unsigned NOT NULL,"
  "SUM_ROWS_EXAMINED bigint(20) unsigned NOT NULL,"
  "SUM_CREATED_TMP_DISK_TABLES bigint(20) unsigned NOT NULL,"
  "SUM_CREATED_TMP_TABLES bigint(20) unsigned NOT NULL,"
  "SUM_SELECT_FULL_JOIN bigint(20) unsigned NOT NULL,"
  "SUM_SELECT_FULL_RANGE_JOIN bigint(20) unsigned NOT NULL,"
  "SUM_SELECT_RANGE bigint(20) unsigned NOT NULL,"
  "SUM_SELECT_RANGE_CHECK bigint(20) unsigned NOT NULL,"
  "SUM_SELECT_SCAN bigint(20) unsigned NOT NULL,"
  "SUM_SORT_MERGE_PASSES bigint(20) unsigned NOT NULL,"
  "SUM_SORT_RANGE bigint(20) unsigned NOT NULL,"
  "SUM_SORT_ROWS bigint(20) unsigned NOT NULL,"
  "SUM_SORT_SCAN bigint(20) unsigned NOT NULL,"
  "SUM_NO_INDEX_USED bigint(20) unsigned NOT NULL,"
  "SUM_NO_GOOD_INDEX_USED bigint(20) unsigned NOT NULL,"
  "PRIMARY KEY (OBJECT_INSTANCE_BEGIN) USING HASH,"
  "UNIQUE KEY (OWNER_THREAD_ID, OWNER_EVENT_ID) USING HASH,"
  "KEY (STATEMENT_ID) USING HASH,"
  "KEY (STATEMENT_NAME) USING HASH,"
  "KEY (OWNER_OBJECT_TYPE, OWNER_OBJECT_SCHEMA, OWNER_OBJECT_NAME) USING HASH"
  ")ENGINE=PERFORMANCE_SCHEMA;";

SET @str = IF(@have_pfs = 1, @cmd, 'SET @dummy = 0');
PREPARE stmt FROM @str;
EXECUTE stmt;
DROP PREPARE stmt;

--
-- TABLE replication_connection_configuration
--

SET @cmd="CREATE TABLE performance_schema.replication_connection_configuration("
  "CHANNEL_NAME CHAR(64) collate utf8_general_ci not null,"
  "HOST CHAR(60) collate utf8_bin not null,"
  "PORT INTEGER not null,"
  "USER CHAR(32) collate utf8_bin not null,"
  "NETWORK_INTERFACE CHAR(60) collate utf8_bin not null,"
  "AUTO_POSITION ENUM('1','0') not null,"
  "SSL_ALLOWED ENUM('YES','NO','IGNORED') not null,"
  "SSL_CA_FILE VARCHAR(512) not null,"
  "SSL_CA_PATH VARCHAR(512) not null,"
  "SSL_CERTIFICATE VARCHAR(512) not null,"
  "SSL_CIPHER VARCHAR(512) not null,"
  "SSL_KEY VARCHAR(512) not null,"
  "SSL_VERIFY_SERVER_CERTIFICATE ENUM('YES','NO') not null,"
  "SSL_CRL_FILE VARCHAR(255) not null,"
  "SSL_CRL_PATH VARCHAR(255) not null,"
  "CONNECTION_RETRY_INTERVAL INTEGER not null,"
  "CONNECTION_RETRY_COUNT BIGINT unsigned not null,"
  "HEARTBEAT_INTERVAL DOUBLE(10,3) unsigned not null COMMENT 'Number of seconds after which a heartbeat will be sent .',"
  "TLS_VERSION VARCHAR(255) not null,"
  "PRIMARY KEY (CHANNEL_NAME) USING HASH"
  ") ENGINE=PERFORMANCE_SCHEMA;";

SET @str = IF(@have_pfs = 1, @cmd, 'SET @dummy = 0');
PREPARE stmt FROM @str;
EXECUTE stmt;
DROP PREPARE stmt;


--
-- TABLE replication_group_member_stats
--

SET @cmd="CREATE TABLE performance_schema.replication_group_member_stats("
  "CHANNEL_NAME CHAR(64) collate utf8_general_ci not null,"
  "VIEW_ID CHAR(60) collate utf8_bin not null,"
  "MEMBER_ID CHAR(36) collate utf8_bin not null,"
  "COUNT_TRANSACTIONS_IN_QUEUE BIGINT unsigned not null,"
  "COUNT_TRANSACTIONS_CHECKED BIGINT unsigned not null,"
  "COUNT_CONFLICTS_DETECTED BIGINT unsigned not null,"
  "COUNT_TRANSACTIONS_ROWS_VALIDATING BIGINT unsigned not null,"
  "TRANSACTIONS_COMMITTED_ALL_MEMBERS LONGTEXT not null,"
  "LAST_CONFLICT_FREE_TRANSACTION TEXT not null"
  ") ENGINE=PERFORMANCE_SCHEMA;";

SET @str = IF(@have_pfs = 1, @cmd, 'SET @dummy = 0');
PREPARE stmt FROM @str;
EXECUTE stmt;
DROP PREPARE stmt;


--
-- TABLE replication_group_members
--

SET @cmd="CREATE TABLE performance_schema.replication_group_members("
  "CHANNEL_NAME CHAR(64) collate utf8_general_ci not null,"
  "MEMBER_ID CHAR(36) collate utf8_bin not null,"
  "MEMBER_HOST CHAR(60) collate utf8_bin not null,"
  "MEMBER_PORT INTEGER,"
  "MEMBER_STATE CHAR(64) collate utf8_bin not null"
  ") ENGINE=PERFORMANCE_SCHEMA;";

 SET @str = IF(@have_pfs = 1, @cmd, 'SET @dummy = 0');
 PREPARE stmt FROM @str;
 EXECUTE stmt;
 DROP PREPARE stmt;

--
-- TABLE replication_connection_status
--

SET @cmd="CREATE TABLE performance_schema.replication_connection_status("
  "CHANNEL_NAME CHAR(64) collate utf8_general_ci not null,"
  "GROUP_NAME CHAR(36) collate utf8_bin not null,"
  "SOURCE_UUID CHAR(36) collate utf8_bin not null,"
  "THREAD_ID BIGINT unsigned,"
  "SERVICE_STATE ENUM('ON','OFF','CONNECTING') not null,"
  "COUNT_RECEIVED_HEARTBEATS bigint unsigned NOT NULL DEFAULT 0,"
  "LAST_HEARTBEAT_TIMESTAMP TIMESTAMP(0) not null COMMENT 'Shows when the most recent heartbeat signal was received.',"
  "RECEIVED_TRANSACTION_SET LONGTEXT not null,"
  "LAST_ERROR_NUMBER INTEGER not null,"
  "LAST_ERROR_MESSAGE VARCHAR(1024) not null,"
  "LAST_ERROR_TIMESTAMP TIMESTAMP(0) not null,"
  "PRIMARY KEY (CHANNEL_NAME) USING HASH,"
  "KEY (THREAD_ID) USING HASH"
  ") ENGINE=PERFORMANCE_SCHEMA;";

SET @str = IF(@have_pfs = 1, @cmd, 'SET @dummy = 0');
PREPARE stmt FROM @str;
EXECUTE stmt;
DROP PREPARE stmt;

--
-- TABLE replication_applier_configuration
--

SET @cmd="CREATE TABLE performance_schema.replication_applier_configuration("
  "CHANNEL_NAME CHAR(64) collate utf8_general_ci not null,"
  "DESIRED_DELAY INTEGER not null,"
  "PRIMARY KEY (CHANNEL_NAME) USING HASH"
  ") ENGINE=PERFORMANCE_SCHEMA;";

SET @str = IF(@have_pfs = 1, @cmd, 'SET @dummy = 0');
PREPARE stmt FROM @str;
EXECUTE stmt;
DROP PREPARE stmt;

--
-- TABLE replication_applier_status
--

SET @cmd="CREATE TABLE performance_schema.replication_applier_status("
  "CHANNEL_NAME CHAR(64) collate utf8_general_ci not null,"
  "SERVICE_STATE ENUM('ON','OFF') not null,"
  "REMAINING_DELAY INTEGER unsigned,"
  "COUNT_TRANSACTIONS_RETRIES BIGINT unsigned not null,"
  "PRIMARY KEY (CHANNEL_NAME) USING HASH"
  ") ENGINE=PERFORMANCE_SCHEMA;";

SET @str = IF(@have_pfs = 1, @cmd, 'SET @dummy = 0');
PREPARE stmt FROM @str;
EXECUTE stmt;
DROP PREPARE stmt;

--
-- TABLE replication_applier_status_by_coordinator
--

SET @cmd="CREATE TABLE performance_schema.replication_applier_status_by_coordinator("
  "CHANNEL_NAME CHAR(64) collate utf8_general_ci not null,"
  "THREAD_ID BIGINT UNSIGNED,"
  "SERVICE_STATE ENUM('ON','OFF') not null,"
  "LAST_ERROR_NUMBER INTEGER not null,"
  "LAST_ERROR_MESSAGE VARCHAR(1024) not null,"
  "LAST_ERROR_TIMESTAMP TIMESTAMP(0) not null,"
  "PRIMARY KEY (CHANNEL_NAME) USING HASH,"
  "KEY (THREAD_ID) USING HASH"
  ") ENGINE=PERFORMANCE_SCHEMA;";

SET @str = IF(@have_pfs = 1, @cmd, 'SET @dummy = 0');
PREPARE stmt FROM @str;
EXECUTE stmt;
DROP PREPARE stmt;

--
-- TABLE replication_applier_status_by_worker
--

SET @cmd="CREATE TABLE performance_schema.replication_applier_status_by_worker("
  "CHANNEL_NAME CHAR(64) collate utf8_general_ci not null,"
  "WORKER_ID BIGINT UNSIGNED not null,"
  "THREAD_ID BIGINT UNSIGNED,"
  "SERVICE_STATE ENUM('ON','OFF') not null,"
  "LAST_SEEN_TRANSACTION CHAR(57) not null,"
  "LAST_ERROR_NUMBER INTEGER not null,"
  "LAST_ERROR_MESSAGE VARCHAR(1024) not null,"
  "LAST_ERROR_TIMESTAMP TIMESTAMP(0) not null,"
  "PRIMARY KEY (CHANNEL_NAME, WORKER_ID) USING HASH,"
  "KEY (THREAD_ID) USING HASH"
  ") ENGINE=PERFORMANCE_SCHEMA;";

SET @str = IF(@have_pfs = 1, @cmd, 'SET @dummy = 0');
PREPARE stmt FROM @str;
EXECUTE stmt;
DROP PREPARE stmt;

--
-- TABLE SESSION_CONNECT_ATTRS
--

SET @cmd="CREATE TABLE performance_schema.session_connect_attrs("
  "PROCESSLIST_ID INT NOT NULL,"
  "ATTR_NAME VARCHAR(32) NOT NULL,"
  "ATTR_VALUE VARCHAR(1024),"
  "ORDINAL_POSITION INT,"
  "PRIMARY KEY (PROCESSLIST_ID, ATTR_NAME)"
  ")ENGINE=PERFORMANCE_SCHEMA CHARACTER SET utf8 COLLATE utf8_bin;";

SET @str = IF(@have_pfs = 1, @cmd, 'SET @dummy = 0');
PREPARE stmt FROM @str;
EXECUTE stmt;
DROP PREPARE stmt;

--
-- TABLE SESSION_ACCOUNT_CONNECT_ATTRS
--

SET @cmd="CREATE TABLE performance_schema.session_account_connect_attrs "
         " LIKE performance_schema.session_connect_attrs;";

SET @str = IF(@have_pfs = 1, @cmd, 'SET @dummy = 0');
PREPARE stmt FROM @str;
EXECUTE stmt;
DROP PREPARE stmt;

--
-- TABLE TABLE_HANDLES
--

SET @cmd="CREATE TABLE performance_schema.table_handles("
  "OBJECT_TYPE VARCHAR(64) not null,"
  "OBJECT_SCHEMA VARCHAR(64) not null,"
  "OBJECT_NAME VARCHAR(64) not null,"
  "OBJECT_INSTANCE_BEGIN BIGINT unsigned not null,"
  "OWNER_THREAD_ID BIGINT unsigned,"
  "OWNER_EVENT_ID BIGINT unsigned,"
  "INTERNAL_LOCK VARCHAR(64),"
  "EXTERNAL_LOCK VARCHAR(64),"
  "PRIMARY KEY (OBJECT_INSTANCE_BEGIN) USING HASH,"
  "KEY (OBJECT_TYPE, OBJECT_SCHEMA, OBJECT_NAME) USING HASH,"
  "KEY (OWNER_THREAD_ID, OWNER_EVENT_ID) USING HASH"
  ")ENGINE=PERFORMANCE_SCHEMA;";

SET @str = IF(@have_pfs = 1, @cmd, 'SET @dummy = 0');
PREPARE stmt FROM @str;
EXECUTE stmt;
DROP PREPARE stmt;

--
-- TABLE METADATA_LOCKS
--

SET @cmd="CREATE TABLE performance_schema.metadata_locks("
  "OBJECT_TYPE VARCHAR(64) not null,"
  "OBJECT_SCHEMA VARCHAR(64),"
  "OBJECT_NAME VARCHAR(64),"
  "OBJECT_INSTANCE_BEGIN BIGINT unsigned not null,"
  "LOCK_TYPE VARCHAR(32) not null,"
  "LOCK_DURATION VARCHAR(32) not null,"
  "LOCK_STATUS VARCHAR(32) not null,"
  "SOURCE VARCHAR(64),"
  "OWNER_THREAD_ID BIGINT unsigned,"
  "OWNER_EVENT_ID BIGINT unsigned,"
  "PRIMARY KEY (OBJECT_INSTANCE_BEGIN) USING HASH,"
  "KEY (OBJECT_TYPE, OBJECT_SCHEMA, OBJECT_NAME) USING HASH,"
  "KEY (OWNER_THREAD_ID, OWNER_EVENT_ID) USING HASH"
  ")ENGINE=PERFORMANCE_SCHEMA;";

SET @str = IF(@have_pfs = 1, @cmd, 'SET @dummy = 0');
PREPARE stmt FROM @str;
EXECUTE stmt;
DROP PREPARE stmt;

--
-- TABLE USER_VARIABLES_BY_THREAD
--

SET @cmd="CREATE TABLE performance_schema.user_variables_by_thread("
  "THREAD_ID BIGINT unsigned not null,"
  "VARIABLE_NAME VARCHAR(64) not null,"
  "VARIABLE_VALUE LONGBLOB,"
  "PRIMARY KEY (THREAD_ID, VARIABLE_NAME) USING HASH"
  ")ENGINE=PERFORMANCE_SCHEMA;";

SET @str = IF(@have_pfs = 1, @cmd, 'SET @dummy = 0');
PREPARE stmt FROM @str;
EXECUTE stmt;
DROP PREPARE stmt;

--
-- TABLE VARIABLES_BY_THREAD
--

SET @cmd="CREATE TABLE performance_schema.variables_by_thread("
  "THREAD_ID BIGINT unsigned not null,"
  "VARIABLE_NAME VARCHAR(64) not null,"
  "VARIABLE_VALUE VARCHAR(1024),"
  "PRIMARY KEY (THREAD_ID, VARIABLE_NAME) USING HASH"
  ")ENGINE=PERFORMANCE_SCHEMA;";

SET @str = IF(@have_pfs = 1, @cmd, 'SET @dummy = 0');
PREPARE stmt FROM @str;
EXECUTE stmt;
DROP PREPARE stmt;

--
-- TABLE GLOBAL_VARIABLES
--

SET @cmd="CREATE TABLE performance_schema.global_variables("
  "VARIABLE_NAME VARCHAR(64) not null,"
  "VARIABLE_VALUE VARCHAR(1024),"
  "PRIMARY KEY (VARIABLE_NAME) USING HASH"
  ")ENGINE=PERFORMANCE_SCHEMA;";

SET @str = IF(@have_pfs = 1, @cmd, 'SET @dummy = 0');
PREPARE stmt FROM @str;
EXECUTE stmt;
DROP PREPARE stmt;

--
-- TABLE SESSION_VARIABLES
--

SET @cmd="CREATE TABLE performance_schema.session_variables("
  "VARIABLE_NAME VARCHAR(64) not null,"
  "VARIABLE_VALUE VARCHAR(1024),"
  "PRIMARY KEY (VARIABLE_NAME) USING HASH"
  ")ENGINE=PERFORMANCE_SCHEMA;";

SET @str = IF(@have_pfs = 1, @cmd, 'SET @dummy = 0');
PREPARE stmt FROM @str;
EXECUTE stmt;
DROP PREPARE stmt;

--
-- TABLE VARIABLES_INFO
--

SET @cmd="CREATE TABLE performance_schema.variables_info("
  "VARIABLE_NAME varchar(64) not null,"
  "VARIABLE_SOURCE ENUM('COMPILED','GLOBAL','SERVER','EXPLICIT','EXTRA','USER','LOGIN','COMMAND_LINE','PERSISTED','DYNAMIC') DEFAULT 'COMPILED',"
  "VARIABLE_PATH varchar(1024),"
  "MIN_VALUE varchar(64),"
  "MAX_VALUE varchar(64)"
  ")ENGINE=PERFORMANCE_SCHEMA;";

SET @str = IF(@have_pfs = 1, @cmd, 'SET @dummy = 0');
PREPARE stmt FROM @str;
EXECUTE stmt;
DROP PREPARE stmt;

--
-- TABLE STATUS_BY_THREAD
--

SET @cmd="CREATE TABLE performance_schema.status_by_thread("
  "THREAD_ID BIGINT unsigned not null,"
  "VARIABLE_NAME VARCHAR(64) not null,"
  "VARIABLE_VALUE VARCHAR(1024),"
  "PRIMARY KEY (THREAD_ID, VARIABLE_NAME) USING HASH"
  ")ENGINE=PERFORMANCE_SCHEMA;";

SET @str = IF(@have_pfs = 1, @cmd, 'SET @dummy = 0');
PREPARE stmt FROM @str;
EXECUTE stmt;
DROP PREPARE stmt;

--
-- TABLE STATUS_BY_USER
--

SET @cmd="CREATE TABLE performance_schema.status_by_user("
  "USER CHAR(32) collate utf8_bin default null,"
  "VARIABLE_NAME VARCHAR(64) not null,"
  "VARIABLE_VALUE VARCHAR(1024),"
  "UNIQUE KEY (USER, VARIABLE_NAME) USING HASH"
  ")ENGINE=PERFORMANCE_SCHEMA;";

SET @str = IF(@have_pfs = 1, @cmd, 'SET @dummy = 0');
PREPARE stmt FROM @str;
EXECUTE stmt;
DROP PREPARE stmt;

--
-- TABLE STATUS_BY_HOST
--

SET @cmd="CREATE TABLE performance_schema.status_by_host("
  "HOST CHAR(60) collate utf8_bin default null,"
  "VARIABLE_NAME VARCHAR(64) not null,"
  "VARIABLE_VALUE VARCHAR(1024),"
  "UNIQUE KEY (HOST, VARIABLE_NAME) USING HASH"
  ")ENGINE=PERFORMANCE_SCHEMA;";

SET @str = IF(@have_pfs = 1, @cmd, 'SET @dummy = 0');
PREPARE stmt FROM @str;
EXECUTE stmt;
DROP PREPARE stmt;

--
-- TABLE STATUS_BY_ACCOUNT
--

SET @cmd="CREATE TABLE performance_schema.status_by_account("
  "USER CHAR(32) collate utf8_bin default null,"
  "HOST CHAR(60) collate utf8_bin default null,"
  "VARIABLE_NAME VARCHAR(64) not null,"
  "VARIABLE_VALUE VARCHAR(1024),"
  "UNIQUE KEY `ACCOUNT` (USER, HOST, VARIABLE_NAME) USING HASH"
  ")ENGINE=PERFORMANCE_SCHEMA;";

SET @str = IF(@have_pfs = 1, @cmd, 'SET @dummy = 0');
PREPARE stmt FROM @str;
EXECUTE stmt;
DROP PREPARE stmt;

--
-- TABLE GLOBAL_STATUS
--

SET @cmd="CREATE TABLE performance_schema.global_status("
  "VARIABLE_NAME VARCHAR(64) not null,"
  "VARIABLE_VALUE VARCHAR(1024),"
  "PRIMARY KEY (VARIABLE_NAME) USING HASH"
  ")ENGINE=PERFORMANCE_SCHEMA;";

SET @str = IF(@have_pfs = 1, @cmd, 'SET @dummy = 0');
PREPARE stmt FROM @str;
EXECUTE stmt;
DROP PREPARE stmt;

--
-- TABLE SESSION_STATUS
--

SET @cmd="CREATE TABLE performance_schema.session_status("
  "VARIABLE_NAME VARCHAR(64) not null,"
  "VARIABLE_VALUE VARCHAR(1024),"
  "PRIMARY KEY (VARIABLE_NAME) USING HASH"
  ")ENGINE=PERFORMANCE_SCHEMA;";

SET @str = IF(@have_pfs = 1, @cmd, 'SET @dummy = 0');
PREPARE stmt FROM @str;
EXECUTE stmt;
DROP PREPARE stmt;

CREATE TABLE IF NOT EXISTS proxies_priv (Host char(60) binary DEFAULT '' NOT NULL, User char(32) binary DEFAULT '' NOT NULL, Proxied_host char(60) binary DEFAULT '' NOT NULL, Proxied_user char(32) binary DEFAULT '' NOT NULL, With_grant BOOL DEFAULT 0 NOT NULL, Grantor char(93) DEFAULT '' NOT NULL, Timestamp timestamp NOT NULL DEFAULT CURRENT_TIMESTAMP ON UPDATE CURRENT_TIMESTAMP, PRIMARY KEY Host (Host,User,Proxied_host,Proxied_user), KEY Grantor (Grantor) ) engine=InnoDB STATS_PERSISTENT=0 CHARACTER SET utf8 COLLATE utf8_bin comment='User proxy privileges';

-- Remember for later if proxies_priv table already existed
set @had_proxies_priv_table= @@warning_count != 0;

#
# SQL commands for creating the tables in MySQL Server which
# are used by the NDBINFO storage engine to access system
# information and statistics from MySQL Cluster
#

# Use latin1 when creating ndbinfo objects
SET NAMES 'latin1' COLLATE 'latin1_swedish_ci';

# Only create objects if NDBINFO is supported
SELECT @have_ndbinfo:= COUNT(*) FROM information_schema.engines WHERE engine='NDBINFO' AND support IN ('YES', 'DEFAULT');

# Only create objects if version >= 7.1
SET @str=IF(@have_ndbinfo,'SELECT @have_ndbinfo:= (@@ndbinfo_version >= (7 << 16) | (1 << 8)) || @ndbinfo_skip_version_check','SET @dummy = 0');
PREPARE stmt FROM @str;
EXECUTE stmt;
DROP PREPARE stmt;

SET @str=IF(@have_ndbinfo,'CREATE DATABASE IF NOT EXISTS `ndbinfo`','SET @dummy = 0');
PREPARE stmt FROM @str;
EXECUTE stmt;
DROP PREPARE stmt;

# Set NDBINFO in offline mode during (re)create of tables
# and views to avoid errors caused by no such table or
# different table definition in NDB
SET @str=IF(@have_ndbinfo,'SET @@global.ndbinfo_offline=TRUE','SET @dummy = 0');
PREPARE stmt FROM @str;
EXECUTE stmt;
DROP PREPARE stmt;

# Drop obsolete lookups in ndbinfo
SET @str=IF(@have_ndbinfo,'DROP TABLE IF EXISTS `ndbinfo`.`blocks`','SET @dummy = 0');
PREPARE stmt FROM @str;
EXECUTE stmt;
DROP PREPARE stmt;

SET @str=IF(@have_ndbinfo,'DROP TABLE IF EXISTS `ndbinfo`.`dict_obj_types`','SET @dummy = 0');
PREPARE stmt FROM @str;
EXECUTE stmt;
DROP PREPARE stmt;

SET @str=IF(@have_ndbinfo,'DROP TABLE IF EXISTS `ndbinfo`.`config_params`','SET @dummy = 0');
PREPARE stmt FROM @str;
EXECUTE stmt;
DROP PREPARE stmt;

SET @str=IF(@have_ndbinfo,'DROP TABLE IF EXISTS `ndbinfo`.`ndb$dbtc_apiconnect_state`','SET @dummy = 0');
PREPARE stmt FROM @str;
EXECUTE stmt;
DROP PREPARE stmt;

SET @str=IF(@have_ndbinfo,'DROP TABLE IF EXISTS `ndbinfo`.`ndb$dblqh_tcconnect_state`','SET @dummy = 0');
PREPARE stmt FROM @str;
EXECUTE stmt;
DROP PREPARE stmt;

# Drop any old views in ndbinfo
SET @str=IF(@have_ndbinfo,'DROP VIEW IF EXISTS `ndbinfo`.`transporters`','SET @dummy = 0');
PREPARE stmt FROM @str;
EXECUTE stmt;
DROP PREPARE stmt;

SET @str=IF(@have_ndbinfo,'DROP VIEW IF EXISTS `ndbinfo`.`logspaces`','SET @dummy = 0');
PREPARE stmt FROM @str;
EXECUTE stmt;
DROP PREPARE stmt;

SET @str=IF(@have_ndbinfo,'DROP VIEW IF EXISTS `ndbinfo`.`logbuffers`','SET @dummy = 0');
PREPARE stmt FROM @str;
EXECUTE stmt;
DROP PREPARE stmt;

SET @str=IF(@have_ndbinfo,'DROP VIEW IF EXISTS `ndbinfo`.`resources`','SET @dummy = 0');
PREPARE stmt FROM @str;
EXECUTE stmt;
DROP PREPARE stmt;

SET @str=IF(@have_ndbinfo,'DROP VIEW IF EXISTS `ndbinfo`.`counters`','SET @dummy = 0');
PREPARE stmt FROM @str;
EXECUTE stmt;
DROP PREPARE stmt;

SET @str=IF(@have_ndbinfo,'DROP VIEW IF EXISTS `ndbinfo`.`nodes`','SET @dummy = 0');
PREPARE stmt FROM @str;
EXECUTE stmt;
DROP PREPARE stmt;

SET @str=IF(@have_ndbinfo,'DROP VIEW IF EXISTS `ndbinfo`.`memoryusage`','SET @dummy = 0');
PREPARE stmt FROM @str;
EXECUTE stmt;
DROP PREPARE stmt;

SET @str=IF(@have_ndbinfo,'DROP VIEW IF EXISTS `ndbinfo`.`diskpagebuffer`','SET @dummy = 0');
PREPARE stmt FROM @str;
EXECUTE stmt;
DROP PREPARE stmt;

SET @str=IF(@have_ndbinfo,'DROP VIEW IF EXISTS `ndbinfo`.`diskpagebuffer`','SET @dummy = 0');
PREPARE stmt FROM @str;
EXECUTE stmt;
DROP PREPARE stmt;

SET @str=IF(@have_ndbinfo,'DROP VIEW IF EXISTS `ndbinfo`.`threads`','SET @dummy = 0');
PREPARE stmt FROM @str;
EXECUTE stmt;
DROP PREPARE stmt;

SET @str=IF(@have_ndbinfo,'DROP VIEW IF EXISTS `ndbinfo`.`threadblocks`','SET @dummy = 0');
PREPARE stmt FROM @str;
EXECUTE stmt;
DROP PREPARE stmt;

SET @str=IF(@have_ndbinfo,'DROP VIEW IF EXISTS `ndbinfo`.`threadstat`','SET @dummy = 0');
PREPARE stmt FROM @str;
EXECUTE stmt;
DROP PREPARE stmt;

SET @str=IF(@have_ndbinfo,'DROP VIEW IF EXISTS `ndbinfo`.`tc_time_track_stats`','SET @dummy = 0');
PREPARE stmt FROM @str;
EXECUTE stmt;
DROP PREPARE stmt;

SET @str=IF(@have_ndbinfo,'DROP VIEW IF EXISTS `ndbinfo`.`disk_write_speed_base`','SET @dummy = 0');
PREPARE stmt FROM @str;
EXECUTE stmt;
DROP PREPARE stmt;

SET @str=IF(@have_ndbinfo,'DROP VIEW IF EXISTS `ndbinfo`.`disk_write_speed_aggregate`','SET @dummy = 0');
PREPARE stmt FROM @str;
EXECUTE stmt;
DROP PREPARE stmt;

SET @str=IF(@have_ndbinfo,'DROP VIEW IF EXISTS `ndbinfo`.`restart_info`','SET @dummy = 0');
PREPARE stmt FROM @str;
EXECUTE stmt;
DROP PREPARE stmt;

SET @str=IF(@have_ndbinfo,'DROP VIEW IF EXISTS `ndbinfo`.`cpustat_50ms`','SET @dummy = 0');
PREPARE stmt FROM @str;
EXECUTE stmt;
DROP PREPARE stmt;

SET @str=IF(@have_ndbinfo,'DROP VIEW IF EXISTS `ndbinfo`.`cpustat_1sec`','SET @dummy = 0');
PREPARE stmt FROM @str;
EXECUTE stmt;
DROP PREPARE stmt;

SET @str=IF(@have_ndbinfo,'DROP VIEW IF EXISTS `ndbinfo`.`cpustat_20sec`','SET @dummy = 0');
PREPARE stmt FROM @str;
EXECUTE stmt;
DROP PREPARE stmt;

SET @str=IF(@have_ndbinfo,'DROP VIEW IF EXISTS `ndbinfo`.`cpustat`','SET @dummy = 0');
PREPARE stmt FROM @str;
EXECUTE stmt;
DROP PREPARE stmt;

SET @str=IF(@have_ndbinfo,'DROP VIEW IF EXISTS `ndbinfo`.`table_distribution_status`','SET @dummy = 0');
PREPARE stmt FROM @str;
EXECUTE stmt;
DROP PREPARE stmt;

SET @str=IF(@have_ndbinfo,'DROP VIEW IF EXISTS `ndbinfo`.`table_fragments`','SET @dummy = 0');
PREPARE stmt FROM @str;
EXECUTE stmt;
DROP PREPARE stmt;

SET @str=IF(@have_ndbinfo,'DROP VIEW IF EXISTS `ndbinfo`.`table_replicas`','SET @dummy = 0');
PREPARE stmt FROM @str;
EXECUTE stmt;
DROP PREPARE stmt;

SET @str=IF(@have_ndbinfo,'DROP VIEW IF EXISTS `ndbinfo`.`table_info`','SET @dummy = 0');
PREPARE stmt FROM @str;
EXECUTE stmt;
DROP PREPARE stmt;

SET @str=IF(@have_ndbinfo,'DROP VIEW IF EXISTS `ndbinfo`.`cluster_transactions`','SET @dummy = 0');
PREPARE stmt FROM @str;
EXECUTE stmt;
DROP PREPARE stmt;

SET @str=IF(@have_ndbinfo,'DROP VIEW IF EXISTS `ndbinfo`.`server_transactions`','SET @dummy = 0');
PREPARE stmt FROM @str;
EXECUTE stmt;
DROP PREPARE stmt;

SET @str=IF(@have_ndbinfo,'DROP VIEW IF EXISTS `ndbinfo`.`cluster_operations`','SET @dummy = 0');
PREPARE stmt FROM @str;
EXECUTE stmt;
DROP PREPARE stmt;

SET @str=IF(@have_ndbinfo,'DROP VIEW IF EXISTS `ndbinfo`.`server_operations`','SET @dummy = 0');
PREPARE stmt FROM @str;
EXECUTE stmt;
DROP PREPARE stmt;

SET @str=IF(@have_ndbinfo,'DROP VIEW IF EXISTS `ndbinfo`.`membership`','SET @dummy = 0');
PREPARE stmt FROM @str;
EXECUTE stmt;
DROP PREPARE stmt;

SET @str=IF(@have_ndbinfo,'DROP VIEW IF EXISTS `ndbinfo`.`arbitrator_validity_detail`','SET @dummy = 0');
PREPARE stmt FROM @str;
EXECUTE stmt;
DROP PREPARE stmt;

SET @str=IF(@have_ndbinfo,'DROP VIEW IF EXISTS `ndbinfo`.`arbitrator_validity_summary`','SET @dummy = 0');
PREPARE stmt FROM @str;
EXECUTE stmt;
DROP PREPARE stmt;

SET @str=IF(@have_ndbinfo,'DROP VIEW IF EXISTS `ndbinfo`.`memory_per_fragment`','SET @dummy = 0');
PREPARE stmt FROM @str;
EXECUTE stmt;
DROP PREPARE stmt;

SET @str=IF(@have_ndbinfo,'DROP VIEW IF EXISTS `ndbinfo`.`operations_per_fragment`','SET @dummy = 0');
PREPARE stmt FROM @str;
EXECUTE stmt;
DROP PREPARE stmt;

SET @str=IF(@have_ndbinfo,'DROP VIEW IF EXISTS `ndbinfo`.`blocks`','SET @dummy = 0');
PREPARE stmt FROM @str;
EXECUTE stmt;
DROP PREPARE stmt;

SET @str=IF(@have_ndbinfo,'DROP VIEW IF EXISTS `ndbinfo`.`dict_obj_types`','SET @dummy = 0');
PREPARE stmt FROM @str;
EXECUTE stmt;
DROP PREPARE stmt;

SET @str=IF(@have_ndbinfo,'DROP VIEW IF EXISTS `ndbinfo`.`config_params`','SET @dummy = 0');
PREPARE stmt FROM @str;
EXECUTE stmt;
DROP PREPARE stmt;

SET @str=IF(@have_ndbinfo,'DROP VIEW IF EXISTS `ndbinfo`.`config_values`','SET @dummy = 0');
PREPARE stmt FROM @str;
EXECUTE stmt;
DROP PREPARE stmt;

SET @str=IF(@have_ndbinfo,'DROP VIEW IF EXISTS `ndbinfo`.`locks_per_fragment`','SET @dummy = 0');
PREPARE stmt FROM @str;
EXECUTE stmt;
DROP PREPARE stmt;

SET @str=IF(@have_ndbinfo,'DROP VIEW IF EXISTS `ndbinfo`.`cluster_locks`','SET @dummy = 0');
PREPARE stmt FROM @str;
EXECUTE stmt;
DROP PREPARE stmt;

SET @str=IF(@have_ndbinfo,'DROP VIEW IF EXISTS `ndbinfo`.`server_locks`','SET @dummy = 0');
PREPARE stmt FROM @str;
EXECUTE stmt;
DROP PREPARE stmt;

SET @str=IF(@have_ndbinfo,'DROP VIEW IF EXISTS `ndbinfo`.`dict_obj_info`','SET @dummy = 0');
PREPARE stmt FROM @str;
EXECUTE stmt;
DROP PREPARE stmt;

# Drop any old lookup tables in ndbinfo
SET @str=IF(@have_ndbinfo,'DROP TABLE IF EXISTS `ndbinfo`.`ndb$blocks`','SET @dummy = 0');
PREPARE stmt FROM @str;
EXECUTE stmt;
DROP PREPARE stmt;

SET @str=IF(@have_ndbinfo,'DROP TABLE IF EXISTS `ndbinfo`.`ndb$dict_obj_types`','SET @dummy = 0');
PREPARE stmt FROM @str;
EXECUTE stmt;
DROP PREPARE stmt;

SET @str=IF(@have_ndbinfo,'DROP TABLE IF EXISTS `ndbinfo`.`ndb$config_params`','SET @dummy = 0');
PREPARE stmt FROM @str;
EXECUTE stmt;
DROP PREPARE stmt;

SET @str=IF(@have_ndbinfo,'DROP TABLE IF EXISTS `ndbinfo`.`ndb$dbtc_apiconnect_state`','SET @dummy = 0');
PREPARE stmt FROM @str;
EXECUTE stmt;
DROP PREPARE stmt;

SET @str=IF(@have_ndbinfo,'DROP TABLE IF EXISTS `ndbinfo`.`ndb$dblqh_tcconnect_state`','SET @dummy = 0');
PREPARE stmt FROM @str;
EXECUTE stmt;
DROP PREPARE stmt;

# ndbinfo.ndb$tables
SET @str=IF(@have_ndbinfo,'DROP TABLE IF EXISTS `ndbinfo`.`ndb$tables`','SET @dummy = 0');
PREPARE stmt FROM @str;
EXECUTE stmt;
DROP PREPARE stmt;

SET @str=IF(@have_ndbinfo,'CREATE TABLE `ndbinfo`.`ndb$tables` (`table_id` INT UNSIGNED,`table_name` VARCHAR(512),`comment` VARCHAR(512)) COMMENT="metadata for tables available through ndbinfo" ENGINE=NDBINFO','SET @dummy = 0');
PREPARE stmt FROM @str;
EXECUTE stmt;
DROP PREPARE stmt;

# ndbinfo.ndb$columns
SET @str=IF(@have_ndbinfo,'DROP TABLE IF EXISTS `ndbinfo`.`ndb$columns`','SET @dummy = 0');
PREPARE stmt FROM @str;
EXECUTE stmt;
DROP PREPARE stmt;

SET @str=IF(@have_ndbinfo,'CREATE TABLE `ndbinfo`.`ndb$columns` (`table_id` INT UNSIGNED,`column_id` INT UNSIGNED,`column_name` VARCHAR(512),`column_type` INT UNSIGNED,`comment` VARCHAR(512)) COMMENT="metadata for columns available through ndbinfo " ENGINE=NDBINFO','SET @dummy = 0');
PREPARE stmt FROM @str;
EXECUTE stmt;
DROP PREPARE stmt;

# ndbinfo.ndb$test
SET @str=IF(@have_ndbinfo,'DROP TABLE IF EXISTS `ndbinfo`.`ndb$test`','SET @dummy = 0');
PREPARE stmt FROM @str;
EXECUTE stmt;
DROP PREPARE stmt;

SET @str=IF(@have_ndbinfo,'CREATE TABLE `ndbinfo`.`ndb$test` (`node_id` INT UNSIGNED,`block_number` INT UNSIGNED,`block_instance` INT UNSIGNED,`counter` INT UNSIGNED,`counter2` BIGINT UNSIGNED) COMMENT="for testing" ENGINE=NDBINFO','SET @dummy = 0');
PREPARE stmt FROM @str;
EXECUTE stmt;
DROP PREPARE stmt;

# ndbinfo.ndb$pools
SET @str=IF(@have_ndbinfo,'DROP TABLE IF EXISTS `ndbinfo`.`ndb$pools`','SET @dummy = 0');
PREPARE stmt FROM @str;
EXECUTE stmt;
DROP PREPARE stmt;

SET @str=IF(@have_ndbinfo,'CREATE TABLE `ndbinfo`.`ndb$pools` (`node_id` INT UNSIGNED,`block_number` INT UNSIGNED,`block_instance` INT UNSIGNED,`pool_name` VARCHAR(512),`used` BIGINT UNSIGNED COMMENT "currently in use",`total` BIGINT UNSIGNED COMMENT "total allocated",`high` BIGINT UNSIGNED COMMENT "in use high water mark",`entry_size` BIGINT UNSIGNED COMMENT "size in bytes of each object",`config_param1` INT UNSIGNED COMMENT "config param 1 affecting pool",`config_param2` INT UNSIGNED COMMENT "config param 2 affecting pool",`config_param3` INT UNSIGNED COMMENT "config param 3 affecting pool",`config_param4` INT UNSIGNED COMMENT "config param 4 affecting pool") COMMENT="pool usage" ENGINE=NDBINFO','SET @dummy = 0');
PREPARE stmt FROM @str;
EXECUTE stmt;
DROP PREPARE stmt;

# ndbinfo.ndb$transporters
SET @str=IF(@have_ndbinfo,'DROP TABLE IF EXISTS `ndbinfo`.`ndb$transporters`','SET @dummy = 0');
PREPARE stmt FROM @str;
EXECUTE stmt;
DROP PREPARE stmt;

SET @str=IF(@have_ndbinfo,'CREATE TABLE `ndbinfo`.`ndb$transporters` (`node_id` INT UNSIGNED COMMENT "Node id reporting",`remote_node_id` INT UNSIGNED COMMENT "Node id at other end of link",`connection_status` INT UNSIGNED COMMENT "State of inter-node link",`remote_address` VARCHAR(512) COMMENT "Address of remote node",`bytes_sent` BIGINT UNSIGNED COMMENT "Bytes sent to remote node",`bytes_received` BIGINT UNSIGNED COMMENT "Bytes received from remote node",`connect_count` INT UNSIGNED COMMENT "Number of times connected",`overloaded` INT UNSIGNED COMMENT "Is link reporting overload",`overload_count` INT UNSIGNED COMMENT "Number of overload onsets since connect",`slowdown` INT UNSIGNED COMMENT "Is link requesting slowdown",`slowdown_count` INT UNSIGNED COMMENT "Number of slowdown onsets since connect") COMMENT="transporter status" ENGINE=NDBINFO','SET @dummy = 0');
PREPARE stmt FROM @str;
EXECUTE stmt;
DROP PREPARE stmt;

# ndbinfo.ndb$logspaces
SET @str=IF(@have_ndbinfo,'DROP TABLE IF EXISTS `ndbinfo`.`ndb$logspaces`','SET @dummy = 0');
PREPARE stmt FROM @str;
EXECUTE stmt;
DROP PREPARE stmt;

SET @str=IF(@have_ndbinfo,'CREATE TABLE `ndbinfo`.`ndb$logspaces` (`node_id` INT UNSIGNED,`log_type` INT UNSIGNED COMMENT "0 = REDO, 1 = DD-UNDO",`log_id` INT UNSIGNED,`log_part` INT UNSIGNED,`total` BIGINT UNSIGNED COMMENT "total allocated",`used` BIGINT UNSIGNED COMMENT "currently in use",`high` BIGINT UNSIGNED COMMENT "in use high water mark") COMMENT="logspace usage" ENGINE=NDBINFO','SET @dummy = 0');
PREPARE stmt FROM @str;
EXECUTE stmt;
DROP PREPARE stmt;

# ndbinfo.ndb$logbuffers
SET @str=IF(@have_ndbinfo,'DROP TABLE IF EXISTS `ndbinfo`.`ndb$logbuffers`','SET @dummy = 0');
PREPARE stmt FROM @str;
EXECUTE stmt;
DROP PREPARE stmt;

SET @str=IF(@have_ndbinfo,'CREATE TABLE `ndbinfo`.`ndb$logbuffers` (`node_id` INT UNSIGNED,`log_type` INT UNSIGNED COMMENT "0 = REDO, 1 = DD-UNDO",`log_id` INT UNSIGNED,`log_part` INT UNSIGNED,`total` BIGINT UNSIGNED COMMENT "total allocated",`used` BIGINT UNSIGNED COMMENT "currently in use",`high` BIGINT UNSIGNED COMMENT "in use high water mark") COMMENT="logbuffer usage" ENGINE=NDBINFO','SET @dummy = 0');
PREPARE stmt FROM @str;
EXECUTE stmt;
DROP PREPARE stmt;

# ndbinfo.ndb$resources
SET @str=IF(@have_ndbinfo,'DROP TABLE IF EXISTS `ndbinfo`.`ndb$resources`','SET @dummy = 0');
PREPARE stmt FROM @str;
EXECUTE stmt;
DROP PREPARE stmt;

SET @str=IF(@have_ndbinfo,'CREATE TABLE `ndbinfo`.`ndb$resources` (`node_id` INT UNSIGNED,`resource_id` INT UNSIGNED,`reserved` INT UNSIGNED COMMENT "reserved for this resource",`used` INT UNSIGNED COMMENT "currently in use",`max` INT UNSIGNED COMMENT "max available",`high` INT UNSIGNED COMMENT "in use high water mark") COMMENT="resources usage (a.k.a superpool)" ENGINE=NDBINFO','SET @dummy = 0');
PREPARE stmt FROM @str;
EXECUTE stmt;
DROP PREPARE stmt;

# ndbinfo.ndb$counters
SET @str=IF(@have_ndbinfo,'DROP TABLE IF EXISTS `ndbinfo`.`ndb$counters`','SET @dummy = 0');
PREPARE stmt FROM @str;
EXECUTE stmt;
DROP PREPARE stmt;

SET @str=IF(@have_ndbinfo,'CREATE TABLE `ndbinfo`.`ndb$counters` (`node_id` INT UNSIGNED,`block_number` INT UNSIGNED,`block_instance` INT UNSIGNED,`counter_id` INT UNSIGNED,`val` BIGINT UNSIGNED COMMENT "monotonically increasing since process start") COMMENT="monotonic counters" ENGINE=NDBINFO','SET @dummy = 0');
PREPARE stmt FROM @str;
EXECUTE stmt;
DROP PREPARE stmt;

# ndbinfo.ndb$nodes
SET @str=IF(@have_ndbinfo,'DROP TABLE IF EXISTS `ndbinfo`.`ndb$nodes`','SET @dummy = 0');
PREPARE stmt FROM @str;
EXECUTE stmt;
DROP PREPARE stmt;

SET @str=IF(@have_ndbinfo,'CREATE TABLE `ndbinfo`.`ndb$nodes` (`node_id` INT UNSIGNED,`uptime` BIGINT UNSIGNED COMMENT "time in seconds that node has been running",`status` INT UNSIGNED COMMENT "starting/started/stopped etc.",`start_phase` INT UNSIGNED COMMENT "start phase if node is starting",`config_generation` INT UNSIGNED COMMENT "configuration generation number") COMMENT="node status" ENGINE=NDBINFO','SET @dummy = 0');
PREPARE stmt FROM @str;
EXECUTE stmt;
DROP PREPARE stmt;

# ndbinfo.ndb$diskpagebuffer
SET @str=IF(@have_ndbinfo,'DROP TABLE IF EXISTS `ndbinfo`.`ndb$diskpagebuffer`','SET @dummy = 0');
PREPARE stmt FROM @str;
EXECUTE stmt;
DROP PREPARE stmt;

SET @str=IF(@have_ndbinfo,'CREATE TABLE `ndbinfo`.`ndb$diskpagebuffer` (`node_id` INT UNSIGNED,`block_instance` INT UNSIGNED,`pages_written` BIGINT UNSIGNED COMMENT "Pages written to disk",`pages_written_lcp` BIGINT UNSIGNED COMMENT "Pages written by local checkpoint",`pages_read` BIGINT UNSIGNED COMMENT "Pages read from disk",`log_waits` BIGINT UNSIGNED COMMENT "Page writes waiting for log to be written to disk",`page_requests_direct_return` BIGINT UNSIGNED COMMENT "Page in buffer and no requests waiting for it",`page_requests_wait_queue` BIGINT UNSIGNED COMMENT "Page in buffer, but some requests are already waiting for it",`page_requests_wait_io` BIGINT UNSIGNED COMMENT "Page not in buffer, waiting to be read from disk") COMMENT="disk page buffer info" ENGINE=NDBINFO','SET @dummy = 0');
PREPARE stmt FROM @str;
EXECUTE stmt;
DROP PREPARE stmt;

# ndbinfo.ndb$threads
SET @str=IF(@have_ndbinfo,'DROP TABLE IF EXISTS `ndbinfo`.`ndb$threads`','SET @dummy = 0');
PREPARE stmt FROM @str;
EXECUTE stmt;
DROP PREPARE stmt;

SET @str=IF(@have_ndbinfo,'CREATE TABLE `ndbinfo`.`ndb$threads` (`node_id` INT UNSIGNED COMMENT "node id",`thr_no` INT UNSIGNED COMMENT "thread number",`thread_name` VARCHAR(256) COMMENT "thread_name",`thread_description` VARCHAR(256) COMMENT "thread_description") COMMENT="which blocks are run in which threads" ENGINE=NDBINFO','SET @dummy = 0');
PREPARE stmt FROM @str;
EXECUTE stmt;
DROP PREPARE stmt;

# ndbinfo.ndb$threadblocks
SET @str=IF(@have_ndbinfo,'DROP TABLE IF EXISTS `ndbinfo`.`ndb$threadblocks`','SET @dummy = 0');
PREPARE stmt FROM @str;
EXECUTE stmt;
DROP PREPARE stmt;

SET @str=IF(@have_ndbinfo,'CREATE TABLE `ndbinfo`.`ndb$threadblocks` (`node_id` INT UNSIGNED COMMENT "node id",`thr_no` INT UNSIGNED COMMENT "thread number",`block_number` INT UNSIGNED COMMENT "block number",`block_instance` INT UNSIGNED COMMENT "block instance") COMMENT="which blocks are run in which threads" ENGINE=NDBINFO','SET @dummy = 0');
PREPARE stmt FROM @str;
EXECUTE stmt;
DROP PREPARE stmt;

# ndbinfo.ndb$threadstat
SET @str=IF(@have_ndbinfo,'DROP TABLE IF EXISTS `ndbinfo`.`ndb$threadstat`','SET @dummy = 0');
PREPARE stmt FROM @str;
EXECUTE stmt;
DROP PREPARE stmt;

SET @str=IF(@have_ndbinfo,'CREATE TABLE `ndbinfo`.`ndb$threadstat` (`node_id` INT UNSIGNED COMMENT "node id",`thr_no` INT UNSIGNED COMMENT "thread number",`thr_nm` VARCHAR(512) COMMENT "thread name",`c_loop` BIGINT UNSIGNED COMMENT "No of loops in main loop",`c_exec` BIGINT UNSIGNED COMMENT "No of signals executed",`c_wait` BIGINT UNSIGNED COMMENT "No of times waited for more input",`c_l_sent_prioa` BIGINT UNSIGNED COMMENT "No of prio A signals sent to own node",`c_l_sent_priob` BIGINT UNSIGNED COMMENT "No of prio B signals sent to own node",`c_r_sent_prioa` BIGINT UNSIGNED COMMENT "No of prio A signals sent to remote node",`c_r_sent_priob` BIGINT UNSIGNED COMMENT "No of prio B signals sent to remote node",`os_tid` BIGINT UNSIGNED COMMENT "OS thread id",`os_now` BIGINT UNSIGNED COMMENT "OS gettimeofday (millis)",`os_ru_utime` BIGINT UNSIGNED COMMENT "OS user CPU time (micros)",`os_ru_stime` BIGINT UNSIGNED COMMENT "OS system CPU time (micros)",`os_ru_minflt` BIGINT UNSIGNED COMMENT "OS page reclaims (soft page faults",`os_ru_majflt` BIGINT UNSIGNED COMMENT "OS page faults (hard page faults)",`os_ru_nvcsw` BIGINT UNSIGNED COMMENT "OS voluntary context switches",`os_ru_nivcsw` BIGINT UNSIGNED COMMENT "OS involuntary context switches") COMMENT="Statistics on execution threads" ENGINE=NDBINFO','SET @dummy = 0');
PREPARE stmt FROM @str;
EXECUTE stmt;
DROP PREPARE stmt;

# ndbinfo.ndb$tc_time_track_stats
SET @str=IF(@have_ndbinfo,'DROP TABLE IF EXISTS `ndbinfo`.`ndb$tc_time_track_stats`','SET @dummy = 0');
PREPARE stmt FROM @str;
EXECUTE stmt;
DROP PREPARE stmt;

SET @str=IF(@have_ndbinfo,'CREATE TABLE `ndbinfo`.`ndb$tc_time_track_stats` (`node_id` INT UNSIGNED COMMENT "node id",`block_number` INT UNSIGNED COMMENT "Block number",`block_instance` INT UNSIGNED COMMENT "Block instance",`comm_node_id` INT UNSIGNED COMMENT "node_id of API or DB",`upper_bound` BIGINT UNSIGNED COMMENT "Upper bound in micros of interval",`scans` BIGINT UNSIGNED COMMENT "scan histogram interval",`scan_errors` BIGINT UNSIGNED COMMENT "scan error histogram interval",`scan_fragments` BIGINT UNSIGNED COMMENT "scan fragment histogram interval",`scan_fragment_errors` BIGINT UNSIGNED COMMENT "scan fragment error histogram interval",`transactions` BIGINT UNSIGNED COMMENT "transaction histogram interval",`transaction_errors` BIGINT UNSIGNED COMMENT "transaction error histogram interval",`read_key_ops` BIGINT UNSIGNED COMMENT "read key operation histogram interval",`write_key_ops` BIGINT UNSIGNED COMMENT "write key operation histogram interval",`index_key_ops` BIGINT UNSIGNED COMMENT "index key operation histogram interval",`key_op_errors` BIGINT UNSIGNED COMMENT "key operation error histogram interval") COMMENT="Time tracking of transaction, key operations and scan ops" ENGINE=NDBINFO','SET @dummy = 0');
PREPARE stmt FROM @str;
EXECUTE stmt;
DROP PREPARE stmt;

# ndbinfo.ndb$disk_write_speed_base
SET @str=IF(@have_ndbinfo,'DROP TABLE IF EXISTS `ndbinfo`.`ndb$disk_write_speed_base`','SET @dummy = 0');
PREPARE stmt FROM @str;
EXECUTE stmt;
DROP PREPARE stmt;
=======
-- TABLE EVENTS_TRANSACTIONS_SUMMARY_BY_USER_BY_EVENT_NAME
--

SET @cmd="CREATE TABLE performance_schema.events_transactions_summary_by_user_by_event_name("
  "USER CHAR(32) collate utf8_bin default null,"
  "EVENT_NAME VARCHAR(128) not null,"
  "COUNT_STAR BIGINT unsigned not null,"
  "SUM_TIMER_WAIT BIGINT unsigned not null,"
  "MIN_TIMER_WAIT BIGINT unsigned not null,"
  "AVG_TIMER_WAIT BIGINT unsigned not null,"
  "MAX_TIMER_WAIT BIGINT unsigned not null,"
  "COUNT_READ_WRITE BIGINT unsigned not null,"
  "SUM_TIMER_READ_WRITE BIGINT unsigned not null,"
  "MIN_TIMER_READ_WRITE BIGINT unsigned not null,"
  "AVG_TIMER_READ_WRITE BIGINT unsigned not null,"
  "MAX_TIMER_READ_WRITE BIGINT unsigned not null,"
  "COUNT_READ_ONLY BIGINT unsigned not null,"
  "SUM_TIMER_READ_ONLY BIGINT unsigned not null,"
  "MIN_TIMER_READ_ONLY BIGINT unsigned not null,"
  "AVG_TIMER_READ_ONLY BIGINT unsigned not null,"
  "MAX_TIMER_READ_ONLY BIGINT unsigned not null"
  ")ENGINE=PERFORMANCE_SCHEMA;";
>>>>>>> d46ae293

SET @str=IF(@have_ndbinfo,'CREATE TABLE `ndbinfo`.`ndb$disk_write_speed_base` (`node_id` INT UNSIGNED COMMENT "node id",`thr_no` INT UNSIGNED COMMENT "LDM thread instance",`millis_ago` BIGINT UNSIGNED COMMENT "Milliseconds ago since this period finished",`millis_passed` BIGINT UNSIGNED COMMENT "Milliseconds passed in the period reported", `backup_lcp_bytes_written` BIGINT UNSIGNED COMMENT "Bytes written by backup and LCP in the period",`redo_bytes_written` BIGINT UNSIGNED COMMENT "Bytes written to REDO log in the period",`target_disk_write_speed` BIGINT UNSIGNED COMMENT "Target disk write speed in bytes per second at the measurement point") COMMENT="Actual speed of disk writes per LDM thread, base data" ENGINE=NDBINFO','SET @dummy = 0');
PREPARE stmt FROM @str;
EXECUTE stmt;
DROP PREPARE stmt;

<<<<<<< HEAD
# ndbinfo.ndb$disk_write_speed_aggregate
SET @str=IF(@have_ndbinfo,'DROP TABLE IF EXISTS `ndbinfo`.`ndb$disk_write_speed_aggregate`','SET @dummy = 0');
PREPARE stmt FROM @str;
EXECUTE stmt;
DROP PREPARE stmt;

SET @str=IF(@have_ndbinfo,'CREATE TABLE `ndbinfo`.`ndb$disk_write_speed_aggregate` (`node_id` INT UNSIGNED COMMENT "node id",`thr_no` INT UNSIGNED COMMENT "LDM thread instance",`backup_lcp_speed_last_sec` BIGINT UNSIGNED COMMENT "Number of bytes written by backup and LCP last second",`redo_speed_last_sec` BIGINT UNSIGNED COMMENT "Number of bytes written to REDO log last second",`backup_lcp_speed_last_10sec` BIGINT UNSIGNED COMMENT "Number of bytes written by backup and LCP per second last 10 seconds",`redo_speed_last_10sec` BIGINT UNSIGNED COMMENT "Number of bytes written to REDO log per second last 10 seconds",`std_dev_backup_lcp_speed_last_10sec` BIGINT UNSIGNED COMMENT "Standard deviation of Number of bytes written by backup and LCP per second last 10 seconds",`std_dev_redo_speed_last_10sec` BIGINT UNSIGNED COMMENT "Standard deviation of Number of bytes written to REDO log per second last 10 seconds",`backup_lcp_speed_last_60sec` BIGINT UNSIGNED COMMENT "Number of bytes written by backup and LCP per second last 60 seconds",`redo_speed_last_60sec` BIGINT UNSIGNED COMMENT "Number of bytes written to REDO log per second last 60 seconds",`std_dev_backup_lcp_speed_last_60sec` BIGINT UNSIGNED COMMENT "Standard deviation of Number of bytes written by backup and LCP per second last 60 seconds",`std_dev_redo_speed_last_60sec` BIGINT UNSIGNED COMMENT "Standard deviation of Number of bytes written to REDO log per second last 60 seconds",`slowdowns_due_to_io_lag` BIGINT UNSIGNED COMMENT "Number of seconds that we slowed down disk writes due to REDO log IO lagging",`slowdowns_due_to_high_cpu` BIGINT UNSIGNED COMMENT "Number of seconds we slowed down disk writes due to high CPU usage of LDM thread",`disk_write_speed_set_to_min` BIGINT UNSIGNED COMMENT "Number of seconds we set disk write speed to a minimum",`current_target_disk_write_speed` BIGINT UNSIGNED COMMENT "Current target of disk write speed in bytes per second") COMMENT="Actual speed of disk writes per LDM thread, aggregate data" ENGINE=NDBINFO','SET @dummy = 0');
PREPARE stmt FROM @str;
EXECUTE stmt;
DROP PREPARE stmt;

# ndbinfo.ndb$restart_info
SET @str=IF(@have_ndbinfo,'DROP TABLE IF EXISTS `ndbinfo`.`ndb$restart_info`','SET @dummy = 0');
PREPARE stmt FROM @str;
EXECUTE stmt;
DROP PREPARE stmt;

SET @str=IF(@have_ndbinfo,'CREATE TABLE `ndbinfo`.`ndb$restart_info` (`node_id` INT UNSIGNED COMMENT "node id",`node_restart_status` VARCHAR(256) COMMENT "Current state of node recovery",`node_restart_status_int` INT UNSIGNED COMMENT "Current state of node recovery as number",`secs_to_complete_node_failure` INT UNSIGNED COMMENT "Seconds to complete node failure handling",`secs_to_allocate_node_id` INT UNSIGNED COMMENT "Seconds from node failure completion to allocation of node id", `secs_to_include_in_heartbeat_protocol` INT UNSIGNED COMMENT "Seonds from allocation of node id to inclusion in HB protocol",`secs_until_wait_for_ndbcntr_master` INT UNSIGNED COMMENT "Seconds from included in HB protocol until we wait for ndbcntr master",`secs_wait_for_ndbcntr_master` INT UNSIGNED COMMENT "Seconds we waited for being accepted by NDBCNTR master to start",`secs_to_get_start_permitted` INT UNSIGNED COMMENT "Seconds from permit by master until all nodes accepted our start",`secs_to_wait_for_lcp_for_copy_meta_data` INT UNSIGNED COMMENT "Seconds waiting for LCP completion before copying meta data",`secs_to_copy_meta_data` INT UNSIGNED COMMENT "Seconds to copy meta data to starting node from master",`secs_to_include_node` INT UNSIGNED COMMENT "Seconds to wait for GCP and inclusion of all nodes into protocols",`secs_starting_node_to_request_local_recovery` INT UNSIGNED COMMENT "Seconds for starting node to request local recovery",`secs_for_local_recovery` INT UNSIGNED COMMENT "Seconds for local recovery in starting node",`secs_restore_fragments` INT UNSIGNED COMMENT "Seconds to restore fragments from LCP files",`secs_undo_disk_data` INT UNSIGNED COMMENT "Seconds to execute UNDO log on disk data part of records",`secs_exec_redo_log` INT UNSIGNED COMMENT "Seconds to execute REDO log on all restored fragments",`secs_index_rebuild` INT UNSIGNED COMMENT "Seconds to rebuild indexes on restored fragments",`secs_to_synchronize_starting_node` INT UNSIGNED COMMENT "Seconds to synchronize starting node from live nodes",`secs_wait_lcp_for_restart` INT UNSIGNED COMMENT "Seconds to wait for LCP start and completion before restart is completed",`secs_wait_subscription_handover` INT UNSIGNED COMMENT "Seconds waiting for handover of replication subscriptions",`total_restart_secs` INT UNSIGNED COMMENT "Total number of seconds from node failure until node is started again") COMMENT="Times of restart phases in seconds and current state" ENGINE=NDBINFO','SET @dummy = 0');
=======
--
-- TABLE EVENTS_TRANSACTIONS_SUMMARY_BY_ACCOUNT_BY_EVENT_NAME
--

SET @cmd="CREATE TABLE performance_schema.events_transactions_summary_by_account_by_event_name("
  "USER CHAR(32) collate utf8_bin default null,"
  "HOST CHAR(60) collate utf8_bin default null,"
  "EVENT_NAME VARCHAR(128) not null,"
  "COUNT_STAR BIGINT unsigned not null,"
  "SUM_TIMER_WAIT BIGINT unsigned not null,"
  "MIN_TIMER_WAIT BIGINT unsigned not null,"
  "AVG_TIMER_WAIT BIGINT unsigned not null,"
  "MAX_TIMER_WAIT BIGINT unsigned not null,"
  "COUNT_READ_WRITE BIGINT unsigned not null,"
  "SUM_TIMER_READ_WRITE BIGINT unsigned not null,"
  "MIN_TIMER_READ_WRITE BIGINT unsigned not null,"
  "AVG_TIMER_READ_WRITE BIGINT unsigned not null,"
  "MAX_TIMER_READ_WRITE BIGINT unsigned not null,"
  "COUNT_READ_ONLY BIGINT unsigned not null,"
  "SUM_TIMER_READ_ONLY BIGINT unsigned not null,"
  "MIN_TIMER_READ_ONLY BIGINT unsigned not null,"
  "AVG_TIMER_READ_ONLY BIGINT unsigned not null,"
  "MAX_TIMER_READ_ONLY BIGINT unsigned not null"
  ")ENGINE=PERFORMANCE_SCHEMA;";

SET @str = IF(@have_pfs = 1, @cmd, 'SET @dummy = 0');
>>>>>>> d46ae293
PREPARE stmt FROM @str;
EXECUTE stmt;
DROP PREPARE stmt;

<<<<<<< HEAD
# ndbinfo.ndb$cpustat_50ms
SET @str=IF(@have_ndbinfo,'DROP TABLE IF EXISTS `ndbinfo`.`ndb$cpustat_50ms`','SET @dummy = 0');
PREPARE stmt FROM @str;
EXECUTE stmt;
DROP PREPARE stmt;

SET @str=IF(@have_ndbinfo,'CREATE TABLE `ndbinfo`.`ndb$cpustat_50ms` (`node_id` INT UNSIGNED COMMENT "node_id",`thr_no` INT UNSIGNED COMMENT "thread number",`OS_user_time` INT UNSIGNED COMMENT "User time in microseconds as reported by OS",`OS_system_time` INT UNSIGNED COMMENT "System time in microseconds as reported by OS",`OS_idle_time` INT UNSIGNED COMMENT "Idle time in microseconds as reported by OS",`exec_time` INT UNSIGNED COMMENT "Execution time in microseconds as calculated by thread",`sleep_time` INT UNSIGNED COMMENT "Sleep time in microseconds as calculated by thread",`spin_time` INT UNSIGNED COMMENT "Spin time in microseconds as calculated by thread",`send_time` INT UNSIGNED COMMENT "Send time in microseconds as calculated by thread",`buffer_full_time` INT UNSIGNED COMMENT "Time spent with buffer full in microseconds as calculated by thread",`elapsed_time` INT UNSIGNED COMMENT "Elapsed time in microseconds for measurement") COMMENT="Thread CPU stats at 50 milliseconds intervals" ENGINE=NDBINFO','SET @dummy = 0');
PREPARE stmt FROM @str;
EXECUTE stmt;
DROP PREPARE stmt;

# ndbinfo.ndb$cpustat_1sec
SET @str=IF(@have_ndbinfo,'DROP TABLE IF EXISTS `ndbinfo`.`ndb$cpustat_1sec`','SET @dummy = 0');
=======
--
-- TABLE EVENTS_TRANSACTIONS_SUMMARY_GLOBAL_BY_EVENT_NAME
--

SET @cmd="CREATE TABLE performance_schema.events_transactions_summary_global_by_event_name("
  "EVENT_NAME VARCHAR(128) not null,"
  "COUNT_STAR BIGINT unsigned not null,"
  "SUM_TIMER_WAIT BIGINT unsigned not null,"
  "MIN_TIMER_WAIT BIGINT unsigned not null,"
  "AVG_TIMER_WAIT BIGINT unsigned not null,"
  "MAX_TIMER_WAIT BIGINT unsigned not null,"
  "COUNT_READ_WRITE BIGINT unsigned not null,"
  "SUM_TIMER_READ_WRITE BIGINT unsigned not null,"
  "MIN_TIMER_READ_WRITE BIGINT unsigned not null,"
  "AVG_TIMER_READ_WRITE BIGINT unsigned not null,"
  "MAX_TIMER_READ_WRITE BIGINT unsigned not null,"
  "COUNT_READ_ONLY BIGINT unsigned not null,"
  "SUM_TIMER_READ_ONLY BIGINT unsigned not null,"
  "MIN_TIMER_READ_ONLY BIGINT unsigned not null,"
  "AVG_TIMER_READ_ONLY BIGINT unsigned not null,"
  "MAX_TIMER_READ_ONLY BIGINT unsigned not null"
  ")ENGINE=PERFORMANCE_SCHEMA;";

SET @str = IF(@have_pfs = 1, @cmd, 'SET @dummy = 0');
>>>>>>> d46ae293
PREPARE stmt FROM @str;
EXECUTE stmt;
DROP PREPARE stmt;

<<<<<<< HEAD
SET @str=IF(@have_ndbinfo,'CREATE TABLE `ndbinfo`.`ndb$cpustat_1sec` (`node_id` INT UNSIGNED COMMENT "node_id",`thr_no` INT UNSIGNED COMMENT "thread number",`OS_user_time` INT UNSIGNED COMMENT "User time in microseconds as reported by OS",`OS_system_time` INT UNSIGNED COMMENT "System time in microseconds as reported by OS",`OS_idle_time` INT UNSIGNED COMMENT "Idle time in microseconds as reported by OS",`exec_time` INT UNSIGNED COMMENT "Execution time in microseconds as calculated by thread",`sleep_time` INT UNSIGNED COMMENT "Sleep time in microseconds as calculated by thread",`spin_time` INT UNSIGNED COMMENT "Spin time in microseconds as calculated by thread",`send_time` INT UNSIGNED COMMENT "Send time in microseconds as calculated by thread",`buffer_full_time` INT UNSIGNED COMMENT "Time spent with buffer full in microseconds as calculated by thread",`elapsed_time` INT UNSIGNED COMMENT "Elapsed time in microseconds for measurement") COMMENT="Thread CPU stats at 1 second intervals" ENGINE=NDBINFO','SET @dummy = 0');
PREPARE stmt FROM @str;
EXECUTE stmt;
DROP PREPARE stmt;

# ndbinfo.ndb$cpustat_20sec
SET @str=IF(@have_ndbinfo,'DROP TABLE IF EXISTS `ndbinfo`.`ndb$cpustat_20sec`','SET @dummy = 0');
PREPARE stmt FROM @str;
EXECUTE stmt;
DROP PREPARE stmt;

SET @str=IF(@have_ndbinfo,'CREATE TABLE `ndbinfo`.`ndb$cpustat_20sec` (`node_id` INT UNSIGNED COMMENT "node_id",`thr_no` INT UNSIGNED COMMENT "thread number",`OS_user_time` INT UNSIGNED COMMENT "User time in microseconds as reported by OS",`OS_system_time` INT UNSIGNED COMMENT "System time in microseconds as reported by OS",`OS_idle_time` INT UNSIGNED COMMENT "Idle time in microseconds as reported by OS",`exec_time` INT UNSIGNED COMMENT "Execution time in microseconds as calculated by thread",`sleep_time` INT UNSIGNED COMMENT "Sleep time in microseconds as calculated by thread",`spin_time` INT UNSIGNED COMMENT "Spin time in microseconds as calculated by thread",`send_time` INT UNSIGNED COMMENT "Send time in microseconds as calculated by thread",`buffer_full_time` INT UNSIGNED COMMENT "Time spent with buffer full in microseconds as calculated by thread",`elapsed_time` INT UNSIGNED COMMENT "Elapsed time in microseconds for measurement") COMMENT="Thread CPU stats at 20 seconds intervals" ENGINE=NDBINFO','SET @dummy = 0');
=======
--
-- TABLE HOSTS
--

SET @cmd="CREATE TABLE performance_schema.hosts("
  "HOST CHAR(60) collate utf8_bin default null,"
  "CURRENT_CONNECTIONS bigint not null,"
  "TOTAL_CONNECTIONS bigint not null"
  ")ENGINE=PERFORMANCE_SCHEMA;";

SET @str = IF(@have_pfs = 1, @cmd, 'SET @dummy = 0');
>>>>>>> d46ae293
PREPARE stmt FROM @str;
EXECUTE stmt;
DROP PREPARE stmt;

<<<<<<< HEAD
# ndbinfo.ndb$cpustat
SET @str=IF(@have_ndbinfo,'DROP TABLE IF EXISTS `ndbinfo`.`ndb$cpustat`','SET @dummy = 0');
PREPARE stmt FROM @str;
EXECUTE stmt;
DROP PREPARE stmt;

SET @str=IF(@have_ndbinfo,'CREATE TABLE `ndbinfo`.`ndb$cpustat` (`node_id` INT UNSIGNED COMMENT "node_id",`thr_no` INT UNSIGNED COMMENT "thread number",`OS_user` INT UNSIGNED COMMENT "Percentage time spent in user mode as reported by OS",`OS_system` INT UNSIGNED COMMENT "Percentage time spent in system mode as reported by OS",`OS_idle` INT UNSIGNED COMMENT "Percentage time spent in idle mode as reported by OS",`thread_exec` INT UNSIGNED COMMENT "Percentage time spent executing as calculated by thread",`thread_sleeping` INT UNSIGNED COMMENT "Percentage time spent sleeping as calculated by thread",`thread_spinning` INT UNSIGNED COMMENT "Percentage time spent spinning as calculated by thread",`thread_send` INT UNSIGNED COMMENT "Percentage time spent sending as calculated by thread",`thread_buffer_full` INT UNSIGNED COMMENT "Percentage time spent in buffer full as calculated by thread",`elapsed_time` INT UNSIGNED COMMENT "Elapsed time in microseconds for measurement") COMMENT="Thread CPU stats for last second" ENGINE=NDBINFO','SET @dummy = 0');
PREPARE stmt FROM @str;
EXECUTE stmt;
DROP PREPARE stmt;

# ndbinfo.ndb$frag_locks
SET @str=IF(@have_ndbinfo,'DROP TABLE IF EXISTS `ndbinfo`.`ndb$frag_locks`','SET @dummy = 0');
=======
--
-- TABLE USERS
--

SET @cmd="CREATE TABLE performance_schema.users("
  "USER CHAR(32) collate utf8_bin default null,"
  "CURRENT_CONNECTIONS bigint not null,"
  "TOTAL_CONNECTIONS bigint not null"
  ")ENGINE=PERFORMANCE_SCHEMA;";

SET @str = IF(@have_pfs = 1, @cmd, 'SET @dummy = 0');
>>>>>>> d46ae293
PREPARE stmt FROM @str;
EXECUTE stmt;
DROP PREPARE stmt;

<<<<<<< HEAD
SET @str=IF(@have_ndbinfo,'CREATE TABLE `ndbinfo`.`ndb$frag_locks` (`node_id` INT UNSIGNED COMMENT "node id",`block_instance` INT UNSIGNED COMMENT "LQH instance no",`table_id` INT UNSIGNED COMMENT "Table identity",`fragment_num` INT UNSIGNED COMMENT "Fragment number",`ex_req` BIGINT UNSIGNED COMMENT "Exclusive row lock request count",`ex_imm_ok` BIGINT UNSIGNED COMMENT "Exclusive row lock immediate grants",`ex_wait_ok` BIGINT UNSIGNED COMMENT "Exclusive row lock grants with wait",`ex_wait_fail` BIGINT UNSIGNED COMMENT "Exclusive row lock failed grants",`sh_req` BIGINT UNSIGNED COMMENT "Shared row lock request count",`sh_imm_ok` BIGINT UNSIGNED COMMENT "Shared row lock immediate grants",`sh_wait_ok` BIGINT UNSIGNED COMMENT "Shared row lock grants with wait",`sh_wait_fail` BIGINT UNSIGNED COMMENT "Shared row lock failed grants",`wait_ok_millis` BIGINT UNSIGNED COMMENT "Time spent waiting before successfully claiming a lock",`wait_fail_millis` BIGINT UNSIGNED COMMENT "Time spent waiting before failing to claim a lock") COMMENT="Per fragment lock information" ENGINE=NDBINFO','SET @dummy = 0');
PREPARE stmt FROM @str;
EXECUTE stmt;
DROP PREPARE stmt;

# ndbinfo.ndb$acc_operations
SET @str=IF(@have_ndbinfo,'DROP TABLE IF EXISTS `ndbinfo`.`ndb$acc_operations`','SET @dummy = 0');
=======
--
-- TABLE ACCOUNTS
--

SET @cmd="CREATE TABLE performance_schema.accounts("
  "USER CHAR(32) collate utf8_bin default null,"
  "HOST CHAR(60) collate utf8_bin default null,"
  "CURRENT_CONNECTIONS bigint not null,"
  "TOTAL_CONNECTIONS bigint not null"
  ")ENGINE=PERFORMANCE_SCHEMA;";

SET @str = IF(@have_pfs = 1, @cmd, 'SET @dummy = 0');
>>>>>>> d46ae293
PREPARE stmt FROM @str;
EXECUTE stmt;
DROP PREPARE stmt;

<<<<<<< HEAD
SET @str=IF(@have_ndbinfo,'CREATE TABLE `ndbinfo`.`ndb$acc_operations` (`node_id` INT UNSIGNED COMMENT "node_id",`block_instance` INT UNSIGNED COMMENT "Block instance",`tableid` INT UNSIGNED COMMENT "Table id",`fragmentid` INT UNSIGNED COMMENT "Fragment id",`rowid` BIGINT UNSIGNED COMMENT "Row id in fragment",`transid0` INT UNSIGNED COMMENT "Transaction id",`transid1` INT UNSIGNED COMMENT "Transaction id",`acc_op_id` INT UNSIGNED COMMENT "Operation id",`op_flags` INT UNSIGNED COMMENT "Operation flags",`prev_serial_op_id` INT UNSIGNED COMMENT "Prev serial op id",`next_serial_op_id` INT UNSIGNED COMMENT "Next serial op id",`prev_parallel_op_id` INT UNSIGNED COMMENT "Prev parallel op id",`next_parallel_op_id` INT UNSIGNED COMMENT "Next parallel op id",`duration_millis` INT UNSIGNED COMMENT "Duration of wait/hold",`user_ptr` INT UNSIGNED COMMENT "Lock requestor context") COMMENT="ACC operation info" ENGINE=NDBINFO','SET @dummy = 0');
=======
--
-- TABLE MEMORY_SUMMARY_GLOBAL_BY_EVENT_NAME
--

SET @cmd="CREATE TABLE performance_schema.memory_summary_global_by_event_name("
  "EVENT_NAME VARCHAR(128) not null,"
  "COUNT_ALLOC BIGINT unsigned not null,"
  "COUNT_FREE BIGINT unsigned not null,"
  "SUM_NUMBER_OF_BYTES_ALLOC BIGINT unsigned not null,"
  "SUM_NUMBER_OF_BYTES_FREE BIGINT unsigned not null,"
  "LOW_COUNT_USED BIGINT not null,"
  "CURRENT_COUNT_USED BIGINT not null,"
  "HIGH_COUNT_USED BIGINT not null,"
  "LOW_NUMBER_OF_BYTES_USED BIGINT not null,"
  "CURRENT_NUMBER_OF_BYTES_USED BIGINT not null,"
  "HIGH_NUMBER_OF_BYTES_USED BIGINT not null"
  ")ENGINE=PERFORMANCE_SCHEMA;";

SET @str = IF(@have_pfs = 1, @cmd, 'SET @dummy = 0');
>>>>>>> d46ae293
PREPARE stmt FROM @str;
EXECUTE stmt;
DROP PREPARE stmt;

<<<<<<< HEAD
# ndbinfo.ndb$table_distribution_status
SET @str=IF(@have_ndbinfo,'DROP TABLE IF EXISTS `ndbinfo`.`ndb$table_distribution_status`','SET @dummy = 0');
=======
--
-- TABLE MEMORY_SUMMARY_BY_THREAD_BY_EVENT_NAME
--

SET @cmd="CREATE TABLE performance_schema.memory_summary_by_thread_by_event_name("
  "THREAD_ID BIGINT unsigned not null,"
  "EVENT_NAME VARCHAR(128) not null,"
  "COUNT_ALLOC BIGINT unsigned not null,"
  "COUNT_FREE BIGINT unsigned not null,"
  "SUM_NUMBER_OF_BYTES_ALLOC BIGINT unsigned not null,"
  "SUM_NUMBER_OF_BYTES_FREE BIGINT unsigned not null,"
  "LOW_COUNT_USED BIGINT not null,"
  "CURRENT_COUNT_USED BIGINT not null,"
  "HIGH_COUNT_USED BIGINT not null,"
  "LOW_NUMBER_OF_BYTES_USED BIGINT not null,"
  "CURRENT_NUMBER_OF_BYTES_USED BIGINT not null,"
  "HIGH_NUMBER_OF_BYTES_USED BIGINT not null"
  ")ENGINE=PERFORMANCE_SCHEMA;";

SET @str = IF(@have_pfs = 1, @cmd, 'SET @dummy = 0');
>>>>>>> d46ae293
PREPARE stmt FROM @str;
EXECUTE stmt;
DROP PREPARE stmt;

<<<<<<< HEAD
SET @str=IF(@have_ndbinfo,'CREATE TABLE `ndbinfo`.`ndb$table_distribution_status` (`node_id` INT UNSIGNED COMMENT "Node id",`table_id` INT UNSIGNED COMMENT "Table id",`tab_copy_status` INT UNSIGNED COMMENT "Copy status of the table",`tab_update_status` INT UNSIGNED COMMENT "Update status of the table",`tab_lcp_status` INT UNSIGNED COMMENT "LCP status of the table",`tab_status` INT UNSIGNED COMMENT "Create status of the table",`tab_storage` INT UNSIGNED COMMENT "Storage type of table",`tab_type` INT UNSIGNED COMMENT "Type of table",`tab_partitions` INT UNSIGNED COMMENT "Number of partitions in table",`tab_fragments` INT UNSIGNED COMMENT "Number of fragments in table",`current_scan_count` INT UNSIGNED COMMENT "Current number of active scans",`scan_count_wait` INT UNSIGNED COMMENT "Number of scans waiting for",`is_reorg_ongoing` INT UNSIGNED COMMENT "Is a table reorg ongoing on table") COMMENT="Table status in distribution handler" ENGINE=NDBINFO','SET @dummy = 0');
=======
--
-- TABLE MEMORY_SUMMARY_BY_ACCOUNT_BY_EVENT_NAME
--

SET @cmd="CREATE TABLE performance_schema.memory_summary_by_account_by_event_name("
  "USER CHAR(32) collate utf8_bin default null,"
  "HOST CHAR(60) collate utf8_bin default null,"
  "EVENT_NAME VARCHAR(128) not null,"
  "COUNT_ALLOC BIGINT unsigned not null,"
  "COUNT_FREE BIGINT unsigned not null,"
  "SUM_NUMBER_OF_BYTES_ALLOC BIGINT unsigned not null,"
  "SUM_NUMBER_OF_BYTES_FREE BIGINT unsigned not null,"
  "LOW_COUNT_USED BIGINT not null,"
  "CURRENT_COUNT_USED BIGINT not null,"
  "HIGH_COUNT_USED BIGINT not null,"
  "LOW_NUMBER_OF_BYTES_USED BIGINT not null,"
  "CURRENT_NUMBER_OF_BYTES_USED BIGINT not null,"
  "HIGH_NUMBER_OF_BYTES_USED BIGINT not null"
  ")ENGINE=PERFORMANCE_SCHEMA;";

SET @str = IF(@have_pfs = 1, @cmd, 'SET @dummy = 0');
>>>>>>> d46ae293
PREPARE stmt FROM @str;
EXECUTE stmt;
DROP PREPARE stmt;

<<<<<<< HEAD
# ndbinfo.ndb$table_fragments
SET @str=IF(@have_ndbinfo,'DROP TABLE IF EXISTS `ndbinfo`.`ndb$table_fragments`','SET @dummy = 0');
=======
--
-- TABLE MEMORY_SUMMARY_BY_HOST_BY_EVENT_NAME
--

SET @cmd="CREATE TABLE performance_schema.memory_summary_by_host_by_event_name("
  "HOST CHAR(60) collate utf8_bin default null,"
  "EVENT_NAME VARCHAR(128) not null,"
  "COUNT_ALLOC BIGINT unsigned not null,"
  "COUNT_FREE BIGINT unsigned not null,"
  "SUM_NUMBER_OF_BYTES_ALLOC BIGINT unsigned not null,"
  "SUM_NUMBER_OF_BYTES_FREE BIGINT unsigned not null,"
  "LOW_COUNT_USED BIGINT not null,"
  "CURRENT_COUNT_USED BIGINT not null,"
  "HIGH_COUNT_USED BIGINT not null,"
  "LOW_NUMBER_OF_BYTES_USED BIGINT not null,"
  "CURRENT_NUMBER_OF_BYTES_USED BIGINT not null,"
  "HIGH_NUMBER_OF_BYTES_USED BIGINT not null"
  ")ENGINE=PERFORMANCE_SCHEMA;";

SET @str = IF(@have_pfs = 1, @cmd, 'SET @dummy = 0');
>>>>>>> d46ae293
PREPARE stmt FROM @str;
EXECUTE stmt;
DROP PREPARE stmt;

<<<<<<< HEAD
SET @str=IF(@have_ndbinfo,'CREATE TABLE `ndbinfo`.`ndb$table_fragments` (`node_id` INT UNSIGNED COMMENT "node_id",`table_id` INT UNSIGNED COMMENT "Table id",`partition_id` INT UNSIGNED COMMENT "Partition id",`fragment_id` INT UNSIGNED COMMENT "Fragment id",`partition_order` INT UNSIGNED COMMENT "Order of fragment in partition",`log_part_id` INT UNSIGNED COMMENT "Log part id of fragment",`no_of_replicas` INT UNSIGNED COMMENT "Number of replicas",`current_primary` INT UNSIGNED COMMENT "Current primary node id",`preferred_primary` INT UNSIGNED COMMENT "Preferred primary node id",`current_first_backup` INT UNSIGNED COMMENT "Current first backup node id",`current_second_backup` INT UNSIGNED COMMENT "Current second backup node id",`current_third_backup` INT UNSIGNED COMMENT "Current third backup node id",`num_alive_replicas` INT UNSIGNED COMMENT "Current number of alive replicas",`num_dead_replicas` INT UNSIGNED COMMENT "Current number of dead replicas",`num_lcp_replicas` INT UNSIGNED COMMENT "Number of replicas remaining to be LCP:ed") COMMENT="Partitions of the tables" ENGINE=NDBINFO','SET @dummy = 0');
=======
--
-- TABLE MEMORY_SUMMARY_BY_USER_BY_EVENT_NAME
--

SET @cmd="CREATE TABLE performance_schema.memory_summary_by_user_by_event_name("
  "USER CHAR(32) collate utf8_bin default null,"
  "EVENT_NAME VARCHAR(128) not null,"
  "COUNT_ALLOC BIGINT unsigned not null,"
  "COUNT_FREE BIGINT unsigned not null,"
  "SUM_NUMBER_OF_BYTES_ALLOC BIGINT unsigned not null,"
  "SUM_NUMBER_OF_BYTES_FREE BIGINT unsigned not null,"
  "LOW_COUNT_USED BIGINT not null,"
  "CURRENT_COUNT_USED BIGINT not null,"
  "HIGH_COUNT_USED BIGINT not null,"
  "LOW_NUMBER_OF_BYTES_USED BIGINT not null,"
  "CURRENT_NUMBER_OF_BYTES_USED BIGINT not null,"
  "HIGH_NUMBER_OF_BYTES_USED BIGINT not null"
  ")ENGINE=PERFORMANCE_SCHEMA;";

SET @str = IF(@have_pfs = 1, @cmd, 'SET @dummy = 0');
PREPARE stmt FROM @str;
EXECUTE stmt;
DROP PREPARE stmt;

--
-- TABLE EVENTS_STATEMENTS_SUMMARY_BY_DIGEST
--

SET @cmd="CREATE TABLE performance_schema.events_statements_summary_by_digest("
  "SCHEMA_NAME VARCHAR(64),"
  "DIGEST VARCHAR(32),"
  "DIGEST_TEXT LONGTEXT,"
  "COUNT_STAR BIGINT unsigned not null,"
  "SUM_TIMER_WAIT BIGINT unsigned not null,"
  "MIN_TIMER_WAIT BIGINT unsigned not null,"
  "AVG_TIMER_WAIT BIGINT unsigned not null,"
  "MAX_TIMER_WAIT BIGINT unsigned not null,"
  "SUM_LOCK_TIME BIGINT unsigned not null,"
  "SUM_ERRORS BIGINT unsigned not null,"
  "SUM_WARNINGS BIGINT unsigned not null,"
  "SUM_ROWS_AFFECTED BIGINT unsigned not null,"
  "SUM_ROWS_SENT BIGINT unsigned not null,"
  "SUM_ROWS_EXAMINED BIGINT unsigned not null,"
  "SUM_CREATED_TMP_DISK_TABLES BIGINT unsigned not null,"
  "SUM_CREATED_TMP_TABLES BIGINT unsigned not null,"
  "SUM_SELECT_FULL_JOIN BIGINT unsigned not null,"
  "SUM_SELECT_FULL_RANGE_JOIN BIGINT unsigned not null,"
  "SUM_SELECT_RANGE BIGINT unsigned not null,"
  "SUM_SELECT_RANGE_CHECK BIGINT unsigned not null,"
  "SUM_SELECT_SCAN BIGINT unsigned not null,"
  "SUM_SORT_MERGE_PASSES BIGINT unsigned not null,"
  "SUM_SORT_RANGE BIGINT unsigned not null,"
  "SUM_SORT_ROWS BIGINT unsigned not null,"
  "SUM_SORT_SCAN BIGINT unsigned not null,"
  "SUM_NO_INDEX_USED BIGINT unsigned not null,"
  "SUM_NO_GOOD_INDEX_USED BIGINT unsigned not null,"
  "FIRST_SEEN TIMESTAMP(0) NOT NULL default 0,"
  "LAST_SEEN TIMESTAMP(0) NOT NULL default 0"
  ")ENGINE=PERFORMANCE_SCHEMA;";


SET @str = IF(@have_pfs = 1, @cmd, 'SET @dummy = 0');
PREPARE stmt FROM @str;
EXECUTE stmt;
DROP PREPARE stmt;

--
-- TABLE EVENTS_STATEMENTS_SUMMARY_BY_PROGRAM
--

SET @cmd="CREATE TABLE performance_schema.events_statements_summary_by_program("
  "OBJECT_TYPE enum('EVENT', 'FUNCTION', 'PROCEDURE', 'TABLE', 'TRIGGER'),"
  "OBJECT_SCHEMA varchar(64) NOT NULL,"
  "OBJECT_NAME varchar(64) NOT NULL,"
  "COUNT_STAR bigint(20) unsigned NOT NULL,"
  "SUM_TIMER_WAIT bigint(20) unsigned NOT NULL,"
  "MIN_TIMER_WAIT bigint(20) unsigned NOT NULL,"
  "AVG_TIMER_WAIT bigint(20) unsigned NOT NULL,"
  "MAX_TIMER_WAIT bigint(20) unsigned NOT NULL,"
  "COUNT_STATEMENTS bigint(20) unsigned NOT NULL,"
  "SUM_STATEMENTS_WAIT bigint(20) unsigned NOT NULL,"
  "MIN_STATEMENTS_WAIT bigint(20) unsigned NOT NULL,"
  "AVG_STATEMENTS_WAIT bigint(20) unsigned NOT NULL,"
  "MAX_STATEMENTS_WAIT bigint(20) unsigned NOT NULL,"
  "SUM_LOCK_TIME bigint(20) unsigned NOT NULL,"
  "SUM_ERRORS bigint(20) unsigned NOT NULL,"
  "SUM_WARNINGS bigint(20) unsigned NOT NULL,"
  "SUM_ROWS_AFFECTED bigint(20) unsigned NOT NULL,"
  "SUM_ROWS_SENT bigint(20) unsigned NOT NULL,"
  "SUM_ROWS_EXAMINED bigint(20) unsigned NOT NULL,"
  "SUM_CREATED_TMP_DISK_TABLES bigint(20) unsigned NOT NULL,"
  "SUM_CREATED_TMP_TABLES bigint(20) unsigned NOT NULL,"
  "SUM_SELECT_FULL_JOIN bigint(20) unsigned NOT NULL,"
  "SUM_SELECT_FULL_RANGE_JOIN bigint(20) unsigned NOT NULL,"
  "SUM_SELECT_RANGE bigint(20) unsigned NOT NULL,"
  "SUM_SELECT_RANGE_CHECK bigint(20) unsigned NOT NULL,"
  "SUM_SELECT_SCAN bigint(20) unsigned NOT NULL,"
  "SUM_SORT_MERGE_PASSES bigint(20) unsigned NOT NULL,"
  "SUM_SORT_RANGE bigint(20) unsigned NOT NULL,"
  "SUM_SORT_ROWS bigint(20) unsigned NOT NULL,"
  "SUM_SORT_SCAN bigint(20) unsigned NOT NULL,"
  "SUM_NO_INDEX_USED bigint(20) unsigned NOT NULL,"
  "SUM_NO_GOOD_INDEX_USED bigint(20) unsigned NOT NULL"
  ")ENGINE=PERFORMANCE_SCHEMA;";

SET @str = IF(@have_pfs = 1, @cmd, 'SET @dummy = 0');
PREPARE stmt FROM @str;
EXECUTE stmt;
DROP PREPARE stmt;

--
-- TABLE PREPARED_STATEMENT_INSTANCES
--

SET @cmd="CREATE TABLE performance_schema.prepared_statements_instances("
  "OBJECT_INSTANCE_BEGIN bigint(20) unsigned NOT NULL,"
  "STATEMENT_ID bigint(20) unsigned NOT NULL,"
  "STATEMENT_NAME varchar(64) default NULL,"
  "SQL_TEXT longtext NOT NULL,"
  "OWNER_THREAD_ID bigint(20) unsigned NOT NULL,"
  "OWNER_EVENT_ID bigint(20) unsigned NOT NULL,"
  "OWNER_OBJECT_TYPE enum('EVENT','FUNCTION','PROCEDURE','TABLE','TRIGGER') DEFAULT NULL,"
  "OWNER_OBJECT_SCHEMA varchar(64) DEFAULT NULL,"
  "OWNER_OBJECT_NAME varchar(64) DEFAULT NULL,"
  "TIMER_PREPARE bigint(20) unsigned NOT NULL,"
  "COUNT_REPREPARE bigint(20) unsigned NOT NULL,"
  "COUNT_EXECUTE bigint(20) unsigned NOT NULL,"
  "SUM_TIMER_EXECUTE bigint(20) unsigned NOT NULL,"
  "MIN_TIMER_EXECUTE bigint(20) unsigned NOT NULL,"
  "AVG_TIMER_EXECUTE bigint(20) unsigned NOT NULL,"
  "MAX_TIMER_EXECUTE bigint(20) unsigned NOT NULL,"
  "SUM_LOCK_TIME bigint(20) unsigned NOT NULL,"
  "SUM_ERRORS bigint(20) unsigned NOT NULL,"
  "SUM_WARNINGS bigint(20) unsigned NOT NULL,"
  "SUM_ROWS_AFFECTED bigint(20) unsigned NOT NULL,"
  "SUM_ROWS_SENT bigint(20) unsigned NOT NULL,"
  "SUM_ROWS_EXAMINED bigint(20) unsigned NOT NULL,"
  "SUM_CREATED_TMP_DISK_TABLES bigint(20) unsigned NOT NULL,"
  "SUM_CREATED_TMP_TABLES bigint(20) unsigned NOT NULL,"
  "SUM_SELECT_FULL_JOIN bigint(20) unsigned NOT NULL,"
  "SUM_SELECT_FULL_RANGE_JOIN bigint(20) unsigned NOT NULL,"
  "SUM_SELECT_RANGE bigint(20) unsigned NOT NULL,"
  "SUM_SELECT_RANGE_CHECK bigint(20) unsigned NOT NULL,"
  "SUM_SELECT_SCAN bigint(20) unsigned NOT NULL,"
  "SUM_SORT_MERGE_PASSES bigint(20) unsigned NOT NULL,"
  "SUM_SORT_RANGE bigint(20) unsigned NOT NULL,"
  "SUM_SORT_ROWS bigint(20) unsigned NOT NULL,"
  "SUM_SORT_SCAN bigint(20) unsigned NOT NULL,"
  "SUM_NO_INDEX_USED bigint(20) unsigned NOT NULL,"
  "SUM_NO_GOOD_INDEX_USED bigint(20) unsigned NOT NULL"
  ")ENGINE=PERFORMANCE_SCHEMA;";

SET @str = IF(@have_pfs = 1, @cmd, 'SET @dummy = 0');
PREPARE stmt FROM @str;
EXECUTE stmt;
DROP PREPARE stmt;

--
-- TABLE replication_connection_configuration
--

SET @cmd="CREATE TABLE performance_schema.replication_connection_configuration("
  "CHANNEL_NAME CHAR(64) collate utf8_general_ci not null,"
  "HOST CHAR(60) collate utf8_bin not null,"
  "PORT INTEGER not null,"
  "USER CHAR(32) collate utf8_bin not null,"
  "NETWORK_INTERFACE CHAR(60) collate utf8_bin not null,"
  "AUTO_POSITION ENUM('1','0') not null,"
  "SSL_ALLOWED ENUM('YES','NO','IGNORED') not null,"
  "SSL_CA_FILE VARCHAR(512) not null,"
  "SSL_CA_PATH VARCHAR(512) not null,"
  "SSL_CERTIFICATE VARCHAR(512) not null,"
  "SSL_CIPHER VARCHAR(512) not null,"
  "SSL_KEY VARCHAR(512) not null,"
  "SSL_VERIFY_SERVER_CERTIFICATE ENUM('YES','NO') not null,"
  "SSL_CRL_FILE VARCHAR(255) not null,"
  "SSL_CRL_PATH VARCHAR(255) not null,"
  "CONNECTION_RETRY_INTERVAL INTEGER not null,"
  "CONNECTION_RETRY_COUNT BIGINT unsigned not null,"
  "HEARTBEAT_INTERVAL DOUBLE(10,3) unsigned not null COMMENT 'Number of seconds after which a heartbeat will be sent .',"
  "TLS_VERSION VARCHAR(255) not null"
  ") ENGINE=PERFORMANCE_SCHEMA;";

SET @str = IF(@have_pfs = 1, @cmd, 'SET @dummy = 0');
PREPARE stmt FROM @str;
EXECUTE stmt;
DROP PREPARE stmt;


--
-- TABLE replication_group_member_stats
--

SET @cmd="CREATE TABLE performance_schema.replication_group_member_stats("
  "CHANNEL_NAME CHAR(64) collate utf8_general_ci not null,"
  "VIEW_ID CHAR(60) collate utf8_bin not null,"
  "MEMBER_ID CHAR(36) collate utf8_bin not null,"
  "COUNT_TRANSACTIONS_IN_QUEUE BIGINT unsigned not null,"
  "COUNT_TRANSACTIONS_CHECKED BIGINT unsigned not null,"
  "COUNT_CONFLICTS_DETECTED BIGINT unsigned not null,"
  "COUNT_TRANSACTIONS_ROWS_VALIDATING BIGINT unsigned not null,"
  "TRANSACTIONS_COMMITTED_ALL_MEMBERS LONGTEXT not null,"
  "LAST_CONFLICT_FREE_TRANSACTION TEXT not null"
  ") ENGINE=PERFORMANCE_SCHEMA;";

SET @str = IF(@have_pfs = 1, @cmd, 'SET @dummy = 0');
PREPARE stmt FROM @str;
EXECUTE stmt;
DROP PREPARE stmt;


--
-- TABLE replication_group_members
--

SET @cmd="CREATE TABLE performance_schema.replication_group_members("
  "CHANNEL_NAME CHAR(64) collate utf8_general_ci not null,"
  "MEMBER_ID CHAR(36) collate utf8_bin not null,"
  "MEMBER_HOST CHAR(60) collate utf8_bin not null,"
  "MEMBER_PORT INTEGER,"
  "MEMBER_STATE CHAR(64) collate utf8_bin not null"
  ") ENGINE=PERFORMANCE_SCHEMA;";

 SET @str = IF(@have_pfs = 1, @cmd, 'SET @dummy = 0');
 PREPARE stmt FROM @str;
 EXECUTE stmt;
 DROP PREPARE stmt;

--
-- TABLE replication_connection_status
--

SET @cmd="CREATE TABLE performance_schema.replication_connection_status("
  "CHANNEL_NAME CHAR(64) collate utf8_general_ci not null,"
  "GROUP_NAME CHAR(36) collate utf8_bin not null,"
  "SOURCE_UUID CHAR(36) collate utf8_bin not null,"
  "THREAD_ID BIGINT unsigned,"
  "SERVICE_STATE ENUM('ON','OFF','CONNECTING') not null,"
  "COUNT_RECEIVED_HEARTBEATS bigint unsigned NOT NULL DEFAULT 0,"
  "LAST_HEARTBEAT_TIMESTAMP TIMESTAMP(0) not null COMMENT 'Shows when the most recent heartbeat signal was received.',"
  "RECEIVED_TRANSACTION_SET LONGTEXT not null,"
  "LAST_ERROR_NUMBER INTEGER not null,"
  "LAST_ERROR_MESSAGE VARCHAR(1024) not null,"
  "LAST_ERROR_TIMESTAMP TIMESTAMP(0) not null"
  ") ENGINE=PERFORMANCE_SCHEMA;";

SET @str = IF(@have_pfs = 1, @cmd, 'SET @dummy = 0');
PREPARE stmt FROM @str;
EXECUTE stmt;
DROP PREPARE stmt;

--
-- TABLE replication_applier_configuration
--

SET @cmd="CREATE TABLE performance_schema.replication_applier_configuration("
  "CHANNEL_NAME CHAR(64) collate utf8_general_ci not null,"
  "DESIRED_DELAY INTEGER not null"
  ") ENGINE=PERFORMANCE_SCHEMA;";

SET @str = IF(@have_pfs = 1, @cmd, 'SET @dummy = 0');
PREPARE stmt FROM @str;
EXECUTE stmt;
DROP PREPARE stmt;

--
-- TABLE replication_applier_status
--

SET @cmd="CREATE TABLE performance_schema.replication_applier_status("
  "CHANNEL_NAME CHAR(64) collate utf8_general_ci not null,"
  "SERVICE_STATE ENUM('ON','OFF') not null,"
  "REMAINING_DELAY INTEGER unsigned,"
  "COUNT_TRANSACTIONS_RETRIES BIGINT unsigned not null"
  ") ENGINE=PERFORMANCE_SCHEMA;";

SET @str = IF(@have_pfs = 1, @cmd, 'SET @dummy = 0');
PREPARE stmt FROM @str;
EXECUTE stmt;
DROP PREPARE stmt;

--
-- TABLE replication_applier_status_by_coordinator
--

SET @cmd="CREATE TABLE performance_schema.replication_applier_status_by_coordinator("
  "CHANNEL_NAME CHAR(64) collate utf8_general_ci not null,"
  "THREAD_ID BIGINT UNSIGNED,"
  "SERVICE_STATE ENUM('ON','OFF') not null,"
  "LAST_ERROR_NUMBER INTEGER not null,"
  "LAST_ERROR_MESSAGE VARCHAR(1024) not null,"
  "LAST_ERROR_TIMESTAMP TIMESTAMP(0) not null"
  ") ENGINE=PERFORMANCE_SCHEMA;";

SET @str = IF(@have_pfs = 1, @cmd, 'SET @dummy = 0');
PREPARE stmt FROM @str;
EXECUTE stmt;
DROP PREPARE stmt;

--
-- TABLE replication_applier_status_by_worker
--

SET @cmd="CREATE TABLE performance_schema.replication_applier_status_by_worker("
  "CHANNEL_NAME CHAR(64) collate utf8_general_ci not null,"
  "WORKER_ID BIGINT UNSIGNED not null,"
  "THREAD_ID BIGINT UNSIGNED,"
  "SERVICE_STATE ENUM('ON','OFF') not null,"
  "LAST_SEEN_TRANSACTION CHAR(57) not null,"
  "LAST_ERROR_NUMBER INTEGER not null,"
  "LAST_ERROR_MESSAGE VARCHAR(1024) not null,"
  "LAST_ERROR_TIMESTAMP TIMESTAMP(0) not null"
  ") ENGINE=PERFORMANCE_SCHEMA;";

SET @str = IF(@have_pfs = 1, @cmd, 'SET @dummy = 0');
PREPARE stmt FROM @str;
EXECUTE stmt;
DROP PREPARE stmt;

--
-- TABLE SESSION_CONNECT_ATTRS
--

SET @cmd="CREATE TABLE performance_schema.session_connect_attrs("
  "PROCESSLIST_ID INT NOT NULL,"
  "ATTR_NAME VARCHAR(32) NOT NULL,"
  "ATTR_VALUE VARCHAR(1024),"
  "ORDINAL_POSITION INT"
  ")ENGINE=PERFORMANCE_SCHEMA CHARACTER SET utf8 COLLATE utf8_bin;";

SET @str = IF(@have_pfs = 1, @cmd, 'SET @dummy = 0');
PREPARE stmt FROM @str;
EXECUTE stmt;
DROP PREPARE stmt;

--
-- TABLE SESSION_ACCOUNT_CONNECT_ATTRS
--

SET @cmd="CREATE TABLE performance_schema.session_account_connect_attrs "
         " LIKE performance_schema.session_connect_attrs;";

SET @str = IF(@have_pfs = 1, @cmd, 'SET @dummy = 0');
PREPARE stmt FROM @str;
EXECUTE stmt;
DROP PREPARE stmt;

--
-- TABLE TABLE_HANDLES
--

SET @cmd="CREATE TABLE performance_schema.table_handles("
  "OBJECT_TYPE VARCHAR(64) not null,"
  "OBJECT_SCHEMA VARCHAR(64) not null,"
  "OBJECT_NAME VARCHAR(64) not null,"
  "OBJECT_INSTANCE_BEGIN BIGINT unsigned not null,"
  "OWNER_THREAD_ID BIGINT unsigned,"
  "OWNER_EVENT_ID BIGINT unsigned,"
  "INTERNAL_LOCK VARCHAR(64),"
  "EXTERNAL_LOCK VARCHAR(64)"
  ")ENGINE=PERFORMANCE_SCHEMA;";

SET @str = IF(@have_pfs = 1, @cmd, 'SET @dummy = 0');
PREPARE stmt FROM @str;
EXECUTE stmt;
DROP PREPARE stmt;

--
-- TABLE METADATA_LOCKS
--

SET @cmd="CREATE TABLE performance_schema.metadata_locks("
  "OBJECT_TYPE VARCHAR(64) not null,"
  "OBJECT_SCHEMA VARCHAR(64),"
  "OBJECT_NAME VARCHAR(64),"
  "OBJECT_INSTANCE_BEGIN BIGINT unsigned not null,"
  "LOCK_TYPE VARCHAR(32) not null,"
  "LOCK_DURATION VARCHAR(32) not null,"
  "LOCK_STATUS VARCHAR(32) not null,"
  "SOURCE VARCHAR(64),"
  "OWNER_THREAD_ID BIGINT unsigned,"
  "OWNER_EVENT_ID BIGINT unsigned"
  ")ENGINE=PERFORMANCE_SCHEMA;";

SET @str = IF(@have_pfs = 1, @cmd, 'SET @dummy = 0');
PREPARE stmt FROM @str;
EXECUTE stmt;
DROP PREPARE stmt;

--
-- TABLE USER_VARIABLES_BY_THREAD
--

SET @cmd="CREATE TABLE performance_schema.user_variables_by_thread("
  "THREAD_ID BIGINT unsigned not null,"
  "VARIABLE_NAME VARCHAR(64) not null,"
  "VARIABLE_VALUE LONGBLOB"
  ")ENGINE=PERFORMANCE_SCHEMA;";

SET @str = IF(@have_pfs = 1, @cmd, 'SET @dummy = 0');
PREPARE stmt FROM @str;
EXECUTE stmt;
DROP PREPARE stmt;

--
-- TABLE VARIABLES_BY_THREAD
--

SET @cmd="CREATE TABLE performance_schema.variables_by_thread("
  "THREAD_ID BIGINT unsigned not null,"
  "VARIABLE_NAME VARCHAR(64) not null,"
  "VARIABLE_VALUE VARCHAR(1024)"
  ")ENGINE=PERFORMANCE_SCHEMA;";

SET @str = IF(@have_pfs = 1, @cmd, 'SET @dummy = 0');
PREPARE stmt FROM @str;
EXECUTE stmt;
DROP PREPARE stmt;

--
-- TABLE GLOBAL_VARIABLES
--

SET @cmd="CREATE TABLE performance_schema.global_variables("
  "VARIABLE_NAME VARCHAR(64) not null,"
  "VARIABLE_VALUE VARCHAR(1024)"
  ")ENGINE=PERFORMANCE_SCHEMA;";

SET @str = IF(@have_pfs = 1, @cmd, 'SET @dummy = 0');
PREPARE stmt FROM @str;
EXECUTE stmt;
DROP PREPARE stmt;

--
-- TABLE SESSION_VARIABLES
--

SET @cmd="CREATE TABLE performance_schema.session_variables("
  "VARIABLE_NAME VARCHAR(64) not null,"
  "VARIABLE_VALUE VARCHAR(1024)"
  ")ENGINE=PERFORMANCE_SCHEMA;";

SET @str = IF(@have_pfs = 1, @cmd, 'SET @dummy = 0');
PREPARE stmt FROM @str;
EXECUTE stmt;
DROP PREPARE stmt;

--
-- TABLE STATUS_BY_THREAD
--

SET @cmd="CREATE TABLE performance_schema.status_by_thread("
  "THREAD_ID BIGINT unsigned not null,"
  "VARIABLE_NAME VARCHAR(64) not null,"
  "VARIABLE_VALUE VARCHAR(1024)"
  ")ENGINE=PERFORMANCE_SCHEMA;";

SET @str = IF(@have_pfs = 1, @cmd, 'SET @dummy = 0');
PREPARE stmt FROM @str;
EXECUTE stmt;
DROP PREPARE stmt;

--
-- TABLE STATUS_BY_USER
--

SET @cmd="CREATE TABLE performance_schema.status_by_user("
  "USER CHAR(32) collate utf8_bin default null,"
  "VARIABLE_NAME VARCHAR(64) not null,"
  "VARIABLE_VALUE VARCHAR(1024)"
  ")ENGINE=PERFORMANCE_SCHEMA;";

SET @str = IF(@have_pfs = 1, @cmd, 'SET @dummy = 0');
PREPARE stmt FROM @str;
EXECUTE stmt;
DROP PREPARE stmt;

--
-- TABLE STATUS_BY_HOST
--

SET @cmd="CREATE TABLE performance_schema.status_by_host("
  "HOST CHAR(60) collate utf8_bin default null,"
  "VARIABLE_NAME VARCHAR(64) not null,"
  "VARIABLE_VALUE VARCHAR(1024)"
  ")ENGINE=PERFORMANCE_SCHEMA;";

SET @str = IF(@have_pfs = 1, @cmd, 'SET @dummy = 0');
PREPARE stmt FROM @str;
EXECUTE stmt;
DROP PREPARE stmt;

--
-- TABLE STATUS_BY_ACCOUNT
--

SET @cmd="CREATE TABLE performance_schema.status_by_account("
  "USER CHAR(32) collate utf8_bin default null,"
  "HOST CHAR(60) collate utf8_bin default null,"
  "VARIABLE_NAME VARCHAR(64) not null,"
  "VARIABLE_VALUE VARCHAR(1024)"
  ")ENGINE=PERFORMANCE_SCHEMA;";

SET @str = IF(@have_pfs = 1, @cmd, 'SET @dummy = 0');
PREPARE stmt FROM @str;
EXECUTE stmt;
DROP PREPARE stmt;

--
-- TABLE GLOBAL_STATUS
--

SET @cmd="CREATE TABLE performance_schema.global_status("
  "VARIABLE_NAME VARCHAR(64) not null,"
  "VARIABLE_VALUE VARCHAR(1024)"
  ")ENGINE=PERFORMANCE_SCHEMA;";

SET @str = IF(@have_pfs = 1, @cmd, 'SET @dummy = 0');
PREPARE stmt FROM @str;
EXECUTE stmt;
DROP PREPARE stmt;

--
-- TABLE SESSION_STATUS
--

SET @cmd="CREATE TABLE performance_schema.session_status("
  "VARIABLE_NAME VARCHAR(64) not null,"
  "VARIABLE_VALUE VARCHAR(1024)"
  ")ENGINE=PERFORMANCE_SCHEMA;";

SET @str = IF(@have_pfs = 1, @cmd, 'SET @dummy = 0');
PREPARE stmt FROM @str;
EXECUTE stmt;
DROP PREPARE stmt;

CREATE TABLE IF NOT EXISTS proxies_priv (Host char(60) binary DEFAULT '' NOT NULL, User char(32) binary DEFAULT '' NOT NULL, Proxied_host char(60) binary DEFAULT '' NOT NULL, Proxied_user char(32) binary DEFAULT '' NOT NULL, With_grant BOOL DEFAULT 0 NOT NULL, Grantor char(93) DEFAULT '' NOT NULL, Timestamp timestamp NOT NULL DEFAULT CURRENT_TIMESTAMP ON UPDATE CURRENT_TIMESTAMP, PRIMARY KEY Host (Host,User,Proxied_host,Proxied_user), KEY Grantor (Grantor) ) engine=MyISAM CHARACTER SET utf8 COLLATE utf8_bin comment='User proxy privileges';

-- Remember for later if proxies_priv table already existed
set @had_proxies_priv_table= @@warning_count != 0;

#
# SQL commands for creating the tables in MySQL Server which
# are used by the NDBINFO storage engine to access system
# information and statistics from MySQL Cluster
#

# Use latin1 when creating ndbinfo objects
SET NAMES 'latin1' COLLATE 'latin1_swedish_ci';

# Only create objects if NDBINFO is supported
SELECT @have_ndbinfo:= COUNT(*) FROM information_schema.engines WHERE engine='NDBINFO' AND support IN ('YES', 'DEFAULT');

# Only create objects if version >= 7.1
SET @str=IF(@have_ndbinfo,'SELECT @have_ndbinfo:= (@@ndbinfo_version >= (7 << 16) | (1 << 8)) || @ndbinfo_skip_version_check','SET @dummy = 0');
PREPARE stmt FROM @str;
EXECUTE stmt;
DROP PREPARE stmt;

SET @str=IF(@have_ndbinfo,'CREATE DATABASE IF NOT EXISTS `ndbinfo`','SET @dummy = 0');
PREPARE stmt FROM @str;
EXECUTE stmt;
DROP PREPARE stmt;

# Set NDBINFO in offline mode during (re)create of tables
# and views to avoid errors caused by no such table or
# different table definition in NDB
SET @str=IF(@have_ndbinfo,'SET @@global.ndbinfo_offline=TRUE','SET @dummy = 0');
PREPARE stmt FROM @str;
EXECUTE stmt;
DROP PREPARE stmt;

# Drop obsolete lookups in ndbinfo
SET @str=IF(@have_ndbinfo,'DROP TABLE IF EXISTS `ndbinfo`.`blocks`','SET @dummy = 0');
PREPARE stmt FROM @str;
EXECUTE stmt;
DROP PREPARE stmt;

SET @str=IF(@have_ndbinfo,'DROP TABLE IF EXISTS `ndbinfo`.`config_params`','SET @dummy = 0');
PREPARE stmt FROM @str;
EXECUTE stmt;
DROP PREPARE stmt;

SET @str=IF(@have_ndbinfo,'DROP TABLE IF EXISTS `ndbinfo`.`dict_obj_types`','SET @dummy = 0');
PREPARE stmt FROM @str;
EXECUTE stmt;
DROP PREPARE stmt;

SET @str=IF(@have_ndbinfo,'DROP TABLE IF EXISTS `ndbinfo`.`ndb$dblqh_tcconnect_state`','SET @dummy = 0');
PREPARE stmt FROM @str;
EXECUTE stmt;
DROP PREPARE stmt;

SET @str=IF(@have_ndbinfo,'DROP TABLE IF EXISTS `ndbinfo`.`ndb$dbtc_apiconnect_state`','SET @dummy = 0');
PREPARE stmt FROM @str;
EXECUTE stmt;
DROP PREPARE stmt;

# Drop any old views in ndbinfo
SET @str=IF(@have_ndbinfo,'DROP VIEW IF EXISTS `ndbinfo`.`arbitrator_validity_detail`','SET @dummy = 0');
PREPARE stmt FROM @str;
EXECUTE stmt;
DROP PREPARE stmt;

SET @str=IF(@have_ndbinfo,'DROP VIEW IF EXISTS `ndbinfo`.`arbitrator_validity_summary`','SET @dummy = 0');
PREPARE stmt FROM @str;
EXECUTE stmt;
DROP PREPARE stmt;

SET @str=IF(@have_ndbinfo,'DROP VIEW IF EXISTS `ndbinfo`.`blocks`','SET @dummy = 0');
PREPARE stmt FROM @str;
EXECUTE stmt;
DROP PREPARE stmt;

SET @str=IF(@have_ndbinfo,'DROP VIEW IF EXISTS `ndbinfo`.`cluster_locks`','SET @dummy = 0');
PREPARE stmt FROM @str;
EXECUTE stmt;
DROP PREPARE stmt;

SET @str=IF(@have_ndbinfo,'DROP VIEW IF EXISTS `ndbinfo`.`cluster_operations`','SET @dummy = 0');
PREPARE stmt FROM @str;
EXECUTE stmt;
DROP PREPARE stmt;

SET @str=IF(@have_ndbinfo,'DROP VIEW IF EXISTS `ndbinfo`.`cluster_transactions`','SET @dummy = 0');
PREPARE stmt FROM @str;
EXECUTE stmt;
DROP PREPARE stmt;

SET @str=IF(@have_ndbinfo,'DROP VIEW IF EXISTS `ndbinfo`.`config_params`','SET @dummy = 0');
PREPARE stmt FROM @str;
EXECUTE stmt;
DROP PREPARE stmt;

SET @str=IF(@have_ndbinfo,'DROP VIEW IF EXISTS `ndbinfo`.`config_values`','SET @dummy = 0');
PREPARE stmt FROM @str;
EXECUTE stmt;
DROP PREPARE stmt;

SET @str=IF(@have_ndbinfo,'DROP VIEW IF EXISTS `ndbinfo`.`counters`','SET @dummy = 0');
PREPARE stmt FROM @str;
EXECUTE stmt;
DROP PREPARE stmt;

SET @str=IF(@have_ndbinfo,'DROP VIEW IF EXISTS `ndbinfo`.`cpustat`','SET @dummy = 0');
PREPARE stmt FROM @str;
EXECUTE stmt;
DROP PREPARE stmt;

SET @str=IF(@have_ndbinfo,'DROP VIEW IF EXISTS `ndbinfo`.`cpustat_1sec`','SET @dummy = 0');
PREPARE stmt FROM @str;
EXECUTE stmt;
DROP PREPARE stmt;

SET @str=IF(@have_ndbinfo,'DROP VIEW IF EXISTS `ndbinfo`.`cpustat_20sec`','SET @dummy = 0');
PREPARE stmt FROM @str;
EXECUTE stmt;
DROP PREPARE stmt;

SET @str=IF(@have_ndbinfo,'DROP VIEW IF EXISTS `ndbinfo`.`cpustat_50ms`','SET @dummy = 0');
PREPARE stmt FROM @str;
EXECUTE stmt;
DROP PREPARE stmt;

SET @str=IF(@have_ndbinfo,'DROP VIEW IF EXISTS `ndbinfo`.`dict_obj_info`','SET @dummy = 0');
PREPARE stmt FROM @str;
EXECUTE stmt;
DROP PREPARE stmt;

SET @str=IF(@have_ndbinfo,'DROP VIEW IF EXISTS `ndbinfo`.`dict_obj_types`','SET @dummy = 0');
PREPARE stmt FROM @str;
EXECUTE stmt;
DROP PREPARE stmt;

SET @str=IF(@have_ndbinfo,'DROP VIEW IF EXISTS `ndbinfo`.`disk_write_speed_aggregate`','SET @dummy = 0');
PREPARE stmt FROM @str;
EXECUTE stmt;
DROP PREPARE stmt;

SET @str=IF(@have_ndbinfo,'DROP VIEW IF EXISTS `ndbinfo`.`disk_write_speed_aggregate_node`','SET @dummy = 0');
PREPARE stmt FROM @str;
EXECUTE stmt;
DROP PREPARE stmt;

SET @str=IF(@have_ndbinfo,'DROP VIEW IF EXISTS `ndbinfo`.`disk_write_speed_base`','SET @dummy = 0');
PREPARE stmt FROM @str;
EXECUTE stmt;
DROP PREPARE stmt;

SET @str=IF(@have_ndbinfo,'DROP VIEW IF EXISTS `ndbinfo`.`diskpagebuffer`','SET @dummy = 0');
PREPARE stmt FROM @str;
EXECUTE stmt;
DROP PREPARE stmt;

SET @str=IF(@have_ndbinfo,'DROP VIEW IF EXISTS `ndbinfo`.`locks_per_fragment`','SET @dummy = 0');
PREPARE stmt FROM @str;
EXECUTE stmt;
DROP PREPARE stmt;

SET @str=IF(@have_ndbinfo,'DROP VIEW IF EXISTS `ndbinfo`.`logbuffers`','SET @dummy = 0');
PREPARE stmt FROM @str;
EXECUTE stmt;
DROP PREPARE stmt;

SET @str=IF(@have_ndbinfo,'DROP VIEW IF EXISTS `ndbinfo`.`logspaces`','SET @dummy = 0');
PREPARE stmt FROM @str;
EXECUTE stmt;
DROP PREPARE stmt;

SET @str=IF(@have_ndbinfo,'DROP VIEW IF EXISTS `ndbinfo`.`membership`','SET @dummy = 0');
PREPARE stmt FROM @str;
EXECUTE stmt;
DROP PREPARE stmt;

SET @str=IF(@have_ndbinfo,'DROP VIEW IF EXISTS `ndbinfo`.`memory_per_fragment`','SET @dummy = 0');
PREPARE stmt FROM @str;
EXECUTE stmt;
DROP PREPARE stmt;

SET @str=IF(@have_ndbinfo,'DROP VIEW IF EXISTS `ndbinfo`.`memoryusage`','SET @dummy = 0');
PREPARE stmt FROM @str;
EXECUTE stmt;
DROP PREPARE stmt;

SET @str=IF(@have_ndbinfo,'DROP VIEW IF EXISTS `ndbinfo`.`nodes`','SET @dummy = 0');
PREPARE stmt FROM @str;
EXECUTE stmt;
DROP PREPARE stmt;

SET @str=IF(@have_ndbinfo,'DROP VIEW IF EXISTS `ndbinfo`.`operations_per_fragment`','SET @dummy = 0');
PREPARE stmt FROM @str;
EXECUTE stmt;
DROP PREPARE stmt;

SET @str=IF(@have_ndbinfo,'DROP VIEW IF EXISTS `ndbinfo`.`resources`','SET @dummy = 0');
PREPARE stmt FROM @str;
EXECUTE stmt;
DROP PREPARE stmt;

SET @str=IF(@have_ndbinfo,'DROP VIEW IF EXISTS `ndbinfo`.`restart_info`','SET @dummy = 0');
PREPARE stmt FROM @str;
EXECUTE stmt;
DROP PREPARE stmt;

SET @str=IF(@have_ndbinfo,'DROP VIEW IF EXISTS `ndbinfo`.`server_locks`','SET @dummy = 0');
PREPARE stmt FROM @str;
EXECUTE stmt;
DROP PREPARE stmt;

SET @str=IF(@have_ndbinfo,'DROP VIEW IF EXISTS `ndbinfo`.`server_operations`','SET @dummy = 0');
PREPARE stmt FROM @str;
EXECUTE stmt;
DROP PREPARE stmt;

SET @str=IF(@have_ndbinfo,'DROP VIEW IF EXISTS `ndbinfo`.`server_transactions`','SET @dummy = 0');
PREPARE stmt FROM @str;
EXECUTE stmt;
DROP PREPARE stmt;

SET @str=IF(@have_ndbinfo,'DROP VIEW IF EXISTS `ndbinfo`.`table_distribution_status`','SET @dummy = 0');
PREPARE stmt FROM @str;
EXECUTE stmt;
DROP PREPARE stmt;

SET @str=IF(@have_ndbinfo,'DROP VIEW IF EXISTS `ndbinfo`.`table_fragments`','SET @dummy = 0');
PREPARE stmt FROM @str;
EXECUTE stmt;
DROP PREPARE stmt;

SET @str=IF(@have_ndbinfo,'DROP VIEW IF EXISTS `ndbinfo`.`table_info`','SET @dummy = 0');
PREPARE stmt FROM @str;
EXECUTE stmt;
DROP PREPARE stmt;

SET @str=IF(@have_ndbinfo,'DROP VIEW IF EXISTS `ndbinfo`.`table_replicas`','SET @dummy = 0');
PREPARE stmt FROM @str;
EXECUTE stmt;
DROP PREPARE stmt;

SET @str=IF(@have_ndbinfo,'DROP VIEW IF EXISTS `ndbinfo`.`tc_time_track_stats`','SET @dummy = 0');
PREPARE stmt FROM @str;
EXECUTE stmt;
DROP PREPARE stmt;

SET @str=IF(@have_ndbinfo,'DROP VIEW IF EXISTS `ndbinfo`.`threadblocks`','SET @dummy = 0');
PREPARE stmt FROM @str;
EXECUTE stmt;
DROP PREPARE stmt;

SET @str=IF(@have_ndbinfo,'DROP VIEW IF EXISTS `ndbinfo`.`threads`','SET @dummy = 0');
PREPARE stmt FROM @str;
EXECUTE stmt;
DROP PREPARE stmt;

SET @str=IF(@have_ndbinfo,'DROP VIEW IF EXISTS `ndbinfo`.`threadstat`','SET @dummy = 0');
PREPARE stmt FROM @str;
EXECUTE stmt;
DROP PREPARE stmt;

SET @str=IF(@have_ndbinfo,'DROP VIEW IF EXISTS `ndbinfo`.`transporters`','SET @dummy = 0');
PREPARE stmt FROM @str;
EXECUTE stmt;
DROP PREPARE stmt;

# Drop any old lookup tables in ndbinfo
SET @str=IF(@have_ndbinfo,'DROP TABLE IF EXISTS `ndbinfo`.`ndb$blocks`','SET @dummy = 0');
PREPARE stmt FROM @str;
EXECUTE stmt;
DROP PREPARE stmt;

SET @str=IF(@have_ndbinfo,'DROP TABLE IF EXISTS `ndbinfo`.`ndb$config_params`','SET @dummy = 0');
PREPARE stmt FROM @str;
EXECUTE stmt;
DROP PREPARE stmt;

SET @str=IF(@have_ndbinfo,'DROP TABLE IF EXISTS `ndbinfo`.`ndb$dblqh_tcconnect_state`','SET @dummy = 0');
PREPARE stmt FROM @str;
EXECUTE stmt;
DROP PREPARE stmt;

SET @str=IF(@have_ndbinfo,'DROP TABLE IF EXISTS `ndbinfo`.`ndb$dbtc_apiconnect_state`','SET @dummy = 0');
PREPARE stmt FROM @str;
EXECUTE stmt;
DROP PREPARE stmt;

SET @str=IF(@have_ndbinfo,'DROP TABLE IF EXISTS `ndbinfo`.`ndb$dict_obj_types`','SET @dummy = 0');
PREPARE stmt FROM @str;
EXECUTE stmt;
DROP PREPARE stmt;

# Recreate lookup tables in ndbinfo
# ndbinfo.ndb$acc_operations
SET @str=IF(@have_ndbinfo,'DROP TABLE IF EXISTS `ndbinfo`.`ndb$acc_operations`','SET @dummy = 0');
PREPARE stmt FROM @str;
EXECUTE stmt;
DROP PREPARE stmt;

SET @str=IF(@have_ndbinfo,'CREATE TABLE `ndbinfo`.`ndb$acc_operations` (`node_id` INT UNSIGNED COMMENT "node_id",`block_instance` INT UNSIGNED COMMENT "Block instance",`tableid` INT UNSIGNED COMMENT "Table id",`fragmentid` INT UNSIGNED COMMENT "Fragment id",`rowid` BIGINT UNSIGNED COMMENT "Row id in fragment",`transid0` INT UNSIGNED COMMENT "Transaction id",`transid1` INT UNSIGNED COMMENT "Transaction id",`acc_op_id` INT UNSIGNED COMMENT "Operation id",`op_flags` INT UNSIGNED COMMENT "Operation flags",`prev_serial_op_id` INT UNSIGNED COMMENT "Prev serial op id",`next_serial_op_id` INT UNSIGNED COMMENT "Next serial op id",`prev_parallel_op_id` INT UNSIGNED COMMENT "Prev parallel op id",`next_parallel_op_id` INT UNSIGNED COMMENT "Next parallel op id",`duration_millis` INT UNSIGNED COMMENT "Duration of wait/hold",`user_ptr` INT UNSIGNED COMMENT "Lock requestor context") COMMENT="ACC operation info" ENGINE=NDBINFO','SET @dummy = 0');
PREPARE stmt FROM @str;
EXECUTE stmt;
DROP PREPARE stmt;

# ndbinfo.ndb$columns
SET @str=IF(@have_ndbinfo,'DROP TABLE IF EXISTS `ndbinfo`.`ndb$columns`','SET @dummy = 0');
PREPARE stmt FROM @str;
EXECUTE stmt;
DROP PREPARE stmt;

SET @str=IF(@have_ndbinfo,'CREATE TABLE `ndbinfo`.`ndb$columns` (`table_id` INT UNSIGNED,`column_id` INT UNSIGNED,`column_name` VARCHAR(512),`column_type` INT UNSIGNED,`comment` VARCHAR(512)) COMMENT="metadata for columns available through ndbinfo " ENGINE=NDBINFO','SET @dummy = 0');
PREPARE stmt FROM @str;
EXECUTE stmt;
DROP PREPARE stmt;

# ndbinfo.ndb$config_values
SET @str=IF(@have_ndbinfo,'DROP TABLE IF EXISTS `ndbinfo`.`ndb$config_values`','SET @dummy = 0');
PREPARE stmt FROM @str;
EXECUTE stmt;
DROP PREPARE stmt;

SET @str=IF(@have_ndbinfo,'CREATE TABLE `ndbinfo`.`ndb$config_values` (`node_id` INT UNSIGNED,`config_param` INT UNSIGNED COMMENT "Parameter number",`config_value` VARCHAR(512) COMMENT "Parameter value") COMMENT="Configuration parameter values" ENGINE=NDBINFO','SET @dummy = 0');
PREPARE stmt FROM @str;
EXECUTE stmt;
DROP PREPARE stmt;

# ndbinfo.ndb$counters
SET @str=IF(@have_ndbinfo,'DROP TABLE IF EXISTS `ndbinfo`.`ndb$counters`','SET @dummy = 0');
PREPARE stmt FROM @str;
EXECUTE stmt;
DROP PREPARE stmt;

SET @str=IF(@have_ndbinfo,'CREATE TABLE `ndbinfo`.`ndb$counters` (`node_id` INT UNSIGNED,`block_number` INT UNSIGNED,`block_instance` INT UNSIGNED,`counter_id` INT UNSIGNED,`val` BIGINT UNSIGNED COMMENT "monotonically increasing since process start") COMMENT="monotonic counters" ENGINE=NDBINFO','SET @dummy = 0');
PREPARE stmt FROM @str;
EXECUTE stmt;
DROP PREPARE stmt;

# ndbinfo.ndb$cpustat
SET @str=IF(@have_ndbinfo,'DROP TABLE IF EXISTS `ndbinfo`.`ndb$cpustat`','SET @dummy = 0');
PREPARE stmt FROM @str;
EXECUTE stmt;
DROP PREPARE stmt;

SET @str=IF(@have_ndbinfo,'CREATE TABLE `ndbinfo`.`ndb$cpustat` (`node_id` INT UNSIGNED COMMENT "node_id",`thr_no` INT UNSIGNED COMMENT "thread number",`OS_user` INT UNSIGNED COMMENT "Percentage time spent in user mode as reported by OS",`OS_system` INT UNSIGNED COMMENT "Percentage time spent in system mode as reported by OS",`OS_idle` INT UNSIGNED COMMENT "Percentage time spent in idle mode as reported by OS",`thread_exec` INT UNSIGNED COMMENT "Percentage time spent executing as calculated by thread",`thread_sleeping` INT UNSIGNED COMMENT "Percentage time spent sleeping as calculated by thread",`thread_spinning` INT UNSIGNED COMMENT "Percentage time spent spinning as calculated by thread",`thread_send` INT UNSIGNED COMMENT "Percentage time spent sending as calculated by thread",`thread_buffer_full` INT UNSIGNED COMMENT "Percentage time spent in buffer full as calculated by thread",`elapsed_time` INT UNSIGNED COMMENT "Elapsed time in microseconds for measurement") COMMENT="Thread CPU stats for last second" ENGINE=NDBINFO','SET @dummy = 0');
PREPARE stmt FROM @str;
EXECUTE stmt;
DROP PREPARE stmt;

# ndbinfo.ndb$cpustat_1sec
SET @str=IF(@have_ndbinfo,'DROP TABLE IF EXISTS `ndbinfo`.`ndb$cpustat_1sec`','SET @dummy = 0');
PREPARE stmt FROM @str;
EXECUTE stmt;
DROP PREPARE stmt;

SET @str=IF(@have_ndbinfo,'CREATE TABLE `ndbinfo`.`ndb$cpustat_1sec` (`node_id` INT UNSIGNED COMMENT "node_id",`thr_no` INT UNSIGNED COMMENT "thread number",`OS_user_time` INT UNSIGNED COMMENT "User time in microseconds as reported by OS",`OS_system_time` INT UNSIGNED COMMENT "System time in microseconds as reported by OS",`OS_idle_time` INT UNSIGNED COMMENT "Idle time in microseconds as reported by OS",`exec_time` INT UNSIGNED COMMENT "Execution time in microseconds as calculated by thread",`sleep_time` INT UNSIGNED COMMENT "Sleep time in microseconds as calculated by thread",`spin_time` INT UNSIGNED COMMENT "Spin time in microseconds as calculated by thread",`send_time` INT UNSIGNED COMMENT "Send time in microseconds as calculated by thread",`buffer_full_time` INT UNSIGNED COMMENT "Time spent with buffer full in microseconds as calculated by thread",`elapsed_time` INT UNSIGNED COMMENT "Elapsed time in microseconds for measurement") COMMENT="Thread CPU stats at 1 second intervals" ENGINE=NDBINFO','SET @dummy = 0');
PREPARE stmt FROM @str;
EXECUTE stmt;
DROP PREPARE stmt;

# ndbinfo.ndb$cpustat_20sec
SET @str=IF(@have_ndbinfo,'DROP TABLE IF EXISTS `ndbinfo`.`ndb$cpustat_20sec`','SET @dummy = 0');
PREPARE stmt FROM @str;
EXECUTE stmt;
DROP PREPARE stmt;

SET @str=IF(@have_ndbinfo,'CREATE TABLE `ndbinfo`.`ndb$cpustat_20sec` (`node_id` INT UNSIGNED COMMENT "node_id",`thr_no` INT UNSIGNED COMMENT "thread number",`OS_user_time` INT UNSIGNED COMMENT "User time in microseconds as reported by OS",`OS_system_time` INT UNSIGNED COMMENT "System time in microseconds as reported by OS",`OS_idle_time` INT UNSIGNED COMMENT "Idle time in microseconds as reported by OS",`exec_time` INT UNSIGNED COMMENT "Execution time in microseconds as calculated by thread",`sleep_time` INT UNSIGNED COMMENT "Sleep time in microseconds as calculated by thread",`spin_time` INT UNSIGNED COMMENT "Spin time in microseconds as calculated by thread",`send_time` INT UNSIGNED COMMENT "Send time in microseconds as calculated by thread",`buffer_full_time` INT UNSIGNED COMMENT "Time spent with buffer full in microseconds as calculated by thread",`elapsed_time` INT UNSIGNED COMMENT "Elapsed time in microseconds for measurement") COMMENT="Thread CPU stats at 20 seconds intervals" ENGINE=NDBINFO','SET @dummy = 0');
PREPARE stmt FROM @str;
EXECUTE stmt;
DROP PREPARE stmt;

# ndbinfo.ndb$cpustat_50ms
SET @str=IF(@have_ndbinfo,'DROP TABLE IF EXISTS `ndbinfo`.`ndb$cpustat_50ms`','SET @dummy = 0');
PREPARE stmt FROM @str;
EXECUTE stmt;
DROP PREPARE stmt;

SET @str=IF(@have_ndbinfo,'CREATE TABLE `ndbinfo`.`ndb$cpustat_50ms` (`node_id` INT UNSIGNED COMMENT "node_id",`thr_no` INT UNSIGNED COMMENT "thread number",`OS_user_time` INT UNSIGNED COMMENT "User time in microseconds as reported by OS",`OS_system_time` INT UNSIGNED COMMENT "System time in microseconds as reported by OS",`OS_idle_time` INT UNSIGNED COMMENT "Idle time in microseconds as reported by OS",`exec_time` INT UNSIGNED COMMENT "Execution time in microseconds as calculated by thread",`sleep_time` INT UNSIGNED COMMENT "Sleep time in microseconds as calculated by thread",`spin_time` INT UNSIGNED COMMENT "Spin time in microseconds as calculated by thread",`send_time` INT UNSIGNED COMMENT "Send time in microseconds as calculated by thread",`buffer_full_time` INT UNSIGNED COMMENT "Time spent with buffer full in microseconds as calculated by thread",`elapsed_time` INT UNSIGNED COMMENT "Elapsed time in microseconds for measurement") COMMENT="Thread CPU stats at 50 milliseconds intervals" ENGINE=NDBINFO','SET @dummy = 0');
PREPARE stmt FROM @str;
EXECUTE stmt;
DROP PREPARE stmt;

# ndbinfo.ndb$dict_obj_info
SET @str=IF(@have_ndbinfo,'DROP TABLE IF EXISTS `ndbinfo`.`ndb$dict_obj_info`','SET @dummy = 0');
PREPARE stmt FROM @str;
EXECUTE stmt;
DROP PREPARE stmt;

SET @str=IF(@have_ndbinfo,'CREATE TABLE `ndbinfo`.`ndb$dict_obj_info` (`type` INT UNSIGNED COMMENT "Type of dict object",`id` INT UNSIGNED COMMENT "Object identity",`version` INT UNSIGNED COMMENT "Object version",`state` INT UNSIGNED COMMENT "Object state",`parent_obj_type` INT UNSIGNED COMMENT "Parent object type",`parent_obj_id` INT UNSIGNED COMMENT "Parent object id",`fq_name` VARCHAR(512) COMMENT "Fully qualified object name") COMMENT="Dictionary object info" ENGINE=NDBINFO','SET @dummy = 0');
PREPARE stmt FROM @str;
EXECUTE stmt;
DROP PREPARE stmt;

# ndbinfo.ndb$disk_write_speed_aggregate
SET @str=IF(@have_ndbinfo,'DROP TABLE IF EXISTS `ndbinfo`.`ndb$disk_write_speed_aggregate`','SET @dummy = 0');
PREPARE stmt FROM @str;
EXECUTE stmt;
DROP PREPARE stmt;

SET @str=IF(@have_ndbinfo,'CREATE TABLE `ndbinfo`.`ndb$disk_write_speed_aggregate` (`node_id` INT UNSIGNED COMMENT "node id",`thr_no` INT UNSIGNED COMMENT "LDM thread instance",`backup_lcp_speed_last_sec` BIGINT UNSIGNED COMMENT "Number of bytes written by backup and LCP last second",`redo_speed_last_sec` BIGINT UNSIGNED COMMENT "Number of bytes written to REDO log last second",`backup_lcp_speed_last_10sec` BIGINT UNSIGNED COMMENT "Number of bytes written by backup and LCP per second last 10 seconds",`redo_speed_last_10sec` BIGINT UNSIGNED COMMENT "Number of bytes written to REDO log per second last 10 seconds",`std_dev_backup_lcp_speed_last_10sec` BIGINT UNSIGNED COMMENT "Standard deviation of Number of bytes written by backup and LCP per second last 10 seconds",`std_dev_redo_speed_last_10sec` BIGINT UNSIGNED COMMENT "Standard deviation of Number of bytes written to REDO log per second last 10 seconds",`backup_lcp_speed_last_60sec` BIGINT UNSIGNED COMMENT "Number of bytes written by backup and LCP per second last 60 seconds",`redo_speed_last_60sec` BIGINT UNSIGNED COMMENT "Number of bytes written to REDO log per second last 60 seconds",`std_dev_backup_lcp_speed_last_60sec` BIGINT UNSIGNED COMMENT "Standard deviation of Number of bytes written by backup and LCP per second last 60 seconds",`std_dev_redo_speed_last_60sec` BIGINT UNSIGNED COMMENT "Standard deviation of Number of bytes written to REDO log per second last 60 seconds",`slowdowns_due_to_io_lag` BIGINT UNSIGNED COMMENT "Number of seconds that we slowed down disk writes due to REDO log IO lagging",`slowdowns_due_to_high_cpu` BIGINT UNSIGNED COMMENT "Number of seconds we slowed down disk writes due to high CPU usage of LDM thread",`disk_write_speed_set_to_min` BIGINT UNSIGNED COMMENT "Number of seconds we set disk write speed to a minimum",`current_target_disk_write_speed` BIGINT UNSIGNED COMMENT "Current target of disk write speed in bytes per second") COMMENT="Actual speed of disk writes per LDM thread, aggregate data" ENGINE=NDBINFO','SET @dummy = 0');
PREPARE stmt FROM @str;
EXECUTE stmt;
DROP PREPARE stmt;

# ndbinfo.ndb$disk_write_speed_base
SET @str=IF(@have_ndbinfo,'DROP TABLE IF EXISTS `ndbinfo`.`ndb$disk_write_speed_base`','SET @dummy = 0');
PREPARE stmt FROM @str;
EXECUTE stmt;
DROP PREPARE stmt;

SET @str=IF(@have_ndbinfo,'CREATE TABLE `ndbinfo`.`ndb$disk_write_speed_base` (`node_id` INT UNSIGNED COMMENT "node id",`thr_no` INT UNSIGNED COMMENT "LDM thread instance",`millis_ago` BIGINT UNSIGNED COMMENT "Milliseconds ago since this period finished",`millis_passed` BIGINT UNSIGNED COMMENT "Milliseconds passed in the period reported",`backup_lcp_bytes_written` BIGINT UNSIGNED COMMENT "Bytes written by backup and LCP in the period",`redo_bytes_written` BIGINT UNSIGNED COMMENT "Bytes written to REDO log in the period",`target_disk_write_speed` BIGINT UNSIGNED COMMENT "Target disk write speed in bytes per second at the measurement point") COMMENT="Actual speed of disk writes per LDM thread, base data" ENGINE=NDBINFO','SET @dummy = 0');
PREPARE stmt FROM @str;
EXECUTE stmt;
DROP PREPARE stmt;

# ndbinfo.ndb$diskpagebuffer
SET @str=IF(@have_ndbinfo,'DROP TABLE IF EXISTS `ndbinfo`.`ndb$diskpagebuffer`','SET @dummy = 0');
PREPARE stmt FROM @str;
EXECUTE stmt;
DROP PREPARE stmt;

SET @str=IF(@have_ndbinfo,'CREATE TABLE `ndbinfo`.`ndb$diskpagebuffer` (`node_id` INT UNSIGNED,`block_instance` INT UNSIGNED,`pages_written` BIGINT UNSIGNED COMMENT "Pages written to disk",`pages_written_lcp` BIGINT UNSIGNED COMMENT "Pages written by local checkpoint",`pages_read` BIGINT UNSIGNED COMMENT "Pages read from disk",`log_waits` BIGINT UNSIGNED COMMENT "Page writes waiting for log to be written to disk",`page_requests_direct_return` BIGINT UNSIGNED COMMENT "Page in buffer and no requests waiting for it",`page_requests_wait_queue` BIGINT UNSIGNED COMMENT "Page in buffer, but some requests are already waiting for it",`page_requests_wait_io` BIGINT UNSIGNED COMMENT "Page not in buffer, waiting to be read from disk") COMMENT="disk page buffer info" ENGINE=NDBINFO','SET @dummy = 0');
PREPARE stmt FROM @str;
EXECUTE stmt;
DROP PREPARE stmt;

# ndbinfo.ndb$frag_locks
SET @str=IF(@have_ndbinfo,'DROP TABLE IF EXISTS `ndbinfo`.`ndb$frag_locks`','SET @dummy = 0');
PREPARE stmt FROM @str;
EXECUTE stmt;
DROP PREPARE stmt;

SET @str=IF(@have_ndbinfo,'CREATE TABLE `ndbinfo`.`ndb$frag_locks` (`node_id` INT UNSIGNED COMMENT "node id",`block_instance` INT UNSIGNED COMMENT "LQH instance no",`table_id` INT UNSIGNED COMMENT "Table identity",`fragment_num` INT UNSIGNED COMMENT "Fragment number",`ex_req` BIGINT UNSIGNED COMMENT "Exclusive row lock request count",`ex_imm_ok` BIGINT UNSIGNED COMMENT "Exclusive row lock immediate grants",`ex_wait_ok` BIGINT UNSIGNED COMMENT "Exclusive row lock grants with wait",`ex_wait_fail` BIGINT UNSIGNED COMMENT "Exclusive row lock failed grants",`sh_req` BIGINT UNSIGNED COMMENT "Shared row lock request count",`sh_imm_ok` BIGINT UNSIGNED COMMENT "Shared row lock immediate grants",`sh_wait_ok` BIGINT UNSIGNED COMMENT "Shared row lock grants with wait",`sh_wait_fail` BIGINT UNSIGNED COMMENT "Shared row lock failed grants",`wait_ok_millis` BIGINT UNSIGNED COMMENT "Time spent waiting before successfully claiming a lock",`wait_fail_millis` BIGINT UNSIGNED COMMENT "Time spent waiting before failing to claim a lock") COMMENT="Per fragment lock information" ENGINE=NDBINFO','SET @dummy = 0');
PREPARE stmt FROM @str;
EXECUTE stmt;
DROP PREPARE stmt;

# ndbinfo.ndb$frag_mem_use
SET @str=IF(@have_ndbinfo,'DROP TABLE IF EXISTS `ndbinfo`.`ndb$frag_mem_use`','SET @dummy = 0');
PREPARE stmt FROM @str;
EXECUTE stmt;
DROP PREPARE stmt;

SET @str=IF(@have_ndbinfo,'CREATE TABLE `ndbinfo`.`ndb$frag_mem_use` (`node_id` INT UNSIGNED COMMENT "node id",`block_instance` INT UNSIGNED COMMENT "LDM instance number",`table_id` INT UNSIGNED COMMENT "Table identity",`fragment_num` INT UNSIGNED COMMENT "Fragment number",`rows` BIGINT UNSIGNED COMMENT "Number of rows in table",`fixed_elem_alloc_bytes` BIGINT UNSIGNED COMMENT "Number of bytes allocated for fixed-sized elements",`fixed_elem_free_bytes` BIGINT UNSIGNED COMMENT "Free bytes in fixed-size element pages",`fixed_elem_count` BIGINT UNSIGNED COMMENT "Number of fixed size elements in use",`fixed_elem_size_bytes` INT UNSIGNED COMMENT "Length of each fixed sized element in bytes",`var_elem_alloc_bytes` BIGINT UNSIGNED COMMENT "Number of bytes allocated for var-size elements",`var_elem_free_bytes` BIGINT UNSIGNED COMMENT "Free bytes in var-size element pages",`var_elem_count` BIGINT UNSIGNED COMMENT "Number of var size elements in use",`tuple_l2pmap_alloc_bytes` BIGINT UNSIGNED COMMENT "Bytes in logical to physical page map for tuple store",`hash_index_l2pmap_alloc_bytes` BIGINT UNSIGNED COMMENT "Bytes in logical to physical page map for the hash index",`hash_index_alloc_bytes` BIGINT UNSIGNED COMMENT "Bytes in linear hash map") COMMENT="Per fragment space information" ENGINE=NDBINFO','SET @dummy = 0');
PREPARE stmt FROM @str;
EXECUTE stmt;
DROP PREPARE stmt;

# ndbinfo.ndb$frag_operations
SET @str=IF(@have_ndbinfo,'DROP TABLE IF EXISTS `ndbinfo`.`ndb$frag_operations`','SET @dummy = 0');
PREPARE stmt FROM @str;
EXECUTE stmt;
DROP PREPARE stmt;

SET @str=IF(@have_ndbinfo,'CREATE TABLE `ndbinfo`.`ndb$frag_operations` (`node_id` INT UNSIGNED COMMENT "node id",`block_instance` INT UNSIGNED COMMENT "LQH instance no",`table_id` INT UNSIGNED COMMENT "Table identity",`fragment_num` INT UNSIGNED COMMENT "Fragment number",`tot_key_reads` BIGINT UNSIGNED COMMENT "Total number of key reads received",`tot_key_inserts` BIGINT UNSIGNED COMMENT "Total number of key inserts received",`tot_key_updates` BIGINT UNSIGNED COMMENT "Total number of key updates received",`tot_key_writes` BIGINT UNSIGNED COMMENT "Total number of key writes received",`tot_key_deletes` BIGINT UNSIGNED COMMENT "Total number of key deletes received",`tot_key_refs` BIGINT UNSIGNED COMMENT "Total number of key operations refused by LDM",`tot_key_attrinfo_bytes` BIGINT UNSIGNED COMMENT "Total attrinfo bytes received for key operations",`tot_key_keyinfo_bytes` BIGINT UNSIGNED COMMENT "Total keyinfo bytes received for key operations",`tot_key_prog_bytes` BIGINT UNSIGNED COMMENT "Total bytes of filter programs for key operations",`tot_key_inst_exec` BIGINT UNSIGNED COMMENT "Total number of interpreter instructions executed for key operations",`tot_key_bytes_returned` BIGINT UNSIGNED COMMENT "Total number of bytes returned to client for key operations",`tot_frag_scans` BIGINT UNSIGNED COMMENT "Total number of fragment scans received",`tot_scan_rows_examined` BIGINT UNSIGNED COMMENT "Total number of rows examined by scans",`tot_scan_rows_returned` BIGINT UNSIGNED COMMENT "Total number of rows returned to client by scan",`tot_scan_bytes_returned` BIGINT UNSIGNED COMMENT "Total number of bytes returned to client by scans",`tot_scan_prog_bytes` BIGINT UNSIGNED COMMENT "Total bytes of scan filter programs",`tot_scan_bound_bytes` BIGINT UNSIGNED COMMENT "Total bytes of scan bounds",`tot_scan_inst_exec` BIGINT UNSIGNED COMMENT "Total number of interpreter instructions executed for scans",`tot_qd_frag_scans` BIGINT UNSIGNED COMMENT "Total number of fragment scans queued before exec",`conc_frag_scans` INT UNSIGNED COMMENT "Number of frag scans currently running",`conc_qd_plain_frag_scans` INT UNSIGNED COMMENT "Number of tux frag scans currently queued",`conc_qd_tup_frag_scans` INT UNSIGNED COMMENT "Number of tup frag scans currently queued",`conc_qd_acc_frag_scans` INT UNSIGNED COMMENT "Number of acc frag scans currently queued",`tot_commits` BIGINT UNSIGNED COMMENT "Total number of committed row changes") COMMENT="Per fragment operational information" ENGINE=NDBINFO','SET @dummy = 0');
PREPARE stmt FROM @str;
EXECUTE stmt;
DROP PREPARE stmt;

# ndbinfo.ndb$logbuffers
SET @str=IF(@have_ndbinfo,'DROP TABLE IF EXISTS `ndbinfo`.`ndb$logbuffers`','SET @dummy = 0');
PREPARE stmt FROM @str;
EXECUTE stmt;
DROP PREPARE stmt;

SET @str=IF(@have_ndbinfo,'CREATE TABLE `ndbinfo`.`ndb$logbuffers` (`node_id` INT UNSIGNED,`log_type` INT UNSIGNED COMMENT "0 = REDO, 1 = DD-UNDO",`log_id` INT UNSIGNED,`log_part` INT UNSIGNED,`total` BIGINT UNSIGNED COMMENT "total allocated",`used` BIGINT UNSIGNED COMMENT "currently in use",`high` BIGINT UNSIGNED COMMENT "in use high water mark") COMMENT="logbuffer usage" ENGINE=NDBINFO','SET @dummy = 0');
PREPARE stmt FROM @str;
EXECUTE stmt;
DROP PREPARE stmt;

# ndbinfo.ndb$logspaces
SET @str=IF(@have_ndbinfo,'DROP TABLE IF EXISTS `ndbinfo`.`ndb$logspaces`','SET @dummy = 0');
PREPARE stmt FROM @str;
EXECUTE stmt;
DROP PREPARE stmt;

SET @str=IF(@have_ndbinfo,'CREATE TABLE `ndbinfo`.`ndb$logspaces` (`node_id` INT UNSIGNED,`log_type` INT UNSIGNED COMMENT "0 = REDO, 1 = DD-UNDO",`log_id` INT UNSIGNED,`log_part` INT UNSIGNED,`total` BIGINT UNSIGNED COMMENT "total allocated",`used` BIGINT UNSIGNED COMMENT "currently in use",`high` BIGINT UNSIGNED COMMENT "in use high water mark") COMMENT="logspace usage" ENGINE=NDBINFO','SET @dummy = 0');
PREPARE stmt FROM @str;
EXECUTE stmt;
DROP PREPARE stmt;

# ndbinfo.ndb$membership
SET @str=IF(@have_ndbinfo,'DROP TABLE IF EXISTS `ndbinfo`.`ndb$membership`','SET @dummy = 0');
PREPARE stmt FROM @str;
EXECUTE stmt;
DROP PREPARE stmt;

SET @str=IF(@have_ndbinfo,'CREATE TABLE `ndbinfo`.`ndb$membership` (`node_id` INT UNSIGNED COMMENT "node id",`group_id` INT UNSIGNED COMMENT "node group id",`left_node` INT UNSIGNED COMMENT "Left node in heart beat chain",`right_node` INT UNSIGNED COMMENT "Right node in heart beat chain",`president` INT UNSIGNED COMMENT "President nodeid",`successor` INT UNSIGNED COMMENT "President successor",`dynamic_id` INT UNSIGNED COMMENT "President, Configured_heartbeat order",`arbitrator` INT UNSIGNED COMMENT "Arbitrator nodeid",`arb_ticket` VARCHAR(512) COMMENT "Arbitrator ticket",`arb_state` INT UNSIGNED COMMENT "Arbitrator state",`arb_connected` INT UNSIGNED COMMENT "Arbitrator connected",`conn_rank1_arbs` VARCHAR(512) COMMENT "Connected rank 1 arbitrators",`conn_rank2_arbs` VARCHAR(512) COMMENT "Connected rank 2 arbitrators") COMMENT="membership" ENGINE=NDBINFO','SET @dummy = 0');
PREPARE stmt FROM @str;
EXECUTE stmt;
DROP PREPARE stmt;

# ndbinfo.ndb$nodes
SET @str=IF(@have_ndbinfo,'DROP TABLE IF EXISTS `ndbinfo`.`ndb$nodes`','SET @dummy = 0');
PREPARE stmt FROM @str;
EXECUTE stmt;
DROP PREPARE stmt;

SET @str=IF(@have_ndbinfo,'CREATE TABLE `ndbinfo`.`ndb$nodes` (`node_id` INT UNSIGNED,`uptime` BIGINT UNSIGNED COMMENT "time in seconds that node has been running",`status` INT UNSIGNED COMMENT "starting/started/stopped etc.",`start_phase` INT UNSIGNED COMMENT "start phase if node is starting",`config_generation` INT UNSIGNED COMMENT "configuration generation number") COMMENT="node status" ENGINE=NDBINFO','SET @dummy = 0');
PREPARE stmt FROM @str;
EXECUTE stmt;
DROP PREPARE stmt;

# ndbinfo.ndb$operations
SET @str=IF(@have_ndbinfo,'DROP TABLE IF EXISTS `ndbinfo`.`ndb$operations`','SET @dummy = 0');
PREPARE stmt FROM @str;
EXECUTE stmt;
DROP PREPARE stmt;

SET @str=IF(@have_ndbinfo,'CREATE TABLE `ndbinfo`.`ndb$operations` (`node_id` INT UNSIGNED COMMENT "node id",`block_instance` INT UNSIGNED COMMENT "LQH instance no",`objid` INT UNSIGNED COMMENT "Object id of operation object",`tcref` INT UNSIGNED COMMENT "TC reference",`apiref` INT UNSIGNED COMMENT "API reference",`transid0` INT UNSIGNED COMMENT "Transaction id",`transid1` INT UNSIGNED COMMENT "Transaction id",`tableid` INT UNSIGNED COMMENT "Table id",`fragmentid` INT UNSIGNED COMMENT "Fragment id",`op` INT UNSIGNED COMMENT "Operation type",`state` INT UNSIGNED COMMENT "Operation state",`flags` INT UNSIGNED COMMENT "Operation flags") COMMENT="operations" ENGINE=NDBINFO','SET @dummy = 0');
PREPARE stmt FROM @str;
EXECUTE stmt;
DROP PREPARE stmt;

# ndbinfo.ndb$pools
SET @str=IF(@have_ndbinfo,'DROP TABLE IF EXISTS `ndbinfo`.`ndb$pools`','SET @dummy = 0');
PREPARE stmt FROM @str;
EXECUTE stmt;
DROP PREPARE stmt;

SET @str=IF(@have_ndbinfo,'CREATE TABLE `ndbinfo`.`ndb$pools` (`node_id` INT UNSIGNED,`block_number` INT UNSIGNED,`block_instance` INT UNSIGNED,`pool_name` VARCHAR(512),`used` BIGINT UNSIGNED COMMENT "currently in use",`total` BIGINT UNSIGNED COMMENT "total allocated",`high` BIGINT UNSIGNED COMMENT "in use high water mark",`entry_size` BIGINT UNSIGNED COMMENT "size in bytes of each object",`config_param1` INT UNSIGNED COMMENT "config param 1 affecting pool",`config_param2` INT UNSIGNED COMMENT "config param 2 affecting pool",`config_param3` INT UNSIGNED COMMENT "config param 3 affecting pool",`config_param4` INT UNSIGNED COMMENT "config param 4 affecting pool") COMMENT="pool usage" ENGINE=NDBINFO','SET @dummy = 0');
PREPARE stmt FROM @str;
EXECUTE stmt;
DROP PREPARE stmt;

# ndbinfo.ndb$resources
SET @str=IF(@have_ndbinfo,'DROP TABLE IF EXISTS `ndbinfo`.`ndb$resources`','SET @dummy = 0');
PREPARE stmt FROM @str;
EXECUTE stmt;
DROP PREPARE stmt;

SET @str=IF(@have_ndbinfo,'CREATE TABLE `ndbinfo`.`ndb$resources` (`node_id` INT UNSIGNED,`resource_id` INT UNSIGNED,`reserved` INT UNSIGNED COMMENT "reserved for this resource",`used` INT UNSIGNED COMMENT "currently in use",`max` INT UNSIGNED COMMENT "max available",`high` INT UNSIGNED COMMENT "in use high water mark") COMMENT="resources usage (a.k.a superpool)" ENGINE=NDBINFO','SET @dummy = 0');
PREPARE stmt FROM @str;
EXECUTE stmt;
DROP PREPARE stmt;

# ndbinfo.ndb$restart_info
SET @str=IF(@have_ndbinfo,'DROP TABLE IF EXISTS `ndbinfo`.`ndb$restart_info`','SET @dummy = 0');
PREPARE stmt FROM @str;
EXECUTE stmt;
DROP PREPARE stmt;

SET @str=IF(@have_ndbinfo,'CREATE TABLE `ndbinfo`.`ndb$restart_info` (`node_id` INT UNSIGNED COMMENT "node id",`node_restart_status` VARCHAR(512) COMMENT "Current state of node recovery",`node_restart_status_int` INT UNSIGNED COMMENT "Current state of node recovery as number",`secs_to_complete_node_failure` INT UNSIGNED COMMENT "Seconds to complete node failure handling",`secs_to_allocate_node_id` INT UNSIGNED COMMENT "Seconds from node failure completion to allocation of node id",`secs_to_include_in_heartbeat_protocol` INT UNSIGNED COMMENT "Seconds from allocation of node id to inclusion in HB protocol",`secs_until_wait_for_ndbcntr_master` INT UNSIGNED COMMENT "Seconds from included in HB protocol until we wait for ndbcntr master",`secs_wait_for_ndbcntr_master` INT UNSIGNED COMMENT "Seconds we waited for being accepted by NDBCNTR master to start",`secs_to_get_start_permitted` INT UNSIGNED COMMENT "Seconds from permit by master until all nodes accepted our start",`secs_to_wait_for_lcp_for_copy_meta_data` INT UNSIGNED COMMENT "Seconds waiting for LCP completion before copying meta data",`secs_to_copy_meta_data` INT UNSIGNED COMMENT "Seconds to copy meta data to starting node from master",`secs_to_include_node` INT UNSIGNED COMMENT "Seconds to wait for GCP and inclusion of all nodes into protocols",`secs_starting_node_to_request_local_recovery` INT UNSIGNED COMMENT "Seconds for starting node to request local recovery",`secs_for_local_recovery` INT UNSIGNED COMMENT "Seconds for local recovery in starting node",`secs_restore_fragments` INT UNSIGNED COMMENT "Seconds to restore fragments from LCP files",`secs_undo_disk_data` INT UNSIGNED COMMENT "Seconds to execute UNDO log on disk data part of records",`secs_exec_redo_log` INT UNSIGNED COMMENT "Seconds to execute REDO log on all restored fragments",`secs_index_rebuild` INT UNSIGNED COMMENT "Seconds to rebuild indexes on restored fragments",`secs_to_synchronize_starting_node` INT UNSIGNED COMMENT "Seconds to synchronize starting node from live nodes",`secs_wait_lcp_for_restart` INT UNSIGNED COMMENT "Seconds to wait for LCP start and completion before restart is completed",`secs_wait_subscription_handover` INT UNSIGNED COMMENT "Seconds waiting for handover of replication subscriptions",`total_restart_secs` INT UNSIGNED COMMENT "Total number of seconds from node failure until node is started again") COMMENT="Times of restart phases in seconds and current state" ENGINE=NDBINFO','SET @dummy = 0');
PREPARE stmt FROM @str;
EXECUTE stmt;
DROP PREPARE stmt;

# ndbinfo.ndb$stored_tables
SET @str=IF(@have_ndbinfo,'DROP TABLE IF EXISTS `ndbinfo`.`ndb$stored_tables`','SET @dummy = 0');
PREPARE stmt FROM @str;
EXECUTE stmt;
DROP PREPARE stmt;

SET @str=IF(@have_ndbinfo,'CREATE TABLE `ndbinfo`.`ndb$stored_tables` (`node_id` INT UNSIGNED COMMENT "node_id",`table_id` INT UNSIGNED COMMENT "Table id",`logged_table` INT UNSIGNED COMMENT "Is table logged",`row_contains_gci` INT UNSIGNED COMMENT "Does table rows contains GCI",`row_contains_checksum` INT UNSIGNED COMMENT "Does table rows contain checksum",`temporary_table` INT UNSIGNED COMMENT "Is table temporary",`force_var_part` INT UNSIGNED COMMENT "Force var part active",`read_backup` INT UNSIGNED COMMENT "Is backup replicas read",`fully_replicated` INT UNSIGNED COMMENT "Is table fully replicated",`extra_row_gci` INT UNSIGNED COMMENT "extra_row_gci",`extra_row_author` INT UNSIGNED COMMENT "extra_row_author",`storage_type` INT UNSIGNED COMMENT "Storage type of table",`hashmap_id` INT UNSIGNED COMMENT "Hashmap id",`hashmap_version` INT UNSIGNED COMMENT "Hashmap version",`table_version` INT UNSIGNED COMMENT "Table version",`fragment_type` INT UNSIGNED COMMENT "Type of fragmentation",`partition_balance` INT UNSIGNED COMMENT "Partition balance",`create_gci` INT UNSIGNED COMMENT "GCI in which table was created",`backup_locked` INT UNSIGNED COMMENT "Locked for backup",`single_user_mode` INT UNSIGNED COMMENT "Is single user mode active") COMMENT="Information about stored tables" ENGINE=NDBINFO','SET @dummy = 0');
PREPARE stmt FROM @str;
EXECUTE stmt;
DROP PREPARE stmt;

# ndbinfo.ndb$table_distribution_status
SET @str=IF(@have_ndbinfo,'DROP TABLE IF EXISTS `ndbinfo`.`ndb$table_distribution_status`','SET @dummy = 0');
PREPARE stmt FROM @str;
EXECUTE stmt;
DROP PREPARE stmt;

SET @str=IF(@have_ndbinfo,'CREATE TABLE `ndbinfo`.`ndb$table_distribution_status` (`node_id` INT UNSIGNED COMMENT "Node id",`table_id` INT UNSIGNED COMMENT "Table id",`tab_copy_status` INT UNSIGNED COMMENT "Copy status of the table",`tab_update_status` INT UNSIGNED COMMENT "Update status of the table",`tab_lcp_status` INT UNSIGNED COMMENT "LCP status of the table",`tab_status` INT UNSIGNED COMMENT "Create status of the table",`tab_storage` INT UNSIGNED COMMENT "Storage type of table",`tab_type` INT UNSIGNED COMMENT "Type of table",`tab_partitions` INT UNSIGNED COMMENT "Number of partitions in table",`tab_fragments` INT UNSIGNED COMMENT "Number of fragments in table",`current_scan_count` INT UNSIGNED COMMENT "Current number of active scans",`scan_count_wait` INT UNSIGNED COMMENT "Number of scans waiting for",`is_reorg_ongoing` INT UNSIGNED COMMENT "Is a table reorg ongoing on table") COMMENT="Table status in distribution handler" ENGINE=NDBINFO','SET @dummy = 0');
PREPARE stmt FROM @str;
EXECUTE stmt;
DROP PREPARE stmt;

# ndbinfo.ndb$table_distribution_status_all
SET @str=IF(@have_ndbinfo,'DROP TABLE IF EXISTS `ndbinfo`.`ndb$table_distribution_status_all`','SET @dummy = 0');
PREPARE stmt FROM @str;
EXECUTE stmt;
DROP PREPARE stmt;

SET @str=IF(@have_ndbinfo,'CREATE TABLE `ndbinfo`.`ndb$table_distribution_status_all` (`node_id` INT UNSIGNED COMMENT "Node id",`table_id` INT UNSIGNED COMMENT "Table id",`tab_copy_status` INT UNSIGNED COMMENT "Copy status of the table",`tab_update_status` INT UNSIGNED COMMENT "Update status of the table",`tab_lcp_status` INT UNSIGNED COMMENT "LCP status of the table",`tab_status` INT UNSIGNED COMMENT "Create status of the table",`tab_storage` INT UNSIGNED COMMENT "Storage type of table",`tab_type` INT UNSIGNED COMMENT "Type of table",`tab_partitions` INT UNSIGNED COMMENT "Number of partitions in table",`tab_fragments` INT UNSIGNED COMMENT "Number of fragments in table",`current_scan_count` INT UNSIGNED COMMENT "Current number of active scans",`scan_count_wait` INT UNSIGNED COMMENT "Number of scans waiting for",`is_reorg_ongoing` INT UNSIGNED COMMENT "Is a table reorg ongoing on table") COMMENT="Table status in distribution handler" ENGINE=NDBINFO','SET @dummy = 0');
PREPARE stmt FROM @str;
EXECUTE stmt;
DROP PREPARE stmt;

# ndbinfo.ndb$table_fragments
SET @str=IF(@have_ndbinfo,'DROP TABLE IF EXISTS `ndbinfo`.`ndb$table_fragments`','SET @dummy = 0');
PREPARE stmt FROM @str;
EXECUTE stmt;
DROP PREPARE stmt;

SET @str=IF(@have_ndbinfo,'CREATE TABLE `ndbinfo`.`ndb$table_fragments` (`node_id` INT UNSIGNED COMMENT "node_id",`table_id` INT UNSIGNED COMMENT "Table id",`partition_id` INT UNSIGNED COMMENT "Partition id",`fragment_id` INT UNSIGNED COMMENT "Fragment id",`partition_order` INT UNSIGNED COMMENT "Order of fragment in partition",`log_part_id` INT UNSIGNED COMMENT "Log part id of fragment",`no_of_replicas` INT UNSIGNED COMMENT "Number of replicas",`current_primary` INT UNSIGNED COMMENT "Current primary node id",`preferred_primary` INT UNSIGNED COMMENT "Preferred primary node id",`current_first_backup` INT UNSIGNED COMMENT "Current first backup node id",`current_second_backup` INT UNSIGNED COMMENT "Current second backup node id",`current_third_backup` INT UNSIGNED COMMENT "Current third backup node id",`num_alive_replicas` INT UNSIGNED COMMENT "Current number of alive replicas",`num_dead_replicas` INT UNSIGNED COMMENT "Current number of dead replicas",`num_lcp_replicas` INT UNSIGNED COMMENT "Number of replicas remaining to be LCP:ed") COMMENT="Partitions of the tables" ENGINE=NDBINFO','SET @dummy = 0');
PREPARE stmt FROM @str;
EXECUTE stmt;
DROP PREPARE stmt;

# ndbinfo.ndb$table_fragments_all
SET @str=IF(@have_ndbinfo,'DROP TABLE IF EXISTS `ndbinfo`.`ndb$table_fragments_all`','SET @dummy = 0');
PREPARE stmt FROM @str;
EXECUTE stmt;
DROP PREPARE stmt;

SET @str=IF(@have_ndbinfo,'CREATE TABLE `ndbinfo`.`ndb$table_fragments_all` (`node_id` INT UNSIGNED COMMENT "node_id",`table_id` INT UNSIGNED COMMENT "Table id",`partition_id` INT UNSIGNED COMMENT "Partition id",`fragment_id` INT UNSIGNED COMMENT "Fragment id",`partition_order` INT UNSIGNED COMMENT "Order of fragment in partition",`log_part_id` INT UNSIGNED COMMENT "Log part id of fragment",`no_of_replicas` INT UNSIGNED COMMENT "Number of replicas",`current_primary` INT UNSIGNED COMMENT "Current primary node id",`preferred_primary` INT UNSIGNED COMMENT "Preferred primary node id",`current_first_backup` INT UNSIGNED COMMENT "Current first backup node id",`current_second_backup` INT UNSIGNED COMMENT "Current second backup node id",`current_third_backup` INT UNSIGNED COMMENT "Current third backup node id",`num_alive_replicas` INT UNSIGNED COMMENT "Current number of alive replicas",`num_dead_replicas` INT UNSIGNED COMMENT "Current number of dead replicas",`num_lcp_replicas` INT UNSIGNED COMMENT "Number of replicas remaining to be LCP:ed") COMMENT="Partitions of the tables" ENGINE=NDBINFO','SET @dummy = 0');
PREPARE stmt FROM @str;
EXECUTE stmt;
DROP PREPARE stmt;

# ndbinfo.ndb$table_replicas
SET @str=IF(@have_ndbinfo,'DROP TABLE IF EXISTS `ndbinfo`.`ndb$table_replicas`','SET @dummy = 0');
PREPARE stmt FROM @str;
EXECUTE stmt;
DROP PREPARE stmt;

SET @str=IF(@have_ndbinfo,'CREATE TABLE `ndbinfo`.`ndb$table_replicas` (`node_id` INT UNSIGNED COMMENT "node_id",`table_id` INT UNSIGNED COMMENT "Table id",`fragment_id` INT UNSIGNED COMMENT "Fragment id",`initial_gci` INT UNSIGNED COMMENT "Initial GCI for table",`replica_node_id` INT UNSIGNED COMMENT "Node id where replica is stored",`is_lcp_ongoing` INT UNSIGNED COMMENT "Is LCP ongoing on this fragment",`num_crashed_replicas` INT UNSIGNED COMMENT "Number of crashed replica instances",`last_max_gci_started` INT UNSIGNED COMMENT "Last LCP Max GCI started",`last_max_gci_completed` INT UNSIGNED COMMENT "Last LCP Max GCI completed",`last_lcp_id` INT UNSIGNED COMMENT "Last LCP id",`prev_lcp_id` INT UNSIGNED COMMENT "Previous LCP id",`prev_max_gci_started` INT UNSIGNED COMMENT "Previous LCP Max GCI started",`prev_max_gci_completed` INT UNSIGNED COMMENT "Previous LCP Max GCI completed",`last_create_gci` INT UNSIGNED COMMENT "Last Create GCI of last crashed replica instance",`last_replica_gci` INT UNSIGNED COMMENT "Last GCI of last crashed replica instance",`is_replica_alive` INT UNSIGNED COMMENT "Is replica alive or not") COMMENT="Fragment replicas of the tables" ENGINE=NDBINFO','SET @dummy = 0');
PREPARE stmt FROM @str;
EXECUTE stmt;
DROP PREPARE stmt;

# ndbinfo.ndb$table_replicas_all
SET @str=IF(@have_ndbinfo,'DROP TABLE IF EXISTS `ndbinfo`.`ndb$table_replicas_all`','SET @dummy = 0');
PREPARE stmt FROM @str;
EXECUTE stmt;
DROP PREPARE stmt;

SET @str=IF(@have_ndbinfo,'CREATE TABLE `ndbinfo`.`ndb$table_replicas_all` (`node_id` INT UNSIGNED COMMENT "node_id",`table_id` INT UNSIGNED COMMENT "Table id",`fragment_id` INT UNSIGNED COMMENT "Fragment id",`initial_gci` INT UNSIGNED COMMENT "Initial GCI for table",`replica_node_id` INT UNSIGNED COMMENT "Node id where replica is stored",`is_lcp_ongoing` INT UNSIGNED COMMENT "Is LCP ongoing on this fragment",`num_crashed_replicas` INT UNSIGNED COMMENT "Number of crashed replica instances",`last_max_gci_started` INT UNSIGNED COMMENT "Last LCP Max GCI started",`last_max_gci_completed` INT UNSIGNED COMMENT "Last LCP Max GCI completed",`last_lcp_id` INT UNSIGNED COMMENT "Last LCP id",`prev_lcp_id` INT UNSIGNED COMMENT "Previous LCP id",`prev_max_gci_started` INT UNSIGNED COMMENT "Previous LCP Max GCI started",`prev_max_gci_completed` INT UNSIGNED COMMENT "Previous LCP Max GCI completed",`last_create_gci` INT UNSIGNED COMMENT "Last Create GCI of last crashed replica instance",`last_replica_gci` INT UNSIGNED COMMENT "Last GCI of last crashed replica instance",`is_replica_alive` INT UNSIGNED COMMENT "Is replica alive or not") COMMENT="Fragment replicas of the tables" ENGINE=NDBINFO','SET @dummy = 0');
PREPARE stmt FROM @str;
EXECUTE stmt;
DROP PREPARE stmt;

# ndbinfo.ndb$tables
SET @str=IF(@have_ndbinfo,'DROP TABLE IF EXISTS `ndbinfo`.`ndb$tables`','SET @dummy = 0');
>>>>>>> d46ae293
PREPARE stmt FROM @str;
EXECUTE stmt;
DROP PREPARE stmt;

# ndbinfo.ndb$table_replicas
SET @str=IF(@have_ndbinfo,'DROP TABLE IF EXISTS `ndbinfo`.`ndb$table_replicas`','SET @dummy = 0');
PREPARE stmt FROM @str;
EXECUTE stmt;
DROP PREPARE stmt;

<<<<<<< HEAD
SET @str=IF(@have_ndbinfo,'CREATE TABLE `ndbinfo`.`ndb$table_replicas` (`node_id` INT UNSIGNED COMMENT "node_id",`table_id` INT UNSIGNED COMMENT "Table id",`fragment_id` INT UNSIGNED COMMENT "Fragment id",`initial_gci` INT UNSIGNED COMMENT "Initial GCI for table",`replica_node_id` INT UNSIGNED COMMENT "Node id where replica is stored",`is_lcp_ongoing` INT UNSIGNED COMMENT "Is LCP ongoing on this fragment",`num_crashed_replicas` INT UNSIGNED COMMENT "Number of crashed replica instances",`last_max_gci_started` INT UNSIGNED COMMENT "Last LCP Max GCI started",`last_max_gci_completed` INT UNSIGNED COMMENT "Last LCP Max GCI completed",`last_lcp_id` INT UNSIGNED COMMENT "Last LCP id",`prev_lcp_id` INT UNSIGNED COMMENT "Previous LCP id",`prev_max_gci_started` INT UNSIGNED COMMENT "Previous LCP Max GCI started",`prev_max_gci_completed` INT UNSIGNED COMMENT "Previous LCP Max GCI completed",`last_create_gci` INT UNSIGNED COMMENT "Last Create GCI of last crashed replica instance",`last_replica_gci` INT UNSIGNED COMMENT "Last GCI of last crashed replica instance",`is_replica_alive` INT UNSIGNED COMMENT "Is replica alive or not") COMMENT="Fragment replicas of the tables" ENGINE=NDBINFO','SET @dummy = 0');
=======
# ndbinfo.ndb$tc_time_track_stats
SET @str=IF(@have_ndbinfo,'DROP TABLE IF EXISTS `ndbinfo`.`ndb$tc_time_track_stats`','SET @dummy = 0');
>>>>>>> d46ae293
PREPARE stmt FROM @str;
EXECUTE stmt;
DROP PREPARE stmt;

<<<<<<< HEAD
# ndbinfo.ndb$table_distribution_status_all
SET @str=IF(@have_ndbinfo,'DROP TABLE IF EXISTS `ndbinfo`.`ndb$table_distribution_status_all`','SET @dummy = 0');
=======
SET @str=IF(@have_ndbinfo,'CREATE TABLE `ndbinfo`.`ndb$tc_time_track_stats` (`node_id` INT UNSIGNED COMMENT "node id",`block_number` INT UNSIGNED COMMENT "Block number",`block_instance` INT UNSIGNED COMMENT "Block instance",`comm_node_id` INT UNSIGNED COMMENT "node_id of API or DB",`upper_bound` BIGINT UNSIGNED COMMENT "Upper bound in micros of interval",`scans` BIGINT UNSIGNED COMMENT "scan histogram interval",`scan_errors` BIGINT UNSIGNED COMMENT "scan error histogram interval",`scan_fragments` BIGINT UNSIGNED COMMENT "scan fragment histogram interval",`scan_fragment_errors` BIGINT UNSIGNED COMMENT "scan fragment error histogram interval",`transactions` BIGINT UNSIGNED COMMENT "transaction histogram interval",`transaction_errors` BIGINT UNSIGNED COMMENT "transaction error histogram interval",`read_key_ops` BIGINT UNSIGNED COMMENT "read key operation histogram interval",`write_key_ops` BIGINT UNSIGNED COMMENT "write key operation histogram interval",`index_key_ops` BIGINT UNSIGNED COMMENT "index key operation histogram interval",`key_op_errors` BIGINT UNSIGNED COMMENT "key operation error histogram interval") COMMENT="Time tracking of transaction, key operations and scan ops" ENGINE=NDBINFO','SET @dummy = 0');
>>>>>>> d46ae293
PREPARE stmt FROM @str;
EXECUTE stmt;
DROP PREPARE stmt;

SET @str=IF(@have_ndbinfo,'CREATE TABLE `ndbinfo`.`ndb$table_distribution_status_all` (`node_id` INT UNSIGNED COMMENT "Node id",`table_id` INT UNSIGNED COMMENT "Table id",`tab_copy_status` INT UNSIGNED COMMENT "Copy status of the table",`tab_update_status` INT UNSIGNED COMMENT "Update status of the table",`tab_lcp_status` INT UNSIGNED COMMENT "LCP status of the table",`tab_status` INT UNSIGNED COMMENT "Create status of the table",`tab_storage` INT UNSIGNED COMMENT "Storage type of table",`tab_type` INT UNSIGNED COMMENT "Type of table",`tab_partitions` INT UNSIGNED COMMENT "Number of partitions in table",`tab_fragments` INT UNSIGNED COMMENT "Number of fragments in table",`current_scan_count` INT UNSIGNED COMMENT "Current number of active scans",`scan_count_wait` INT UNSIGNED COMMENT "Number of scans waiting for",`is_reorg_ongoing` INT UNSIGNED COMMENT "Is a table reorg ongoing on table") COMMENT="Table status in distribution handler" ENGINE=NDBINFO','SET @dummy = 0');
PREPARE stmt FROM @str;
EXECUTE stmt;
DROP PREPARE stmt;

# ndbinfo.ndb$table_fragments_all
SET @str=IF(@have_ndbinfo,'DROP TABLE IF EXISTS `ndbinfo`.`ndb$table_fragments_all`','SET @dummy = 0');
PREPARE stmt FROM @str;
EXECUTE stmt;
DROP PREPARE stmt;

<<<<<<< HEAD
SET @str=IF(@have_ndbinfo,'CREATE TABLE `ndbinfo`.`ndb$table_fragments_all` (`node_id` INT UNSIGNED COMMENT "node_id",`table_id` INT UNSIGNED COMMENT "Table id",`partition_id` INT UNSIGNED COMMENT "Partition id",`fragment_id` INT UNSIGNED COMMENT "Fragment id",`partition_order` INT UNSIGNED COMMENT "Order of fragment in partition",`log_part_id` INT UNSIGNED COMMENT "Log part id of fragment",`no_of_replicas` INT UNSIGNED COMMENT "Number of replicas",`current_primary` INT UNSIGNED COMMENT "Current primary node id",`preferred_primary` INT UNSIGNED COMMENT "Preferred primary node id",`current_first_backup` INT UNSIGNED COMMENT "Current first backup node id",`current_second_backup` INT UNSIGNED COMMENT "Current second backup node id",`current_third_backup` INT UNSIGNED COMMENT "Current third backup node id",`num_alive_replicas` INT UNSIGNED COMMENT "Current number of alive replicas",`num_dead_replicas` INT UNSIGNED COMMENT "Current number of dead replicas",`num_lcp_replicas` INT UNSIGNED COMMENT "Number of replicas remaining to be LCP:ed") COMMENT="Partitions of the tables" ENGINE=NDBINFO','SET @dummy = 0');
=======
# ndbinfo.ndb$threadblocks
SET @str=IF(@have_ndbinfo,'DROP TABLE IF EXISTS `ndbinfo`.`ndb$threadblocks`','SET @dummy = 0');
>>>>>>> d46ae293
PREPARE stmt FROM @str;
EXECUTE stmt;
DROP PREPARE stmt;

<<<<<<< HEAD
# ndbinfo.ndb$table_replicas_all
SET @str=IF(@have_ndbinfo,'DROP TABLE IF EXISTS `ndbinfo`.`ndb$table_replicas_all`','SET @dummy = 0');
=======
SET @str=IF(@have_ndbinfo,'CREATE TABLE `ndbinfo`.`ndb$threadblocks` (`node_id` INT UNSIGNED COMMENT "node id",`thr_no` INT UNSIGNED COMMENT "thread number",`block_number` INT UNSIGNED COMMENT "block number",`block_instance` INT UNSIGNED COMMENT "block instance") COMMENT="which blocks are run in which threads" ENGINE=NDBINFO','SET @dummy = 0');
PREPARE stmt FROM @str;
EXECUTE stmt;
DROP PREPARE stmt;

# ndbinfo.ndb$threads
SET @str=IF(@have_ndbinfo,'DROP TABLE IF EXISTS `ndbinfo`.`ndb$threads`','SET @dummy = 0');
PREPARE stmt FROM @str;
EXECUTE stmt;
DROP PREPARE stmt;

SET @str=IF(@have_ndbinfo,'CREATE TABLE `ndbinfo`.`ndb$threads` (`node_id` INT UNSIGNED COMMENT "node_id",`thr_no` INT UNSIGNED COMMENT "thread number",`thread_name` VARCHAR(512) COMMENT "thread_name",`thread_description` VARCHAR(512) COMMENT "thread_description") COMMENT="Base table for threads" ENGINE=NDBINFO','SET @dummy = 0');
PREPARE stmt FROM @str;
EXECUTE stmt;
DROP PREPARE stmt;

# ndbinfo.ndb$threadstat
SET @str=IF(@have_ndbinfo,'DROP TABLE IF EXISTS `ndbinfo`.`ndb$threadstat`','SET @dummy = 0');
PREPARE stmt FROM @str;
EXECUTE stmt;
DROP PREPARE stmt;

SET @str=IF(@have_ndbinfo,'CREATE TABLE `ndbinfo`.`ndb$threadstat` (`node_id` INT UNSIGNED COMMENT "node id",`thr_no` INT UNSIGNED COMMENT "thread number",`thr_nm` VARCHAR(512) COMMENT "thread name",`c_loop` BIGINT UNSIGNED COMMENT "No of loops in main loop",`c_exec` BIGINT UNSIGNED COMMENT "No of signals executed",`c_wait` BIGINT UNSIGNED COMMENT "No of times waited for more input",`c_l_sent_prioa` BIGINT UNSIGNED COMMENT "No of prio A signals sent to own node",`c_l_sent_priob` BIGINT UNSIGNED COMMENT "No of prio B signals sent to own node",`c_r_sent_prioa` BIGINT UNSIGNED COMMENT "No of prio A signals sent to remote node",`c_r_sent_priob` BIGINT UNSIGNED COMMENT "No of prio B signals sent to remote node",`os_tid` BIGINT UNSIGNED COMMENT "OS thread id",`os_now` BIGINT UNSIGNED COMMENT "OS gettimeofday (millis)",`os_ru_utime` BIGINT UNSIGNED COMMENT "OS user CPU time (micros)",`os_ru_stime` BIGINT UNSIGNED COMMENT "OS system CPU time (micros)",`os_ru_minflt` BIGINT UNSIGNED COMMENT "OS page reclaims (soft page faults",`os_ru_majflt` BIGINT UNSIGNED COMMENT "OS page faults (hard page faults)",`os_ru_nvcsw` BIGINT UNSIGNED COMMENT "OS voluntary context switches",`os_ru_nivcsw` BIGINT UNSIGNED COMMENT "OS involuntary context switches") COMMENT="Statistics on execution threads" ENGINE=NDBINFO','SET @dummy = 0');
PREPARE stmt FROM @str;
EXECUTE stmt;
DROP PREPARE stmt;

# ndbinfo.ndb$transactions
SET @str=IF(@have_ndbinfo,'DROP TABLE IF EXISTS `ndbinfo`.`ndb$transactions`','SET @dummy = 0');
PREPARE stmt FROM @str;
EXECUTE stmt;
DROP PREPARE stmt;

SET @str=IF(@have_ndbinfo,'CREATE TABLE `ndbinfo`.`ndb$transactions` (`node_id` INT UNSIGNED COMMENT "node id",`block_instance` INT UNSIGNED COMMENT "TC instance no",`objid` INT UNSIGNED COMMENT "Object id of transaction object",`apiref` INT UNSIGNED COMMENT "API reference",`transid0` INT UNSIGNED COMMENT "Transaction id",`transid1` INT UNSIGNED COMMENT "Transaction id",`state` INT UNSIGNED COMMENT "Transaction state",`flags` INT UNSIGNED COMMENT "Transaction flags",`c_ops` INT UNSIGNED COMMENT "No of operations in transaction",`outstanding` INT UNSIGNED COMMENT "Currently outstanding request",`timer` INT UNSIGNED COMMENT "Timer (seconds)") COMMENT="transactions" ENGINE=NDBINFO','SET @dummy = 0');
>>>>>>> d46ae293
PREPARE stmt FROM @str;
EXECUTE stmt;
DROP PREPARE stmt;

SET @str=IF(@have_ndbinfo,'CREATE TABLE `ndbinfo`.`ndb$table_replicas_all` (`node_id` INT UNSIGNED COMMENT "node_id",`table_id` INT UNSIGNED COMMENT "Table id",`fragment_id` INT UNSIGNED COMMENT "Fragment id",`initial_gci` INT UNSIGNED COMMENT "Initial GCI for table",`replica_node_id` INT UNSIGNED COMMENT "Node id where replica is stored",`is_lcp_ongoing` INT UNSIGNED COMMENT "Is LCP ongoing on this fragment",`num_crashed_replicas` INT UNSIGNED COMMENT "Number of crashed replica instances",`last_max_gci_started` INT UNSIGNED COMMENT "Last LCP Max GCI started",`last_max_gci_completed` INT UNSIGNED COMMENT "Last LCP Max GCI completed",`last_lcp_id` INT UNSIGNED COMMENT "Last LCP id",`prev_lcp_id` INT UNSIGNED COMMENT "Previous LCP id",`prev_max_gci_started` INT UNSIGNED COMMENT "Previous LCP Max GCI started",`prev_max_gci_completed` INT UNSIGNED COMMENT "Previous LCP Max GCI completed",`last_create_gci` INT UNSIGNED COMMENT "Last Create GCI of last crashed replica instance",`last_replica_gci` INT UNSIGNED COMMENT "Last GCI of last crashed replica instance",`is_replica_alive` INT UNSIGNED COMMENT "Is replica alive or not") COMMENT="Fragment replicas of the tables" ENGINE=NDBINFO','SET @dummy = 0');
PREPARE stmt FROM @str;
EXECUTE stmt;
DROP PREPARE stmt;

<<<<<<< HEAD
# ndbinfo.ndb$stored_tables
SET @str=IF(@have_ndbinfo,'DROP TABLE IF EXISTS `ndbinfo`.`ndb$stored_tables`','SET @dummy = 0');
=======
SET @str=IF(@have_ndbinfo,'CREATE TABLE `ndbinfo`.`ndb$transporters` (`node_id` INT UNSIGNED COMMENT "Node id reporting",`remote_node_id` INT UNSIGNED COMMENT "Node id at other end of link",`connection_status` INT UNSIGNED COMMENT "State of inter-node link",`remote_address` VARCHAR(512) COMMENT "Address of remote node",`bytes_sent` BIGINT UNSIGNED COMMENT "Bytes sent to remote node",`bytes_received` BIGINT UNSIGNED COMMENT "Bytes received from remote node",`connect_count` INT UNSIGNED COMMENT "Number of times connected",`overloaded` INT UNSIGNED COMMENT "Is link reporting overload",`overload_count` INT UNSIGNED COMMENT "Number of overload onsets since connect",`slowdown` INT UNSIGNED COMMENT "Is link requesting slowdown",`slowdown_count` INT UNSIGNED COMMENT "Number of slowdown onsets since connect") COMMENT="transporter status" ENGINE=NDBINFO','SET @dummy = 0');
>>>>>>> d46ae293
PREPARE stmt FROM @str;
EXECUTE stmt;
DROP PREPARE stmt;

<<<<<<< HEAD
SET @str=IF(@have_ndbinfo,'CREATE TABLE `ndbinfo`.`ndb$stored_tables` (`node_id` INT UNSIGNED COMMENT "node_id",`table_id` INT UNSIGNED COMMENT "Table id",`logged_table` INT UNSIGNED COMMENT "Is table logged",`row_contains_gci` INT UNSIGNED COMMENT "Does table rows contains GCI",`row_contains_checksum` INT UNSIGNED COMMENT "Does table rows contain checksum",`temporary_table` INT UNSIGNED COMMENT "Is table temporary",`force_var_part` INT UNSIGNED COMMENT "Force var part active",`read_backup` INT UNSIGNED COMMENT "Is backup replicas read",`fully_replicated` INT UNSIGNED COMMENT "Is table fully replicated",`extra_row_gci` INT UNSIGNED COMMENT "extra_row_gci",`extra_row_author` INT UNSIGNED COMMENT "extra_row_author",`storage_type` INT UNSIGNED COMMENT "Storage type of table",`hashmap_id` INT UNSIGNED COMMENT "Hashmap id",`hashmap_version` INT UNSIGNED COMMENT "Hashmap version",`table_version` INT UNSIGNED COMMENT "Table version",`fragment_type` INT UNSIGNED COMMENT "Type of fragmentation",`partition_balance` INT UNSIGNED COMMENT "Partition balance",`create_gci` INT UNSIGNED COMMENT "GCI in which table was created",`backup_locked` INT UNSIGNED COMMENT "Locked for backup",`single_user_mode` INT UNSIGNED COMMENT "Is single user mode active") COMMENT="Information about stored tables" ENGINE=NDBINFO','SET @dummy = 0');
=======
# Recreate handler local lookup tables in ndbinfo
# ndbinfo.ndb$blocks
SET @str=IF(@have_ndbinfo,'DROP TABLE IF EXISTS `ndbinfo`.`ndb$blocks`','SET @dummy = 0');
>>>>>>> d46ae293
PREPARE stmt FROM @str;
EXECUTE stmt;
DROP PREPARE stmt;

<<<<<<< HEAD
# ndbinfo.ndb$transactions
SET @str=IF(@have_ndbinfo,'DROP TABLE IF EXISTS `ndbinfo`.`ndb$transactions`','SET @dummy = 0');
=======
SET @str=IF(@have_ndbinfo,'CREATE TABLE `ndbinfo`.`ndb$blocks` (block_number INT UNSIGNED, block_name VARCHAR(512)) ENGINE=NDBINFO','SET @dummy = 0');
>>>>>>> d46ae293
PREPARE stmt FROM @str;
EXECUTE stmt;
DROP PREPARE stmt;

<<<<<<< HEAD
SET @str=IF(@have_ndbinfo,'CREATE TABLE `ndbinfo`.`ndb$transactions` (`node_id` INT UNSIGNED COMMENT "node id",`block_instance` INT UNSIGNED COMMENT "TC instance no",`objid` INT UNSIGNED COMMENT "Object id of transaction object",`apiref` INT UNSIGNED COMMENT "API reference",`transid0` INT UNSIGNED COMMENT "Transaction id",`transid1` INT UNSIGNED COMMENT "Transaction id",`state` INT UNSIGNED COMMENT "Transaction state",`flags` INT UNSIGNED COMMENT "Transaction flags",`c_ops` INT UNSIGNED COMMENT "No of operations in transaction",`outstanding` INT UNSIGNED COMMENT "Currently outstanding request",`timer` INT UNSIGNED COMMENT "Timer (seconds)") COMMENT="transactions" ENGINE=NDBINFO','SET @dummy = 0');
=======
# ndbinfo.ndb$config_params
SET @str=IF(@have_ndbinfo,'DROP TABLE IF EXISTS `ndbinfo`.`ndb$config_params`','SET @dummy = 0');
>>>>>>> d46ae293
PREPARE stmt FROM @str;
EXECUTE stmt;
DROP PREPARE stmt;

<<<<<<< HEAD
# ndbinfo.ndb$operations
SET @str=IF(@have_ndbinfo,'DROP TABLE IF EXISTS `ndbinfo`.`ndb$operations`','SET @dummy = 0');
=======
SET @str=IF(@have_ndbinfo,'CREATE TABLE `ndbinfo`.`ndb$config_params` (param_number INT UNSIGNED, param_name VARCHAR(512), param_description VARCHAR(512), param_type VARCHAR(512), param_default VARCHAR(512), param_min VARCHAR(512), param_max VARCHAR(512), param_mandatory INT UNSIGNED, param_status VARCHAR(512)) ENGINE=NDBINFO','SET @dummy = 0');
>>>>>>> d46ae293
PREPARE stmt FROM @str;
EXECUTE stmt;
DROP PREPARE stmt;

<<<<<<< HEAD
SET @str=IF(@have_ndbinfo,'CREATE TABLE `ndbinfo`.`ndb$operations` (`node_id` INT UNSIGNED COMMENT "node id",`block_instance` INT UNSIGNED COMMENT "LQH instance no",`objid` INT UNSIGNED COMMENT "Object id of operation object",`tcref` INT UNSIGNED COMMENT "TC reference",`apiref` INT UNSIGNED COMMENT "API reference",`transid0` INT UNSIGNED COMMENT "Transaction id",`transid1` INT UNSIGNED COMMENT "Transaction id",`tableid` INT UNSIGNED COMMENT "Table id",`fragmentid` INT UNSIGNED COMMENT "Fragment id",`op` INT UNSIGNED COMMENT "Operation type",`state` INT UNSIGNED COMMENT "Operation state",`flags` INT UNSIGNED COMMENT "Operation flags") COMMENT="operations" ENGINE=NDBINFO','SET @dummy = 0');
=======
# ndbinfo.ndb$dblqh_tcconnect_state
SET @str=IF(@have_ndbinfo,'DROP TABLE IF EXISTS `ndbinfo`.`ndb$dblqh_tcconnect_state`','SET @dummy = 0');
>>>>>>> d46ae293
PREPARE stmt FROM @str;
EXECUTE stmt;
DROP PREPARE stmt;

<<<<<<< HEAD
# ndbinfo.ndb$membership
SET @str=IF(@have_ndbinfo,'DROP TABLE IF EXISTS `ndbinfo`.`ndb$membership`','SET @dummy = 0');
=======
SET @str=IF(@have_ndbinfo,'CREATE TABLE `ndbinfo`.`ndb$dblqh_tcconnect_state` (state_int_value INT UNSIGNED, state_name VARCHAR(256), state_friendly_name VARCHAR(256), state_description VARCHAR(256)) ENGINE=NDBINFO','SET @dummy = 0');
>>>>>>> d46ae293
PREPARE stmt FROM @str;
EXECUTE stmt;
DROP PREPARE stmt;

<<<<<<< HEAD
SET @str=IF(@have_ndbinfo,'CREATE TABLE `ndbinfo`.`ndb$membership` (`node_id` INT UNSIGNED COMMENT "node id",`group_id` INT UNSIGNED COMMENT "node group id",`left_node` INT UNSIGNED COMMENT "Left node in heart beat chain",`right_node` INT UNSIGNED COMMENT "Right node in heart beat chain",`president` INT UNSIGNED COMMENT "President nodeid",`successor` INT UNSIGNED COMMENT "President successor",`dynamic_id` INT UNSIGNED COMMENT "President, Configured_heartbeat order",`arbitrator` INT UNSIGNED COMMENT "Arbitrator nodeid",`arb_ticket` VARCHAR(512) COMMENT "Arbitrator ticket",`arb_state` INT UNSIGNED COMMENT "Arbitrator state",`arb_connected` INT UNSIGNED COMMENT "Arbitrator connected",`conn_rank1_arbs` VARCHAR(512) COMMENT "Connected rank 1 arbitrators",`conn_rank2_arbs` VARCHAR(512) COMMENT "Connected rank 2 arbitrators") COMMENT="membership" ENGINE=NDBINFO','SET @dummy = 0');
=======
# ndbinfo.ndb$dbtc_apiconnect_state
SET @str=IF(@have_ndbinfo,'DROP TABLE IF EXISTS `ndbinfo`.`ndb$dbtc_apiconnect_state`','SET @dummy = 0');
>>>>>>> d46ae293
PREPARE stmt FROM @str;
EXECUTE stmt;
DROP PREPARE stmt;

<<<<<<< HEAD
# ndbinfo.ndb$frag_mem_use
SET @str=IF(@have_ndbinfo,'DROP TABLE IF EXISTS `ndbinfo`.`ndb$frag_mem_use`','SET @dummy = 0');
=======
SET @str=IF(@have_ndbinfo,'CREATE TABLE `ndbinfo`.`ndb$dbtc_apiconnect_state` (state_int_value INT UNSIGNED, state_name VARCHAR(256), state_friendly_name VARCHAR(256), state_description VARCHAR(256)) ENGINE=NDBINFO','SET @dummy = 0');
>>>>>>> d46ae293
PREPARE stmt FROM @str;
EXECUTE stmt;
DROP PREPARE stmt;

<<<<<<< HEAD
SET @str=IF(@have_ndbinfo,'CREATE TABLE `ndbinfo`.`ndb$frag_mem_use` (`node_id` INT UNSIGNED COMMENT "node id",`block_instance` INT UNSIGNED COMMENT "LDM instance number",`table_id` INT UNSIGNED COMMENT "Table identity",`fragment_num` INT UNSIGNED COMMENT "Fragment number",`rows` BIGINT UNSIGNED COMMENT "Number of rows in table",`fixed_elem_alloc_bytes` BIGINT UNSIGNED COMMENT "Number of bytes allocated for fixed-sized elements",`fixed_elem_free_bytes` BIGINT UNSIGNED COMMENT "Free bytes in fixed-size element pages",`fixed_elem_count` BIGINT UNSIGNED COMMENT "Number of fixed size elements in use",`fixed_elem_size_bytes` INT UNSIGNED COMMENT "Length of each fixed sized element in bytes",`var_elem_alloc_bytes` BIGINT UNSIGNED COMMENT "Number of bytes allocated for var-size elements",`var_elem_free_bytes` BIGINT UNSIGNED COMMENT "Free bytes in var-size element pages",`var_elem_count` BIGINT UNSIGNED COMMENT "Number of var size elements in use",`tuple_l2pmap_alloc_bytes` BIGINT UNSIGNED COMMENT "Bytes in logical to physical page map for tuple store",`hash_index_l2pmap_alloc_bytes` BIGINT UNSIGNED COMMENT "Bytes in logical to physical page map for the hash index",`hash_index_alloc_bytes` BIGINT UNSIGNED COMMENT "Bytes in linear hash map") COMMENT="Per fragment space information" ENGINE=NDBINFO','SET @dummy = 0');
=======
# ndbinfo.ndb$dict_obj_types
SET @str=IF(@have_ndbinfo,'DROP TABLE IF EXISTS `ndbinfo`.`ndb$dict_obj_types`','SET @dummy = 0');
>>>>>>> d46ae293
PREPARE stmt FROM @str;
EXECUTE stmt;
DROP PREPARE stmt;

<<<<<<< HEAD
# ndbinfo.ndb$frag_operations
# This table contains per-fragment usage statistics. Most values in this table
# reflects only user operations, meaning that they do not include the 
# activities of LCPs and COPY_FRAG scans.. The exceptions are the counters 
# that concern scan queueing and concurrency: tot_qd_frag_scans, 
# conc_frag_scans, conc_qd_plain_frag_scans and conc_qd_tup_frag_scans (though 
# LCPs currently does not use TUP scans).
# The values starting with 'tot_' are accumulated values, meaning that they 
# give the totalt count of some event or sum of some attribute attibute since 
# the node was last restarted.
# Also observe that this table does *not* reflect 'early aborts' in any way.
# By 'early aborts' we mean operations that are rejected by LQH before 
# beginning execution due to resource issues such as overloaded transporters 
# or lack of free space in internal structures.
SET @str=IF(@have_ndbinfo,'DROP TABLE IF EXISTS `ndbinfo`.`ndb$frag_operations`','SET @dummy = 0');
=======
SET @str=IF(@have_ndbinfo,'CREATE TABLE `ndbinfo`.`ndb$dict_obj_types` (type_id INT UNSIGNED, type_name VARCHAR(512)) ENGINE=NDBINFO','SET @dummy = 0');
>>>>>>> d46ae293
PREPARE stmt FROM @str;
EXECUTE stmt;
DROP PREPARE stmt;

<<<<<<< HEAD
SET @cmd='CREATE TABLE ndbinfo.ndb$frag_operations (
  node_id INT UNSIGNED COMMENT "node id",
  block_instance INT UNSIGNED COMMENT "LQH instance no",
  table_id INT UNSIGNED COMMENT "Table identity",
  fragment_num INT UNSIGNED COMMENT "Fragment number",
  tot_key_reads BIGINT UNSIGNED COMMENT "Total number of key reads received",
  tot_key_inserts BIGINT UNSIGNED COMMENT 
    "Total number of key inserts received",
  tot_key_updates BIGINT UNSIGNED COMMENT
    "Total number of key updates received",
# 'write' operations, meaning update if key exists, insert otherwise are used 
# by e.g. restore and sql REPLACE.
  tot_key_writes BIGINT UNSIGNED COMMENT 
    "Total number of key writes received",
  tot_key_deletes BIGINT UNSIGNED COMMENT
    "Total number of key deletes received",
# Number of key operations refused by the LDM due to either:
# - no matching key for update/delete.
# - key exists already for insert.
# - operation rejected by interpreted program.
# - internal errors such as checksum errors.
  tot_key_refs BIGINT UNSIGNED COMMENT
    "Total number of key operations refused by LDM",
  tot_key_attrinfo_bytes BIGINT UNSIGNED COMMENT
    "Total attrinfo bytes received for key operations",
  tot_key_keyinfo_bytes BIGINT UNSIGNED COMMENT
    "Total keyinfo bytes received for key operations",
  tot_key_prog_bytes BIGINT UNSIGNED COMMENT
    "Total bytes of filter programs for key operations",
  tot_key_inst_exec BIGINT UNSIGNED COMMENT
    "Total number of interpreter instructions executed for key operations",
  tot_key_bytes_returned BIGINT UNSIGNED COMMENT
    "Total number of bytes returned to client for key operations",
  tot_frag_scans BIGINT UNSIGNED COMMENT 
    "Total number of fragment scans received",
  tot_scan_rows_examined BIGINT UNSIGNED COMMENT
    "Total number of rows examined by scans",
  tot_scan_rows_returned BIGINT UNSIGNED COMMENT
    "Total number or rows returned to client",
  tot_scan_bytes_returned BIGINT UNSIGNED COMMENT
    "Total number of bytes returned to client by scans",
  tot_scan_prog_bytes BIGINT UNSIGNED COMMENT
    "Total bytes of scan filter programs",
  tot_scan_bound_bytes BIGINT UNSIGNED COMMENT "Total bytes of scan bounds",
  tot_scan_inst_exec BIGINT UNSIGNED COMMENT
    "Total number of interpreter instructions executed for scans",
  tot_qd_frag_scans BIGINT UNSIGNED COMMENT
    "Total number of fragment scans queued before exec",
  conc_frag_scans INT UNSIGNED COMMENT "Number of frag scans currently running",
  conc_qd_plain_frag_scans INT UNSIGNED COMMENT
    "Number of tux frag scans currently queued",
  conc_qd_tup_frag_scans INT UNSIGNED COMMENT
    "Number of tup frag scans currently queued",
  conc_qd_acc_frag_scans INT UNSIGNED COMMENT
    "Number of acc frag scans currently queued",
  tot_commits BIGINT UNSIGNED COMMENT "Total number of committed row changes")
COMMENT="Per fragment operational information" ENGINE=NDBINFO;';

SET @str=IF(@have_ndbinfo <> 0, @cmd, 'SET @dummy = 0;');
=======
# Recreate views in ndbinfo
# ndbinfo.arbitrator_validity_detail
SET @str=IF(@have_ndbinfo,'CREATE OR REPLACE DEFINER=`root`@`localhost` SQL SECURITY INVOKER VIEW `ndbinfo`.`arbitrator_validity_detail` AS SELECT node_id, arbitrator, arb_ticket, CASE arb_connected  WHEN 1 THEN "Yes"  ELSE "No" END AS arb_connected, CASE arb_state  WHEN 0 THEN "ARBIT_NULL"  WHEN 1 THEN "ARBIT_INIT"  WHEN 2 THEN "ARBIT_FIND"  WHEN 3 THEN "ARBIT_PREP1"  WHEN 4 THEN "ARBIT_PREP2"  WHEN 5 THEN "ARBIT_START"  WHEN 6 THEN "ARBIT_RUN"  WHEN 7 THEN "ARBIT_CHOOSE"  WHEN 8 THEN "ARBIT_CRASH"  ELSE "UNKNOWN" END AS arb_state FROM `ndbinfo`.`ndb$membership` ORDER BY arbitrator, arb_connected DESC','SET @dummy = 0');
>>>>>>> d46ae293
PREPARE stmt FROM @str;
EXECUTE stmt;
DROP PREPARE stmt;

<<<<<<< HEAD
# ndbinfo.ndb$config_values
SET @str=IF(@have_ndbinfo,'DROP TABLE IF EXISTS `ndbinfo`.`ndb$config_values`','SET @dummy = 0');
=======
# ndbinfo.arbitrator_validity_summary
SET @str=IF(@have_ndbinfo,'CREATE OR REPLACE DEFINER=`root`@`localhost` SQL SECURITY INVOKER VIEW `ndbinfo`.`arbitrator_validity_summary` AS SELECT arbitrator, arb_ticket, CASE arb_connected  WHEN 1 THEN "Yes"  ELSE "No" END AS arb_connected, count(*) as consensus_count FROM `ndbinfo`.`ndb$membership` GROUP BY arbitrator, arb_ticket, arb_connected','SET @dummy = 0');
>>>>>>> d46ae293
PREPARE stmt FROM @str;
EXECUTE stmt;
DROP PREPARE stmt;

<<<<<<< HEAD
SET @str=IF(@have_ndbinfo,'CREATE TABLE `ndbinfo`.`ndb$config_values` (`node_id` INT UNSIGNED,`config_param` INT UNSIGNED COMMENT "Parameter number",`config_value` VARCHAR(512) COMMENT "Parameter value") COMMENT="Configuration parameter values" ENGINE=NDBINFO','SET @dummy = 0');
=======
# ndbinfo.blocks
SET @str=IF(@have_ndbinfo,'CREATE OR REPLACE DEFINER=`root`@`localhost` SQL SECURITY INVOKER VIEW `ndbinfo`.`blocks` AS SELECT block_number, block_name FROM `ndbinfo`.`ndb$blocks`','SET @dummy = 0');
PREPARE stmt FROM @str;
EXECUTE stmt;
DROP PREPARE stmt;

# ndbinfo.cluster_locks
SET @str=IF(@have_ndbinfo,'CREATE OR REPLACE DEFINER=`root`@`localhost` SQL SECURITY INVOKER VIEW `ndbinfo`.`cluster_locks` AS SELECT `ndbinfo`.`ndb$acc_operations`.`node_id` AS `node_id`,`ndbinfo`.`ndb$acc_operations`.`block_instance` AS `block_instance`,`ndbinfo`.`ndb$acc_operations`.`tableid` AS `tableid`,`ndbinfo`.`ndb$acc_operations`.`fragmentid` AS `fragmentid`,`ndbinfo`.`ndb$acc_operations`.`rowid` AS `rowid`,`ndbinfo`.`ndb$acc_operations`.`transid0` + (`ndbinfo`.`ndb$acc_operations`.`transid1` << 32) AS `transid`,(case (`ndbinfo`.`ndb$acc_operations`.`op_flags` & 0x10) when 0 then "S" else "X" end) AS `mode`,(case (`ndbinfo`.`ndb$acc_operations`.`op_flags` & 0x80) when 0 then "W" else "H" end) AS `state`,(case (`ndbinfo`.`ndb$acc_operations`.`op_flags` & 0x40) when 0 then "" else "*" end) as `detail`,case (`ndbinfo`.`ndb$acc_operations`.`op_flags` & 0xf) when 0 then "READ" when 1 then "UPDATE" when 2 then "INSERT"when 3 then "DELETE" when 5 then "READ" when 6 then "REFRESH"when 7 then "UNLOCK" when 8 then "SCAN" ELSE"<unknown>" END as `op`,`ndbinfo`.`ndb$acc_operations`.`duration_millis` as `duration_millis`,`ndbinfo`.`ndb$acc_operations`.`acc_op_id` AS `lock_num`,if(`ndbinfo`.`ndb$acc_operations`.`op_flags` & 0xc0 = 0,`ndbinfo`.`ndb$acc_operations`.`prev_serial_op_id`, NULL) as `waiting_for` FROM `ndbinfo`.`ndb$acc_operations`','SET @dummy = 0');
PREPARE stmt FROM @str;
EXECUTE stmt;
DROP PREPARE stmt;

# ndbinfo.cluster_operations
SET @str=IF(@have_ndbinfo,'CREATE OR REPLACE DEFINER=`root`@`localhost` SQL SECURITY INVOKER VIEW `ndbinfo`.`cluster_operations` AS SELECT o.node_id, o.block_instance, o.transid0 + (o.transid1 << 32) as transid, case o.op  when 1 then "READ" when 2 then "READ-SH" when 3 then "READ-EX" when 4 then "INSERT" when 5 then "UPDATE" when 6 then "DELETE" when 7 then "WRITE" when 8 then "UNLOCK" when 9 then "REFRESH" when 257 then "SCAN" when 258 then "SCAN-SH" when 259 then "SCAN-EX" ELSE "<unknown>" END as operation_type,  s.state_friendly_name as state,  o.tableid,  o.fragmentid,  (o.apiref & 65535) as client_node_id,  (o.apiref >> 16) as client_block_ref,  (o.tcref & 65535) as tc_node_id,  ((o.tcref >> 16) & 511) as tc_block_no,  ((o.tcref >> (16 + 9)) & 127) as tc_block_instance FROM `ndbinfo`.`ndb$operations` o LEFT JOIN `ndbinfo`.`ndb$dblqh_tcconnect_state` s        ON s.state_int_value = o.state','SET @dummy = 0');
>>>>>>> d46ae293
PREPARE stmt FROM @str;
EXECUTE stmt;
DROP PREPARE stmt;

<<<<<<< HEAD
# ndbinfo.ndb$blocks
SET @str=IF(@have_ndbinfo,'DROP TABLE IF EXISTS `ndbinfo`.`ndb$blocks`','SET @dummy = 0');
=======
# ndbinfo.cluster_transactions
SET @str=IF(@have_ndbinfo,'CREATE OR REPLACE DEFINER=`root`@`localhost` SQL SECURITY INVOKER VIEW `ndbinfo`.`cluster_transactions` AS SELECT t.node_id, t.block_instance, t.transid0 + (t.transid1 << 32) as transid, s.state_friendly_name as state,  t.c_ops as count_operations,  t.outstanding as outstanding_operations,  t.timer as inactive_seconds,  (t.apiref & 65535) as client_node_id,  (t.apiref >> 16) as client_block_ref FROM `ndbinfo`.`ndb$transactions` t LEFT JOIN `ndbinfo`.`ndb$dbtc_apiconnect_state` s        ON s.state_int_value = t.state','SET @dummy = 0');
>>>>>>> d46ae293
PREPARE stmt FROM @str;
EXECUTE stmt;
DROP PREPARE stmt;

<<<<<<< HEAD
SET @str=IF(@have_ndbinfo,'CREATE TABLE `ndbinfo`.`ndb$blocks` (block_number INT UNSIGNED, block_name VARCHAR(512)) ENGINE=NDBINFO','SET @dummy = 0');
PREPARE stmt FROM @str;
EXECUTE stmt;
DROP PREPARE stmt;

# ndbinfo.ndb$dict_obj_info
SET @str=IF(@have_ndbinfo,'DROP TABLE IF EXISTS `ndbinfo`.`ndb$dict_obj_info`','SET @dummy = 0');
PREPARE stmt FROM @str;
EXECUTE stmt;
DROP PREPARE stmt;

SET @str=IF(@have_ndbinfo,'CREATE TABLE `ndbinfo`.`ndb$dict_obj_info` (`type` INT UNSIGNED COMMENT "Type of dict object",`id` INT UNSIGNED COMMENT "Object identity",`version` INT UNSIGNED COMMENT "Object version",`state` INT UNSIGNED COMMENT "Object state",`parent_obj_type` INT UNSIGNED COMMENT "Parent object type",`parent_obj_id` INT UNSIGNED COMMENT "Parent object id",`fq_name` VARCHAR(512) COMMENT "Fully qualified object name") COMMENT="Dictionary object info" ENGINE=NDBINFO','SET @dummy = 0');
PREPARE stmt FROM @str;
EXECUTE stmt;
DROP PREPARE stmt;

# ndbinfo.ndb$dict_obj_types
SET @str=IF(@have_ndbinfo,'DROP TABLE IF EXISTS `ndbinfo`.`ndb$dict_obj_types`','SET @dummy = 0');
PREPARE stmt FROM @str;
EXECUTE stmt;
DROP PREPARE stmt;

SET @str=IF(@have_ndbinfo,'CREATE TABLE `ndbinfo`.`ndb$dict_obj_types` (type_id INT UNSIGNED, type_name VARCHAR(512)) ENGINE=NDBINFO','SET @dummy = 0');
PREPARE stmt FROM @str;
EXECUTE stmt;
DROP PREPARE stmt;

# ndbinfo.ndb$config_params
SET @str=IF(@have_ndbinfo,'DROP TABLE IF EXISTS `ndbinfo`.`ndb$config_params`','SET @dummy = 0');
PREPARE stmt FROM @str;
EXECUTE stmt;
DROP PREPARE stmt;

SET @str=IF(@have_ndbinfo,'CREATE TABLE `ndbinfo`.`ndb$config_params` (param_number INT UNSIGNED, param_name VARCHAR(512), param_description VARCHAR(512), param_type VARCHAR(512), param_default VARCHAR(512), param_min VARCHAR(512), param_max VARCHAR(512), param_mandatory INT UNSIGNED, param_status VARCHAR(512)) ENGINE=NDBINFO','SET @dummy = 0');
PREPARE stmt FROM @str;
EXECUTE stmt;
DROP PREPARE stmt;

# ndbinfo.ndb$dbtc_apiconnect_state
SET @str=IF(@have_ndbinfo,'DROP TABLE IF EXISTS `ndbinfo`.`ndb$dbtc_apiconnect_state`','SET @dummy = 0');
PREPARE stmt FROM @str;
EXECUTE stmt;
DROP PREPARE stmt;

SET @str=IF(@have_ndbinfo,'CREATE TABLE `ndbinfo`.`ndb$dbtc_apiconnect_state` (state_int_value INT UNSIGNED, state_name VARCHAR(256), state_friendly_name VARCHAR(256), state_description VARCHAR(256)) ENGINE=NDBINFO','SET @dummy = 0');
PREPARE stmt FROM @str;
EXECUTE stmt;
DROP PREPARE stmt;

# ndbinfo.ndb$dblqh_tcconnect_state
SET @str=IF(@have_ndbinfo,'DROP TABLE IF EXISTS `ndbinfo`.`ndb$dblqh_tcconnect_state`','SET @dummy = 0');
=======
# ndbinfo.config_params
SET @str=IF(@have_ndbinfo,'CREATE OR REPLACE DEFINER=`root`@`localhost` SQL SECURITY INVOKER VIEW `ndbinfo`.`config_params` AS SELECT param_number, param_name, param_description, param_type, param_default, param_min, param_max, param_mandatory, param_status FROM `ndbinfo`.`ndb$config_params`','SET @dummy = 0');
>>>>>>> d46ae293
PREPARE stmt FROM @str;
EXECUTE stmt;
DROP PREPARE stmt;

<<<<<<< HEAD
SET @str=IF(@have_ndbinfo,'CREATE TABLE `ndbinfo`.`ndb$dblqh_tcconnect_state` (state_int_value INT UNSIGNED, state_name VARCHAR(256), state_friendly_name VARCHAR(256), state_description VARCHAR(256)) ENGINE=NDBINFO','SET @dummy = 0');
=======
# ndbinfo.config_values
SET @str=IF(@have_ndbinfo,'CREATE OR REPLACE DEFINER=`root`@`localhost` SQL SECURITY INVOKER VIEW `ndbinfo`.`config_values` AS SELECT node_id, config_param, config_value FROM `ndbinfo`.`ndb$config_values`','SET @dummy = 0');
>>>>>>> d46ae293
PREPARE stmt FROM @str;
EXECUTE stmt;
DROP PREPARE stmt;

<<<<<<< HEAD
# ndbinfo.transporters
SET @str=IF(@have_ndbinfo,'CREATE OR REPLACE DEFINER=`root`@`localhost` SQL SECURITY INVOKER VIEW `ndbinfo`.`transporters` AS SELECT node_id, remote_node_id,  CASE connection_status  WHEN 0 THEN "CONNECTED"  WHEN 1 THEN "CONNECTING"  WHEN 2 THEN "DISCONNECTED"  WHEN 3 THEN "DISCONNECTING"  ELSE NULL  END AS status,  remote_address, bytes_sent, bytes_received,  connect_count,  overloaded, overload_count, slowdown, slowdown_count FROM `ndbinfo`.`ndb$transporters`','SET @dummy = 0');
=======
# ndbinfo.counters
SET @str=IF(@have_ndbinfo,'CREATE OR REPLACE DEFINER=`root`@`localhost` SQL SECURITY INVOKER VIEW `ndbinfo`.`counters` AS SELECT node_id, b.block_name, block_instance, counter_id, CASE counter_id  WHEN 1 THEN "ATTRINFO"  WHEN 2 THEN "TRANSACTIONS"  WHEN 3 THEN "COMMITS"  WHEN 4 THEN "READS"  WHEN 5 THEN "SIMPLE_READS"  WHEN 6 THEN "WRITES"  WHEN 7 THEN "ABORTS"  WHEN 8 THEN "TABLE_SCANS"  WHEN 9 THEN "RANGE_SCANS"  WHEN 10 THEN "OPERATIONS"  WHEN 11 THEN "READS_RECEIVED"  WHEN 12 THEN "LOCAL_READS_SENT"  WHEN 13 THEN "REMOTE_READS_SENT"  WHEN 14 THEN "READS_NOT_FOUND"  WHEN 15 THEN "TABLE_SCANS_RECEIVED"  WHEN 16 THEN "LOCAL_TABLE_SCANS_SENT"  WHEN 17 THEN "RANGE_SCANS_RECEIVED"  WHEN 18 THEN "LOCAL_RANGE_SCANS_SENT"  WHEN 19 THEN "REMOTE_RANGE_SCANS_SENT"  WHEN 20 THEN "SCAN_BATCHES_RETURNED"  WHEN 21 THEN "SCAN_ROWS_RETURNED"  WHEN 22 THEN "PRUNED_RANGE_SCANS_RECEIVED"  WHEN 23 THEN "CONST_PRUNED_RANGE_SCANS_RECEIVED"  WHEN 24 THEN "LOCAL_READS"  WHEN 25 THEN "LOCAL_WRITES"  WHEN 26 THEN "LQHKEY_OVERLOAD"  WHEN 27 THEN "LQHKEY_OVERLOAD_TC"  WHEN 28 THEN "LQHKEY_OVERLOAD_READER"  WHEN 29 THEN "LQHKEY_OVERLOAD_NODE_PEER"  WHEN 30 THEN "LQHKEY_OVERLOAD_SUBSCRIBER"  WHEN 31 THEN "LQHSCAN_SLOWDOWNS"  ELSE "<unknown>"  END AS counter_name, val FROM `ndbinfo`.`ndb$counters` c LEFT JOIN `ndbinfo`.`ndb$blocks` b ON c.block_number = b.block_number','SET @dummy = 0');
>>>>>>> d46ae293
PREPARE stmt FROM @str;
EXECUTE stmt;
DROP PREPARE stmt;

<<<<<<< HEAD
# ndbinfo.logspaces
SET @str=IF(@have_ndbinfo,'CREATE OR REPLACE DEFINER=`root`@`localhost` SQL SECURITY INVOKER VIEW `ndbinfo`.`logspaces` AS SELECT node_id,  CASE log_type  WHEN 0 THEN "REDO"  WHEN 1 THEN "DD-UNDO"  ELSE NULL  END AS log_type, log_id, log_part, total, used FROM `ndbinfo`.`ndb$logspaces`','SET @dummy = 0');
=======
# ndbinfo.cpustat
SET @str=IF(@have_ndbinfo,'CREATE OR REPLACE DEFINER=`root`@`localhost` SQL SECURITY INVOKER VIEW `ndbinfo`.`cpustat` AS SELECT * FROM `ndbinfo`.`ndb$cpustat`','SET @dummy = 0');
PREPARE stmt FROM @str;
EXECUTE stmt;
DROP PREPARE stmt;

# ndbinfo.cpustat_1sec
SET @str=IF(@have_ndbinfo,'CREATE OR REPLACE DEFINER=`root`@`localhost` SQL SECURITY INVOKER VIEW `ndbinfo`.`cpustat_1sec` AS SELECT * FROM `ndbinfo`.`ndb$cpustat_1sec`','SET @dummy = 0');
PREPARE stmt FROM @str;
EXECUTE stmt;
DROP PREPARE stmt;

# ndbinfo.cpustat_20sec
SET @str=IF(@have_ndbinfo,'CREATE OR REPLACE DEFINER=`root`@`localhost` SQL SECURITY INVOKER VIEW `ndbinfo`.`cpustat_20sec` AS SELECT * FROM `ndbinfo`.`ndb$cpustat_20sec`','SET @dummy = 0');
PREPARE stmt FROM @str;
EXECUTE stmt;
DROP PREPARE stmt;

# ndbinfo.cpustat_50ms
SET @str=IF(@have_ndbinfo,'CREATE OR REPLACE DEFINER=`root`@`localhost` SQL SECURITY INVOKER VIEW `ndbinfo`.`cpustat_50ms` AS SELECT * FROM `ndbinfo`.`ndb$cpustat_50ms`','SET @dummy = 0');
PREPARE stmt FROM @str;
EXECUTE stmt;
DROP PREPARE stmt;

# ndbinfo.dict_obj_info
SET @str=IF(@have_ndbinfo,'CREATE OR REPLACE DEFINER=`root`@`localhost` SQL SECURITY INVOKER VIEW `ndbinfo`.`dict_obj_info` AS  SELECT * FROM `ndbinfo`.`ndb$dict_obj_info`','SET @dummy = 0');
PREPARE stmt FROM @str;
EXECUTE stmt;
DROP PREPARE stmt;

# ndbinfo.dict_obj_types
SET @str=IF(@have_ndbinfo,'CREATE OR REPLACE DEFINER=`root`@`localhost` SQL SECURITY INVOKER VIEW `ndbinfo`.`dict_obj_types` AS SELECT type_id, type_name FROM `ndbinfo`.`ndb$dict_obj_types`','SET @dummy = 0');
PREPARE stmt FROM @str;
EXECUTE stmt;
DROP PREPARE stmt;

# ndbinfo.disk_write_speed_aggregate
SET @str=IF(@have_ndbinfo,'CREATE OR REPLACE DEFINER=`root`@`localhost` SQL SECURITY INVOKER VIEW `ndbinfo`.`disk_write_speed_aggregate` AS SELECT * FROM `ndbinfo`.`ndb$disk_write_speed_aggregate`','SET @dummy = 0');
PREPARE stmt FROM @str;
EXECUTE stmt;
DROP PREPARE stmt;

# ndbinfo.disk_write_speed_aggregate_node
SET @str=IF(@have_ndbinfo,'CREATE OR REPLACE DEFINER=`root`@`localhost` SQL SECURITY INVOKER VIEW `ndbinfo`.`disk_write_speed_aggregate_node` AS SELECT node_id, SUM(backup_lcp_speed_last_sec) AS backup_lcp_speed_last_sec, SUM(redo_speed_last_sec) AS redo_speed_last_sec, SUM(backup_lcp_speed_last_10sec) AS backup_lcp_speed_last_10sec, SUM(redo_speed_last_10sec) AS redo_speed_last_10sec, SUM(backup_lcp_speed_last_60sec) AS backup_lcp_speed_last_60sec, SUM(redo_speed_last_60sec) AS redo_speed_last_60sec FROM `ndbinfo`.`ndb$disk_write_speed_aggregate` GROUP by node_id','SET @dummy = 0');
PREPARE stmt FROM @str;
EXECUTE stmt;
DROP PREPARE stmt;

# ndbinfo.disk_write_speed_base
SET @str=IF(@have_ndbinfo,'CREATE OR REPLACE DEFINER=`root`@`localhost` SQL SECURITY INVOKER VIEW `ndbinfo`.`disk_write_speed_base` AS SELECT * FROM `ndbinfo`.`ndb$disk_write_speed_base`','SET @dummy = 0');
PREPARE stmt FROM @str;
EXECUTE stmt;
DROP PREPARE stmt;

# ndbinfo.diskpagebuffer
SET @str=IF(@have_ndbinfo,'CREATE OR REPLACE DEFINER=`root`@`localhost` SQL SECURITY INVOKER VIEW `ndbinfo`.`diskpagebuffer` AS SELECT node_id, block_instance, pages_written, pages_written_lcp, pages_read, log_waits, page_requests_direct_return, page_requests_wait_queue, page_requests_wait_io FROM `ndbinfo`.`ndb$diskpagebuffer`','SET @dummy = 0');
PREPARE stmt FROM @str;
EXECUTE stmt;
DROP PREPARE stmt;

# ndbinfo.locks_per_fragment
SET @str=IF(@have_ndbinfo,'CREATE OR REPLACE DEFINER=`root`@`localhost` SQL SECURITY INVOKER VIEW `ndbinfo`.`locks_per_fragment` AS SELECT name.fq_name, parent_name.fq_name AS parent_fq_name, types.type_name AS type, table_id, node_id, block_instance, fragment_num, ex_req, ex_imm_ok, ex_wait_ok, ex_wait_fail, sh_req, sh_imm_ok, sh_wait_ok, sh_wait_fail, wait_ok_millis, wait_fail_millis FROM `ndbinfo`.`ndb$frag_locks` AS locks JOIN `ndbinfo`.`ndb$dict_obj_info` AS name ON name.id=locks.table_id AND name.type<=6 JOIN `ndbinfo`.`ndb$dict_obj_types` AS types ON name.type=types.type_id LEFT JOIN `ndbinfo`.`ndb$dict_obj_info` AS parent_name ON name.parent_obj_id=parent_name.id AND name.parent_obj_type=parent_name.type','SET @dummy = 0');
>>>>>>> d46ae293
PREPARE stmt FROM @str;
EXECUTE stmt;
DROP PREPARE stmt;

# ndbinfo.logbuffers
SET @str=IF(@have_ndbinfo,'CREATE OR REPLACE DEFINER=`root`@`localhost` SQL SECURITY INVOKER VIEW `ndbinfo`.`logbuffers` AS SELECT node_id,  CASE log_type  WHEN 0 THEN "REDO"  WHEN 1 THEN "DD-UNDO"  ELSE "<unknown>"  END AS log_type, log_id, log_part, total, used FROM `ndbinfo`.`ndb$logbuffers`','SET @dummy = 0');
PREPARE stmt FROM @str;
EXECUTE stmt;
DROP PREPARE stmt;

<<<<<<< HEAD
# ndbinfo.resources
SET @str=IF(@have_ndbinfo,'CREATE OR REPLACE DEFINER=`root`@`localhost` SQL SECURITY INVOKER VIEW `ndbinfo`.`resources` AS SELECT node_id,  CASE resource_id  WHEN 0 THEN "RESERVED"  WHEN 1 THEN "DISK_OPERATIONS"  WHEN 2 THEN "DISK_RECORDS"  WHEN 3 THEN "DATA_MEMORY"  WHEN 4 THEN "JOBBUFFER"  WHEN 5 THEN "FILE_BUFFERS"  WHEN 6 THEN "TRANSPORTER_BUFFERS"  WHEN 7 THEN "DISK_PAGE_BUFFER"  WHEN 8 THEN "QUERY_MEMORY"  WHEN 9 THEN "SCHEMA_TRANS_MEMORY"  ELSE "<unknown>"  END AS resource_name, reserved, used, max FROM `ndbinfo`.`ndb$resources`','SET @dummy = 0');
=======
# ndbinfo.logspaces
SET @str=IF(@have_ndbinfo,'CREATE OR REPLACE DEFINER=`root`@`localhost` SQL SECURITY INVOKER VIEW `ndbinfo`.`logspaces` AS SELECT node_id,  CASE log_type  WHEN 0 THEN "REDO"  WHEN 1 THEN "DD-UNDO"  ELSE NULL  END AS log_type, log_id, log_part, total, used FROM `ndbinfo`.`ndb$logspaces`','SET @dummy = 0');
>>>>>>> d46ae293
PREPARE stmt FROM @str;
EXECUTE stmt;
DROP PREPARE stmt;

<<<<<<< HEAD
# ndbinfo.counters
SET @str=IF(@have_ndbinfo,'CREATE OR REPLACE DEFINER=`root`@`localhost` SQL SECURITY INVOKER VIEW `ndbinfo`.`counters` AS SELECT node_id, b.block_name, block_instance, counter_id, CASE counter_id  WHEN 1 THEN "ATTRINFO"  WHEN 2 THEN "TRANSACTIONS"  WHEN 3 THEN "COMMITS"  WHEN 4 THEN "READS"  WHEN 5 THEN "SIMPLE_READS"  WHEN 6 THEN "WRITES"  WHEN 7 THEN "ABORTS"  WHEN 8 THEN "TABLE_SCANS"  WHEN 9 THEN "RANGE_SCANS"  WHEN 10 THEN "OPERATIONS"  WHEN 11 THEN "READS_RECEIVED"  WHEN 12 THEN "LOCAL_READS_SENT"  WHEN 13 THEN "REMOTE_READS_SENT"  WHEN 14 THEN "READS_NOT_FOUND"  WHEN 15 THEN "TABLE_SCANS_RECEIVED"  WHEN 16 THEN "LOCAL_TABLE_SCANS_SENT"  WHEN 17 THEN "RANGE_SCANS_RECEIVED"  WHEN 18 THEN "LOCAL_RANGE_SCANS_SENT"  WHEN 19 THEN "REMOTE_RANGE_SCANS_SENT"  WHEN 20 THEN "SCAN_BATCHES_RETURNED"  WHEN 21 THEN "SCAN_ROWS_RETURNED"  WHEN 22 THEN "PRUNED_RANGE_SCANS_RECEIVED"  WHEN 23 THEN "CONST_PRUNED_RANGE_SCANS_RECEIVED"  WHEN 24 THEN "LOCAL_READS"  WHEN 25 THEN "LOCAL_WRITES"  WHEN 26 THEN "LQHKEY_OVERLOAD"  WHEN 27 THEN "LQHKEY_OVERLOAD_TC"  WHEN 28 THEN "LQHKEY_OVERLOAD_READER"  WHEN 29 THEN "LQHKEY_OVERLOAD_NODE_PEER"  WHEN 30 THEN "LQHKEY_OVERLOAD_SUBSCRIBER"  WHEN 31 THEN "LQHSCAN_SLOWDOWNS"  ELSE "<unknown>"  END AS counter_name, val FROM `ndbinfo`.`ndb$counters` c LEFT JOIN `ndbinfo`.`ndb$blocks` b ON c.block_number = b.block_number','SET @dummy = 0');
=======
# ndbinfo.membership
SET @str=IF(@have_ndbinfo,'CREATE OR REPLACE DEFINER=`root`@`localhost` SQL SECURITY INVOKER VIEW `ndbinfo`.`membership` AS SELECT node_id, group_id, left_node, right_node, president, successor, dynamic_id & 0xFFFF AS succession_order, dynamic_id >> 16 AS Conf_HB_order, arbitrator, arb_ticket, CASE arb_state  WHEN 0 THEN "ARBIT_NULL"  WHEN 1 THEN "ARBIT_INIT"  WHEN 2 THEN "ARBIT_FIND"  WHEN 3 THEN "ARBIT_PREP1"  WHEN 4 THEN "ARBIT_PREP2"  WHEN 5 THEN "ARBIT_START"  WHEN 6 THEN "ARBIT_RUN"  WHEN 7 THEN "ARBIT_CHOOSE"  WHEN 8 THEN "ARBIT_CRASH"  ELSE "UNKNOWN" END AS arb_state, CASE arb_connected  WHEN 1 THEN "Yes"  ELSE "No" END AS arb_connected, conn_rank1_arbs AS connected_rank1_arbs, conn_rank2_arbs AS connected_rank2_arbs FROM `ndbinfo`.`ndb$membership`','SET @dummy = 0');
>>>>>>> d46ae293
PREPARE stmt FROM @str;
EXECUTE stmt;
DROP PREPARE stmt;

<<<<<<< HEAD
# ndbinfo.nodes
SET @str=IF(@have_ndbinfo,'CREATE OR REPLACE DEFINER=`root`@`localhost` SQL SECURITY INVOKER VIEW `ndbinfo`.`nodes` AS SELECT node_id, uptime, CASE status  WHEN 0 THEN "NOTHING"  WHEN 1 THEN "CMVMI"  WHEN 2 THEN "STARTING"  WHEN 3 THEN "STARTED"  WHEN 4 THEN "SINGLEUSER"  WHEN 5 THEN "STOPPING_1"  WHEN 6 THEN "STOPPING_2"  WHEN 7 THEN "STOPPING_3"  WHEN 8 THEN "STOPPING_4"  ELSE "<unknown>"  END AS status, start_phase, config_generation FROM `ndbinfo`.`ndb$nodes`','SET @dummy = 0');
=======
# ndbinfo.memory_per_fragment
SET @str=IF(@have_ndbinfo,'CREATE OR REPLACE DEFINER=`root`@`localhost` SQL SECURITY INVOKER VIEW `ndbinfo`.`memory_per_fragment` AS SELECT name.fq_name, parent_name.fq_name AS parent_fq_name,types.type_name AS type, table_id, node_id, block_instance, fragment_num, fixed_elem_alloc_bytes, fixed_elem_free_bytes, fixed_elem_size_bytes, fixed_elem_count, FLOOR(fixed_elem_free_bytes/fixed_elem_size_bytes) AS fixed_elem_free_count, var_elem_alloc_bytes, var_elem_free_bytes, var_elem_count, hash_index_alloc_bytes FROM `ndbinfo`.`ndb$frag_mem_use` AS space JOIN `ndbinfo`.`ndb$dict_obj_info` AS name ON name.id=space.table_id AND name.type<=6 JOIN  `ndbinfo`.`ndb$dict_obj_types` AS types ON name.type=types.type_id LEFT JOIN `ndbinfo`.`ndb$dict_obj_info` AS parent_name ON name.parent_obj_id=parent_name.id AND name.parent_obj_type=parent_name.type','SET @dummy = 0');
>>>>>>> d46ae293
PREPARE stmt FROM @str;
EXECUTE stmt;
DROP PREPARE stmt;

# ndbinfo.memoryusage
<<<<<<< HEAD
SET @str=IF(@have_ndbinfo,'CREATE OR REPLACE DEFINER=`root`@`localhost` SQL SECURITY INVOKER VIEW `ndbinfo`.`memoryusage` AS SELECT node_id,  pool_name AS memory_type,  SUM(used*entry_size) AS used,  SUM(used) AS used_pages,  SUM(total*entry_size) AS total,  SUM(total) AS total_pages FROM `ndbinfo`.`ndb$pools` WHERE (block_number IN (248, 254) AND   (pool_name = "Index memory" OR pool_name = "Data memory")) OR pool_name = "Long message buffer" GROUP BY node_id, memory_type','SET @dummy = 0');
PREPARE stmt FROM @str;
EXECUTE stmt;
DROP PREPARE stmt;

# ndbinfo.diskpagebuffer
SET @str=IF(@have_ndbinfo,'CREATE OR REPLACE DEFINER=`root`@`localhost` SQL SECURITY INVOKER VIEW `ndbinfo`.`diskpagebuffer` AS SELECT node_id, block_instance, pages_written, pages_written_lcp, pages_read, log_waits, page_requests_direct_return, page_requests_wait_queue, page_requests_wait_io FROM `ndbinfo`.`ndb$diskpagebuffer`','SET @dummy = 0');
=======
SET @str=IF(@have_ndbinfo,'CREATE OR REPLACE DEFINER=`root`@`localhost` SQL SECURITY INVOKER VIEW `ndbinfo`.`memoryusage` AS SELECT node_id,  pool_name AS memory_type,  SUM(used*entry_size) AS used,  SUM(used) AS used_pages,  SUM(total*entry_size) AS total,  SUM(total) AS total_pages FROM `ndbinfo`.`ndb$pools` WHERE ( block_number IN (248, 254) AND   (pool_name = "Index memory" OR pool_name = "Data memory") ) OR pool_name = "Long message buffer" GROUP BY node_id, memory_type','SET @dummy = 0');
>>>>>>> d46ae293
PREPARE stmt FROM @str;
EXECUTE stmt;
DROP PREPARE stmt;

<<<<<<< HEAD
# ndbinfo.diskpagebuffer
SET @str=IF(@have_ndbinfo,'CREATE OR REPLACE DEFINER=`root`@`localhost` SQL SECURITY INVOKER VIEW `ndbinfo`.`diskpagebuffer` AS SELECT node_id, block_instance, pages_written, pages_written_lcp, pages_read, log_waits, page_requests_direct_return, page_requests_wait_queue, page_requests_wait_io FROM `ndbinfo`.`ndb$diskpagebuffer`','SET @dummy = 0');
=======
# ndbinfo.nodes
SET @str=IF(@have_ndbinfo,'CREATE OR REPLACE DEFINER=`root`@`localhost` SQL SECURITY INVOKER VIEW `ndbinfo`.`nodes` AS SELECT node_id, uptime, CASE status  WHEN 0 THEN "NOTHING"  WHEN 1 THEN "CMVMI"  WHEN 2 THEN "STARTING"  WHEN 3 THEN "STARTED"  WHEN 4 THEN "SINGLEUSER"  WHEN 5 THEN "STOPPING_1"  WHEN 6 THEN "STOPPING_2"  WHEN 7 THEN "STOPPING_3"  WHEN 8 THEN "STOPPING_4"  ELSE "<unknown>"  END AS status, start_phase, config_generation FROM `ndbinfo`.`ndb$nodes`','SET @dummy = 0');
>>>>>>> d46ae293
PREPARE stmt FROM @str;
EXECUTE stmt;
DROP PREPARE stmt;

<<<<<<< HEAD
# ndbinfo.threads
SET @str=IF(@have_ndbinfo,'CREATE OR REPLACE DEFINER=`root`@`localhost` SQL SECURITY INVOKER VIEW `ndbinfo`.`threads` AS SELECT * FROM `ndbinfo`.`ndb$threads`','SET @dummy = 0');
PREPARE stmt FROM @str;
EXECUTE stmt;
DROP PREPARE stmt;

# ndbinfo.threadblocks
SET @str=IF(@have_ndbinfo,'CREATE OR REPLACE DEFINER=`root`@`localhost` SQL SECURITY INVOKER VIEW `ndbinfo`.`threadblocks` AS SELECT t.node_id, t.thr_no, b.block_name, t.block_instance FROM `ndbinfo`.`ndb$threadblocks` t LEFT JOIN `ndbinfo`.`ndb$blocks` b ON t.block_number = b.block_number','SET @dummy = 0');
PREPARE stmt FROM @str;
EXECUTE stmt;
DROP PREPARE stmt;

# ndbinfo.threadstat
SET @str=IF(@have_ndbinfo,'CREATE OR REPLACE DEFINER=`root`@`localhost` SQL SECURITY INVOKER VIEW `ndbinfo`.`threadstat` AS SELECT * from `ndbinfo`.`ndb$threadstat`','SET @dummy = 0');
PREPARE stmt FROM @str;
EXECUTE stmt;
DROP PREPARE stmt;

# ndbinfo.tc_time_track_stats
SET @str=IF(@have_ndbinfo,'CREATE OR REPLACE DEFINER=`root`@`localhost` SQL SECURITY INVOKER VIEW `ndbinfo`.`tc_time_track_stats` AS SELECT * from `ndbinfo`.`ndb$tc_time_track_stats`','SET @dummy = 0');
PREPARE stmt FROM @str;
EXECUTE stmt;
DROP PREPARE stmt;

# ndbinfo.disk_write_speed_base
SET @str=IF(@have_ndbinfo,'CREATE OR REPLACE DEFINER=`root`@`localhost` SQL SECURITY INVOKER VIEW `ndbinfo`.`disk_write_speed_base` AS SELECT * from `ndbinfo`.`ndb$disk_write_speed_base`','SET @dummy = 0');
PREPARE stmt FROM @str;
EXECUTE stmt;
DROP PREPARE stmt;

# ndbinfo.disk_write_speed_aggregate
SET @str=IF(@have_ndbinfo,'CREATE OR REPLACE DEFINER=`root`@`localhost` SQL SECURITY INVOKER VIEW `ndbinfo`.`disk_write_speed_aggregate` AS SELECT * from `ndbinfo`.`ndb$disk_write_speed_aggregate`','SET @dummy = 0');
=======
# ndbinfo.operations_per_fragment
SET @str=IF(@have_ndbinfo,'CREATE OR REPLACE DEFINER=`root`@`localhost` SQL SECURITY INVOKER VIEW `ndbinfo`.`operations_per_fragment` AS SELECT name.fq_name, parent_name.fq_name AS parent_fq_name, types.type_name AS type, table_id, node_id, block_instance, fragment_num, tot_key_reads, tot_key_inserts, tot_key_updates, tot_key_writes, tot_key_deletes, tot_key_refs, tot_key_attrinfo_bytes,tot_key_keyinfo_bytes, tot_key_prog_bytes, tot_key_inst_exec, tot_key_bytes_returned, tot_frag_scans, tot_scan_rows_examined, tot_scan_rows_returned, tot_scan_bytes_returned, tot_scan_prog_bytes, tot_scan_bound_bytes, tot_scan_inst_exec, tot_qd_frag_scans, conc_frag_scans,conc_qd_plain_frag_scans+conc_qd_tup_frag_scans+conc_qd_acc_frag_scans AS conc_qd_frag_scans, tot_commits FROM ndbinfo.ndb$frag_operations AS ops JOIN ndbinfo.ndb$dict_obj_info AS name ON name.id=ops.table_id AND name.type<=6 JOIN `ndbinfo`.`ndb$dict_obj_types` AS types ON name.type=types.type_id LEFT JOIN `ndbinfo`.`ndb$dict_obj_info` AS parent_name ON name.parent_obj_id=parent_name.id AND name.parent_obj_type=parent_name.type','SET @dummy = 0');
>>>>>>> d46ae293
PREPARE stmt FROM @str;
EXECUTE stmt;
DROP PREPARE stmt;

<<<<<<< HEAD
# ndbinfo.disk_write_speed_aggregate_node
SET @str=IF(@have_ndbinfo,'CREATE OR REPLACE DEFINER=`root`@`localhost` SQL SECURITY INVOKER VIEW `ndbinfo`.`disk_write_speed_aggregate_node` AS SELECT node_id,SUM(backup_lcp_speed_last_sec) AS backup_lcp_speed_last_sec,SUM(redo_speed_last_sec) AS redo_speed_last_sec,SUM(backup_lcp_speed_last_10sec) AS backup_lcp_speed_last_10sec,SUM(redo_speed_last_10sec) AS redo_speed_last_10sec,SUM(backup_lcp_speed_last_60sec) AS backup_lcp_speed_last_60sec,SUM(redo_speed_last_60sec) AS redo_speed_last_60sec from `ndbinfo`.`ndb$disk_write_speed_aggregate` GROUP by node_id','SET @dummy = 0');
=======
# ndbinfo.resources
SET @str=IF(@have_ndbinfo,'CREATE OR REPLACE DEFINER=`root`@`localhost` SQL SECURITY INVOKER VIEW `ndbinfo`.`resources` AS SELECT node_id,  CASE resource_id  WHEN 0 THEN "RESERVED"  WHEN 1 THEN "DISK_OPERATIONS"  WHEN 2 THEN "DISK_RECORDS"  WHEN 3 THEN "DATA_MEMORY"  WHEN 4 THEN "JOBBUFFER"  WHEN 5 THEN "FILE_BUFFERS"  WHEN 6 THEN "TRANSPORTER_BUFFERS"  WHEN 7 THEN "DISK_PAGE_BUFFER"  WHEN 8 THEN "QUERY_MEMORY"  WHEN 9 THEN "SCHEMA_TRANS_MEMORY"  ELSE "<unknown>"  END AS resource_name, reserved, used, max FROM `ndbinfo`.`ndb$resources`','SET @dummy = 0');
>>>>>>> d46ae293
PREPARE stmt FROM @str;
EXECUTE stmt;
DROP PREPARE stmt;

# ndbinfo.restart_info
<<<<<<< HEAD
SET @str=IF(@have_ndbinfo,'CREATE OR REPLACE DEFINER=`root`@`localhost` SQL SECURITY INVOKER VIEW `ndbinfo`.`restart_info` AS SELECT * from `ndbinfo`.`ndb$restart_info`','SET @dummy = 0');
=======
SET @str=IF(@have_ndbinfo,'CREATE OR REPLACE DEFINER=`root`@`localhost` SQL SECURITY INVOKER VIEW `ndbinfo`.`restart_info` AS SELECT * FROM `ndbinfo`.`ndb$restart_info`','SET @dummy = 0');
>>>>>>> d46ae293
PREPARE stmt FROM @str;
EXECUTE stmt;
DROP PREPARE stmt;

<<<<<<< HEAD
# ndbinfo.cpustat_50ms
SET @str=IF(@have_ndbinfo,'CREATE OR REPLACE DEFINER=`root`@`localhost` SQL SECURITY INVOKER VIEW `ndbinfo`.`cpustat_50ms` AS SELECT * from `ndbinfo`.`ndb$cpustat_50ms`','SET @dummy = 0');
PREPARE stmt FROM @str;
EXECUTE stmt;
DROP PREPARE stmt;

# ndbinfo.cpustat_1sec
SET @str=IF(@have_ndbinfo,'CREATE OR REPLACE DEFINER=`root`@`localhost` SQL SECURITY INVOKER VIEW `ndbinfo`.`cpustat_1sec` AS SELECT * from `ndbinfo`.`ndb$cpustat_1sec`','SET @dummy = 0');
=======
# ndbinfo.server_locks
SET @str=IF(@have_ndbinfo,'CREATE OR REPLACE DEFINER=`root`@`localhost` SQL SECURITY INVOKER VIEW `ndbinfo`.`server_locks` AS SELECT map.mysql_connection_id, l.* FROM `ndbinfo`.cluster_locks l JOIN information_schema.ndb_transid_mysql_connection_map map ON (map.ndb_transid >> 32) = (l.transid >> 32)','SET @dummy = 0');
>>>>>>> d46ae293
PREPARE stmt FROM @str;
EXECUTE stmt;
DROP PREPARE stmt;

<<<<<<< HEAD
# ndbinfo.cpustat_20sec
SET @str=IF(@have_ndbinfo,'CREATE OR REPLACE DEFINER=`root`@`localhost` SQL SECURITY INVOKER VIEW `ndbinfo`.`cpustat_20sec` AS SELECT * from `ndbinfo`.`ndb$cpustat_20sec`','SET @dummy = 0');
=======
# ndbinfo.server_operations
SET @str=IF(@have_ndbinfo,'CREATE OR REPLACE DEFINER=`root`@`localhost` SQL SECURITY INVOKER VIEW `ndbinfo`.`server_operations` AS SELECT map.mysql_connection_id, o.* FROM `ndbinfo`.cluster_operations o JOIN information_schema.ndb_transid_mysql_connection_map map  ON (map.ndb_transid >> 32) = (o.transid >> 32)','SET @dummy = 0');
>>>>>>> d46ae293
PREPARE stmt FROM @str;
EXECUTE stmt;
DROP PREPARE stmt;

<<<<<<< HEAD
# ndbinfo.cpustat
SET @str=IF(@have_ndbinfo,'CREATE OR REPLACE DEFINER=`root`@`localhost` SQL SECURITY INVOKER VIEW `ndbinfo`.`cpustat` AS SELECT * from `ndbinfo`.`ndb$cpustat`','SET @dummy = 0');
=======
# ndbinfo.server_transactions
SET @str=IF(@have_ndbinfo,'CREATE OR REPLACE DEFINER=`root`@`localhost` SQL SECURITY INVOKER VIEW `ndbinfo`.`server_transactions` AS SELECT map.mysql_connection_id, t.*FROM information_schema.ndb_transid_mysql_connection_map map JOIN `ndbinfo`.cluster_transactions t   ON (map.ndb_transid >> 32) = (t.transid >> 32)','SET @dummy = 0');
>>>>>>> d46ae293
PREPARE stmt FROM @str;
EXECUTE stmt;
DROP PREPARE stmt;

# ndbinfo.table_distribution_status
SET @str=IF(@have_ndbinfo,'CREATE OR REPLACE DEFINER=`root`@`localhost` SQL SECURITY INVOKER VIEW `ndbinfo`.`table_distribution_status` AS SELECT node_id AS node_id, table_id AS table_id, CASE tab_copy_status WHEN 0 THEN "IDLE" WHEN 1 THEN "SR_PHASE1_READ_PAGES" WHEN 2 THEN "SR_PHASE2_READ_TABLE" WHEN 3 THEN "SR_PHASE3_COPY_TABLE" WHEN 4 THEN "REMOVE_NODE" WHEN 5 THEN "LCP_READ_TABLE" WHEN 6 THEN "COPY_TAB_REQ" WHEN 7 THEN "COPY_NODE_STATE" WHEN 8 THEN "ADD_TABLE_MASTER" WHEN 9 THEN "ADD_TABLE_SLAVE" WHEN 10 THEN "INVALIDATE_NODE_LCP" WHEN 11 THEN "ALTER_TABLE" WHEN 12 THEN "COPY_TO_SAVE" WHEN 13 THEN "GET_TABINFO"  ELSE "Invalid value" END AS tab_copy_status, CASE tab_update_status WHEN 0 THEN "IDLE" WHEN 1 THEN "LOCAL_CHECKPOINT" WHEN 2 THEN "LOCAL_CHECKPOINT_QUEUED" WHEN 3 THEN "REMOVE_NODE" WHEN 4 THEN "COPY_TAB_REQ" WHEN 5 THEN "ADD_TABLE_MASTER" WHEN 6 THEN "ADD_TABLE_SLAVE" WHEN 7 THEN "INVALIDATE_NODE_LCP" WHEN 8 THEN "CALLBACK"  ELSE "Invalid value" END AS tab_update_status, CASE tab_lcp_status WHEN 1 THEN "ACTIVE" WHEN 2 THEN "wRITING_TO_FILE" WHEN 3 THEN "COMPLETED"  ELSE "Invalid value" END AS tab_lcp_status, CASE tab_status WHEN 0 THEN "IDLE" WHEN 1 THEN "ACTIVE" WHEN 2 THEN "CREATING" WHEN 3 THEN "DROPPING"  ELSE "Invalid value" END AS tab_status, CASE tab_storage WHEN 0 THEN "NOLOGGING" WHEN 1 THEN "NORMAL" WHEN 2 THEN "TEMPORARY"  ELSE "Invalid value" END AS tab_storage, tab_partitions AS tab_partitions, tab_fragments AS tab_fragments, current_scan_count AS current_scan_count, scan_count_wait AS scan_count_wait, is_reorg_ongoing AS is_reorg_ongoing FROM `ndbinfo`.`ndb$table_distribution_status`','SET @dummy = 0');
PREPARE stmt FROM @str;
EXECUTE stmt;
DROP PREPARE stmt;

# ndbinfo.table_fragments
SET @str=IF(@have_ndbinfo,'CREATE OR REPLACE DEFINER=`root`@`localhost` SQL SECURITY INVOKER VIEW `ndbinfo`.`table_fragments` AS SELECT * FROM `ndbinfo`.`ndb$table_fragments`','SET @dummy = 0');
PREPARE stmt FROM @str;
EXECUTE stmt;
DROP PREPARE stmt;

<<<<<<< HEAD
# ndbinfo.table_replicas
SET @str=IF(@have_ndbinfo,'CREATE OR REPLACE DEFINER=`root`@`localhost` SQL SECURITY INVOKER VIEW `ndbinfo`.`table_replicas` AS SELECT * FROM `ndbinfo`.`ndb$table_replicas`','SET @dummy = 0');
PREPARE stmt FROM @str;
EXECUTE stmt;
DROP PREPARE stmt;

=======
>>>>>>> d46ae293
# ndbinfo.table_info
SET @str=IF(@have_ndbinfo,'CREATE OR REPLACE DEFINER=`root`@`localhost` SQL SECURITY INVOKER VIEW `ndbinfo`.`table_info` AS  SELECT  table_id AS table_id,  logged_table AS logged_table,  row_contains_gci AS row_contains_gci,  row_contains_checksum AS row_contains_checksum,  read_backup AS read_backup,  fully_replicated AS fully_replicated,  CASE storage_type WHEN 0 THEN "MEMORY" WHEN 1 THEN "DISK" WHEN 2 THEN "MEMORY"  ELSE "Invalid value" END AS storage_type, hashmap_id AS hashmap_id,  CASE partition_balance WHEN 4294967295 THEN "SPECIFIC" WHEN 4294967294 THEN "FOR_RP_BY_LDM" WHEN 4294967293 THEN "FOR_RA_BY_LDM" WHEN 4294967292 THEN "FOR_RP_BY_NODE" WHEN 4294967291 THEN "FOR_RA_BY_NODE" WHEN 4294967290 THEN "FOR_RA_BY_LDM_X_2" WHEN 4294967289 THEN "FOR_RA_BY_LDM_X_3" WHEN 4294967288 THEN "FOR_RA_BY_LDM_X_4" ELSE "Invalid value" END AS partition_balance, create_gci AS create_gci FROM `ndbinfo`.`ndb$stored_tables`','SET @dummy = 0');
PREPARE stmt FROM @str;
EXECUTE stmt;
DROP PREPARE stmt;

<<<<<<< HEAD
# ndbinfo.cluster_transactions
SET @str=IF(@have_ndbinfo,'CREATE OR REPLACE DEFINER=`root`@`localhost` SQL SECURITY INVOKER VIEW `ndbinfo`.`cluster_transactions` AS SELECT t.node_id, t.block_instance, t.transid0 + (t.transid1 << 32) as transid, s.state_friendly_name as state,  t.c_ops as count_operations,  t.outstanding as outstanding_operations,  t.timer as inactive_seconds,  (t.apiref & 65535) as client_node_id,  (t.apiref >> 16) as client_block_ref FROM `ndbinfo`.`ndb$transactions` t LEFT JOIN `ndbinfo`.`ndb$dbtc_apiconnect_state` s        ON s.state_int_value = t.state','SET @dummy = 0');
PREPARE stmt FROM @str;
EXECUTE stmt;
DROP PREPARE stmt;

# ndbinfo.server_transactions
SET @str=IF(@have_ndbinfo,'CREATE OR REPLACE DEFINER=`root`@`localhost` SQL SECURITY INVOKER VIEW `ndbinfo`.`server_transactions` AS SELECT map.mysql_connection_id, t.*FROM information_schema.ndb_transid_mysql_connection_map map JOIN `ndbinfo`.cluster_transactions t   ON (map.ndb_transid >> 32) = (t.transid >> 32)','SET @dummy = 0');
PREPARE stmt FROM @str;
EXECUTE stmt;
DROP PREPARE stmt;

# ndbinfo.cluster_operations
SET @str=IF(@have_ndbinfo,'CREATE OR REPLACE DEFINER=`root`@`localhost` SQL SECURITY INVOKER VIEW `ndbinfo`.`cluster_operations` AS SELECT o.node_id, o.block_instance, o.transid0 + (o.transid1 << 32) as transid, case o.op  when 1 then "READ" when 2 then "READ-SH" when 3 then "READ-EX" when 4 then "INSERT" when 5 then "UPDATE" when 6 then "DELETE" when 7 then "WRITE" when 8 then "UNLOCK" when 9 then "REFRESH" when 257 then "SCAN" when 258 then "SCAN-SH" when 259 then "SCAN-EX" ELSE "<unknown>" END as operation_type,  s.state_friendly_name as state,  o.tableid,  o.fragmentid,  (o.apiref & 65535) as client_node_id,  (o.apiref >> 16) as client_block_ref,  (o.tcref & 65535) as tc_node_id,  ((o.tcref >> 16) & 511) as tc_block_no,  ((o.tcref >> (16 + 9)) & 127) as tc_block_instance FROM `ndbinfo`.`ndb$operations` o LEFT JOIN `ndbinfo`.`ndb$dblqh_tcconnect_state` s        ON s.state_int_value = o.state','SET @dummy = 0');
PREPARE stmt FROM @str;
EXECUTE stmt;
DROP PREPARE stmt;

# ndbinfo.server_operations
SET @str=IF(@have_ndbinfo,'CREATE OR REPLACE DEFINER=`root`@`localhost` SQL SECURITY INVOKER VIEW `ndbinfo`.`server_operations` AS SELECT map.mysql_connection_id, o.* FROM `ndbinfo`.cluster_operations o JOIN information_schema.ndb_transid_mysql_connection_map map  ON (map.ndb_transid >> 32) = (o.transid >> 32)','SET @dummy = 0');
PREPARE stmt FROM @str;
EXECUTE stmt;
DROP PREPARE stmt;

# ndbinfo.membership
SET @str=IF(@have_ndbinfo,'CREATE OR REPLACE DEFINER=`root`@`localhost` SQL SECURITY INVOKER VIEW `ndbinfo`.`membership` AS SELECT node_id, group_id, left_node, right_node, president, successor, dynamic_id & 0xFFFF AS succession_order, dynamic_id >> 16 AS Conf_HB_order, arbitrator, arb_ticket, CASE arb_state  WHEN 0 THEN "ARBIT_NULL"  WHEN 1 THEN "ARBIT_INIT"  WHEN 2 THEN "ARBIT_FIND"  WHEN 3 THEN "ARBIT_PREP1"  WHEN 4 THEN "ARBIT_PREP2"  WHEN 5 THEN "ARBIT_START"  WHEN 6 THEN "ARBIT_RUN"  WHEN 7 THEN "ARBIT_CHOOSE"  WHEN 8 THEN "ARBIT_CRASH"  ELSE "UNKNOWN" END AS arb_state, CASE arb_connected  WHEN 1 THEN "Yes"  ELSE "No" END AS arb_connected, conn_rank1_arbs AS connected_rank1_arbs, conn_rank2_arbs AS connected_rank2_arbs FROM `ndbinfo`.`ndb$membership`','SET @dummy = 0');
PREPARE stmt FROM @str;
EXECUTE stmt;
DROP PREPARE stmt;

# ndbinfo.arbitrator_validity_detail
SET @str=IF(@have_ndbinfo,'CREATE OR REPLACE DEFINER=`root`@`localhost` SQL SECURITY INVOKER VIEW `ndbinfo`.`arbitrator_validity_detail` AS SELECT node_id, arbitrator, arb_ticket, CASE arb_connected  WHEN 1 THEN "Yes"  ELSE "No" END AS arb_connected, CASE arb_state  WHEN 0 THEN "ARBIT_NULL"  WHEN 1 THEN "ARBIT_INIT"  WHEN 2 THEN "ARBIT_FIND"  WHEN 3 THEN "ARBIT_PREP1"  WHEN 4 THEN "ARBIT_PREP2"  WHEN 5 THEN "ARBIT_START"  WHEN 6 THEN "ARBIT_RUN"  WHEN 7 THEN "ARBIT_CHOOSE"  WHEN 8 THEN "ARBIT_CRASH"  ELSE "UNKNOWN" END AS arb_state FROM `ndbinfo`.`ndb$membership` ORDER BY arbitrator, arb_connected DESC','SET @dummy = 0');
PREPARE stmt FROM @str;
EXECUTE stmt;
DROP PREPARE stmt;

# ndbinfo.arbitrator_validity_summary
SET @str=IF(@have_ndbinfo,'CREATE OR REPLACE DEFINER=`root`@`localhost` SQL SECURITY INVOKER VIEW `ndbinfo`.`arbitrator_validity_summary` AS SELECT arbitrator, arb_ticket, CASE arb_connected  WHEN 1 THEN "Yes"  ELSE "No" END AS arb_connected, count(*) as consensus_count FROM `ndbinfo`.`ndb$membership` GROUP BY arbitrator, arb_ticket, arb_connected','SET @dummy = 0');
PREPARE stmt FROM @str;
EXECUTE stmt;
DROP PREPARE stmt;


# ndbinfo.memory_per_fragment
# The test for name.type<=6 is there to elimiate matching non-table objects 
# (triggers, files etc.), since the 'id' of these may collide with table ids.
SET @str=IF(@have_ndbinfo,'CREATE OR REPLACE DEFINER=`root`@`localhost` SQL SECURITY INVOKER VIEW `ndbinfo`.`memory_per_fragment` AS SELECT name.fq_name, parent_name.fq_name AS parent_fq_name, types.type_name AS type, table_id, node_id, block_instance, fragment_num, fixed_elem_alloc_bytes, fixed_elem_free_bytes, fixed_elem_size_bytes, fixed_elem_count, FLOOR(fixed_elem_free_bytes/fixed_elem_size_bytes) AS fixed_elem_free_count, var_elem_alloc_bytes, var_elem_free_bytes, var_elem_count, hash_index_alloc_bytes FROM ndbinfo.ndb$frag_mem_use AS space JOIN ndbinfo.ndb$dict_obj_info AS name ON name.id=space.table_id AND name.type<=6 JOIN ndbinfo.ndb$dict_obj_types AS types ON name.type=types.type_id LEFT JOIN ndbinfo.ndb$dict_obj_info AS parent_name ON name.parent_obj_id=parent_name.id AND name.parent_obj_type=parent_name.type','SET @dummy = 0');
PREPARE stmt FROM @str;
EXECUTE stmt;
DROP PREPARE stmt;

# ndbinfo.operations_per_fragment
# This is the end-user view of ndb$frag_operations. It adds some 
# dictionary information such as the table name and type, and the name of the
# parent table, if there is any.
#
# The test for name.type<=6 is there to elimiate matching non-table objects 
# (triggers, files etc.), since the 'id' of these may collide with table ids.
SET @cmd='CREATE OR REPLACE DEFINER=`root`@`localhost` 
  SQL SECURITY INVOKER VIEW `ndbinfo`.`operations_per_fragment` AS 
  SELECT name.fq_name, parent_name.fq_name AS parent_fq_name, 
    types.type_name AS type, table_id, node_id, block_instance, fragment_num, 
    tot_key_reads, tot_key_inserts, tot_key_updates, tot_key_writes, 
    tot_key_deletes, tot_key_refs, tot_key_attrinfo_bytes,
    tot_key_keyinfo_bytes, tot_key_prog_bytes, tot_key_inst_exec, 
    tot_key_bytes_returned, tot_frag_scans, tot_scan_rows_examined, 
    tot_scan_rows_returned, tot_scan_bytes_returned, tot_scan_prog_bytes, 
    tot_scan_bound_bytes, tot_scan_inst_exec, tot_qd_frag_scans, 
    conc_frag_scans,
    conc_qd_plain_frag_scans+conc_qd_tup_frag_scans+conc_qd_acc_frag_scans
    AS conc_qd_frag_scans,
    tot_commits 
    FROM ndbinfo.ndb$frag_operations AS ops 
    JOIN ndbinfo.ndb$dict_obj_info AS name 
      ON name.id=ops.table_id AND name.type<=6 
    JOIN ndbinfo.ndb$dict_obj_types AS types ON name.type=types.type_id
    LEFT JOIN ndbinfo.ndb$dict_obj_info AS parent_name 
      ON name.parent_obj_id=parent_name.id AND 
         name.parent_obj_type=parent_name.type';
SET @str=IF(@have_ndbinfo <> 0, @cmd, 'SET @dummy = 0;');
PREPARE stmt FROM @str;
EXECUTE stmt;
DROP PREPARE stmt;

# ndbinfo.blocks
SET @str=IF(@have_ndbinfo,'CREATE OR REPLACE DEFINER=`root`@`localhost` SQL SECURITY INVOKER VIEW `ndbinfo`.`blocks` AS SELECT block_number, block_name FROM `ndbinfo`.`ndb$blocks`','SET @dummy = 0');
PREPARE stmt FROM @str;
EXECUTE stmt;
DROP PREPARE stmt;

# ndbinfo.dict_obj_types
SET @str=IF(@have_ndbinfo,'CREATE OR REPLACE DEFINER=`root`@`localhost` SQL SECURITY INVOKER VIEW `ndbinfo`.`dict_obj_types` AS SELECT type_id, type_name FROM `ndbinfo`.`ndb$dict_obj_types`','SET @dummy = 0');
PREPARE stmt FROM @str;
EXECUTE stmt;
DROP PREPARE stmt;

# ndbinfo.config_params
SET @str=IF(@have_ndbinfo,'CREATE OR REPLACE DEFINER=`root`@`localhost` SQL SECURITY INVOKER VIEW `ndbinfo`.`config_params` AS SELECT param_number, param_name, param_description, param_type, param_default, param_min, param_max, param_mandatory, param_status FROM `ndbinfo`.`ndb$config_params`','SET @dummy = 0');
=======
# ndbinfo.table_replicas
SET @str=IF(@have_ndbinfo,'CREATE OR REPLACE DEFINER=`root`@`localhost` SQL SECURITY INVOKER VIEW `ndbinfo`.`table_replicas` AS SELECT * FROM `ndbinfo`.`ndb$table_replicas`','SET @dummy = 0');
>>>>>>> d46ae293
PREPARE stmt FROM @str;
EXECUTE stmt;
DROP PREPARE stmt;

<<<<<<< HEAD
# ndbinfo.config_values
SET @str=IF(@have_ndbinfo,'CREATE OR REPLACE DEFINER=`root`@`localhost` SQL SECURITY INVOKER VIEW `ndbinfo`.`config_values` AS SELECT node_id, config_param, config_value FROM `ndbinfo`.`ndb$config_values`','SET @dummy = 0');
=======
# ndbinfo.tc_time_track_stats
SET @str=IF(@have_ndbinfo,'CREATE OR REPLACE DEFINER=`root`@`localhost` SQL SECURITY INVOKER VIEW `ndbinfo`.`tc_time_track_stats` AS SELECT * FROM `ndbinfo`.`ndb$tc_time_track_stats`','SET @dummy = 0');
>>>>>>> d46ae293
PREPARE stmt FROM @str;
EXECUTE stmt;
DROP PREPARE stmt;

<<<<<<< HEAD
# ndbinfo.locks_per_fragment
SET @str=IF(@have_ndbinfo,'CREATE OR REPLACE DEFINER=`root`@`localhost` SQL SECURITY INVOKER VIEW `ndbinfo`.`locks_per_fragment` AS SELECT name.fq_name, parent_name.fq_name AS parent_fq_name, types.type_name AS type, table_id, node_id, block_instance, fragment_num, ex_req, ex_imm_ok, ex_wait_ok, ex_wait_fail, sh_req, sh_imm_ok, sh_wait_ok, sh_wait_fail, wait_ok_millis, wait_fail_millis FROM `ndbinfo`.`ndb$frag_locks` AS locks JOIN `ndbinfo`.`ndb$dict_obj_info` AS name ON name.id=locks.table_id AND name.type<=6 JOIN `ndbinfo`.`ndb$dict_obj_types` AS types ON name.type=types.type_id LEFT JOIN `ndbinfo`.`ndb$dict_obj_info` AS parent_name ON name.parent_obj_id=parent_name.id AND name.parent_obj_type=parent_name.type','SET @dummy = 0');
=======
# ndbinfo.threadblocks
SET @str=IF(@have_ndbinfo,'CREATE OR REPLACE DEFINER=`root`@`localhost` SQL SECURITY INVOKER VIEW `ndbinfo`.`threadblocks` AS SELECT t.node_id, t.thr_no, b.block_name, t.block_instance FROM `ndbinfo`.`ndb$threadblocks` t LEFT JOIN `ndbinfo`.`ndb$blocks` b ON t.block_number = b.block_number','SET @dummy = 0');
>>>>>>> d46ae293
PREPARE stmt FROM @str;
EXECUTE stmt;
DROP PREPARE stmt;

<<<<<<< HEAD
# ndbinfo.cluster_locks
SET @str=IF(@have_ndbinfo,'CREATE OR REPLACE DEFINER=`root`@`localhost` SQL SECURITY INVOKER VIEW `ndbinfo`.`cluster_locks` AS SELECT `ndbinfo`.`ndb$acc_operations`.`node_id` AS `node_id`,`ndbinfo`.`ndb$acc_operations`.`block_instance` AS `block_instance`,`ndbinfo`.`ndb$acc_operations`.`tableid` AS `tableid`,`ndbinfo`.`ndb$acc_operations`.`fragmentid` AS `fragmentid`,`ndbinfo`.`ndb$acc_operations`.`rowid` AS `rowid`,`ndbinfo`.`ndb$acc_operations`.`transid0` + (`ndbinfo`.`ndb$acc_operations`.`transid1` << 32) AS `transid`,(case (`ndbinfo`.`ndb$acc_operations`.`op_flags` & 0x10) when 0 then "S" else "X" end) AS `mode`,(case (`ndbinfo`.`ndb$acc_operations`.`op_flags` & 0x80) when 0 then "W" else "H" end) AS `state`,(case (`ndbinfo`.`ndb$acc_operations`.`op_flags` & 0x40) when 0 then "" else "*" end) as `detail`,case (`ndbinfo`.`ndb$acc_operations`.`op_flags` & 0xf) when 0 then "READ" when 1 then "UPDATE" when 2 then "INSERT"when 3 then "DELETE" when 5 then "READ" when 6 then "REFRESH"when 7 then "UNLOCK" when 8 then "SCAN" ELSE"<unknown>" END as `op`,`ndbinfo`.`ndb$acc_operations`.`duration_millis` as `duration_millis`,`ndbinfo`.`ndb$acc_operations`.`acc_op_id` AS `lock_num`,if(`ndbinfo`.`ndb$acc_operations`.`op_flags` & 0xc0 = 0,`ndbinfo`.`ndb$acc_operations`.`prev_serial_op_id`, NULL) as `waiting_for` from `ndbinfo`.`ndb$acc_operations`','SET @dummy = 0');
=======
# ndbinfo.threads
SET @str=IF(@have_ndbinfo,'CREATE OR REPLACE DEFINER=`root`@`localhost` SQL SECURITY INVOKER VIEW `ndbinfo`.`threads` AS SELECT * FROM `ndbinfo`.`ndb$threads`','SET @dummy = 0');
>>>>>>> d46ae293
PREPARE stmt FROM @str;
EXECUTE stmt;
DROP PREPARE stmt;

<<<<<<< HEAD
# ndbinfo.server_locks
SET @str=IF(@have_ndbinfo,'CREATE OR REPLACE DEFINER=`root`@`localhost` SQL SECURITY INVOKER VIEW `ndbinfo`.`server_locks` AS SELECT map.mysql_connection_id, l.* FROM `ndbinfo`.cluster_locks l JOIN information_schema.ndb_transid_mysql_connection_map map ON (map.ndb_transid >> 32) = (l.transid >> 32)','SET @dummy = 0');
=======
# ndbinfo.threadstat
SET @str=IF(@have_ndbinfo,'CREATE OR REPLACE DEFINER=`root`@`localhost` SQL SECURITY INVOKER VIEW `ndbinfo`.`threadstat` AS SELECT * FROM `ndbinfo`.`ndb$threadstat`','SET @dummy = 0');
>>>>>>> d46ae293
PREPARE stmt FROM @str;
EXECUTE stmt;
DROP PREPARE stmt;

<<<<<<< HEAD
# ndbinfo.dict_obj_info
SET @str=IF(@have_ndbinfo,'CREATE OR REPLACE DEFINER=`root`@`localhost` SQL SECURITY INVOKER VIEW `ndbinfo`.`dict_obj_info` AS  SELECT * FROM `ndbinfo`.`ndb$dict_obj_info`','SET @dummy = 0');
=======
# ndbinfo.transporters
SET @str=IF(@have_ndbinfo,'CREATE OR REPLACE DEFINER=`root`@`localhost` SQL SECURITY INVOKER VIEW `ndbinfo`.`transporters` AS SELECT node_id, remote_node_id,  CASE connection_status  WHEN 0 THEN "CONNECTED"  WHEN 1 THEN "CONNECTING"  WHEN 2 THEN "DISCONNECTED"  WHEN 3 THEN "DISCONNECTING"  ELSE NULL  END AS status,  remote_address, bytes_sent, bytes_received,  connect_count,  overloaded, overload_count, slowdown, slowdown_count FROM `ndbinfo`.`ndb$transporters`','SET @dummy = 0');
>>>>>>> d46ae293
PREPARE stmt FROM @str;
EXECUTE stmt;
DROP PREPARE stmt;

# Finally turn off offline mode
SET @str=IF(@have_ndbinfo,'SET @@global.ndbinfo_offline=FALSE','SET @dummy = 0');
PREPARE stmt FROM @str;
EXECUTE stmt;
DROP PREPARE stmt;

--
-- INFORMATION SCHEMA VIEWS implementing SHOW statements
--

CREATE OR REPLACE DEFINER=`root`@`localhost` VIEW information_schema.SHOW_STATISTICS AS
  (SELECT
    TABLE_SCHEMA as `Database`,
    sb.TABLE_NAME AS `Table`,
    NON_UNIQUE AS `Non_unique`,
    sb.INDEX_NAME AS `Key_name`,
    SEQ_IN_INDEX AS `Seq_in_index`,
    sb.COLUMN_NAME AS `Column_name`,
    COLLATION AS `Collation`,
    stat.cardinality AS `Cardinality`,
    SUB_PART AS `Sub_part`,
    PACKED AS `Packed`,
    NULLABLE AS `Null`,
    INDEX_TYPE AS `Index_type`,
    COMMENT AS `Comment`,
    INDEX_COMMENT AS `Index_comment`,
    IS_VISIBLE AS `Visible`,
    INDEX_ORDINAL_POSITION,
    COLUMN_ORDINAL_POSITION
  FROM information_schema.STATISTICS_BASE sb
    LEFT JOIN mysql.index_stats stat
                 ON sb.table_name=stat.table_name
                and sb.table_schema=stat.schema_name
                and sb.index_name=stat.index_name
                and sb.column_name=stat.column_name);


CREATE OR REPLACE DEFINER=`root`@`localhost` VIEW information_schema.SHOW_STATISTICS_DYNAMIC AS
  (SELECT
    TABLE_SCHEMA as `Database`,
    TABLE_NAME AS `Table`,
    NON_UNIQUE AS `Non_unique`,
    INDEX_NAME AS `Key_name`,
    SEQ_IN_INDEX AS `Seq_in_index`,
    COLUMN_NAME AS `Column_name`,
    COLLATION AS `Collation`,
    INTERNAL_INDEX_COLUMN_CARDINALITY(TABLE_SCHEMA, TABLE_NAME, INDEX_NAME,
                                      INDEX_ORDINAL_POSITION,
                                      COLUMN_ORDINAL_POSITION,
                                      ENGINE,
                                      SE_PRIVATE_ID)
      AS `Cardinality`,
    SUB_PART AS `Sub_part`,
    PACKED AS `Packed`,
    NULLABLE AS `Null`,
    INDEX_TYPE AS `Index_type`,
    COMMENT AS `Comment`,
    INDEX_COMMENT AS `Index_comment`,
    IS_VISIBLE AS `Visible`,
    INDEX_ORDINAL_POSITION,
    COLUMN_ORDINAL_POSITION
  FROM information_schema.STATISTICS_BASE);
<|MERGE_RESOLUTION|>--- conflicted
+++ resolved
@@ -1,8 +1,4 @@
-<<<<<<< HEAD
 -- Copyright (c) 2007, 2016 Oracle and/or its affiliates. All rights reserved.
-=======
--- Copyright (c) 2007, 2016, Oracle and/or its affiliates. All rights reserved.
->>>>>>> d46ae293
 --
 -- This program is free software; you can redistribute it and/or modify
 -- it under the terms of the GNU General Public License as published by
@@ -21,40 +17,14 @@
 -- The system tables of MySQL Server
 --
 
-<<<<<<< HEAD
 set @have_innodb= (select count(engine) from information_schema.engines where engine='INNODB' and support != 'NO');
-=======
-set sql_mode='';
-set default_storage_engine=myisam;
-
-CREATE TABLE IF NOT EXISTS db (   Host char(60) binary DEFAULT '' NOT NULL, Db char(64) binary DEFAULT '' NOT NULL, User char(32) binary DEFAULT '' NOT NULL, Select_priv enum('N','Y') COLLATE utf8_general_ci DEFAULT 'N' NOT NULL, Insert_priv enum('N','Y') COLLATE utf8_general_ci DEFAULT 'N' NOT NULL, Update_priv enum('N','Y') COLLATE utf8_general_ci DEFAULT 'N' NOT NULL, Delete_priv enum('N','Y') COLLATE utf8_general_ci DEFAULT 'N' NOT NULL, Create_priv enum('N','Y') COLLATE utf8_general_ci DEFAULT 'N' NOT NULL, Drop_priv enum('N','Y') COLLATE utf8_general_ci DEFAULT 'N' NOT NULL, Grant_priv enum('N','Y') COLLATE utf8_general_ci DEFAULT 'N' NOT NULL, References_priv enum('N','Y') COLLATE utf8_general_ci DEFAULT 'N' NOT NULL, Index_priv enum('N','Y') COLLATE utf8_general_ci DEFAULT 'N' NOT NULL, Alter_priv enum('N','Y') COLLATE utf8_general_ci DEFAULT 'N' NOT NULL, Create_tmp_table_priv enum('N','Y') COLLATE utf8_general_ci DEFAULT 'N' NOT NULL, Lock_tables_priv enum('N','Y') COLLATE utf8_general_ci DEFAULT 'N' NOT NULL, Create_view_priv enum('N','Y') COLLATE utf8_general_ci DEFAULT 'N' NOT NULL, Show_view_priv enum('N','Y') COLLATE utf8_general_ci DEFAULT 'N' NOT NULL, Create_routine_priv enum('N','Y') COLLATE utf8_general_ci DEFAULT 'N' NOT NULL, Alter_routine_priv enum('N','Y') COLLATE utf8_general_ci DEFAULT 'N' NOT NULL, Execute_priv enum('N','Y') COLLATE utf8_general_ci DEFAULT 'N' NOT NULL, Event_priv enum('N','Y') COLLATE utf8_general_ci DEFAULT 'N' NOT NULL, Trigger_priv enum('N','Y') COLLATE utf8_general_ci DEFAULT 'N' NOT NULL, PRIMARY KEY Host (Host,Db,User), KEY User (User) ) engine=MyISAM CHARACTER SET utf8 COLLATE utf8_bin comment='Database privileges';
-
--- Remember for later if db table already existed
-set @had_db_table= @@warning_count != 0;
-
-CREATE TABLE IF NOT EXISTS user (   Host char(60) binary DEFAULT '' NOT NULL, User char(32) binary DEFAULT '' NOT NULL, Select_priv enum('N','Y') COLLATE utf8_general_ci DEFAULT 'N' NOT NULL, Insert_priv enum('N','Y') COLLATE utf8_general_ci DEFAULT 'N' NOT NULL, Update_priv enum('N','Y') COLLATE utf8_general_ci DEFAULT 'N' NOT NULL, Delete_priv enum('N','Y') COLLATE utf8_general_ci DEFAULT 'N' NOT NULL, Create_priv enum('N','Y') COLLATE utf8_general_ci DEFAULT 'N' NOT NULL, Drop_priv enum('N','Y') COLLATE utf8_general_ci DEFAULT 'N' NOT NULL, Reload_priv enum('N','Y') COLLATE utf8_general_ci DEFAULT 'N' NOT NULL, Shutdown_priv enum('N','Y') COLLATE utf8_general_ci DEFAULT 'N' NOT NULL, Process_priv enum('N','Y') COLLATE utf8_general_ci DEFAULT 'N' NOT NULL, File_priv enum('N','Y') COLLATE utf8_general_ci DEFAULT 'N' NOT NULL, Grant_priv enum('N','Y') COLLATE utf8_general_ci DEFAULT 'N' NOT NULL, References_priv enum('N','Y') COLLATE utf8_general_ci DEFAULT 'N' NOT NULL, Index_priv enum('N','Y') COLLATE utf8_general_ci DEFAULT 'N' NOT NULL, Alter_priv enum('N','Y') COLLATE utf8_general_ci DEFAULT 'N' NOT NULL, Show_db_priv enum('N','Y') COLLATE utf8_general_ci DEFAULT 'N' NOT NULL, Super_priv enum('N','Y') COLLATE utf8_general_ci DEFAULT 'N' NOT NULL, Create_tmp_table_priv enum('N','Y') COLLATE utf8_general_ci DEFAULT 'N' NOT NULL, Lock_tables_priv enum('N','Y') COLLATE utf8_general_ci DEFAULT 'N' NOT NULL, Execute_priv enum('N','Y') COLLATE utf8_general_ci DEFAULT 'N' NOT NULL, Repl_slave_priv enum('N','Y') COLLATE utf8_general_ci DEFAULT 'N' NOT NULL, Repl_client_priv enum('N','Y') COLLATE utf8_general_ci DEFAULT 'N' NOT NULL, Create_view_priv enum('N','Y') COLLATE utf8_general_ci DEFAULT 'N' NOT NULL, Show_view_priv enum('N','Y') COLLATE utf8_general_ci DEFAULT 'N' NOT NULL, Create_routine_priv enum('N','Y') COLLATE utf8_general_ci DEFAULT 'N' NOT NULL, Alter_routine_priv enum('N','Y') COLLATE utf8_general_ci DEFAULT 'N' NOT NULL, Create_user_priv enum('N','Y') COLLATE utf8_general_ci DEFAULT 'N' NOT NULL, Event_priv enum('N','Y') COLLATE utf8_general_ci DEFAULT 'N' NOT NULL, Trigger_priv enum('N','Y') COLLATE utf8_general_ci DEFAULT 'N' NOT NULL, Create_tablespace_priv enum('N','Y') COLLATE utf8_general_ci DEFAULT 'N' NOT NULL, ssl_type enum('','ANY','X509', 'SPECIFIED') COLLATE utf8_general_ci DEFAULT '' NOT NULL, ssl_cipher BLOB NOT NULL, x509_issuer BLOB NOT NULL, x509_subject BLOB NOT NULL, max_questions int(11) unsigned DEFAULT 0  NOT NULL, max_updates int(11) unsigned DEFAULT 0  NOT NULL, max_connections int(11) unsigned DEFAULT 0  NOT NULL, max_user_connections int(11) unsigned DEFAULT 0  NOT NULL, plugin char(64) DEFAULT 'mysql_native_password' NOT NULL, authentication_string TEXT, password_expired ENUM('N', 'Y') COLLATE utf8_general_ci DEFAULT 'N' NOT NULL, password_last_changed timestamp NULL DEFAULT NULL, password_lifetime smallint unsigned NULL DEFAULT NULL, account_locked ENUM('N', 'Y') COLLATE utf8_general_ci DEFAULT 'N' NOT NULL, PRIMARY KEY Host (Host,User) ) engine=MyISAM CHARACTER SET utf8 COLLATE utf8_bin comment='Users and global privileges';
-
--- Remember for later if user table already existed
-set @had_user_table= @@warning_count != 0;
-
-
-CREATE TABLE IF NOT EXISTS func (  name char(64) binary DEFAULT '' NOT NULL, ret tinyint(1) DEFAULT '0' NOT NULL, dl char(128) DEFAULT '' NOT NULL, type enum ('function','aggregate') COLLATE utf8_general_ci NOT NULL, PRIMARY KEY (name) ) engine=MyISAM CHARACTER SET utf8 COLLATE utf8_bin   comment='User defined functions';
-
-
-CREATE TABLE IF NOT EXISTS plugin ( name varchar(64) DEFAULT '' NOT NULL, dl varchar(128) DEFAULT '' NOT NULL, PRIMARY KEY (name) ) engine=InnoDB STATS_PERSISTENT=0 CHARACTER SET utf8 COLLATE utf8_general_ci comment='MySQL plugins';
->>>>>>> d46ae293
 
 -- Tables below are NOT treated as DD tables by MySQL server yet.
 
-<<<<<<< HEAD
 SET FOREIGN_KEY_CHECKS= 1;
-=======
-CREATE TABLE IF NOT EXISTS servers ( Server_name char(64) NOT NULL DEFAULT '', Host char(64) NOT NULL DEFAULT '', Db char(64) NOT NULL DEFAULT '', Username char(64) NOT NULL DEFAULT '', Password char(64) NOT NULL DEFAULT '', Port INT(4) NOT NULL DEFAULT '0', Socket char(64) NOT NULL DEFAULT '', Wrapper char(64) NOT NULL DEFAULT '', Owner char(64) NOT NULL DEFAULT '', PRIMARY KEY (Server_name)) engine=InnoDB STATS_PERSISTENT=0 CHARACTER SET utf8 comment='MySQL Foreign Servers table';
->>>>>>> d46ae293
 
 # Added sql_mode elements and making it as SET, instead of ENUM
 
-<<<<<<< HEAD
 --
 -- New DD schema end
 --
@@ -89,16 +59,10 @@
 PRIMARY KEY Host (Host,Db,User), KEY User (User)
 )
 engine=InnoDB STATS_PERSISTENT=0 CHARACTER SET utf8 COLLATE utf8_bin comment='Database privileges';
-=======
-CREATE TABLE IF NOT EXISTS tables_priv ( Host char(60) binary DEFAULT '' NOT NULL, Db char(64) binary DEFAULT '' NOT NULL, User char(32) binary DEFAULT '' NOT NULL, Table_name char(64) binary DEFAULT '' NOT NULL, Grantor char(93) DEFAULT '' NOT NULL, Timestamp timestamp NOT NULL DEFAULT CURRENT_TIMESTAMP ON UPDATE CURRENT_TIMESTAMP, Table_priv set('Select','Insert','Update','Delete','Create','Drop','Grant','References','Index','Alter','Create View','Show view','Trigger') COLLATE utf8_general_ci DEFAULT '' NOT NULL, Column_priv set('Select','Insert','Update','References') COLLATE utf8_general_ci DEFAULT '' NOT NULL, PRIMARY KEY (Host,Db,User,Table_name), KEY Grantor (Grantor) ) engine=MyISAM CHARACTER SET utf8 COLLATE utf8_bin   comment='Table privileges';
-
-CREATE TABLE IF NOT EXISTS columns_priv ( Host char(60) binary DEFAULT '' NOT NULL, Db char(64) binary DEFAULT '' NOT NULL, User char(32) binary DEFAULT '' NOT NULL, Table_name char(64) binary DEFAULT '' NOT NULL, Column_name char(64) binary DEFAULT '' NOT NULL, Timestamp timestamp NOT NULL DEFAULT CURRENT_TIMESTAMP ON UPDATE CURRENT_TIMESTAMP, Column_priv set('Select','Insert','Update','References') COLLATE utf8_general_ci DEFAULT '' NOT NULL, PRIMARY KEY (Host,Db,User,Table_name,Column_name) ) engine=MyISAM CHARACTER SET utf8 COLLATE utf8_bin   comment='Column privileges';
->>>>>>> d46ae293
 
 -- Remember for later if db table already existed
 set @had_db_table= @@warning_count != 0;
 
-<<<<<<< HEAD
 CREATE TABLE IF NOT EXISTS user
 (
 Host char(60) binary DEFAULT '' NOT NULL,
@@ -168,58 +132,38 @@
 WITH_ADMIN_OPTION ENUM('N', 'Y') COLLATE UTF8_GENERAL_CI DEFAULT 'N' NOT NULL,
 PRIMARY KEY (FROM_HOST,FROM_USER,TO_HOST,TO_USER)
 ) engine=InnoDB STATS_PERSISTENT=0 CHARACTER SET utf8 COLLATE utf8_bin comment='Role hierarchy and role grants';
-=======
-CREATE TABLE IF NOT EXISTS help_topic ( help_topic_id int unsigned not null, name char(64) not null, help_category_id smallint unsigned not null, description text not null, example text not null, url text not null, primary key (help_topic_id), unique index (name) ) engine=INNODB STATS_PERSISTENT=0 CHARACTER SET utf8 comment='help topics';
->>>>>>> d46ae293
 
 -- Remember for later if user table already existed
 set @had_user_table= @@warning_count != 0;
 
-<<<<<<< HEAD
-=======
+
+CREATE TABLE IF NOT EXISTS func (  name char(64) binary DEFAULT '' NOT NULL, ret tinyint(1) DEFAULT '0' NOT NULL, dl char(128) DEFAULT '' NOT NULL, type enum ('function','aggregate') COLLATE utf8_general_ci NOT NULL, PRIMARY KEY (name) ) engine=INNODB STATS_PERSISTENT=0 CHARACTER SET utf8 COLLATE utf8_bin   comment='User defined functions';
+
+
+CREATE TABLE IF NOT EXISTS plugin ( name varchar(64) DEFAULT '' NOT NULL, dl varchar(128) DEFAULT '' NOT NULL, PRIMARY KEY (name) ) engine=InnoDB STATS_PERSISTENT=0 CHARACTER SET utf8 COLLATE utf8_general_ci comment='MySQL plugins';
+
+
+CREATE TABLE IF NOT EXISTS servers ( Server_name char(64) NOT NULL DEFAULT '', Host char(64) NOT NULL DEFAULT '', Db char(64) NOT NULL DEFAULT '', Username char(64) NOT NULL DEFAULT '', Password char(64) NOT NULL DEFAULT '', Port INT(4) NOT NULL DEFAULT '0', Socket char(64) NOT NULL DEFAULT '', Wrapper char(64) NOT NULL DEFAULT '', Owner char(64) NOT NULL DEFAULT '', PRIMARY KEY (Server_name)) engine=InnoDB STATS_PERSISTENT=0 CHARACTER SET utf8 comment='MySQL Foreign Servers table';
+
+
+CREATE TABLE IF NOT EXISTS tables_priv ( Host char(60) binary DEFAULT '' NOT NULL, Db char(64) binary DEFAULT '' NOT NULL, User char(32) binary DEFAULT '' NOT NULL, Table_name char(64) binary DEFAULT '' NOT NULL, Grantor char(93) DEFAULT '' NOT NULL, Timestamp timestamp NOT NULL DEFAULT CURRENT_TIMESTAMP ON UPDATE CURRENT_TIMESTAMP, Table_priv set('Select','Insert','Update','Delete','Create','Drop','Grant','References','Index','Alter','Create View','Show view','Trigger') COLLATE utf8_general_ci DEFAULT '' NOT NULL, Column_priv set('Select','Insert','Update','References') COLLATE utf8_general_ci DEFAULT '' NOT NULL, PRIMARY KEY (Host,Db,User,Table_name), KEY Grantor (Grantor) ) engine=INNODB STATS_PERSISTENT=0 CHARACTER SET utf8   engine=InnoDB STATS_PERSISTENT=0 CHARACTER SET utf8 COLLATE utf8_bin   comment='Table privileges';
+
+CREATE TABLE IF NOT EXISTS columns_priv ( Host char(60) binary DEFAULT '' NOT NULL, Db char(64) binary DEFAULT '' NOT NULL, User char(32) binary DEFAULT '' NOT NULL, Table_name char(64) binary DEFAULT '' NOT NULL, Column_name char(64) binary DEFAULT '' NOT NULL, Timestamp timestamp NOT NULL DEFAULT CURRENT_TIMESTAMP ON UPDATE CURRENT_TIMESTAMP, Column_priv set('Select','Insert','Update','References') COLLATE utf8_general_ci DEFAULT '' NOT NULL, PRIMARY KEY (Host,Db,User,Table_name,Column_name) ) engine=InnoDB STATS_PERSISTENT=0 CHARACTER SET utf8 COLLATE utf8_bin   comment='Column privileges';
+
+
+CREATE TABLE IF NOT EXISTS help_topic ( help_topic_id int unsigned not null, name char(64) not null, help_category_id smallint unsigned not null, description text not null, example text not null, url text not null, primary key (help_topic_id), unique index (name) ) engine=INNODB STATS_PERSISTENT=0 CHARACTER SET utf8 comment='help topics';
+
+
 CREATE TABLE IF NOT EXISTS help_category ( help_category_id smallint unsigned not null, name  char(64) not null, parent_category_id smallint unsigned null, url text not null, primary key (help_category_id), unique index (name) ) engine=INNODB STATS_PERSISTENT=0 CHARACTER SET utf8 comment='help categories';
->>>>>>> d46ae293
-
-CREATE TABLE IF NOT EXISTS func (  name char(64) binary DEFAULT '' NOT NULL, ret tinyint(1) DEFAULT '0' NOT NULL, dl char(128) DEFAULT '' NOT NULL, type enum ('function','aggregate') COLLATE utf8_general_ci NOT NULL, PRIMARY KEY (name) ) engine=INNODB STATS_PERSISTENT=0 CHARACTER SET utf8 COLLATE utf8_bin   comment='User defined functions';
-
-<<<<<<< HEAD
-=======
+
+
 CREATE TABLE IF NOT EXISTS help_relation ( help_topic_id int unsigned not null, help_keyword_id  int unsigned not null, primary key (help_keyword_id, help_topic_id) ) engine=INNODB STATS_PERSISTENT=0 CHARACTER SET utf8 comment='keyword-topic relation';
->>>>>>> d46ae293
-
-CREATE TABLE IF NOT EXISTS plugin ( name varchar(64) DEFAULT '' NOT NULL, dl varchar(128) DEFAULT '' NOT NULL, PRIMARY KEY (name) ) engine=InnoDB STATS_PERSISTENT=0 CHARACTER SET utf8 COLLATE utf8_general_ci comment='MySQL plugins';
-
-<<<<<<< HEAD
-=======
+
+
 CREATE TABLE IF NOT EXISTS help_keyword (   help_keyword_id  int unsigned not null, name char(64) not null, primary key (help_keyword_id), unique index (name) ) engine=INNODB STATS_PERSISTENT=0 CHARACTER SET utf8 comment='help keywords';
->>>>>>> d46ae293
-
-CREATE TABLE IF NOT EXISTS servers ( Server_name char(64) NOT NULL DEFAULT '', Host char(64) NOT NULL DEFAULT '', Db char(64) NOT NULL DEFAULT '', Username char(64) NOT NULL DEFAULT '', Password char(64) NOT NULL DEFAULT '', Port INT(4) NOT NULL DEFAULT '0', Socket char(64) NOT NULL DEFAULT '', Wrapper char(64) NOT NULL DEFAULT '', Owner char(64) NOT NULL DEFAULT '', PRIMARY KEY (Server_name)) engine=InnoDB STATS_PERSISTENT=0 CHARACTER SET utf8 comment='MySQL Foreign Servers table';
-
-<<<<<<< HEAD
-=======
+
+
 CREATE TABLE IF NOT EXISTS time_zone_name (   Name char(64) NOT NULL, Time_zone_id int unsigned NOT NULL, PRIMARY KEY Name (Name) ) engine=INNODB STATS_PERSISTENT=0 CHARACTER SET utf8   comment='Time zone names';
->>>>>>> d46ae293
-
-CREATE TABLE IF NOT EXISTS tables_priv ( Host char(60) binary DEFAULT '' NOT NULL, Db char(64) binary DEFAULT '' NOT NULL, User char(32) binary DEFAULT '' NOT NULL, Table_name char(64) binary DEFAULT '' NOT NULL, Grantor char(93) DEFAULT '' NOT NULL, Timestamp timestamp NOT NULL DEFAULT CURRENT_TIMESTAMP ON UPDATE CURRENT_TIMESTAMP, Table_priv set('Select','Insert','Update','Delete','Create','Drop','Grant','References','Index','Alter','Create View','Show view','Trigger') COLLATE utf8_general_ci DEFAULT '' NOT NULL, Column_priv set('Select','Insert','Update','References') COLLATE utf8_general_ci DEFAULT '' NOT NULL, PRIMARY KEY (Host,Db,User,Table_name), KEY Grantor (Grantor) ) engine=INNODB STATS_PERSISTENT=0 CHARACTER SET utf8   engine=InnoDB STATS_PERSISTENT=0 CHARACTER SET utf8 COLLATE utf8_bin   comment='Table privileges';
-
-<<<<<<< HEAD
-CREATE TABLE IF NOT EXISTS columns_priv ( Host char(60) binary DEFAULT '' NOT NULL, Db char(64) binary DEFAULT '' NOT NULL, User char(32) binary DEFAULT '' NOT NULL, Table_name char(64) binary DEFAULT '' NOT NULL, Column_name char(64) binary DEFAULT '' NOT NULL, Timestamp timestamp NOT NULL DEFAULT CURRENT_TIMESTAMP ON UPDATE CURRENT_TIMESTAMP, Column_priv set('Select','Insert','Update','References') COLLATE utf8_general_ci DEFAULT '' NOT NULL, PRIMARY KEY (Host,Db,User,Table_name,Column_name) ) engine=InnoDB STATS_PERSISTENT=0 CHARACTER SET utf8 COLLATE utf8_bin   comment='Column privileges';
-
-
-CREATE TABLE IF NOT EXISTS help_topic ( help_topic_id int unsigned not null, name char(64) not null, help_category_id smallint unsigned not null, description text not null, example text not null, url text not null, primary key (help_topic_id), unique index (name) ) engine=INNODB STATS_PERSISTENT=0 CHARACTER SET utf8 comment='help topics';
-
-
-CREATE TABLE IF NOT EXISTS help_category ( help_category_id smallint unsigned not null, name  char(64) not null, parent_category_id smallint unsigned null, url text not null, primary key (help_category_id), unique index (name) ) engine=INNODB STATS_PERSISTENT=0 CHARACTER SET utf8 comment='help categories';
-
-
-CREATE TABLE IF NOT EXISTS help_relation ( help_topic_id int unsigned not null, help_keyword_id  int unsigned not null, primary key (help_keyword_id, help_topic_id) ) engine=INNODB STATS_PERSISTENT=0 CHARACTER SET utf8 comment='keyword-topic relation';
-
-
-CREATE TABLE IF NOT EXISTS help_keyword (   help_keyword_id  int unsigned not null, name char(64) not null, primary key (help_keyword_id), unique index (name) ) engine=INNODB STATS_PERSISTENT=0 CHARACTER SET utf8 comment='help keywords';
-
-
-CREATE TABLE IF NOT EXISTS time_zone_name (   Name char(64) NOT NULL, Time_zone_id int unsigned NOT NULL, PRIMARY KEY Name (Name) ) engine=INNODB STATS_PERSISTENT=0 CHARACTER SET utf8   comment='Time zone names';
 
 
 CREATE TABLE IF NOT EXISTS time_zone (   Time_zone_id int unsigned NOT NULL auto_increment, Use_leap_seconds enum('Y','N') COLLATE utf8_general_ci DEFAULT 'N' NOT NULL, PRIMARY KEY TzId (Time_zone_id) ) engine=INNODB STATS_PERSISTENT=0 CHARACTER SET utf8   comment='Time zones';
@@ -227,38 +171,9 @@
 
 CREATE TABLE IF NOT EXISTS time_zone_transition (   Time_zone_id int unsigned NOT NULL, Transition_time bigint signed NOT NULL, Transition_type_id int unsigned NOT NULL, PRIMARY KEY TzIdTranTime (Time_zone_id, Transition_time) ) engine=INNODB STATS_PERSISTENT=0 CHARACTER SET utf8   comment='Time zone transitions';
 
-=======
-CREATE TABLE IF NOT EXISTS time_zone (   Time_zone_id int unsigned NOT NULL auto_increment, Use_leap_seconds enum('Y','N') COLLATE utf8_general_ci DEFAULT 'N' NOT NULL, PRIMARY KEY TzId (Time_zone_id) ) engine=INNODB STATS_PERSISTENT=0 CHARACTER SET utf8   comment='Time zones';
-
-
-CREATE TABLE IF NOT EXISTS time_zone_transition (   Time_zone_id int unsigned NOT NULL, Transition_time bigint signed NOT NULL, Transition_type_id int unsigned NOT NULL, PRIMARY KEY TzIdTranTime (Time_zone_id, Transition_time) ) engine=INNODB STATS_PERSISTENT=0 CHARACTER SET utf8   comment='Time zone transitions';
-
 
 CREATE TABLE IF NOT EXISTS time_zone_transition_type (   Time_zone_id int unsigned NOT NULL, Transition_type_id int unsigned NOT NULL, Offset int signed DEFAULT 0 NOT NULL, Is_DST tinyint unsigned DEFAULT 0 NOT NULL, Abbreviation char(8) DEFAULT '' NOT NULL, PRIMARY KEY TzIdTrTId (Time_zone_id, Transition_type_id) ) engine=INNODB STATS_PERSISTENT=0 CHARACTER SET utf8   comment='Time zone transition types';
 
-
-CREATE TABLE IF NOT EXISTS time_zone_leap_second (   Transition_time bigint signed NOT NULL, Correction int signed NOT NULL, PRIMARY KEY TranTime (Transition_time) ) engine=INNODB STATS_PERSISTENT=0 CHARACTER SET utf8   comment='Leap seconds information for time zones';
-
-
-CREATE TABLE IF NOT EXISTS proc (db char(64) collate utf8_bin DEFAULT '' NOT NULL, name char(64) DEFAULT '' NOT NULL, type enum('FUNCTION','PROCEDURE') NOT NULL, specific_name char(64) DEFAULT '' NOT NULL, language enum('SQL') DEFAULT 'SQL' NOT NULL, sql_data_access enum( 'CONTAINS_SQL', 'NO_SQL', 'READS_SQL_DATA', 'MODIFIES_SQL_DATA') DEFAULT 'CONTAINS_SQL' NOT NULL, is_deterministic enum('YES','NO') DEFAULT 'NO' NOT NULL, security_type enum('INVOKER','DEFINER') DEFAULT 'DEFINER' NOT NULL, param_list blob NOT NULL, returns longblob DEFAULT '' NOT NULL, body longblob NOT NULL, definer char(93) collate utf8_bin DEFAULT '' NOT NULL, created timestamp NOT NULL DEFAULT CURRENT_TIMESTAMP ON UPDATE CURRENT_TIMESTAMP, modified timestamp NOT NULL DEFAULT '0000-00-00 00:00:00', sql_mode set( 'REAL_AS_FLOAT', 'PIPES_AS_CONCAT', 'ANSI_QUOTES', 'IGNORE_SPACE', 'NOT_USED', 'ONLY_FULL_GROUP_BY', 'NO_UNSIGNED_SUBTRACTION', 'NO_DIR_IN_CREATE', 'POSTGRESQL', 'ORACLE', 'MSSQL', 'DB2', 'MAXDB', 'NO_KEY_OPTIONS', 'NO_TABLE_OPTIONS', 'NO_FIELD_OPTIONS', 'MYSQL323', 'MYSQL40', 'ANSI', 'NO_AUTO_VALUE_ON_ZERO', 'NO_BACKSLASH_ESCAPES', 'STRICT_TRANS_TABLES', 'STRICT_ALL_TABLES', 'NO_ZERO_IN_DATE', 'NO_ZERO_DATE', 'INVALID_DATES', 'ERROR_FOR_DIVISION_BY_ZERO', 'TRADITIONAL', 'NO_AUTO_CREATE_USER', 'HIGH_NOT_PRECEDENCE', 'NO_ENGINE_SUBSTITUTION', 'PAD_CHAR_TO_FULL_LENGTH') DEFAULT '' NOT NULL, comment text collate utf8_bin NOT NULL, character_set_client char(32) collate utf8_bin, collation_connection char(32) collate utf8_bin, db_collation char(32) collate utf8_bin, body_utf8 longblob, PRIMARY KEY (db,name,type)) engine=MyISAM character set utf8 comment='Stored Procedures';
-
-CREATE TABLE IF NOT EXISTS procs_priv ( Host char(60) binary DEFAULT '' NOT NULL, Db char(64) binary DEFAULT '' NOT NULL, User char(32) binary DEFAULT '' NOT NULL, Routine_name char(64) COLLATE utf8_general_ci DEFAULT '' NOT NULL, Routine_type enum('FUNCTION','PROCEDURE') NOT NULL, Grantor char(93) DEFAULT '' NOT NULL, Proc_priv set('Execute','Alter Routine','Grant') COLLATE utf8_general_ci DEFAULT '' NOT NULL, Timestamp timestamp NOT NULL DEFAULT CURRENT_TIMESTAMP ON UPDATE CURRENT_TIMESTAMP, PRIMARY KEY (Host,Db,User,Routine_name,Routine_type), KEY Grantor (Grantor) ) engine=MyISAM CHARACTER SET utf8 COLLATE utf8_bin   comment='Procedure privileges';
-
--- Create general_log
-CREATE TABLE IF NOT EXISTS general_log (event_time TIMESTAMP(6) NOT NULL DEFAULT CURRENT_TIMESTAMP(6) ON UPDATE CURRENT_TIMESTAMP(6), user_host MEDIUMTEXT NOT NULL, thread_id BIGINT(21) UNSIGNED NOT NULL, server_id INTEGER UNSIGNED NOT NULL, command_type VARCHAR(64) NOT NULL, argument MEDIUMBLOB NOT NULL) engine=CSV CHARACTER SET utf8 comment="General log";
-
--- Create slow_log
-CREATE TABLE IF NOT EXISTS slow_log (start_time TIMESTAMP(6) NOT NULL DEFAULT CURRENT_TIMESTAMP(6) ON UPDATE CURRENT_TIMESTAMP(6), user_host MEDIUMTEXT NOT NULL, query_time TIME(6) NOT NULL, lock_time TIME(6) NOT NULL, rows_sent INTEGER NOT NULL, rows_examined INTEGER NOT NULL, db VARCHAR(512) NOT NULL, last_insert_id INTEGER NOT NULL, insert_id INTEGER NOT NULL, server_id INTEGER UNSIGNED NOT NULL, sql_text MEDIUMBLOB NOT NULL, thread_id BIGINT(21) UNSIGNED NOT NULL) engine=CSV CHARACTER SET utf8 comment="Slow log";
-
-CREATE TABLE IF NOT EXISTS event ( db char(64) CHARACTER SET utf8 COLLATE utf8_bin NOT NULL default '', name char(64) CHARACTER SET utf8 NOT NULL default '', body longblob NOT NULL, definer char(93) CHARACTER SET utf8 COLLATE utf8_bin NOT NULL default '', execute_at DATETIME default NULL, interval_value int(11) default NULL, interval_field ENUM('YEAR','QUARTER','MONTH','DAY','HOUR','MINUTE','WEEK','SECOND','MICROSECOND','YEAR_MONTH','DAY_HOUR','DAY_MINUTE','DAY_SECOND','HOUR_MINUTE','HOUR_SECOND','MINUTE_SECOND','DAY_MICROSECOND','HOUR_MICROSECOND','MINUTE_MICROSECOND','SECOND_MICROSECOND') default NULL, created TIMESTAMP NOT NULL DEFAULT CURRENT_TIMESTAMP ON UPDATE CURRENT_TIMESTAMP, modified TIMESTAMP NOT NULL DEFAULT '0000-00-00 00:00:00', last_executed DATETIME default NULL, starts DATETIME default NULL, ends DATETIME default NULL, status ENUM('ENABLED','DISABLED','SLAVESIDE_DISABLED') NOT NULL default 'ENABLED', on_completion ENUM('DROP','PRESERVE') NOT NULL default 'DROP', sql_mode  set('REAL_AS_FLOAT','PIPES_AS_CONCAT','ANSI_QUOTES','IGNORE_SPACE','NOT_USED','ONLY_FULL_GROUP_BY','NO_UNSIGNED_SUBTRACTION','NO_DIR_IN_CREATE','POSTGRESQL','ORACLE','MSSQL','DB2','MAXDB','NO_KEY_OPTIONS','NO_TABLE_OPTIONS','NO_FIELD_OPTIONS','MYSQL323','MYSQL40','ANSI','NO_AUTO_VALUE_ON_ZERO','NO_BACKSLASH_ESCAPES','STRICT_TRANS_TABLES','STRICT_ALL_TABLES','NO_ZERO_IN_DATE','NO_ZERO_DATE','INVALID_DATES','ERROR_FOR_DIVISION_BY_ZERO','TRADITIONAL','NO_AUTO_CREATE_USER','HIGH_NOT_PRECEDENCE','NO_ENGINE_SUBSTITUTION','PAD_CHAR_TO_FULL_LENGTH') DEFAULT '' NOT NULL, comment char(64) CHARACTER SET utf8 COLLATE utf8_bin NOT NULL default '', originator INTEGER UNSIGNED NOT NULL, time_zone char(64) CHARACTER SET latin1 NOT NULL DEFAULT 'SYSTEM', character_set_client char(32) collate utf8_bin, collation_connection char(32) collate utf8_bin, db_collation char(32) collate utf8_bin, body_utf8 longblob, PRIMARY KEY (db, name) ) ENGINE=MyISAM DEFAULT CHARSET=utf8 COMMENT 'Events';
->>>>>>> d46ae293
-
-CREATE TABLE IF NOT EXISTS time_zone_transition_type (   Time_zone_id int unsigned NOT NULL, Transition_type_id int unsigned NOT NULL, Offset int signed DEFAULT 0 NOT NULL, Is_DST tinyint unsigned DEFAULT 0 NOT NULL, Abbreviation char(8) DEFAULT '' NOT NULL, PRIMARY KEY TzIdTrTId (Time_zone_id, Transition_type_id) ) engine=INNODB STATS_PERSISTENT=0 CHARACTER SET utf8   comment='Time zone transition types';
-
-<<<<<<< HEAD
-=======
-CREATE TABLE IF NOT EXISTS ndb_binlog_index (Position BIGINT UNSIGNED NOT NULL, File VARCHAR(255) NOT NULL, epoch BIGINT UNSIGNED NOT NULL, inserts INT UNSIGNED NOT NULL, updates INT UNSIGNED NOT NULL, deletes INT UNSIGNED NOT NULL, schemaops INT UNSIGNED NOT NULL, orig_server_id INT UNSIGNED NOT NULL, orig_epoch BIGINT UNSIGNED NOT NULL, gci INT UNSIGNED NOT NULL, next_position BIGINT UNSIGNED NOT NULL, next_file VARCHAR(255) NOT NULL, PRIMARY KEY(epoch, orig_server_id, orig_epoch)) ENGINE=INNODB STATS_PERSISTENT=0;
->>>>>>> d46ae293
 
 CREATE TABLE IF NOT EXISTS time_zone_leap_second (   Transition_time bigint signed NOT NULL, Correction int signed NOT NULL, PRIMARY KEY TranTime (Transition_time) ) engine=INNODB STATS_PERSISTENT=0 CHARACTER SET utf8   comment='Leap seconds information for time zones';
 
@@ -428,7 +343,6 @@
 INSERT IGNORE INTO engine_cost VALUES
   ("default", 0, "io_block_read_cost", DEFAULT, CURRENT_TIMESTAMP, DEFAULT);
 
-<<<<<<< HEAD
 
 --
 -- Column statistics
@@ -894,9 +808,6 @@
 -- END OF INFORMATION SCHEMA INSTALLATION
 
 
-=======
---
->>>>>>> d46ae293
 -- PERFORMANCE SCHEMA INSTALLATION
 -- Note that this script is also reused by mysql_upgrade,
 -- so we have to be very careful here to not destroy any
@@ -1568,16 +1479,10 @@
 SET @cmd="CREATE TABLE performance_schema.setup_actors("
   "HOST CHAR(60) collate utf8_bin default '%' not null,"
   "USER CHAR(32) collate utf8_bin default '%' not null,"
-<<<<<<< HEAD
   "`ROLE` CHAR(32) collate utf8_bin default '%' not null,"
   "ENABLED ENUM ('YES', 'NO') not null default 'YES',"
   "HISTORY ENUM ('YES', 'NO') not null default 'YES',"
   "PRIMARY KEY (HOST, USER, `ROLE`) USING HASH"
-=======
-  "ROLE CHAR(16) collate utf8_bin default '%' not null,"
-  "ENABLED ENUM ('YES', 'NO') not null default 'YES',"
-  "HISTORY ENUM ('YES', 'NO') not null default 'YES'"
->>>>>>> d46ae293
   ")ENGINE=PERFORMANCE_SCHEMA;";
 
 SET @str = IF(@have_pfs = 1, @cmd, 'SET @dummy = 0');
@@ -1850,7 +1755,6 @@
   "PROCESSLIST_STATE VARCHAR(64),"
   "PROCESSLIST_INFO LONGTEXT,"
   "PARENT_THREAD_ID BIGINT unsigned,"
-<<<<<<< HEAD
   "`ROLE` VARCHAR(64),"
   "INSTRUMENTED ENUM ('YES', 'NO') not null,"
   "HISTORY ENUM ('YES', 'NO') not null,"
@@ -1862,13 +1766,6 @@
   "KEY (NAME) USING HASH,"
   "KEY `PROCESSLIST_ACCOUNT` (PROCESSLIST_USER, PROCESSLIST_HOST) USING HASH,"
   "KEY (PROCESSLIST_HOST) USING HASH"
-=======
-  "ROLE VARCHAR(64),"
-  "INSTRUMENTED ENUM ('YES', 'NO') not null,"
-  "HISTORY ENUM ('YES', 'NO') not null,"
-  "CONNECTION_TYPE VARCHAR(16),"
-  "THREAD_OS_ID BIGINT unsigned"
->>>>>>> d46ae293
   ")ENGINE=PERFORMANCE_SCHEMA;";
 
 SET @str = IF(@have_pfs = 1, @cmd, 'SET @dummy = 0');
@@ -1892,12 +1789,8 @@
   "WORK_COMPLETED BIGINT unsigned,"
   "WORK_ESTIMATED BIGINT unsigned,"
   "NESTING_EVENT_ID BIGINT unsigned,"
-<<<<<<< HEAD
   "NESTING_EVENT_TYPE ENUM('TRANSACTION', 'STATEMENT', 'STAGE', 'WAIT'),"
   "PRIMARY KEY (THREAD_ID, EVENT_ID) USING HASH"
-=======
-  "NESTING_EVENT_TYPE ENUM('TRANSACTION', 'STATEMENT', 'STAGE', 'WAIT')"
->>>>>>> d46ae293
   ")ENGINE=PERFORMANCE_SCHEMA;";
 
 SET @str = IF(@have_pfs = 1, @cmd, 'SET @dummy = 0');
@@ -1921,12 +1814,8 @@
   "WORK_COMPLETED BIGINT unsigned,"
   "WORK_ESTIMATED BIGINT unsigned,"
   "NESTING_EVENT_ID BIGINT unsigned,"
-<<<<<<< HEAD
   "NESTING_EVENT_TYPE ENUM('TRANSACTION', 'STATEMENT', 'STAGE', 'WAIT'),"
   "PRIMARY KEY (THREAD_ID, EVENT_ID) USING HASH"
-=======
-  "NESTING_EVENT_TYPE ENUM('TRANSACTION', 'STATEMENT', 'STAGE', 'WAIT')"
->>>>>>> d46ae293
   ")ENGINE=PERFORMANCE_SCHEMA;";
 
 SET @str = IF(@have_pfs = 1, @cmd, 'SET @dummy = 0');
@@ -2103,12 +1992,8 @@
   "NO_GOOD_INDEX_USED BIGINT unsigned not null,"
   "NESTING_EVENT_ID BIGINT unsigned,"
   "NESTING_EVENT_TYPE ENUM('TRANSACTION', 'STATEMENT', 'STAGE', 'WAIT'),"
-<<<<<<< HEAD
   "NESTING_EVENT_LEVEL INTEGER,"
   "PRIMARY KEY (THREAD_ID, EVENT_ID) USING HASH"
-=======
-  "NESTING_EVENT_LEVEL INTEGER"
->>>>>>> d46ae293
   ")ENGINE=PERFORMANCE_SCHEMA;";
 
 SET @str = IF(@have_pfs = 1, @cmd, 'SET @dummy = 0');
@@ -2161,12 +2046,8 @@
   "NO_GOOD_INDEX_USED BIGINT unsigned not null,"
   "NESTING_EVENT_ID BIGINT unsigned,"
   "NESTING_EVENT_TYPE ENUM('TRANSACTION', 'STATEMENT', 'STAGE', 'WAIT'),"
-<<<<<<< HEAD
   "NESTING_EVENT_LEVEL INTEGER,"
   "PRIMARY KEY (THREAD_ID, EVENT_ID) USING HASH"
-=======
-  "NESTING_EVENT_LEVEL INTEGER"
->>>>>>> d46ae293
   ")ENGINE=PERFORMANCE_SCHEMA;";
 
 SET @str = IF(@have_pfs = 1, @cmd, 'SET @dummy = 0');
@@ -2450,12 +2331,8 @@
   "NUMBER_OF_RELEASE_SAVEPOINT BIGINT unsigned,"
   "OBJECT_INSTANCE_BEGIN BIGINT unsigned,"
   "NESTING_EVENT_ID BIGINT unsigned,"
-<<<<<<< HEAD
   "NESTING_EVENT_TYPE ENUM('TRANSACTION', 'STATEMENT', 'STAGE', 'WAIT'),"
   "PRIMARY KEY (THREAD_ID, EVENT_ID) USING HASH"
-=======
-  "NESTING_EVENT_TYPE ENUM('TRANSACTION', 'STATEMENT', 'STAGE', 'WAIT')"
->>>>>>> d46ae293
   ")ENGINE=PERFORMANCE_SCHEMA;";
 
 SET @str = IF(@have_pfs = 1, @cmd, 'SET @dummy = 0');
@@ -2491,12 +2368,8 @@
   "NUMBER_OF_RELEASE_SAVEPOINT BIGINT unsigned,"
   "OBJECT_INSTANCE_BEGIN BIGINT unsigned,"
   "NESTING_EVENT_ID BIGINT unsigned,"
-<<<<<<< HEAD
   "NESTING_EVENT_TYPE ENUM('TRANSACTION', 'STATEMENT', 'STAGE', 'WAIT'),"
   "PRIMARY KEY (THREAD_ID, EVENT_ID) USING HASH"
-=======
-  "NESTING_EVENT_TYPE ENUM('TRANSACTION', 'STATEMENT', 'STAGE', 'WAIT')"
->>>>>>> d46ae293
   ")ENGINE=PERFORMANCE_SCHEMA;";
 
 SET @str = IF(@have_pfs = 1, @cmd, 'SET @dummy = 0');
@@ -2561,12 +2434,8 @@
   "SUM_TIMER_READ_ONLY BIGINT unsigned not null,"
   "MIN_TIMER_READ_ONLY BIGINT unsigned not null,"
   "AVG_TIMER_READ_ONLY BIGINT unsigned not null,"
-<<<<<<< HEAD
   "MAX_TIMER_READ_ONLY BIGINT unsigned not null,"
   "PRIMARY KEY (THREAD_ID, EVENT_NAME) USING HASH"
-=======
-  "MAX_TIMER_READ_ONLY BIGINT unsigned not null"
->>>>>>> d46ae293
   ")ENGINE=PERFORMANCE_SCHEMA;";
 
 SET @str = IF(@have_pfs = 1, @cmd, 'SET @dummy = 0');
@@ -2595,7 +2464,6 @@
   "SUM_TIMER_READ_ONLY BIGINT unsigned not null,"
   "MIN_TIMER_READ_ONLY BIGINT unsigned not null,"
   "AVG_TIMER_READ_ONLY BIGINT unsigned not null,"
-<<<<<<< HEAD
   "MAX_TIMER_READ_ONLY BIGINT unsigned not null,"
   "UNIQUE KEY (HOST, EVENT_NAME) USING HASH"
   ")ENGINE=PERFORMANCE_SCHEMA;";
@@ -3012,18 +2880,12 @@
   ")ENGINE=PERFORMANCE_SCHEMA;";
 
 
-=======
-  "MAX_TIMER_READ_ONLY BIGINT unsigned not null"
-  ")ENGINE=PERFORMANCE_SCHEMA;";
-
->>>>>>> d46ae293
-SET @str = IF(@have_pfs = 1, @cmd, 'SET @dummy = 0');
-PREPARE stmt FROM @str;
-EXECUTE stmt;
-DROP PREPARE stmt;
-
---
-<<<<<<< HEAD
+SET @str = IF(@have_pfs = 1, @cmd, 'SET @dummy = 0');
+PREPARE stmt FROM @str;
+EXECUTE stmt;
+DROP PREPARE stmt;
+
+--
 -- TABLE EVENTS_STATEMENTS_SUMMARY_BY_PROGRAM
 --
 
@@ -3584,1335 +3446,6 @@
 EXECUTE stmt;
 DROP PREPARE stmt;
 
-SET @str=IF(@have_ndbinfo,'DROP TABLE IF EXISTS `ndbinfo`.`dict_obj_types`','SET @dummy = 0');
-PREPARE stmt FROM @str;
-EXECUTE stmt;
-DROP PREPARE stmt;
-
-SET @str=IF(@have_ndbinfo,'DROP TABLE IF EXISTS `ndbinfo`.`config_params`','SET @dummy = 0');
-PREPARE stmt FROM @str;
-EXECUTE stmt;
-DROP PREPARE stmt;
-
-SET @str=IF(@have_ndbinfo,'DROP TABLE IF EXISTS `ndbinfo`.`ndb$dbtc_apiconnect_state`','SET @dummy = 0');
-PREPARE stmt FROM @str;
-EXECUTE stmt;
-DROP PREPARE stmt;
-
-SET @str=IF(@have_ndbinfo,'DROP TABLE IF EXISTS `ndbinfo`.`ndb$dblqh_tcconnect_state`','SET @dummy = 0');
-PREPARE stmt FROM @str;
-EXECUTE stmt;
-DROP PREPARE stmt;
-
-# Drop any old views in ndbinfo
-SET @str=IF(@have_ndbinfo,'DROP VIEW IF EXISTS `ndbinfo`.`transporters`','SET @dummy = 0');
-PREPARE stmt FROM @str;
-EXECUTE stmt;
-DROP PREPARE stmt;
-
-SET @str=IF(@have_ndbinfo,'DROP VIEW IF EXISTS `ndbinfo`.`logspaces`','SET @dummy = 0');
-PREPARE stmt FROM @str;
-EXECUTE stmt;
-DROP PREPARE stmt;
-
-SET @str=IF(@have_ndbinfo,'DROP VIEW IF EXISTS `ndbinfo`.`logbuffers`','SET @dummy = 0');
-PREPARE stmt FROM @str;
-EXECUTE stmt;
-DROP PREPARE stmt;
-
-SET @str=IF(@have_ndbinfo,'DROP VIEW IF EXISTS `ndbinfo`.`resources`','SET @dummy = 0');
-PREPARE stmt FROM @str;
-EXECUTE stmt;
-DROP PREPARE stmt;
-
-SET @str=IF(@have_ndbinfo,'DROP VIEW IF EXISTS `ndbinfo`.`counters`','SET @dummy = 0');
-PREPARE stmt FROM @str;
-EXECUTE stmt;
-DROP PREPARE stmt;
-
-SET @str=IF(@have_ndbinfo,'DROP VIEW IF EXISTS `ndbinfo`.`nodes`','SET @dummy = 0');
-PREPARE stmt FROM @str;
-EXECUTE stmt;
-DROP PREPARE stmt;
-
-SET @str=IF(@have_ndbinfo,'DROP VIEW IF EXISTS `ndbinfo`.`memoryusage`','SET @dummy = 0');
-PREPARE stmt FROM @str;
-EXECUTE stmt;
-DROP PREPARE stmt;
-
-SET @str=IF(@have_ndbinfo,'DROP VIEW IF EXISTS `ndbinfo`.`diskpagebuffer`','SET @dummy = 0');
-PREPARE stmt FROM @str;
-EXECUTE stmt;
-DROP PREPARE stmt;
-
-SET @str=IF(@have_ndbinfo,'DROP VIEW IF EXISTS `ndbinfo`.`diskpagebuffer`','SET @dummy = 0');
-PREPARE stmt FROM @str;
-EXECUTE stmt;
-DROP PREPARE stmt;
-
-SET @str=IF(@have_ndbinfo,'DROP VIEW IF EXISTS `ndbinfo`.`threads`','SET @dummy = 0');
-PREPARE stmt FROM @str;
-EXECUTE stmt;
-DROP PREPARE stmt;
-
-SET @str=IF(@have_ndbinfo,'DROP VIEW IF EXISTS `ndbinfo`.`threadblocks`','SET @dummy = 0');
-PREPARE stmt FROM @str;
-EXECUTE stmt;
-DROP PREPARE stmt;
-
-SET @str=IF(@have_ndbinfo,'DROP VIEW IF EXISTS `ndbinfo`.`threadstat`','SET @dummy = 0');
-PREPARE stmt FROM @str;
-EXECUTE stmt;
-DROP PREPARE stmt;
-
-SET @str=IF(@have_ndbinfo,'DROP VIEW IF EXISTS `ndbinfo`.`tc_time_track_stats`','SET @dummy = 0');
-PREPARE stmt FROM @str;
-EXECUTE stmt;
-DROP PREPARE stmt;
-
-SET @str=IF(@have_ndbinfo,'DROP VIEW IF EXISTS `ndbinfo`.`disk_write_speed_base`','SET @dummy = 0');
-PREPARE stmt FROM @str;
-EXECUTE stmt;
-DROP PREPARE stmt;
-
-SET @str=IF(@have_ndbinfo,'DROP VIEW IF EXISTS `ndbinfo`.`disk_write_speed_aggregate`','SET @dummy = 0');
-PREPARE stmt FROM @str;
-EXECUTE stmt;
-DROP PREPARE stmt;
-
-SET @str=IF(@have_ndbinfo,'DROP VIEW IF EXISTS `ndbinfo`.`restart_info`','SET @dummy = 0');
-PREPARE stmt FROM @str;
-EXECUTE stmt;
-DROP PREPARE stmt;
-
-SET @str=IF(@have_ndbinfo,'DROP VIEW IF EXISTS `ndbinfo`.`cpustat_50ms`','SET @dummy = 0');
-PREPARE stmt FROM @str;
-EXECUTE stmt;
-DROP PREPARE stmt;
-
-SET @str=IF(@have_ndbinfo,'DROP VIEW IF EXISTS `ndbinfo`.`cpustat_1sec`','SET @dummy = 0');
-PREPARE stmt FROM @str;
-EXECUTE stmt;
-DROP PREPARE stmt;
-
-SET @str=IF(@have_ndbinfo,'DROP VIEW IF EXISTS `ndbinfo`.`cpustat_20sec`','SET @dummy = 0');
-PREPARE stmt FROM @str;
-EXECUTE stmt;
-DROP PREPARE stmt;
-
-SET @str=IF(@have_ndbinfo,'DROP VIEW IF EXISTS `ndbinfo`.`cpustat`','SET @dummy = 0');
-PREPARE stmt FROM @str;
-EXECUTE stmt;
-DROP PREPARE stmt;
-
-SET @str=IF(@have_ndbinfo,'DROP VIEW IF EXISTS `ndbinfo`.`table_distribution_status`','SET @dummy = 0');
-PREPARE stmt FROM @str;
-EXECUTE stmt;
-DROP PREPARE stmt;
-
-SET @str=IF(@have_ndbinfo,'DROP VIEW IF EXISTS `ndbinfo`.`table_fragments`','SET @dummy = 0');
-PREPARE stmt FROM @str;
-EXECUTE stmt;
-DROP PREPARE stmt;
-
-SET @str=IF(@have_ndbinfo,'DROP VIEW IF EXISTS `ndbinfo`.`table_replicas`','SET @dummy = 0');
-PREPARE stmt FROM @str;
-EXECUTE stmt;
-DROP PREPARE stmt;
-
-SET @str=IF(@have_ndbinfo,'DROP VIEW IF EXISTS `ndbinfo`.`table_info`','SET @dummy = 0');
-PREPARE stmt FROM @str;
-EXECUTE stmt;
-DROP PREPARE stmt;
-
-SET @str=IF(@have_ndbinfo,'DROP VIEW IF EXISTS `ndbinfo`.`cluster_transactions`','SET @dummy = 0');
-PREPARE stmt FROM @str;
-EXECUTE stmt;
-DROP PREPARE stmt;
-
-SET @str=IF(@have_ndbinfo,'DROP VIEW IF EXISTS `ndbinfo`.`server_transactions`','SET @dummy = 0');
-PREPARE stmt FROM @str;
-EXECUTE stmt;
-DROP PREPARE stmt;
-
-SET @str=IF(@have_ndbinfo,'DROP VIEW IF EXISTS `ndbinfo`.`cluster_operations`','SET @dummy = 0');
-PREPARE stmt FROM @str;
-EXECUTE stmt;
-DROP PREPARE stmt;
-
-SET @str=IF(@have_ndbinfo,'DROP VIEW IF EXISTS `ndbinfo`.`server_operations`','SET @dummy = 0');
-PREPARE stmt FROM @str;
-EXECUTE stmt;
-DROP PREPARE stmt;
-
-SET @str=IF(@have_ndbinfo,'DROP VIEW IF EXISTS `ndbinfo`.`membership`','SET @dummy = 0');
-PREPARE stmt FROM @str;
-EXECUTE stmt;
-DROP PREPARE stmt;
-
-SET @str=IF(@have_ndbinfo,'DROP VIEW IF EXISTS `ndbinfo`.`arbitrator_validity_detail`','SET @dummy = 0');
-PREPARE stmt FROM @str;
-EXECUTE stmt;
-DROP PREPARE stmt;
-
-SET @str=IF(@have_ndbinfo,'DROP VIEW IF EXISTS `ndbinfo`.`arbitrator_validity_summary`','SET @dummy = 0');
-PREPARE stmt FROM @str;
-EXECUTE stmt;
-DROP PREPARE stmt;
-
-SET @str=IF(@have_ndbinfo,'DROP VIEW IF EXISTS `ndbinfo`.`memory_per_fragment`','SET @dummy = 0');
-PREPARE stmt FROM @str;
-EXECUTE stmt;
-DROP PREPARE stmt;
-
-SET @str=IF(@have_ndbinfo,'DROP VIEW IF EXISTS `ndbinfo`.`operations_per_fragment`','SET @dummy = 0');
-PREPARE stmt FROM @str;
-EXECUTE stmt;
-DROP PREPARE stmt;
-
-SET @str=IF(@have_ndbinfo,'DROP VIEW IF EXISTS `ndbinfo`.`blocks`','SET @dummy = 0');
-PREPARE stmt FROM @str;
-EXECUTE stmt;
-DROP PREPARE stmt;
-
-SET @str=IF(@have_ndbinfo,'DROP VIEW IF EXISTS `ndbinfo`.`dict_obj_types`','SET @dummy = 0');
-PREPARE stmt FROM @str;
-EXECUTE stmt;
-DROP PREPARE stmt;
-
-SET @str=IF(@have_ndbinfo,'DROP VIEW IF EXISTS `ndbinfo`.`config_params`','SET @dummy = 0');
-PREPARE stmt FROM @str;
-EXECUTE stmt;
-DROP PREPARE stmt;
-
-SET @str=IF(@have_ndbinfo,'DROP VIEW IF EXISTS `ndbinfo`.`config_values`','SET @dummy = 0');
-PREPARE stmt FROM @str;
-EXECUTE stmt;
-DROP PREPARE stmt;
-
-SET @str=IF(@have_ndbinfo,'DROP VIEW IF EXISTS `ndbinfo`.`locks_per_fragment`','SET @dummy = 0');
-PREPARE stmt FROM @str;
-EXECUTE stmt;
-DROP PREPARE stmt;
-
-SET @str=IF(@have_ndbinfo,'DROP VIEW IF EXISTS `ndbinfo`.`cluster_locks`','SET @dummy = 0');
-PREPARE stmt FROM @str;
-EXECUTE stmt;
-DROP PREPARE stmt;
-
-SET @str=IF(@have_ndbinfo,'DROP VIEW IF EXISTS `ndbinfo`.`server_locks`','SET @dummy = 0');
-PREPARE stmt FROM @str;
-EXECUTE stmt;
-DROP PREPARE stmt;
-
-SET @str=IF(@have_ndbinfo,'DROP VIEW IF EXISTS `ndbinfo`.`dict_obj_info`','SET @dummy = 0');
-PREPARE stmt FROM @str;
-EXECUTE stmt;
-DROP PREPARE stmt;
-
-# Drop any old lookup tables in ndbinfo
-SET @str=IF(@have_ndbinfo,'DROP TABLE IF EXISTS `ndbinfo`.`ndb$blocks`','SET @dummy = 0');
-PREPARE stmt FROM @str;
-EXECUTE stmt;
-DROP PREPARE stmt;
-
-SET @str=IF(@have_ndbinfo,'DROP TABLE IF EXISTS `ndbinfo`.`ndb$dict_obj_types`','SET @dummy = 0');
-PREPARE stmt FROM @str;
-EXECUTE stmt;
-DROP PREPARE stmt;
-
-SET @str=IF(@have_ndbinfo,'DROP TABLE IF EXISTS `ndbinfo`.`ndb$config_params`','SET @dummy = 0');
-PREPARE stmt FROM @str;
-EXECUTE stmt;
-DROP PREPARE stmt;
-
-SET @str=IF(@have_ndbinfo,'DROP TABLE IF EXISTS `ndbinfo`.`ndb$dbtc_apiconnect_state`','SET @dummy = 0');
-PREPARE stmt FROM @str;
-EXECUTE stmt;
-DROP PREPARE stmt;
-
-SET @str=IF(@have_ndbinfo,'DROP TABLE IF EXISTS `ndbinfo`.`ndb$dblqh_tcconnect_state`','SET @dummy = 0');
-PREPARE stmt FROM @str;
-EXECUTE stmt;
-DROP PREPARE stmt;
-
-# ndbinfo.ndb$tables
-SET @str=IF(@have_ndbinfo,'DROP TABLE IF EXISTS `ndbinfo`.`ndb$tables`','SET @dummy = 0');
-PREPARE stmt FROM @str;
-EXECUTE stmt;
-DROP PREPARE stmt;
-
-SET @str=IF(@have_ndbinfo,'CREATE TABLE `ndbinfo`.`ndb$tables` (`table_id` INT UNSIGNED,`table_name` VARCHAR(512),`comment` VARCHAR(512)) COMMENT="metadata for tables available through ndbinfo" ENGINE=NDBINFO','SET @dummy = 0');
-PREPARE stmt FROM @str;
-EXECUTE stmt;
-DROP PREPARE stmt;
-
-# ndbinfo.ndb$columns
-SET @str=IF(@have_ndbinfo,'DROP TABLE IF EXISTS `ndbinfo`.`ndb$columns`','SET @dummy = 0');
-PREPARE stmt FROM @str;
-EXECUTE stmt;
-DROP PREPARE stmt;
-
-SET @str=IF(@have_ndbinfo,'CREATE TABLE `ndbinfo`.`ndb$columns` (`table_id` INT UNSIGNED,`column_id` INT UNSIGNED,`column_name` VARCHAR(512),`column_type` INT UNSIGNED,`comment` VARCHAR(512)) COMMENT="metadata for columns available through ndbinfo " ENGINE=NDBINFO','SET @dummy = 0');
-PREPARE stmt FROM @str;
-EXECUTE stmt;
-DROP PREPARE stmt;
-
-# ndbinfo.ndb$test
-SET @str=IF(@have_ndbinfo,'DROP TABLE IF EXISTS `ndbinfo`.`ndb$test`','SET @dummy = 0');
-PREPARE stmt FROM @str;
-EXECUTE stmt;
-DROP PREPARE stmt;
-
-SET @str=IF(@have_ndbinfo,'CREATE TABLE `ndbinfo`.`ndb$test` (`node_id` INT UNSIGNED,`block_number` INT UNSIGNED,`block_instance` INT UNSIGNED,`counter` INT UNSIGNED,`counter2` BIGINT UNSIGNED) COMMENT="for testing" ENGINE=NDBINFO','SET @dummy = 0');
-PREPARE stmt FROM @str;
-EXECUTE stmt;
-DROP PREPARE stmt;
-
-# ndbinfo.ndb$pools
-SET @str=IF(@have_ndbinfo,'DROP TABLE IF EXISTS `ndbinfo`.`ndb$pools`','SET @dummy = 0');
-PREPARE stmt FROM @str;
-EXECUTE stmt;
-DROP PREPARE stmt;
-
-SET @str=IF(@have_ndbinfo,'CREATE TABLE `ndbinfo`.`ndb$pools` (`node_id` INT UNSIGNED,`block_number` INT UNSIGNED,`block_instance` INT UNSIGNED,`pool_name` VARCHAR(512),`used` BIGINT UNSIGNED COMMENT "currently in use",`total` BIGINT UNSIGNED COMMENT "total allocated",`high` BIGINT UNSIGNED COMMENT "in use high water mark",`entry_size` BIGINT UNSIGNED COMMENT "size in bytes of each object",`config_param1` INT UNSIGNED COMMENT "config param 1 affecting pool",`config_param2` INT UNSIGNED COMMENT "config param 2 affecting pool",`config_param3` INT UNSIGNED COMMENT "config param 3 affecting pool",`config_param4` INT UNSIGNED COMMENT "config param 4 affecting pool") COMMENT="pool usage" ENGINE=NDBINFO','SET @dummy = 0');
-PREPARE stmt FROM @str;
-EXECUTE stmt;
-DROP PREPARE stmt;
-
-# ndbinfo.ndb$transporters
-SET @str=IF(@have_ndbinfo,'DROP TABLE IF EXISTS `ndbinfo`.`ndb$transporters`','SET @dummy = 0');
-PREPARE stmt FROM @str;
-EXECUTE stmt;
-DROP PREPARE stmt;
-
-SET @str=IF(@have_ndbinfo,'CREATE TABLE `ndbinfo`.`ndb$transporters` (`node_id` INT UNSIGNED COMMENT "Node id reporting",`remote_node_id` INT UNSIGNED COMMENT "Node id at other end of link",`connection_status` INT UNSIGNED COMMENT "State of inter-node link",`remote_address` VARCHAR(512) COMMENT "Address of remote node",`bytes_sent` BIGINT UNSIGNED COMMENT "Bytes sent to remote node",`bytes_received` BIGINT UNSIGNED COMMENT "Bytes received from remote node",`connect_count` INT UNSIGNED COMMENT "Number of times connected",`overloaded` INT UNSIGNED COMMENT "Is link reporting overload",`overload_count` INT UNSIGNED COMMENT "Number of overload onsets since connect",`slowdown` INT UNSIGNED COMMENT "Is link requesting slowdown",`slowdown_count` INT UNSIGNED COMMENT "Number of slowdown onsets since connect") COMMENT="transporter status" ENGINE=NDBINFO','SET @dummy = 0');
-PREPARE stmt FROM @str;
-EXECUTE stmt;
-DROP PREPARE stmt;
-
-# ndbinfo.ndb$logspaces
-SET @str=IF(@have_ndbinfo,'DROP TABLE IF EXISTS `ndbinfo`.`ndb$logspaces`','SET @dummy = 0');
-PREPARE stmt FROM @str;
-EXECUTE stmt;
-DROP PREPARE stmt;
-
-SET @str=IF(@have_ndbinfo,'CREATE TABLE `ndbinfo`.`ndb$logspaces` (`node_id` INT UNSIGNED,`log_type` INT UNSIGNED COMMENT "0 = REDO, 1 = DD-UNDO",`log_id` INT UNSIGNED,`log_part` INT UNSIGNED,`total` BIGINT UNSIGNED COMMENT "total allocated",`used` BIGINT UNSIGNED COMMENT "currently in use",`high` BIGINT UNSIGNED COMMENT "in use high water mark") COMMENT="logspace usage" ENGINE=NDBINFO','SET @dummy = 0');
-PREPARE stmt FROM @str;
-EXECUTE stmt;
-DROP PREPARE stmt;
-
-# ndbinfo.ndb$logbuffers
-SET @str=IF(@have_ndbinfo,'DROP TABLE IF EXISTS `ndbinfo`.`ndb$logbuffers`','SET @dummy = 0');
-PREPARE stmt FROM @str;
-EXECUTE stmt;
-DROP PREPARE stmt;
-
-SET @str=IF(@have_ndbinfo,'CREATE TABLE `ndbinfo`.`ndb$logbuffers` (`node_id` INT UNSIGNED,`log_type` INT UNSIGNED COMMENT "0 = REDO, 1 = DD-UNDO",`log_id` INT UNSIGNED,`log_part` INT UNSIGNED,`total` BIGINT UNSIGNED COMMENT "total allocated",`used` BIGINT UNSIGNED COMMENT "currently in use",`high` BIGINT UNSIGNED COMMENT "in use high water mark") COMMENT="logbuffer usage" ENGINE=NDBINFO','SET @dummy = 0');
-PREPARE stmt FROM @str;
-EXECUTE stmt;
-DROP PREPARE stmt;
-
-# ndbinfo.ndb$resources
-SET @str=IF(@have_ndbinfo,'DROP TABLE IF EXISTS `ndbinfo`.`ndb$resources`','SET @dummy = 0');
-PREPARE stmt FROM @str;
-EXECUTE stmt;
-DROP PREPARE stmt;
-
-SET @str=IF(@have_ndbinfo,'CREATE TABLE `ndbinfo`.`ndb$resources` (`node_id` INT UNSIGNED,`resource_id` INT UNSIGNED,`reserved` INT UNSIGNED COMMENT "reserved for this resource",`used` INT UNSIGNED COMMENT "currently in use",`max` INT UNSIGNED COMMENT "max available",`high` INT UNSIGNED COMMENT "in use high water mark") COMMENT="resources usage (a.k.a superpool)" ENGINE=NDBINFO','SET @dummy = 0');
-PREPARE stmt FROM @str;
-EXECUTE stmt;
-DROP PREPARE stmt;
-
-# ndbinfo.ndb$counters
-SET @str=IF(@have_ndbinfo,'DROP TABLE IF EXISTS `ndbinfo`.`ndb$counters`','SET @dummy = 0');
-PREPARE stmt FROM @str;
-EXECUTE stmt;
-DROP PREPARE stmt;
-
-SET @str=IF(@have_ndbinfo,'CREATE TABLE `ndbinfo`.`ndb$counters` (`node_id` INT UNSIGNED,`block_number` INT UNSIGNED,`block_instance` INT UNSIGNED,`counter_id` INT UNSIGNED,`val` BIGINT UNSIGNED COMMENT "monotonically increasing since process start") COMMENT="monotonic counters" ENGINE=NDBINFO','SET @dummy = 0');
-PREPARE stmt FROM @str;
-EXECUTE stmt;
-DROP PREPARE stmt;
-
-# ndbinfo.ndb$nodes
-SET @str=IF(@have_ndbinfo,'DROP TABLE IF EXISTS `ndbinfo`.`ndb$nodes`','SET @dummy = 0');
-PREPARE stmt FROM @str;
-EXECUTE stmt;
-DROP PREPARE stmt;
-
-SET @str=IF(@have_ndbinfo,'CREATE TABLE `ndbinfo`.`ndb$nodes` (`node_id` INT UNSIGNED,`uptime` BIGINT UNSIGNED COMMENT "time in seconds that node has been running",`status` INT UNSIGNED COMMENT "starting/started/stopped etc.",`start_phase` INT UNSIGNED COMMENT "start phase if node is starting",`config_generation` INT UNSIGNED COMMENT "configuration generation number") COMMENT="node status" ENGINE=NDBINFO','SET @dummy = 0');
-PREPARE stmt FROM @str;
-EXECUTE stmt;
-DROP PREPARE stmt;
-
-# ndbinfo.ndb$diskpagebuffer
-SET @str=IF(@have_ndbinfo,'DROP TABLE IF EXISTS `ndbinfo`.`ndb$diskpagebuffer`','SET @dummy = 0');
-PREPARE stmt FROM @str;
-EXECUTE stmt;
-DROP PREPARE stmt;
-
-SET @str=IF(@have_ndbinfo,'CREATE TABLE `ndbinfo`.`ndb$diskpagebuffer` (`node_id` INT UNSIGNED,`block_instance` INT UNSIGNED,`pages_written` BIGINT UNSIGNED COMMENT "Pages written to disk",`pages_written_lcp` BIGINT UNSIGNED COMMENT "Pages written by local checkpoint",`pages_read` BIGINT UNSIGNED COMMENT "Pages read from disk",`log_waits` BIGINT UNSIGNED COMMENT "Page writes waiting for log to be written to disk",`page_requests_direct_return` BIGINT UNSIGNED COMMENT "Page in buffer and no requests waiting for it",`page_requests_wait_queue` BIGINT UNSIGNED COMMENT "Page in buffer, but some requests are already waiting for it",`page_requests_wait_io` BIGINT UNSIGNED COMMENT "Page not in buffer, waiting to be read from disk") COMMENT="disk page buffer info" ENGINE=NDBINFO','SET @dummy = 0');
-PREPARE stmt FROM @str;
-EXECUTE stmt;
-DROP PREPARE stmt;
-
-# ndbinfo.ndb$threads
-SET @str=IF(@have_ndbinfo,'DROP TABLE IF EXISTS `ndbinfo`.`ndb$threads`','SET @dummy = 0');
-PREPARE stmt FROM @str;
-EXECUTE stmt;
-DROP PREPARE stmt;
-
-SET @str=IF(@have_ndbinfo,'CREATE TABLE `ndbinfo`.`ndb$threads` (`node_id` INT UNSIGNED COMMENT "node id",`thr_no` INT UNSIGNED COMMENT "thread number",`thread_name` VARCHAR(256) COMMENT "thread_name",`thread_description` VARCHAR(256) COMMENT "thread_description") COMMENT="which blocks are run in which threads" ENGINE=NDBINFO','SET @dummy = 0');
-PREPARE stmt FROM @str;
-EXECUTE stmt;
-DROP PREPARE stmt;
-
-# ndbinfo.ndb$threadblocks
-SET @str=IF(@have_ndbinfo,'DROP TABLE IF EXISTS `ndbinfo`.`ndb$threadblocks`','SET @dummy = 0');
-PREPARE stmt FROM @str;
-EXECUTE stmt;
-DROP PREPARE stmt;
-
-SET @str=IF(@have_ndbinfo,'CREATE TABLE `ndbinfo`.`ndb$threadblocks` (`node_id` INT UNSIGNED COMMENT "node id",`thr_no` INT UNSIGNED COMMENT "thread number",`block_number` INT UNSIGNED COMMENT "block number",`block_instance` INT UNSIGNED COMMENT "block instance") COMMENT="which blocks are run in which threads" ENGINE=NDBINFO','SET @dummy = 0');
-PREPARE stmt FROM @str;
-EXECUTE stmt;
-DROP PREPARE stmt;
-
-# ndbinfo.ndb$threadstat
-SET @str=IF(@have_ndbinfo,'DROP TABLE IF EXISTS `ndbinfo`.`ndb$threadstat`','SET @dummy = 0');
-PREPARE stmt FROM @str;
-EXECUTE stmt;
-DROP PREPARE stmt;
-
-SET @str=IF(@have_ndbinfo,'CREATE TABLE `ndbinfo`.`ndb$threadstat` (`node_id` INT UNSIGNED COMMENT "node id",`thr_no` INT UNSIGNED COMMENT "thread number",`thr_nm` VARCHAR(512) COMMENT "thread name",`c_loop` BIGINT UNSIGNED COMMENT "No of loops in main loop",`c_exec` BIGINT UNSIGNED COMMENT "No of signals executed",`c_wait` BIGINT UNSIGNED COMMENT "No of times waited for more input",`c_l_sent_prioa` BIGINT UNSIGNED COMMENT "No of prio A signals sent to own node",`c_l_sent_priob` BIGINT UNSIGNED COMMENT "No of prio B signals sent to own node",`c_r_sent_prioa` BIGINT UNSIGNED COMMENT "No of prio A signals sent to remote node",`c_r_sent_priob` BIGINT UNSIGNED COMMENT "No of prio B signals sent to remote node",`os_tid` BIGINT UNSIGNED COMMENT "OS thread id",`os_now` BIGINT UNSIGNED COMMENT "OS gettimeofday (millis)",`os_ru_utime` BIGINT UNSIGNED COMMENT "OS user CPU time (micros)",`os_ru_stime` BIGINT UNSIGNED COMMENT "OS system CPU time (micros)",`os_ru_minflt` BIGINT UNSIGNED COMMENT "OS page reclaims (soft page faults",`os_ru_majflt` BIGINT UNSIGNED COMMENT "OS page faults (hard page faults)",`os_ru_nvcsw` BIGINT UNSIGNED COMMENT "OS voluntary context switches",`os_ru_nivcsw` BIGINT UNSIGNED COMMENT "OS involuntary context switches") COMMENT="Statistics on execution threads" ENGINE=NDBINFO','SET @dummy = 0');
-PREPARE stmt FROM @str;
-EXECUTE stmt;
-DROP PREPARE stmt;
-
-# ndbinfo.ndb$tc_time_track_stats
-SET @str=IF(@have_ndbinfo,'DROP TABLE IF EXISTS `ndbinfo`.`ndb$tc_time_track_stats`','SET @dummy = 0');
-PREPARE stmt FROM @str;
-EXECUTE stmt;
-DROP PREPARE stmt;
-
-SET @str=IF(@have_ndbinfo,'CREATE TABLE `ndbinfo`.`ndb$tc_time_track_stats` (`node_id` INT UNSIGNED COMMENT "node id",`block_number` INT UNSIGNED COMMENT "Block number",`block_instance` INT UNSIGNED COMMENT "Block instance",`comm_node_id` INT UNSIGNED COMMENT "node_id of API or DB",`upper_bound` BIGINT UNSIGNED COMMENT "Upper bound in micros of interval",`scans` BIGINT UNSIGNED COMMENT "scan histogram interval",`scan_errors` BIGINT UNSIGNED COMMENT "scan error histogram interval",`scan_fragments` BIGINT UNSIGNED COMMENT "scan fragment histogram interval",`scan_fragment_errors` BIGINT UNSIGNED COMMENT "scan fragment error histogram interval",`transactions` BIGINT UNSIGNED COMMENT "transaction histogram interval",`transaction_errors` BIGINT UNSIGNED COMMENT "transaction error histogram interval",`read_key_ops` BIGINT UNSIGNED COMMENT "read key operation histogram interval",`write_key_ops` BIGINT UNSIGNED COMMENT "write key operation histogram interval",`index_key_ops` BIGINT UNSIGNED COMMENT "index key operation histogram interval",`key_op_errors` BIGINT UNSIGNED COMMENT "key operation error histogram interval") COMMENT="Time tracking of transaction, key operations and scan ops" ENGINE=NDBINFO','SET @dummy = 0');
-PREPARE stmt FROM @str;
-EXECUTE stmt;
-DROP PREPARE stmt;
-
-# ndbinfo.ndb$disk_write_speed_base
-SET @str=IF(@have_ndbinfo,'DROP TABLE IF EXISTS `ndbinfo`.`ndb$disk_write_speed_base`','SET @dummy = 0');
-PREPARE stmt FROM @str;
-EXECUTE stmt;
-DROP PREPARE stmt;
-=======
--- TABLE EVENTS_TRANSACTIONS_SUMMARY_BY_USER_BY_EVENT_NAME
---
-
-SET @cmd="CREATE TABLE performance_schema.events_transactions_summary_by_user_by_event_name("
-  "USER CHAR(32) collate utf8_bin default null,"
-  "EVENT_NAME VARCHAR(128) not null,"
-  "COUNT_STAR BIGINT unsigned not null,"
-  "SUM_TIMER_WAIT BIGINT unsigned not null,"
-  "MIN_TIMER_WAIT BIGINT unsigned not null,"
-  "AVG_TIMER_WAIT BIGINT unsigned not null,"
-  "MAX_TIMER_WAIT BIGINT unsigned not null,"
-  "COUNT_READ_WRITE BIGINT unsigned not null,"
-  "SUM_TIMER_READ_WRITE BIGINT unsigned not null,"
-  "MIN_TIMER_READ_WRITE BIGINT unsigned not null,"
-  "AVG_TIMER_READ_WRITE BIGINT unsigned not null,"
-  "MAX_TIMER_READ_WRITE BIGINT unsigned not null,"
-  "COUNT_READ_ONLY BIGINT unsigned not null,"
-  "SUM_TIMER_READ_ONLY BIGINT unsigned not null,"
-  "MIN_TIMER_READ_ONLY BIGINT unsigned not null,"
-  "AVG_TIMER_READ_ONLY BIGINT unsigned not null,"
-  "MAX_TIMER_READ_ONLY BIGINT unsigned not null"
-  ")ENGINE=PERFORMANCE_SCHEMA;";
->>>>>>> d46ae293
-
-SET @str=IF(@have_ndbinfo,'CREATE TABLE `ndbinfo`.`ndb$disk_write_speed_base` (`node_id` INT UNSIGNED COMMENT "node id",`thr_no` INT UNSIGNED COMMENT "LDM thread instance",`millis_ago` BIGINT UNSIGNED COMMENT "Milliseconds ago since this period finished",`millis_passed` BIGINT UNSIGNED COMMENT "Milliseconds passed in the period reported", `backup_lcp_bytes_written` BIGINT UNSIGNED COMMENT "Bytes written by backup and LCP in the period",`redo_bytes_written` BIGINT UNSIGNED COMMENT "Bytes written to REDO log in the period",`target_disk_write_speed` BIGINT UNSIGNED COMMENT "Target disk write speed in bytes per second at the measurement point") COMMENT="Actual speed of disk writes per LDM thread, base data" ENGINE=NDBINFO','SET @dummy = 0');
-PREPARE stmt FROM @str;
-EXECUTE stmt;
-DROP PREPARE stmt;
-
-<<<<<<< HEAD
-# ndbinfo.ndb$disk_write_speed_aggregate
-SET @str=IF(@have_ndbinfo,'DROP TABLE IF EXISTS `ndbinfo`.`ndb$disk_write_speed_aggregate`','SET @dummy = 0');
-PREPARE stmt FROM @str;
-EXECUTE stmt;
-DROP PREPARE stmt;
-
-SET @str=IF(@have_ndbinfo,'CREATE TABLE `ndbinfo`.`ndb$disk_write_speed_aggregate` (`node_id` INT UNSIGNED COMMENT "node id",`thr_no` INT UNSIGNED COMMENT "LDM thread instance",`backup_lcp_speed_last_sec` BIGINT UNSIGNED COMMENT "Number of bytes written by backup and LCP last second",`redo_speed_last_sec` BIGINT UNSIGNED COMMENT "Number of bytes written to REDO log last second",`backup_lcp_speed_last_10sec` BIGINT UNSIGNED COMMENT "Number of bytes written by backup and LCP per second last 10 seconds",`redo_speed_last_10sec` BIGINT UNSIGNED COMMENT "Number of bytes written to REDO log per second last 10 seconds",`std_dev_backup_lcp_speed_last_10sec` BIGINT UNSIGNED COMMENT "Standard deviation of Number of bytes written by backup and LCP per second last 10 seconds",`std_dev_redo_speed_last_10sec` BIGINT UNSIGNED COMMENT "Standard deviation of Number of bytes written to REDO log per second last 10 seconds",`backup_lcp_speed_last_60sec` BIGINT UNSIGNED COMMENT "Number of bytes written by backup and LCP per second last 60 seconds",`redo_speed_last_60sec` BIGINT UNSIGNED COMMENT "Number of bytes written to REDO log per second last 60 seconds",`std_dev_backup_lcp_speed_last_60sec` BIGINT UNSIGNED COMMENT "Standard deviation of Number of bytes written by backup and LCP per second last 60 seconds",`std_dev_redo_speed_last_60sec` BIGINT UNSIGNED COMMENT "Standard deviation of Number of bytes written to REDO log per second last 60 seconds",`slowdowns_due_to_io_lag` BIGINT UNSIGNED COMMENT "Number of seconds that we slowed down disk writes due to REDO log IO lagging",`slowdowns_due_to_high_cpu` BIGINT UNSIGNED COMMENT "Number of seconds we slowed down disk writes due to high CPU usage of LDM thread",`disk_write_speed_set_to_min` BIGINT UNSIGNED COMMENT "Number of seconds we set disk write speed to a minimum",`current_target_disk_write_speed` BIGINT UNSIGNED COMMENT "Current target of disk write speed in bytes per second") COMMENT="Actual speed of disk writes per LDM thread, aggregate data" ENGINE=NDBINFO','SET @dummy = 0');
-PREPARE stmt FROM @str;
-EXECUTE stmt;
-DROP PREPARE stmt;
-
-# ndbinfo.ndb$restart_info
-SET @str=IF(@have_ndbinfo,'DROP TABLE IF EXISTS `ndbinfo`.`ndb$restart_info`','SET @dummy = 0');
-PREPARE stmt FROM @str;
-EXECUTE stmt;
-DROP PREPARE stmt;
-
-SET @str=IF(@have_ndbinfo,'CREATE TABLE `ndbinfo`.`ndb$restart_info` (`node_id` INT UNSIGNED COMMENT "node id",`node_restart_status` VARCHAR(256) COMMENT "Current state of node recovery",`node_restart_status_int` INT UNSIGNED COMMENT "Current state of node recovery as number",`secs_to_complete_node_failure` INT UNSIGNED COMMENT "Seconds to complete node failure handling",`secs_to_allocate_node_id` INT UNSIGNED COMMENT "Seconds from node failure completion to allocation of node id", `secs_to_include_in_heartbeat_protocol` INT UNSIGNED COMMENT "Seonds from allocation of node id to inclusion in HB protocol",`secs_until_wait_for_ndbcntr_master` INT UNSIGNED COMMENT "Seconds from included in HB protocol until we wait for ndbcntr master",`secs_wait_for_ndbcntr_master` INT UNSIGNED COMMENT "Seconds we waited for being accepted by NDBCNTR master to start",`secs_to_get_start_permitted` INT UNSIGNED COMMENT "Seconds from permit by master until all nodes accepted our start",`secs_to_wait_for_lcp_for_copy_meta_data` INT UNSIGNED COMMENT "Seconds waiting for LCP completion before copying meta data",`secs_to_copy_meta_data` INT UNSIGNED COMMENT "Seconds to copy meta data to starting node from master",`secs_to_include_node` INT UNSIGNED COMMENT "Seconds to wait for GCP and inclusion of all nodes into protocols",`secs_starting_node_to_request_local_recovery` INT UNSIGNED COMMENT "Seconds for starting node to request local recovery",`secs_for_local_recovery` INT UNSIGNED COMMENT "Seconds for local recovery in starting node",`secs_restore_fragments` INT UNSIGNED COMMENT "Seconds to restore fragments from LCP files",`secs_undo_disk_data` INT UNSIGNED COMMENT "Seconds to execute UNDO log on disk data part of records",`secs_exec_redo_log` INT UNSIGNED COMMENT "Seconds to execute REDO log on all restored fragments",`secs_index_rebuild` INT UNSIGNED COMMENT "Seconds to rebuild indexes on restored fragments",`secs_to_synchronize_starting_node` INT UNSIGNED COMMENT "Seconds to synchronize starting node from live nodes",`secs_wait_lcp_for_restart` INT UNSIGNED COMMENT "Seconds to wait for LCP start and completion before restart is completed",`secs_wait_subscription_handover` INT UNSIGNED COMMENT "Seconds waiting for handover of replication subscriptions",`total_restart_secs` INT UNSIGNED COMMENT "Total number of seconds from node failure until node is started again") COMMENT="Times of restart phases in seconds and current state" ENGINE=NDBINFO','SET @dummy = 0');
-=======
---
--- TABLE EVENTS_TRANSACTIONS_SUMMARY_BY_ACCOUNT_BY_EVENT_NAME
---
-
-SET @cmd="CREATE TABLE performance_schema.events_transactions_summary_by_account_by_event_name("
-  "USER CHAR(32) collate utf8_bin default null,"
-  "HOST CHAR(60) collate utf8_bin default null,"
-  "EVENT_NAME VARCHAR(128) not null,"
-  "COUNT_STAR BIGINT unsigned not null,"
-  "SUM_TIMER_WAIT BIGINT unsigned not null,"
-  "MIN_TIMER_WAIT BIGINT unsigned not null,"
-  "AVG_TIMER_WAIT BIGINT unsigned not null,"
-  "MAX_TIMER_WAIT BIGINT unsigned not null,"
-  "COUNT_READ_WRITE BIGINT unsigned not null,"
-  "SUM_TIMER_READ_WRITE BIGINT unsigned not null,"
-  "MIN_TIMER_READ_WRITE BIGINT unsigned not null,"
-  "AVG_TIMER_READ_WRITE BIGINT unsigned not null,"
-  "MAX_TIMER_READ_WRITE BIGINT unsigned not null,"
-  "COUNT_READ_ONLY BIGINT unsigned not null,"
-  "SUM_TIMER_READ_ONLY BIGINT unsigned not null,"
-  "MIN_TIMER_READ_ONLY BIGINT unsigned not null,"
-  "AVG_TIMER_READ_ONLY BIGINT unsigned not null,"
-  "MAX_TIMER_READ_ONLY BIGINT unsigned not null"
-  ")ENGINE=PERFORMANCE_SCHEMA;";
-
-SET @str = IF(@have_pfs = 1, @cmd, 'SET @dummy = 0');
->>>>>>> d46ae293
-PREPARE stmt FROM @str;
-EXECUTE stmt;
-DROP PREPARE stmt;
-
-<<<<<<< HEAD
-# ndbinfo.ndb$cpustat_50ms
-SET @str=IF(@have_ndbinfo,'DROP TABLE IF EXISTS `ndbinfo`.`ndb$cpustat_50ms`','SET @dummy = 0');
-PREPARE stmt FROM @str;
-EXECUTE stmt;
-DROP PREPARE stmt;
-
-SET @str=IF(@have_ndbinfo,'CREATE TABLE `ndbinfo`.`ndb$cpustat_50ms` (`node_id` INT UNSIGNED COMMENT "node_id",`thr_no` INT UNSIGNED COMMENT "thread number",`OS_user_time` INT UNSIGNED COMMENT "User time in microseconds as reported by OS",`OS_system_time` INT UNSIGNED COMMENT "System time in microseconds as reported by OS",`OS_idle_time` INT UNSIGNED COMMENT "Idle time in microseconds as reported by OS",`exec_time` INT UNSIGNED COMMENT "Execution time in microseconds as calculated by thread",`sleep_time` INT UNSIGNED COMMENT "Sleep time in microseconds as calculated by thread",`spin_time` INT UNSIGNED COMMENT "Spin time in microseconds as calculated by thread",`send_time` INT UNSIGNED COMMENT "Send time in microseconds as calculated by thread",`buffer_full_time` INT UNSIGNED COMMENT "Time spent with buffer full in microseconds as calculated by thread",`elapsed_time` INT UNSIGNED COMMENT "Elapsed time in microseconds for measurement") COMMENT="Thread CPU stats at 50 milliseconds intervals" ENGINE=NDBINFO','SET @dummy = 0');
-PREPARE stmt FROM @str;
-EXECUTE stmt;
-DROP PREPARE stmt;
-
-# ndbinfo.ndb$cpustat_1sec
-SET @str=IF(@have_ndbinfo,'DROP TABLE IF EXISTS `ndbinfo`.`ndb$cpustat_1sec`','SET @dummy = 0');
-=======
---
--- TABLE EVENTS_TRANSACTIONS_SUMMARY_GLOBAL_BY_EVENT_NAME
---
-
-SET @cmd="CREATE TABLE performance_schema.events_transactions_summary_global_by_event_name("
-  "EVENT_NAME VARCHAR(128) not null,"
-  "COUNT_STAR BIGINT unsigned not null,"
-  "SUM_TIMER_WAIT BIGINT unsigned not null,"
-  "MIN_TIMER_WAIT BIGINT unsigned not null,"
-  "AVG_TIMER_WAIT BIGINT unsigned not null,"
-  "MAX_TIMER_WAIT BIGINT unsigned not null,"
-  "COUNT_READ_WRITE BIGINT unsigned not null,"
-  "SUM_TIMER_READ_WRITE BIGINT unsigned not null,"
-  "MIN_TIMER_READ_WRITE BIGINT unsigned not null,"
-  "AVG_TIMER_READ_WRITE BIGINT unsigned not null,"
-  "MAX_TIMER_READ_WRITE BIGINT unsigned not null,"
-  "COUNT_READ_ONLY BIGINT unsigned not null,"
-  "SUM_TIMER_READ_ONLY BIGINT unsigned not null,"
-  "MIN_TIMER_READ_ONLY BIGINT unsigned not null,"
-  "AVG_TIMER_READ_ONLY BIGINT unsigned not null,"
-  "MAX_TIMER_READ_ONLY BIGINT unsigned not null"
-  ")ENGINE=PERFORMANCE_SCHEMA;";
-
-SET @str = IF(@have_pfs = 1, @cmd, 'SET @dummy = 0');
->>>>>>> d46ae293
-PREPARE stmt FROM @str;
-EXECUTE stmt;
-DROP PREPARE stmt;
-
-<<<<<<< HEAD
-SET @str=IF(@have_ndbinfo,'CREATE TABLE `ndbinfo`.`ndb$cpustat_1sec` (`node_id` INT UNSIGNED COMMENT "node_id",`thr_no` INT UNSIGNED COMMENT "thread number",`OS_user_time` INT UNSIGNED COMMENT "User time in microseconds as reported by OS",`OS_system_time` INT UNSIGNED COMMENT "System time in microseconds as reported by OS",`OS_idle_time` INT UNSIGNED COMMENT "Idle time in microseconds as reported by OS",`exec_time` INT UNSIGNED COMMENT "Execution time in microseconds as calculated by thread",`sleep_time` INT UNSIGNED COMMENT "Sleep time in microseconds as calculated by thread",`spin_time` INT UNSIGNED COMMENT "Spin time in microseconds as calculated by thread",`send_time` INT UNSIGNED COMMENT "Send time in microseconds as calculated by thread",`buffer_full_time` INT UNSIGNED COMMENT "Time spent with buffer full in microseconds as calculated by thread",`elapsed_time` INT UNSIGNED COMMENT "Elapsed time in microseconds for measurement") COMMENT="Thread CPU stats at 1 second intervals" ENGINE=NDBINFO','SET @dummy = 0');
-PREPARE stmt FROM @str;
-EXECUTE stmt;
-DROP PREPARE stmt;
-
-# ndbinfo.ndb$cpustat_20sec
-SET @str=IF(@have_ndbinfo,'DROP TABLE IF EXISTS `ndbinfo`.`ndb$cpustat_20sec`','SET @dummy = 0');
-PREPARE stmt FROM @str;
-EXECUTE stmt;
-DROP PREPARE stmt;
-
-SET @str=IF(@have_ndbinfo,'CREATE TABLE `ndbinfo`.`ndb$cpustat_20sec` (`node_id` INT UNSIGNED COMMENT "node_id",`thr_no` INT UNSIGNED COMMENT "thread number",`OS_user_time` INT UNSIGNED COMMENT "User time in microseconds as reported by OS",`OS_system_time` INT UNSIGNED COMMENT "System time in microseconds as reported by OS",`OS_idle_time` INT UNSIGNED COMMENT "Idle time in microseconds as reported by OS",`exec_time` INT UNSIGNED COMMENT "Execution time in microseconds as calculated by thread",`sleep_time` INT UNSIGNED COMMENT "Sleep time in microseconds as calculated by thread",`spin_time` INT UNSIGNED COMMENT "Spin time in microseconds as calculated by thread",`send_time` INT UNSIGNED COMMENT "Send time in microseconds as calculated by thread",`buffer_full_time` INT UNSIGNED COMMENT "Time spent with buffer full in microseconds as calculated by thread",`elapsed_time` INT UNSIGNED COMMENT "Elapsed time in microseconds for measurement") COMMENT="Thread CPU stats at 20 seconds intervals" ENGINE=NDBINFO','SET @dummy = 0');
-=======
---
--- TABLE HOSTS
---
-
-SET @cmd="CREATE TABLE performance_schema.hosts("
-  "HOST CHAR(60) collate utf8_bin default null,"
-  "CURRENT_CONNECTIONS bigint not null,"
-  "TOTAL_CONNECTIONS bigint not null"
-  ")ENGINE=PERFORMANCE_SCHEMA;";
-
-SET @str = IF(@have_pfs = 1, @cmd, 'SET @dummy = 0');
->>>>>>> d46ae293
-PREPARE stmt FROM @str;
-EXECUTE stmt;
-DROP PREPARE stmt;
-
-<<<<<<< HEAD
-# ndbinfo.ndb$cpustat
-SET @str=IF(@have_ndbinfo,'DROP TABLE IF EXISTS `ndbinfo`.`ndb$cpustat`','SET @dummy = 0');
-PREPARE stmt FROM @str;
-EXECUTE stmt;
-DROP PREPARE stmt;
-
-SET @str=IF(@have_ndbinfo,'CREATE TABLE `ndbinfo`.`ndb$cpustat` (`node_id` INT UNSIGNED COMMENT "node_id",`thr_no` INT UNSIGNED COMMENT "thread number",`OS_user` INT UNSIGNED COMMENT "Percentage time spent in user mode as reported by OS",`OS_system` INT UNSIGNED COMMENT "Percentage time spent in system mode as reported by OS",`OS_idle` INT UNSIGNED COMMENT "Percentage time spent in idle mode as reported by OS",`thread_exec` INT UNSIGNED COMMENT "Percentage time spent executing as calculated by thread",`thread_sleeping` INT UNSIGNED COMMENT "Percentage time spent sleeping as calculated by thread",`thread_spinning` INT UNSIGNED COMMENT "Percentage time spent spinning as calculated by thread",`thread_send` INT UNSIGNED COMMENT "Percentage time spent sending as calculated by thread",`thread_buffer_full` INT UNSIGNED COMMENT "Percentage time spent in buffer full as calculated by thread",`elapsed_time` INT UNSIGNED COMMENT "Elapsed time in microseconds for measurement") COMMENT="Thread CPU stats for last second" ENGINE=NDBINFO','SET @dummy = 0');
-PREPARE stmt FROM @str;
-EXECUTE stmt;
-DROP PREPARE stmt;
-
-# ndbinfo.ndb$frag_locks
-SET @str=IF(@have_ndbinfo,'DROP TABLE IF EXISTS `ndbinfo`.`ndb$frag_locks`','SET @dummy = 0');
-=======
---
--- TABLE USERS
---
-
-SET @cmd="CREATE TABLE performance_schema.users("
-  "USER CHAR(32) collate utf8_bin default null,"
-  "CURRENT_CONNECTIONS bigint not null,"
-  "TOTAL_CONNECTIONS bigint not null"
-  ")ENGINE=PERFORMANCE_SCHEMA;";
-
-SET @str = IF(@have_pfs = 1, @cmd, 'SET @dummy = 0');
->>>>>>> d46ae293
-PREPARE stmt FROM @str;
-EXECUTE stmt;
-DROP PREPARE stmt;
-
-<<<<<<< HEAD
-SET @str=IF(@have_ndbinfo,'CREATE TABLE `ndbinfo`.`ndb$frag_locks` (`node_id` INT UNSIGNED COMMENT "node id",`block_instance` INT UNSIGNED COMMENT "LQH instance no",`table_id` INT UNSIGNED COMMENT "Table identity",`fragment_num` INT UNSIGNED COMMENT "Fragment number",`ex_req` BIGINT UNSIGNED COMMENT "Exclusive row lock request count",`ex_imm_ok` BIGINT UNSIGNED COMMENT "Exclusive row lock immediate grants",`ex_wait_ok` BIGINT UNSIGNED COMMENT "Exclusive row lock grants with wait",`ex_wait_fail` BIGINT UNSIGNED COMMENT "Exclusive row lock failed grants",`sh_req` BIGINT UNSIGNED COMMENT "Shared row lock request count",`sh_imm_ok` BIGINT UNSIGNED COMMENT "Shared row lock immediate grants",`sh_wait_ok` BIGINT UNSIGNED COMMENT "Shared row lock grants with wait",`sh_wait_fail` BIGINT UNSIGNED COMMENT "Shared row lock failed grants",`wait_ok_millis` BIGINT UNSIGNED COMMENT "Time spent waiting before successfully claiming a lock",`wait_fail_millis` BIGINT UNSIGNED COMMENT "Time spent waiting before failing to claim a lock") COMMENT="Per fragment lock information" ENGINE=NDBINFO','SET @dummy = 0');
-PREPARE stmt FROM @str;
-EXECUTE stmt;
-DROP PREPARE stmt;
-
-# ndbinfo.ndb$acc_operations
-SET @str=IF(@have_ndbinfo,'DROP TABLE IF EXISTS `ndbinfo`.`ndb$acc_operations`','SET @dummy = 0');
-=======
---
--- TABLE ACCOUNTS
---
-
-SET @cmd="CREATE TABLE performance_schema.accounts("
-  "USER CHAR(32) collate utf8_bin default null,"
-  "HOST CHAR(60) collate utf8_bin default null,"
-  "CURRENT_CONNECTIONS bigint not null,"
-  "TOTAL_CONNECTIONS bigint not null"
-  ")ENGINE=PERFORMANCE_SCHEMA;";
-
-SET @str = IF(@have_pfs = 1, @cmd, 'SET @dummy = 0');
->>>>>>> d46ae293
-PREPARE stmt FROM @str;
-EXECUTE stmt;
-DROP PREPARE stmt;
-
-<<<<<<< HEAD
-SET @str=IF(@have_ndbinfo,'CREATE TABLE `ndbinfo`.`ndb$acc_operations` (`node_id` INT UNSIGNED COMMENT "node_id",`block_instance` INT UNSIGNED COMMENT "Block instance",`tableid` INT UNSIGNED COMMENT "Table id",`fragmentid` INT UNSIGNED COMMENT "Fragment id",`rowid` BIGINT UNSIGNED COMMENT "Row id in fragment",`transid0` INT UNSIGNED COMMENT "Transaction id",`transid1` INT UNSIGNED COMMENT "Transaction id",`acc_op_id` INT UNSIGNED COMMENT "Operation id",`op_flags` INT UNSIGNED COMMENT "Operation flags",`prev_serial_op_id` INT UNSIGNED COMMENT "Prev serial op id",`next_serial_op_id` INT UNSIGNED COMMENT "Next serial op id",`prev_parallel_op_id` INT UNSIGNED COMMENT "Prev parallel op id",`next_parallel_op_id` INT UNSIGNED COMMENT "Next parallel op id",`duration_millis` INT UNSIGNED COMMENT "Duration of wait/hold",`user_ptr` INT UNSIGNED COMMENT "Lock requestor context") COMMENT="ACC operation info" ENGINE=NDBINFO','SET @dummy = 0');
-=======
---
--- TABLE MEMORY_SUMMARY_GLOBAL_BY_EVENT_NAME
---
-
-SET @cmd="CREATE TABLE performance_schema.memory_summary_global_by_event_name("
-  "EVENT_NAME VARCHAR(128) not null,"
-  "COUNT_ALLOC BIGINT unsigned not null,"
-  "COUNT_FREE BIGINT unsigned not null,"
-  "SUM_NUMBER_OF_BYTES_ALLOC BIGINT unsigned not null,"
-  "SUM_NUMBER_OF_BYTES_FREE BIGINT unsigned not null,"
-  "LOW_COUNT_USED BIGINT not null,"
-  "CURRENT_COUNT_USED BIGINT not null,"
-  "HIGH_COUNT_USED BIGINT not null,"
-  "LOW_NUMBER_OF_BYTES_USED BIGINT not null,"
-  "CURRENT_NUMBER_OF_BYTES_USED BIGINT not null,"
-  "HIGH_NUMBER_OF_BYTES_USED BIGINT not null"
-  ")ENGINE=PERFORMANCE_SCHEMA;";
-
-SET @str = IF(@have_pfs = 1, @cmd, 'SET @dummy = 0');
->>>>>>> d46ae293
-PREPARE stmt FROM @str;
-EXECUTE stmt;
-DROP PREPARE stmt;
-
-<<<<<<< HEAD
-# ndbinfo.ndb$table_distribution_status
-SET @str=IF(@have_ndbinfo,'DROP TABLE IF EXISTS `ndbinfo`.`ndb$table_distribution_status`','SET @dummy = 0');
-=======
---
--- TABLE MEMORY_SUMMARY_BY_THREAD_BY_EVENT_NAME
---
-
-SET @cmd="CREATE TABLE performance_schema.memory_summary_by_thread_by_event_name("
-  "THREAD_ID BIGINT unsigned not null,"
-  "EVENT_NAME VARCHAR(128) not null,"
-  "COUNT_ALLOC BIGINT unsigned not null,"
-  "COUNT_FREE BIGINT unsigned not null,"
-  "SUM_NUMBER_OF_BYTES_ALLOC BIGINT unsigned not null,"
-  "SUM_NUMBER_OF_BYTES_FREE BIGINT unsigned not null,"
-  "LOW_COUNT_USED BIGINT not null,"
-  "CURRENT_COUNT_USED BIGINT not null,"
-  "HIGH_COUNT_USED BIGINT not null,"
-  "LOW_NUMBER_OF_BYTES_USED BIGINT not null,"
-  "CURRENT_NUMBER_OF_BYTES_USED BIGINT not null,"
-  "HIGH_NUMBER_OF_BYTES_USED BIGINT not null"
-  ")ENGINE=PERFORMANCE_SCHEMA;";
-
-SET @str = IF(@have_pfs = 1, @cmd, 'SET @dummy = 0');
->>>>>>> d46ae293
-PREPARE stmt FROM @str;
-EXECUTE stmt;
-DROP PREPARE stmt;
-
-<<<<<<< HEAD
-SET @str=IF(@have_ndbinfo,'CREATE TABLE `ndbinfo`.`ndb$table_distribution_status` (`node_id` INT UNSIGNED COMMENT "Node id",`table_id` INT UNSIGNED COMMENT "Table id",`tab_copy_status` INT UNSIGNED COMMENT "Copy status of the table",`tab_update_status` INT UNSIGNED COMMENT "Update status of the table",`tab_lcp_status` INT UNSIGNED COMMENT "LCP status of the table",`tab_status` INT UNSIGNED COMMENT "Create status of the table",`tab_storage` INT UNSIGNED COMMENT "Storage type of table",`tab_type` INT UNSIGNED COMMENT "Type of table",`tab_partitions` INT UNSIGNED COMMENT "Number of partitions in table",`tab_fragments` INT UNSIGNED COMMENT "Number of fragments in table",`current_scan_count` INT UNSIGNED COMMENT "Current number of active scans",`scan_count_wait` INT UNSIGNED COMMENT "Number of scans waiting for",`is_reorg_ongoing` INT UNSIGNED COMMENT "Is a table reorg ongoing on table") COMMENT="Table status in distribution handler" ENGINE=NDBINFO','SET @dummy = 0');
-=======
---
--- TABLE MEMORY_SUMMARY_BY_ACCOUNT_BY_EVENT_NAME
---
-
-SET @cmd="CREATE TABLE performance_schema.memory_summary_by_account_by_event_name("
-  "USER CHAR(32) collate utf8_bin default null,"
-  "HOST CHAR(60) collate utf8_bin default null,"
-  "EVENT_NAME VARCHAR(128) not null,"
-  "COUNT_ALLOC BIGINT unsigned not null,"
-  "COUNT_FREE BIGINT unsigned not null,"
-  "SUM_NUMBER_OF_BYTES_ALLOC BIGINT unsigned not null,"
-  "SUM_NUMBER_OF_BYTES_FREE BIGINT unsigned not null,"
-  "LOW_COUNT_USED BIGINT not null,"
-  "CURRENT_COUNT_USED BIGINT not null,"
-  "HIGH_COUNT_USED BIGINT not null,"
-  "LOW_NUMBER_OF_BYTES_USED BIGINT not null,"
-  "CURRENT_NUMBER_OF_BYTES_USED BIGINT not null,"
-  "HIGH_NUMBER_OF_BYTES_USED BIGINT not null"
-  ")ENGINE=PERFORMANCE_SCHEMA;";
-
-SET @str = IF(@have_pfs = 1, @cmd, 'SET @dummy = 0');
->>>>>>> d46ae293
-PREPARE stmt FROM @str;
-EXECUTE stmt;
-DROP PREPARE stmt;
-
-<<<<<<< HEAD
-# ndbinfo.ndb$table_fragments
-SET @str=IF(@have_ndbinfo,'DROP TABLE IF EXISTS `ndbinfo`.`ndb$table_fragments`','SET @dummy = 0');
-=======
---
--- TABLE MEMORY_SUMMARY_BY_HOST_BY_EVENT_NAME
---
-
-SET @cmd="CREATE TABLE performance_schema.memory_summary_by_host_by_event_name("
-  "HOST CHAR(60) collate utf8_bin default null,"
-  "EVENT_NAME VARCHAR(128) not null,"
-  "COUNT_ALLOC BIGINT unsigned not null,"
-  "COUNT_FREE BIGINT unsigned not null,"
-  "SUM_NUMBER_OF_BYTES_ALLOC BIGINT unsigned not null,"
-  "SUM_NUMBER_OF_BYTES_FREE BIGINT unsigned not null,"
-  "LOW_COUNT_USED BIGINT not null,"
-  "CURRENT_COUNT_USED BIGINT not null,"
-  "HIGH_COUNT_USED BIGINT not null,"
-  "LOW_NUMBER_OF_BYTES_USED BIGINT not null,"
-  "CURRENT_NUMBER_OF_BYTES_USED BIGINT not null,"
-  "HIGH_NUMBER_OF_BYTES_USED BIGINT not null"
-  ")ENGINE=PERFORMANCE_SCHEMA;";
-
-SET @str = IF(@have_pfs = 1, @cmd, 'SET @dummy = 0');
->>>>>>> d46ae293
-PREPARE stmt FROM @str;
-EXECUTE stmt;
-DROP PREPARE stmt;
-
-<<<<<<< HEAD
-SET @str=IF(@have_ndbinfo,'CREATE TABLE `ndbinfo`.`ndb$table_fragments` (`node_id` INT UNSIGNED COMMENT "node_id",`table_id` INT UNSIGNED COMMENT "Table id",`partition_id` INT UNSIGNED COMMENT "Partition id",`fragment_id` INT UNSIGNED COMMENT "Fragment id",`partition_order` INT UNSIGNED COMMENT "Order of fragment in partition",`log_part_id` INT UNSIGNED COMMENT "Log part id of fragment",`no_of_replicas` INT UNSIGNED COMMENT "Number of replicas",`current_primary` INT UNSIGNED COMMENT "Current primary node id",`preferred_primary` INT UNSIGNED COMMENT "Preferred primary node id",`current_first_backup` INT UNSIGNED COMMENT "Current first backup node id",`current_second_backup` INT UNSIGNED COMMENT "Current second backup node id",`current_third_backup` INT UNSIGNED COMMENT "Current third backup node id",`num_alive_replicas` INT UNSIGNED COMMENT "Current number of alive replicas",`num_dead_replicas` INT UNSIGNED COMMENT "Current number of dead replicas",`num_lcp_replicas` INT UNSIGNED COMMENT "Number of replicas remaining to be LCP:ed") COMMENT="Partitions of the tables" ENGINE=NDBINFO','SET @dummy = 0');
-=======
---
--- TABLE MEMORY_SUMMARY_BY_USER_BY_EVENT_NAME
---
-
-SET @cmd="CREATE TABLE performance_schema.memory_summary_by_user_by_event_name("
-  "USER CHAR(32) collate utf8_bin default null,"
-  "EVENT_NAME VARCHAR(128) not null,"
-  "COUNT_ALLOC BIGINT unsigned not null,"
-  "COUNT_FREE BIGINT unsigned not null,"
-  "SUM_NUMBER_OF_BYTES_ALLOC BIGINT unsigned not null,"
-  "SUM_NUMBER_OF_BYTES_FREE BIGINT unsigned not null,"
-  "LOW_COUNT_USED BIGINT not null,"
-  "CURRENT_COUNT_USED BIGINT not null,"
-  "HIGH_COUNT_USED BIGINT not null,"
-  "LOW_NUMBER_OF_BYTES_USED BIGINT not null,"
-  "CURRENT_NUMBER_OF_BYTES_USED BIGINT not null,"
-  "HIGH_NUMBER_OF_BYTES_USED BIGINT not null"
-  ")ENGINE=PERFORMANCE_SCHEMA;";
-
-SET @str = IF(@have_pfs = 1, @cmd, 'SET @dummy = 0');
-PREPARE stmt FROM @str;
-EXECUTE stmt;
-DROP PREPARE stmt;
-
---
--- TABLE EVENTS_STATEMENTS_SUMMARY_BY_DIGEST
---
-
-SET @cmd="CREATE TABLE performance_schema.events_statements_summary_by_digest("
-  "SCHEMA_NAME VARCHAR(64),"
-  "DIGEST VARCHAR(32),"
-  "DIGEST_TEXT LONGTEXT,"
-  "COUNT_STAR BIGINT unsigned not null,"
-  "SUM_TIMER_WAIT BIGINT unsigned not null,"
-  "MIN_TIMER_WAIT BIGINT unsigned not null,"
-  "AVG_TIMER_WAIT BIGINT unsigned not null,"
-  "MAX_TIMER_WAIT BIGINT unsigned not null,"
-  "SUM_LOCK_TIME BIGINT unsigned not null,"
-  "SUM_ERRORS BIGINT unsigned not null,"
-  "SUM_WARNINGS BIGINT unsigned not null,"
-  "SUM_ROWS_AFFECTED BIGINT unsigned not null,"
-  "SUM_ROWS_SENT BIGINT unsigned not null,"
-  "SUM_ROWS_EXAMINED BIGINT unsigned not null,"
-  "SUM_CREATED_TMP_DISK_TABLES BIGINT unsigned not null,"
-  "SUM_CREATED_TMP_TABLES BIGINT unsigned not null,"
-  "SUM_SELECT_FULL_JOIN BIGINT unsigned not null,"
-  "SUM_SELECT_FULL_RANGE_JOIN BIGINT unsigned not null,"
-  "SUM_SELECT_RANGE BIGINT unsigned not null,"
-  "SUM_SELECT_RANGE_CHECK BIGINT unsigned not null,"
-  "SUM_SELECT_SCAN BIGINT unsigned not null,"
-  "SUM_SORT_MERGE_PASSES BIGINT unsigned not null,"
-  "SUM_SORT_RANGE BIGINT unsigned not null,"
-  "SUM_SORT_ROWS BIGINT unsigned not null,"
-  "SUM_SORT_SCAN BIGINT unsigned not null,"
-  "SUM_NO_INDEX_USED BIGINT unsigned not null,"
-  "SUM_NO_GOOD_INDEX_USED BIGINT unsigned not null,"
-  "FIRST_SEEN TIMESTAMP(0) NOT NULL default 0,"
-  "LAST_SEEN TIMESTAMP(0) NOT NULL default 0"
-  ")ENGINE=PERFORMANCE_SCHEMA;";
-
-
-SET @str = IF(@have_pfs = 1, @cmd, 'SET @dummy = 0');
-PREPARE stmt FROM @str;
-EXECUTE stmt;
-DROP PREPARE stmt;
-
---
--- TABLE EVENTS_STATEMENTS_SUMMARY_BY_PROGRAM
---
-
-SET @cmd="CREATE TABLE performance_schema.events_statements_summary_by_program("
-  "OBJECT_TYPE enum('EVENT', 'FUNCTION', 'PROCEDURE', 'TABLE', 'TRIGGER'),"
-  "OBJECT_SCHEMA varchar(64) NOT NULL,"
-  "OBJECT_NAME varchar(64) NOT NULL,"
-  "COUNT_STAR bigint(20) unsigned NOT NULL,"
-  "SUM_TIMER_WAIT bigint(20) unsigned NOT NULL,"
-  "MIN_TIMER_WAIT bigint(20) unsigned NOT NULL,"
-  "AVG_TIMER_WAIT bigint(20) unsigned NOT NULL,"
-  "MAX_TIMER_WAIT bigint(20) unsigned NOT NULL,"
-  "COUNT_STATEMENTS bigint(20) unsigned NOT NULL,"
-  "SUM_STATEMENTS_WAIT bigint(20) unsigned NOT NULL,"
-  "MIN_STATEMENTS_WAIT bigint(20) unsigned NOT NULL,"
-  "AVG_STATEMENTS_WAIT bigint(20) unsigned NOT NULL,"
-  "MAX_STATEMENTS_WAIT bigint(20) unsigned NOT NULL,"
-  "SUM_LOCK_TIME bigint(20) unsigned NOT NULL,"
-  "SUM_ERRORS bigint(20) unsigned NOT NULL,"
-  "SUM_WARNINGS bigint(20) unsigned NOT NULL,"
-  "SUM_ROWS_AFFECTED bigint(20) unsigned NOT NULL,"
-  "SUM_ROWS_SENT bigint(20) unsigned NOT NULL,"
-  "SUM_ROWS_EXAMINED bigint(20) unsigned NOT NULL,"
-  "SUM_CREATED_TMP_DISK_TABLES bigint(20) unsigned NOT NULL,"
-  "SUM_CREATED_TMP_TABLES bigint(20) unsigned NOT NULL,"
-  "SUM_SELECT_FULL_JOIN bigint(20) unsigned NOT NULL,"
-  "SUM_SELECT_FULL_RANGE_JOIN bigint(20) unsigned NOT NULL,"
-  "SUM_SELECT_RANGE bigint(20) unsigned NOT NULL,"
-  "SUM_SELECT_RANGE_CHECK bigint(20) unsigned NOT NULL,"
-  "SUM_SELECT_SCAN bigint(20) unsigned NOT NULL,"
-  "SUM_SORT_MERGE_PASSES bigint(20) unsigned NOT NULL,"
-  "SUM_SORT_RANGE bigint(20) unsigned NOT NULL,"
-  "SUM_SORT_ROWS bigint(20) unsigned NOT NULL,"
-  "SUM_SORT_SCAN bigint(20) unsigned NOT NULL,"
-  "SUM_NO_INDEX_USED bigint(20) unsigned NOT NULL,"
-  "SUM_NO_GOOD_INDEX_USED bigint(20) unsigned NOT NULL"
-  ")ENGINE=PERFORMANCE_SCHEMA;";
-
-SET @str = IF(@have_pfs = 1, @cmd, 'SET @dummy = 0');
-PREPARE stmt FROM @str;
-EXECUTE stmt;
-DROP PREPARE stmt;
-
---
--- TABLE PREPARED_STATEMENT_INSTANCES
---
-
-SET @cmd="CREATE TABLE performance_schema.prepared_statements_instances("
-  "OBJECT_INSTANCE_BEGIN bigint(20) unsigned NOT NULL,"
-  "STATEMENT_ID bigint(20) unsigned NOT NULL,"
-  "STATEMENT_NAME varchar(64) default NULL,"
-  "SQL_TEXT longtext NOT NULL,"
-  "OWNER_THREAD_ID bigint(20) unsigned NOT NULL,"
-  "OWNER_EVENT_ID bigint(20) unsigned NOT NULL,"
-  "OWNER_OBJECT_TYPE enum('EVENT','FUNCTION','PROCEDURE','TABLE','TRIGGER') DEFAULT NULL,"
-  "OWNER_OBJECT_SCHEMA varchar(64) DEFAULT NULL,"
-  "OWNER_OBJECT_NAME varchar(64) DEFAULT NULL,"
-  "TIMER_PREPARE bigint(20) unsigned NOT NULL,"
-  "COUNT_REPREPARE bigint(20) unsigned NOT NULL,"
-  "COUNT_EXECUTE bigint(20) unsigned NOT NULL,"
-  "SUM_TIMER_EXECUTE bigint(20) unsigned NOT NULL,"
-  "MIN_TIMER_EXECUTE bigint(20) unsigned NOT NULL,"
-  "AVG_TIMER_EXECUTE bigint(20) unsigned NOT NULL,"
-  "MAX_TIMER_EXECUTE bigint(20) unsigned NOT NULL,"
-  "SUM_LOCK_TIME bigint(20) unsigned NOT NULL,"
-  "SUM_ERRORS bigint(20) unsigned NOT NULL,"
-  "SUM_WARNINGS bigint(20) unsigned NOT NULL,"
-  "SUM_ROWS_AFFECTED bigint(20) unsigned NOT NULL,"
-  "SUM_ROWS_SENT bigint(20) unsigned NOT NULL,"
-  "SUM_ROWS_EXAMINED bigint(20) unsigned NOT NULL,"
-  "SUM_CREATED_TMP_DISK_TABLES bigint(20) unsigned NOT NULL,"
-  "SUM_CREATED_TMP_TABLES bigint(20) unsigned NOT NULL,"
-  "SUM_SELECT_FULL_JOIN bigint(20) unsigned NOT NULL,"
-  "SUM_SELECT_FULL_RANGE_JOIN bigint(20) unsigned NOT NULL,"
-  "SUM_SELECT_RANGE bigint(20) unsigned NOT NULL,"
-  "SUM_SELECT_RANGE_CHECK bigint(20) unsigned NOT NULL,"
-  "SUM_SELECT_SCAN bigint(20) unsigned NOT NULL,"
-  "SUM_SORT_MERGE_PASSES bigint(20) unsigned NOT NULL,"
-  "SUM_SORT_RANGE bigint(20) unsigned NOT NULL,"
-  "SUM_SORT_ROWS bigint(20) unsigned NOT NULL,"
-  "SUM_SORT_SCAN bigint(20) unsigned NOT NULL,"
-  "SUM_NO_INDEX_USED bigint(20) unsigned NOT NULL,"
-  "SUM_NO_GOOD_INDEX_USED bigint(20) unsigned NOT NULL"
-  ")ENGINE=PERFORMANCE_SCHEMA;";
-
-SET @str = IF(@have_pfs = 1, @cmd, 'SET @dummy = 0');
-PREPARE stmt FROM @str;
-EXECUTE stmt;
-DROP PREPARE stmt;
-
---
--- TABLE replication_connection_configuration
---
-
-SET @cmd="CREATE TABLE performance_schema.replication_connection_configuration("
-  "CHANNEL_NAME CHAR(64) collate utf8_general_ci not null,"
-  "HOST CHAR(60) collate utf8_bin not null,"
-  "PORT INTEGER not null,"
-  "USER CHAR(32) collate utf8_bin not null,"
-  "NETWORK_INTERFACE CHAR(60) collate utf8_bin not null,"
-  "AUTO_POSITION ENUM('1','0') not null,"
-  "SSL_ALLOWED ENUM('YES','NO','IGNORED') not null,"
-  "SSL_CA_FILE VARCHAR(512) not null,"
-  "SSL_CA_PATH VARCHAR(512) not null,"
-  "SSL_CERTIFICATE VARCHAR(512) not null,"
-  "SSL_CIPHER VARCHAR(512) not null,"
-  "SSL_KEY VARCHAR(512) not null,"
-  "SSL_VERIFY_SERVER_CERTIFICATE ENUM('YES','NO') not null,"
-  "SSL_CRL_FILE VARCHAR(255) not null,"
-  "SSL_CRL_PATH VARCHAR(255) not null,"
-  "CONNECTION_RETRY_INTERVAL INTEGER not null,"
-  "CONNECTION_RETRY_COUNT BIGINT unsigned not null,"
-  "HEARTBEAT_INTERVAL DOUBLE(10,3) unsigned not null COMMENT 'Number of seconds after which a heartbeat will be sent .',"
-  "TLS_VERSION VARCHAR(255) not null"
-  ") ENGINE=PERFORMANCE_SCHEMA;";
-
-SET @str = IF(@have_pfs = 1, @cmd, 'SET @dummy = 0');
-PREPARE stmt FROM @str;
-EXECUTE stmt;
-DROP PREPARE stmt;
-
-
---
--- TABLE replication_group_member_stats
---
-
-SET @cmd="CREATE TABLE performance_schema.replication_group_member_stats("
-  "CHANNEL_NAME CHAR(64) collate utf8_general_ci not null,"
-  "VIEW_ID CHAR(60) collate utf8_bin not null,"
-  "MEMBER_ID CHAR(36) collate utf8_bin not null,"
-  "COUNT_TRANSACTIONS_IN_QUEUE BIGINT unsigned not null,"
-  "COUNT_TRANSACTIONS_CHECKED BIGINT unsigned not null,"
-  "COUNT_CONFLICTS_DETECTED BIGINT unsigned not null,"
-  "COUNT_TRANSACTIONS_ROWS_VALIDATING BIGINT unsigned not null,"
-  "TRANSACTIONS_COMMITTED_ALL_MEMBERS LONGTEXT not null,"
-  "LAST_CONFLICT_FREE_TRANSACTION TEXT not null"
-  ") ENGINE=PERFORMANCE_SCHEMA;";
-
-SET @str = IF(@have_pfs = 1, @cmd, 'SET @dummy = 0');
-PREPARE stmt FROM @str;
-EXECUTE stmt;
-DROP PREPARE stmt;
-
-
---
--- TABLE replication_group_members
---
-
-SET @cmd="CREATE TABLE performance_schema.replication_group_members("
-  "CHANNEL_NAME CHAR(64) collate utf8_general_ci not null,"
-  "MEMBER_ID CHAR(36) collate utf8_bin not null,"
-  "MEMBER_HOST CHAR(60) collate utf8_bin not null,"
-  "MEMBER_PORT INTEGER,"
-  "MEMBER_STATE CHAR(64) collate utf8_bin not null"
-  ") ENGINE=PERFORMANCE_SCHEMA;";
-
- SET @str = IF(@have_pfs = 1, @cmd, 'SET @dummy = 0');
- PREPARE stmt FROM @str;
- EXECUTE stmt;
- DROP PREPARE stmt;
-
---
--- TABLE replication_connection_status
---
-
-SET @cmd="CREATE TABLE performance_schema.replication_connection_status("
-  "CHANNEL_NAME CHAR(64) collate utf8_general_ci not null,"
-  "GROUP_NAME CHAR(36) collate utf8_bin not null,"
-  "SOURCE_UUID CHAR(36) collate utf8_bin not null,"
-  "THREAD_ID BIGINT unsigned,"
-  "SERVICE_STATE ENUM('ON','OFF','CONNECTING') not null,"
-  "COUNT_RECEIVED_HEARTBEATS bigint unsigned NOT NULL DEFAULT 0,"
-  "LAST_HEARTBEAT_TIMESTAMP TIMESTAMP(0) not null COMMENT 'Shows when the most recent heartbeat signal was received.',"
-  "RECEIVED_TRANSACTION_SET LONGTEXT not null,"
-  "LAST_ERROR_NUMBER INTEGER not null,"
-  "LAST_ERROR_MESSAGE VARCHAR(1024) not null,"
-  "LAST_ERROR_TIMESTAMP TIMESTAMP(0) not null"
-  ") ENGINE=PERFORMANCE_SCHEMA;";
-
-SET @str = IF(@have_pfs = 1, @cmd, 'SET @dummy = 0');
-PREPARE stmt FROM @str;
-EXECUTE stmt;
-DROP PREPARE stmt;
-
---
--- TABLE replication_applier_configuration
---
-
-SET @cmd="CREATE TABLE performance_schema.replication_applier_configuration("
-  "CHANNEL_NAME CHAR(64) collate utf8_general_ci not null,"
-  "DESIRED_DELAY INTEGER not null"
-  ") ENGINE=PERFORMANCE_SCHEMA;";
-
-SET @str = IF(@have_pfs = 1, @cmd, 'SET @dummy = 0');
-PREPARE stmt FROM @str;
-EXECUTE stmt;
-DROP PREPARE stmt;
-
---
--- TABLE replication_applier_status
---
-
-SET @cmd="CREATE TABLE performance_schema.replication_applier_status("
-  "CHANNEL_NAME CHAR(64) collate utf8_general_ci not null,"
-  "SERVICE_STATE ENUM('ON','OFF') not null,"
-  "REMAINING_DELAY INTEGER unsigned,"
-  "COUNT_TRANSACTIONS_RETRIES BIGINT unsigned not null"
-  ") ENGINE=PERFORMANCE_SCHEMA;";
-
-SET @str = IF(@have_pfs = 1, @cmd, 'SET @dummy = 0');
-PREPARE stmt FROM @str;
-EXECUTE stmt;
-DROP PREPARE stmt;
-
---
--- TABLE replication_applier_status_by_coordinator
---
-
-SET @cmd="CREATE TABLE performance_schema.replication_applier_status_by_coordinator("
-  "CHANNEL_NAME CHAR(64) collate utf8_general_ci not null,"
-  "THREAD_ID BIGINT UNSIGNED,"
-  "SERVICE_STATE ENUM('ON','OFF') not null,"
-  "LAST_ERROR_NUMBER INTEGER not null,"
-  "LAST_ERROR_MESSAGE VARCHAR(1024) not null,"
-  "LAST_ERROR_TIMESTAMP TIMESTAMP(0) not null"
-  ") ENGINE=PERFORMANCE_SCHEMA;";
-
-SET @str = IF(@have_pfs = 1, @cmd, 'SET @dummy = 0');
-PREPARE stmt FROM @str;
-EXECUTE stmt;
-DROP PREPARE stmt;
-
---
--- TABLE replication_applier_status_by_worker
---
-
-SET @cmd="CREATE TABLE performance_schema.replication_applier_status_by_worker("
-  "CHANNEL_NAME CHAR(64) collate utf8_general_ci not null,"
-  "WORKER_ID BIGINT UNSIGNED not null,"
-  "THREAD_ID BIGINT UNSIGNED,"
-  "SERVICE_STATE ENUM('ON','OFF') not null,"
-  "LAST_SEEN_TRANSACTION CHAR(57) not null,"
-  "LAST_ERROR_NUMBER INTEGER not null,"
-  "LAST_ERROR_MESSAGE VARCHAR(1024) not null,"
-  "LAST_ERROR_TIMESTAMP TIMESTAMP(0) not null"
-  ") ENGINE=PERFORMANCE_SCHEMA;";
-
-SET @str = IF(@have_pfs = 1, @cmd, 'SET @dummy = 0');
-PREPARE stmt FROM @str;
-EXECUTE stmt;
-DROP PREPARE stmt;
-
---
--- TABLE SESSION_CONNECT_ATTRS
---
-
-SET @cmd="CREATE TABLE performance_schema.session_connect_attrs("
-  "PROCESSLIST_ID INT NOT NULL,"
-  "ATTR_NAME VARCHAR(32) NOT NULL,"
-  "ATTR_VALUE VARCHAR(1024),"
-  "ORDINAL_POSITION INT"
-  ")ENGINE=PERFORMANCE_SCHEMA CHARACTER SET utf8 COLLATE utf8_bin;";
-
-SET @str = IF(@have_pfs = 1, @cmd, 'SET @dummy = 0');
-PREPARE stmt FROM @str;
-EXECUTE stmt;
-DROP PREPARE stmt;
-
---
--- TABLE SESSION_ACCOUNT_CONNECT_ATTRS
---
-
-SET @cmd="CREATE TABLE performance_schema.session_account_connect_attrs "
-         " LIKE performance_schema.session_connect_attrs;";
-
-SET @str = IF(@have_pfs = 1, @cmd, 'SET @dummy = 0');
-PREPARE stmt FROM @str;
-EXECUTE stmt;
-DROP PREPARE stmt;
-
---
--- TABLE TABLE_HANDLES
---
-
-SET @cmd="CREATE TABLE performance_schema.table_handles("
-  "OBJECT_TYPE VARCHAR(64) not null,"
-  "OBJECT_SCHEMA VARCHAR(64) not null,"
-  "OBJECT_NAME VARCHAR(64) not null,"
-  "OBJECT_INSTANCE_BEGIN BIGINT unsigned not null,"
-  "OWNER_THREAD_ID BIGINT unsigned,"
-  "OWNER_EVENT_ID BIGINT unsigned,"
-  "INTERNAL_LOCK VARCHAR(64),"
-  "EXTERNAL_LOCK VARCHAR(64)"
-  ")ENGINE=PERFORMANCE_SCHEMA;";
-
-SET @str = IF(@have_pfs = 1, @cmd, 'SET @dummy = 0');
-PREPARE stmt FROM @str;
-EXECUTE stmt;
-DROP PREPARE stmt;
-
---
--- TABLE METADATA_LOCKS
---
-
-SET @cmd="CREATE TABLE performance_schema.metadata_locks("
-  "OBJECT_TYPE VARCHAR(64) not null,"
-  "OBJECT_SCHEMA VARCHAR(64),"
-  "OBJECT_NAME VARCHAR(64),"
-  "OBJECT_INSTANCE_BEGIN BIGINT unsigned not null,"
-  "LOCK_TYPE VARCHAR(32) not null,"
-  "LOCK_DURATION VARCHAR(32) not null,"
-  "LOCK_STATUS VARCHAR(32) not null,"
-  "SOURCE VARCHAR(64),"
-  "OWNER_THREAD_ID BIGINT unsigned,"
-  "OWNER_EVENT_ID BIGINT unsigned"
-  ")ENGINE=PERFORMANCE_SCHEMA;";
-
-SET @str = IF(@have_pfs = 1, @cmd, 'SET @dummy = 0');
-PREPARE stmt FROM @str;
-EXECUTE stmt;
-DROP PREPARE stmt;
-
---
--- TABLE USER_VARIABLES_BY_THREAD
---
-
-SET @cmd="CREATE TABLE performance_schema.user_variables_by_thread("
-  "THREAD_ID BIGINT unsigned not null,"
-  "VARIABLE_NAME VARCHAR(64) not null,"
-  "VARIABLE_VALUE LONGBLOB"
-  ")ENGINE=PERFORMANCE_SCHEMA;";
-
-SET @str = IF(@have_pfs = 1, @cmd, 'SET @dummy = 0');
-PREPARE stmt FROM @str;
-EXECUTE stmt;
-DROP PREPARE stmt;
-
---
--- TABLE VARIABLES_BY_THREAD
---
-
-SET @cmd="CREATE TABLE performance_schema.variables_by_thread("
-  "THREAD_ID BIGINT unsigned not null,"
-  "VARIABLE_NAME VARCHAR(64) not null,"
-  "VARIABLE_VALUE VARCHAR(1024)"
-  ")ENGINE=PERFORMANCE_SCHEMA;";
-
-SET @str = IF(@have_pfs = 1, @cmd, 'SET @dummy = 0');
-PREPARE stmt FROM @str;
-EXECUTE stmt;
-DROP PREPARE stmt;
-
---
--- TABLE GLOBAL_VARIABLES
---
-
-SET @cmd="CREATE TABLE performance_schema.global_variables("
-  "VARIABLE_NAME VARCHAR(64) not null,"
-  "VARIABLE_VALUE VARCHAR(1024)"
-  ")ENGINE=PERFORMANCE_SCHEMA;";
-
-SET @str = IF(@have_pfs = 1, @cmd, 'SET @dummy = 0');
-PREPARE stmt FROM @str;
-EXECUTE stmt;
-DROP PREPARE stmt;
-
---
--- TABLE SESSION_VARIABLES
---
-
-SET @cmd="CREATE TABLE performance_schema.session_variables("
-  "VARIABLE_NAME VARCHAR(64) not null,"
-  "VARIABLE_VALUE VARCHAR(1024)"
-  ")ENGINE=PERFORMANCE_SCHEMA;";
-
-SET @str = IF(@have_pfs = 1, @cmd, 'SET @dummy = 0');
-PREPARE stmt FROM @str;
-EXECUTE stmt;
-DROP PREPARE stmt;
-
---
--- TABLE STATUS_BY_THREAD
---
-
-SET @cmd="CREATE TABLE performance_schema.status_by_thread("
-  "THREAD_ID BIGINT unsigned not null,"
-  "VARIABLE_NAME VARCHAR(64) not null,"
-  "VARIABLE_VALUE VARCHAR(1024)"
-  ")ENGINE=PERFORMANCE_SCHEMA;";
-
-SET @str = IF(@have_pfs = 1, @cmd, 'SET @dummy = 0');
-PREPARE stmt FROM @str;
-EXECUTE stmt;
-DROP PREPARE stmt;
-
---
--- TABLE STATUS_BY_USER
---
-
-SET @cmd="CREATE TABLE performance_schema.status_by_user("
-  "USER CHAR(32) collate utf8_bin default null,"
-  "VARIABLE_NAME VARCHAR(64) not null,"
-  "VARIABLE_VALUE VARCHAR(1024)"
-  ")ENGINE=PERFORMANCE_SCHEMA;";
-
-SET @str = IF(@have_pfs = 1, @cmd, 'SET @dummy = 0');
-PREPARE stmt FROM @str;
-EXECUTE stmt;
-DROP PREPARE stmt;
-
---
--- TABLE STATUS_BY_HOST
---
-
-SET @cmd="CREATE TABLE performance_schema.status_by_host("
-  "HOST CHAR(60) collate utf8_bin default null,"
-  "VARIABLE_NAME VARCHAR(64) not null,"
-  "VARIABLE_VALUE VARCHAR(1024)"
-  ")ENGINE=PERFORMANCE_SCHEMA;";
-
-SET @str = IF(@have_pfs = 1, @cmd, 'SET @dummy = 0');
-PREPARE stmt FROM @str;
-EXECUTE stmt;
-DROP PREPARE stmt;
-
---
--- TABLE STATUS_BY_ACCOUNT
---
-
-SET @cmd="CREATE TABLE performance_schema.status_by_account("
-  "USER CHAR(32) collate utf8_bin default null,"
-  "HOST CHAR(60) collate utf8_bin default null,"
-  "VARIABLE_NAME VARCHAR(64) not null,"
-  "VARIABLE_VALUE VARCHAR(1024)"
-  ")ENGINE=PERFORMANCE_SCHEMA;";
-
-SET @str = IF(@have_pfs = 1, @cmd, 'SET @dummy = 0');
-PREPARE stmt FROM @str;
-EXECUTE stmt;
-DROP PREPARE stmt;
-
---
--- TABLE GLOBAL_STATUS
---
-
-SET @cmd="CREATE TABLE performance_schema.global_status("
-  "VARIABLE_NAME VARCHAR(64) not null,"
-  "VARIABLE_VALUE VARCHAR(1024)"
-  ")ENGINE=PERFORMANCE_SCHEMA;";
-
-SET @str = IF(@have_pfs = 1, @cmd, 'SET @dummy = 0');
-PREPARE stmt FROM @str;
-EXECUTE stmt;
-DROP PREPARE stmt;
-
---
--- TABLE SESSION_STATUS
---
-
-SET @cmd="CREATE TABLE performance_schema.session_status("
-  "VARIABLE_NAME VARCHAR(64) not null,"
-  "VARIABLE_VALUE VARCHAR(1024)"
-  ")ENGINE=PERFORMANCE_SCHEMA;";
-
-SET @str = IF(@have_pfs = 1, @cmd, 'SET @dummy = 0');
-PREPARE stmt FROM @str;
-EXECUTE stmt;
-DROP PREPARE stmt;
-
-CREATE TABLE IF NOT EXISTS proxies_priv (Host char(60) binary DEFAULT '' NOT NULL, User char(32) binary DEFAULT '' NOT NULL, Proxied_host char(60) binary DEFAULT '' NOT NULL, Proxied_user char(32) binary DEFAULT '' NOT NULL, With_grant BOOL DEFAULT 0 NOT NULL, Grantor char(93) DEFAULT '' NOT NULL, Timestamp timestamp NOT NULL DEFAULT CURRENT_TIMESTAMP ON UPDATE CURRENT_TIMESTAMP, PRIMARY KEY Host (Host,User,Proxied_host,Proxied_user), KEY Grantor (Grantor) ) engine=MyISAM CHARACTER SET utf8 COLLATE utf8_bin comment='User proxy privileges';
-
--- Remember for later if proxies_priv table already existed
-set @had_proxies_priv_table= @@warning_count != 0;
-
-#
-# SQL commands for creating the tables in MySQL Server which
-# are used by the NDBINFO storage engine to access system
-# information and statistics from MySQL Cluster
-#
-
-# Use latin1 when creating ndbinfo objects
-SET NAMES 'latin1' COLLATE 'latin1_swedish_ci';
-
-# Only create objects if NDBINFO is supported
-SELECT @have_ndbinfo:= COUNT(*) FROM information_schema.engines WHERE engine='NDBINFO' AND support IN ('YES', 'DEFAULT');
-
-# Only create objects if version >= 7.1
-SET @str=IF(@have_ndbinfo,'SELECT @have_ndbinfo:= (@@ndbinfo_version >= (7 << 16) | (1 << 8)) || @ndbinfo_skip_version_check','SET @dummy = 0');
-PREPARE stmt FROM @str;
-EXECUTE stmt;
-DROP PREPARE stmt;
-
-SET @str=IF(@have_ndbinfo,'CREATE DATABASE IF NOT EXISTS `ndbinfo`','SET @dummy = 0');
-PREPARE stmt FROM @str;
-EXECUTE stmt;
-DROP PREPARE stmt;
-
-# Set NDBINFO in offline mode during (re)create of tables
-# and views to avoid errors caused by no such table or
-# different table definition in NDB
-SET @str=IF(@have_ndbinfo,'SET @@global.ndbinfo_offline=TRUE','SET @dummy = 0');
-PREPARE stmt FROM @str;
-EXECUTE stmt;
-DROP PREPARE stmt;
-
-# Drop obsolete lookups in ndbinfo
-SET @str=IF(@have_ndbinfo,'DROP TABLE IF EXISTS `ndbinfo`.`blocks`','SET @dummy = 0');
-PREPARE stmt FROM @str;
-EXECUTE stmt;
-DROP PREPARE stmt;
-
 SET @str=IF(@have_ndbinfo,'DROP TABLE IF EXISTS `ndbinfo`.`config_params`','SET @dummy = 0');
 PREPARE stmt FROM @str;
 EXECUTE stmt;
@@ -5498,62 +4031,43 @@
 
 # ndbinfo.ndb$tables
 SET @str=IF(@have_ndbinfo,'DROP TABLE IF EXISTS `ndbinfo`.`ndb$tables`','SET @dummy = 0');
->>>>>>> d46ae293
-PREPARE stmt FROM @str;
-EXECUTE stmt;
-DROP PREPARE stmt;
-
-# ndbinfo.ndb$table_replicas
-SET @str=IF(@have_ndbinfo,'DROP TABLE IF EXISTS `ndbinfo`.`ndb$table_replicas`','SET @dummy = 0');
-PREPARE stmt FROM @str;
-EXECUTE stmt;
-DROP PREPARE stmt;
-
-<<<<<<< HEAD
-SET @str=IF(@have_ndbinfo,'CREATE TABLE `ndbinfo`.`ndb$table_replicas` (`node_id` INT UNSIGNED COMMENT "node_id",`table_id` INT UNSIGNED COMMENT "Table id",`fragment_id` INT UNSIGNED COMMENT "Fragment id",`initial_gci` INT UNSIGNED COMMENT "Initial GCI for table",`replica_node_id` INT UNSIGNED COMMENT "Node id where replica is stored",`is_lcp_ongoing` INT UNSIGNED COMMENT "Is LCP ongoing on this fragment",`num_crashed_replicas` INT UNSIGNED COMMENT "Number of crashed replica instances",`last_max_gci_started` INT UNSIGNED COMMENT "Last LCP Max GCI started",`last_max_gci_completed` INT UNSIGNED COMMENT "Last LCP Max GCI completed",`last_lcp_id` INT UNSIGNED COMMENT "Last LCP id",`prev_lcp_id` INT UNSIGNED COMMENT "Previous LCP id",`prev_max_gci_started` INT UNSIGNED COMMENT "Previous LCP Max GCI started",`prev_max_gci_completed` INT UNSIGNED COMMENT "Previous LCP Max GCI completed",`last_create_gci` INT UNSIGNED COMMENT "Last Create GCI of last crashed replica instance",`last_replica_gci` INT UNSIGNED COMMENT "Last GCI of last crashed replica instance",`is_replica_alive` INT UNSIGNED COMMENT "Is replica alive or not") COMMENT="Fragment replicas of the tables" ENGINE=NDBINFO','SET @dummy = 0');
-=======
+PREPARE stmt FROM @str;
+EXECUTE stmt;
+DROP PREPARE stmt;
+
+SET @str=IF(@have_ndbinfo,'CREATE TABLE `ndbinfo`.`ndb$tables` (`table_id` INT UNSIGNED,`table_name` VARCHAR(512),`comment` VARCHAR(512)) COMMENT="metadata for tables available through ndbinfo" ENGINE=NDBINFO','SET @dummy = 0');
+PREPARE stmt FROM @str;
+EXECUTE stmt;
+DROP PREPARE stmt;
+
 # ndbinfo.ndb$tc_time_track_stats
 SET @str=IF(@have_ndbinfo,'DROP TABLE IF EXISTS `ndbinfo`.`ndb$tc_time_track_stats`','SET @dummy = 0');
->>>>>>> d46ae293
-PREPARE stmt FROM @str;
-EXECUTE stmt;
-DROP PREPARE stmt;
-
-<<<<<<< HEAD
-# ndbinfo.ndb$table_distribution_status_all
-SET @str=IF(@have_ndbinfo,'DROP TABLE IF EXISTS `ndbinfo`.`ndb$table_distribution_status_all`','SET @dummy = 0');
-=======
+PREPARE stmt FROM @str;
+EXECUTE stmt;
+DROP PREPARE stmt;
+
 SET @str=IF(@have_ndbinfo,'CREATE TABLE `ndbinfo`.`ndb$tc_time_track_stats` (`node_id` INT UNSIGNED COMMENT "node id",`block_number` INT UNSIGNED COMMENT "Block number",`block_instance` INT UNSIGNED COMMENT "Block instance",`comm_node_id` INT UNSIGNED COMMENT "node_id of API or DB",`upper_bound` BIGINT UNSIGNED COMMENT "Upper bound in micros of interval",`scans` BIGINT UNSIGNED COMMENT "scan histogram interval",`scan_errors` BIGINT UNSIGNED COMMENT "scan error histogram interval",`scan_fragments` BIGINT UNSIGNED COMMENT "scan fragment histogram interval",`scan_fragment_errors` BIGINT UNSIGNED COMMENT "scan fragment error histogram interval",`transactions` BIGINT UNSIGNED COMMENT "transaction histogram interval",`transaction_errors` BIGINT UNSIGNED COMMENT "transaction error histogram interval",`read_key_ops` BIGINT UNSIGNED COMMENT "read key operation histogram interval",`write_key_ops` BIGINT UNSIGNED COMMENT "write key operation histogram interval",`index_key_ops` BIGINT UNSIGNED COMMENT "index key operation histogram interval",`key_op_errors` BIGINT UNSIGNED COMMENT "key operation error histogram interval") COMMENT="Time tracking of transaction, key operations and scan ops" ENGINE=NDBINFO','SET @dummy = 0');
->>>>>>> d46ae293
-PREPARE stmt FROM @str;
-EXECUTE stmt;
-DROP PREPARE stmt;
-
-SET @str=IF(@have_ndbinfo,'CREATE TABLE `ndbinfo`.`ndb$table_distribution_status_all` (`node_id` INT UNSIGNED COMMENT "Node id",`table_id` INT UNSIGNED COMMENT "Table id",`tab_copy_status` INT UNSIGNED COMMENT "Copy status of the table",`tab_update_status` INT UNSIGNED COMMENT "Update status of the table",`tab_lcp_status` INT UNSIGNED COMMENT "LCP status of the table",`tab_status` INT UNSIGNED COMMENT "Create status of the table",`tab_storage` INT UNSIGNED COMMENT "Storage type of table",`tab_type` INT UNSIGNED COMMENT "Type of table",`tab_partitions` INT UNSIGNED COMMENT "Number of partitions in table",`tab_fragments` INT UNSIGNED COMMENT "Number of fragments in table",`current_scan_count` INT UNSIGNED COMMENT "Current number of active scans",`scan_count_wait` INT UNSIGNED COMMENT "Number of scans waiting for",`is_reorg_ongoing` INT UNSIGNED COMMENT "Is a table reorg ongoing on table") COMMENT="Table status in distribution handler" ENGINE=NDBINFO','SET @dummy = 0');
-PREPARE stmt FROM @str;
-EXECUTE stmt;
-DROP PREPARE stmt;
-
-# ndbinfo.ndb$table_fragments_all
-SET @str=IF(@have_ndbinfo,'DROP TABLE IF EXISTS `ndbinfo`.`ndb$table_fragments_all`','SET @dummy = 0');
-PREPARE stmt FROM @str;
-EXECUTE stmt;
-DROP PREPARE stmt;
-
-<<<<<<< HEAD
-SET @str=IF(@have_ndbinfo,'CREATE TABLE `ndbinfo`.`ndb$table_fragments_all` (`node_id` INT UNSIGNED COMMENT "node_id",`table_id` INT UNSIGNED COMMENT "Table id",`partition_id` INT UNSIGNED COMMENT "Partition id",`fragment_id` INT UNSIGNED COMMENT "Fragment id",`partition_order` INT UNSIGNED COMMENT "Order of fragment in partition",`log_part_id` INT UNSIGNED COMMENT "Log part id of fragment",`no_of_replicas` INT UNSIGNED COMMENT "Number of replicas",`current_primary` INT UNSIGNED COMMENT "Current primary node id",`preferred_primary` INT UNSIGNED COMMENT "Preferred primary node id",`current_first_backup` INT UNSIGNED COMMENT "Current first backup node id",`current_second_backup` INT UNSIGNED COMMENT "Current second backup node id",`current_third_backup` INT UNSIGNED COMMENT "Current third backup node id",`num_alive_replicas` INT UNSIGNED COMMENT "Current number of alive replicas",`num_dead_replicas` INT UNSIGNED COMMENT "Current number of dead replicas",`num_lcp_replicas` INT UNSIGNED COMMENT "Number of replicas remaining to be LCP:ed") COMMENT="Partitions of the tables" ENGINE=NDBINFO','SET @dummy = 0');
-=======
+PREPARE stmt FROM @str;
+EXECUTE stmt;
+DROP PREPARE stmt;
+
+# ndbinfo.ndb$test
+SET @str=IF(@have_ndbinfo,'DROP TABLE IF EXISTS `ndbinfo`.`ndb$test`','SET @dummy = 0');
+PREPARE stmt FROM @str;
+EXECUTE stmt;
+DROP PREPARE stmt;
+
+SET @str=IF(@have_ndbinfo,'CREATE TABLE `ndbinfo`.`ndb$test` (`node_id` INT UNSIGNED,`block_number` INT UNSIGNED,`block_instance` INT UNSIGNED,`counter` INT UNSIGNED,`counter2` BIGINT UNSIGNED) COMMENT="for testing" ENGINE=NDBINFO','SET @dummy = 0');
+PREPARE stmt FROM @str;
+EXECUTE stmt;
+DROP PREPARE stmt;
+
 # ndbinfo.ndb$threadblocks
 SET @str=IF(@have_ndbinfo,'DROP TABLE IF EXISTS `ndbinfo`.`ndb$threadblocks`','SET @dummy = 0');
->>>>>>> d46ae293
-PREPARE stmt FROM @str;
-EXECUTE stmt;
-DROP PREPARE stmt;
-
-<<<<<<< HEAD
-# ndbinfo.ndb$table_replicas_all
-SET @str=IF(@have_ndbinfo,'DROP TABLE IF EXISTS `ndbinfo`.`ndb$table_replicas_all`','SET @dummy = 0');
-=======
+PREPARE stmt FROM @str;
+EXECUTE stmt;
+DROP PREPARE stmt;
+
 SET @str=IF(@have_ndbinfo,'CREATE TABLE `ndbinfo`.`ndb$threadblocks` (`node_id` INT UNSIGNED COMMENT "node id",`thr_no` INT UNSIGNED COMMENT "thread number",`block_number` INT UNSIGNED COMMENT "block number",`block_instance` INT UNSIGNED COMMENT "block instance") COMMENT="which blocks are run in which threads" ENGINE=NDBINFO','SET @dummy = 0');
 PREPARE stmt FROM @str;
 EXECUTE stmt;
@@ -5588,223 +4102,90 @@
 DROP PREPARE stmt;
 
 SET @str=IF(@have_ndbinfo,'CREATE TABLE `ndbinfo`.`ndb$transactions` (`node_id` INT UNSIGNED COMMENT "node id",`block_instance` INT UNSIGNED COMMENT "TC instance no",`objid` INT UNSIGNED COMMENT "Object id of transaction object",`apiref` INT UNSIGNED COMMENT "API reference",`transid0` INT UNSIGNED COMMENT "Transaction id",`transid1` INT UNSIGNED COMMENT "Transaction id",`state` INT UNSIGNED COMMENT "Transaction state",`flags` INT UNSIGNED COMMENT "Transaction flags",`c_ops` INT UNSIGNED COMMENT "No of operations in transaction",`outstanding` INT UNSIGNED COMMENT "Currently outstanding request",`timer` INT UNSIGNED COMMENT "Timer (seconds)") COMMENT="transactions" ENGINE=NDBINFO','SET @dummy = 0');
->>>>>>> d46ae293
-PREPARE stmt FROM @str;
-EXECUTE stmt;
-DROP PREPARE stmt;
-
-SET @str=IF(@have_ndbinfo,'CREATE TABLE `ndbinfo`.`ndb$table_replicas_all` (`node_id` INT UNSIGNED COMMENT "node_id",`table_id` INT UNSIGNED COMMENT "Table id",`fragment_id` INT UNSIGNED COMMENT "Fragment id",`initial_gci` INT UNSIGNED COMMENT "Initial GCI for table",`replica_node_id` INT UNSIGNED COMMENT "Node id where replica is stored",`is_lcp_ongoing` INT UNSIGNED COMMENT "Is LCP ongoing on this fragment",`num_crashed_replicas` INT UNSIGNED COMMENT "Number of crashed replica instances",`last_max_gci_started` INT UNSIGNED COMMENT "Last LCP Max GCI started",`last_max_gci_completed` INT UNSIGNED COMMENT "Last LCP Max GCI completed",`last_lcp_id` INT UNSIGNED COMMENT "Last LCP id",`prev_lcp_id` INT UNSIGNED COMMENT "Previous LCP id",`prev_max_gci_started` INT UNSIGNED COMMENT "Previous LCP Max GCI started",`prev_max_gci_completed` INT UNSIGNED COMMENT "Previous LCP Max GCI completed",`last_create_gci` INT UNSIGNED COMMENT "Last Create GCI of last crashed replica instance",`last_replica_gci` INT UNSIGNED COMMENT "Last GCI of last crashed replica instance",`is_replica_alive` INT UNSIGNED COMMENT "Is replica alive or not") COMMENT="Fragment replicas of the tables" ENGINE=NDBINFO','SET @dummy = 0');
-PREPARE stmt FROM @str;
-EXECUTE stmt;
-DROP PREPARE stmt;
-
-<<<<<<< HEAD
-# ndbinfo.ndb$stored_tables
-SET @str=IF(@have_ndbinfo,'DROP TABLE IF EXISTS `ndbinfo`.`ndb$stored_tables`','SET @dummy = 0');
-=======
+PREPARE stmt FROM @str;
+EXECUTE stmt;
+DROP PREPARE stmt;
+
+# ndbinfo.ndb$transporters
+SET @str=IF(@have_ndbinfo,'DROP TABLE IF EXISTS `ndbinfo`.`ndb$transporters`','SET @dummy = 0');
+PREPARE stmt FROM @str;
+EXECUTE stmt;
+DROP PREPARE stmt;
+
 SET @str=IF(@have_ndbinfo,'CREATE TABLE `ndbinfo`.`ndb$transporters` (`node_id` INT UNSIGNED COMMENT "Node id reporting",`remote_node_id` INT UNSIGNED COMMENT "Node id at other end of link",`connection_status` INT UNSIGNED COMMENT "State of inter-node link",`remote_address` VARCHAR(512) COMMENT "Address of remote node",`bytes_sent` BIGINT UNSIGNED COMMENT "Bytes sent to remote node",`bytes_received` BIGINT UNSIGNED COMMENT "Bytes received from remote node",`connect_count` INT UNSIGNED COMMENT "Number of times connected",`overloaded` INT UNSIGNED COMMENT "Is link reporting overload",`overload_count` INT UNSIGNED COMMENT "Number of overload onsets since connect",`slowdown` INT UNSIGNED COMMENT "Is link requesting slowdown",`slowdown_count` INT UNSIGNED COMMENT "Number of slowdown onsets since connect") COMMENT="transporter status" ENGINE=NDBINFO','SET @dummy = 0');
->>>>>>> d46ae293
-PREPARE stmt FROM @str;
-EXECUTE stmt;
-DROP PREPARE stmt;
-
-<<<<<<< HEAD
-SET @str=IF(@have_ndbinfo,'CREATE TABLE `ndbinfo`.`ndb$stored_tables` (`node_id` INT UNSIGNED COMMENT "node_id",`table_id` INT UNSIGNED COMMENT "Table id",`logged_table` INT UNSIGNED COMMENT "Is table logged",`row_contains_gci` INT UNSIGNED COMMENT "Does table rows contains GCI",`row_contains_checksum` INT UNSIGNED COMMENT "Does table rows contain checksum",`temporary_table` INT UNSIGNED COMMENT "Is table temporary",`force_var_part` INT UNSIGNED COMMENT "Force var part active",`read_backup` INT UNSIGNED COMMENT "Is backup replicas read",`fully_replicated` INT UNSIGNED COMMENT "Is table fully replicated",`extra_row_gci` INT UNSIGNED COMMENT "extra_row_gci",`extra_row_author` INT UNSIGNED COMMENT "extra_row_author",`storage_type` INT UNSIGNED COMMENT "Storage type of table",`hashmap_id` INT UNSIGNED COMMENT "Hashmap id",`hashmap_version` INT UNSIGNED COMMENT "Hashmap version",`table_version` INT UNSIGNED COMMENT "Table version",`fragment_type` INT UNSIGNED COMMENT "Type of fragmentation",`partition_balance` INT UNSIGNED COMMENT "Partition balance",`create_gci` INT UNSIGNED COMMENT "GCI in which table was created",`backup_locked` INT UNSIGNED COMMENT "Locked for backup",`single_user_mode` INT UNSIGNED COMMENT "Is single user mode active") COMMENT="Information about stored tables" ENGINE=NDBINFO','SET @dummy = 0');
-=======
+PREPARE stmt FROM @str;
+EXECUTE stmt;
+DROP PREPARE stmt;
+
 # Recreate handler local lookup tables in ndbinfo
 # ndbinfo.ndb$blocks
 SET @str=IF(@have_ndbinfo,'DROP TABLE IF EXISTS `ndbinfo`.`ndb$blocks`','SET @dummy = 0');
->>>>>>> d46ae293
-PREPARE stmt FROM @str;
-EXECUTE stmt;
-DROP PREPARE stmt;
-
-<<<<<<< HEAD
-# ndbinfo.ndb$transactions
-SET @str=IF(@have_ndbinfo,'DROP TABLE IF EXISTS `ndbinfo`.`ndb$transactions`','SET @dummy = 0');
-=======
+PREPARE stmt FROM @str;
+EXECUTE stmt;
+DROP PREPARE stmt;
+
 SET @str=IF(@have_ndbinfo,'CREATE TABLE `ndbinfo`.`ndb$blocks` (block_number INT UNSIGNED, block_name VARCHAR(512)) ENGINE=NDBINFO','SET @dummy = 0');
->>>>>>> d46ae293
-PREPARE stmt FROM @str;
-EXECUTE stmt;
-DROP PREPARE stmt;
-
-<<<<<<< HEAD
-SET @str=IF(@have_ndbinfo,'CREATE TABLE `ndbinfo`.`ndb$transactions` (`node_id` INT UNSIGNED COMMENT "node id",`block_instance` INT UNSIGNED COMMENT "TC instance no",`objid` INT UNSIGNED COMMENT "Object id of transaction object",`apiref` INT UNSIGNED COMMENT "API reference",`transid0` INT UNSIGNED COMMENT "Transaction id",`transid1` INT UNSIGNED COMMENT "Transaction id",`state` INT UNSIGNED COMMENT "Transaction state",`flags` INT UNSIGNED COMMENT "Transaction flags",`c_ops` INT UNSIGNED COMMENT "No of operations in transaction",`outstanding` INT UNSIGNED COMMENT "Currently outstanding request",`timer` INT UNSIGNED COMMENT "Timer (seconds)") COMMENT="transactions" ENGINE=NDBINFO','SET @dummy = 0');
-=======
+PREPARE stmt FROM @str;
+EXECUTE stmt;
+DROP PREPARE stmt;
+
 # ndbinfo.ndb$config_params
 SET @str=IF(@have_ndbinfo,'DROP TABLE IF EXISTS `ndbinfo`.`ndb$config_params`','SET @dummy = 0');
->>>>>>> d46ae293
-PREPARE stmt FROM @str;
-EXECUTE stmt;
-DROP PREPARE stmt;
-
-<<<<<<< HEAD
-# ndbinfo.ndb$operations
-SET @str=IF(@have_ndbinfo,'DROP TABLE IF EXISTS `ndbinfo`.`ndb$operations`','SET @dummy = 0');
-=======
+PREPARE stmt FROM @str;
+EXECUTE stmt;
+DROP PREPARE stmt;
+
 SET @str=IF(@have_ndbinfo,'CREATE TABLE `ndbinfo`.`ndb$config_params` (param_number INT UNSIGNED, param_name VARCHAR(512), param_description VARCHAR(512), param_type VARCHAR(512), param_default VARCHAR(512), param_min VARCHAR(512), param_max VARCHAR(512), param_mandatory INT UNSIGNED, param_status VARCHAR(512)) ENGINE=NDBINFO','SET @dummy = 0');
->>>>>>> d46ae293
-PREPARE stmt FROM @str;
-EXECUTE stmt;
-DROP PREPARE stmt;
-
-<<<<<<< HEAD
-SET @str=IF(@have_ndbinfo,'CREATE TABLE `ndbinfo`.`ndb$operations` (`node_id` INT UNSIGNED COMMENT "node id",`block_instance` INT UNSIGNED COMMENT "LQH instance no",`objid` INT UNSIGNED COMMENT "Object id of operation object",`tcref` INT UNSIGNED COMMENT "TC reference",`apiref` INT UNSIGNED COMMENT "API reference",`transid0` INT UNSIGNED COMMENT "Transaction id",`transid1` INT UNSIGNED COMMENT "Transaction id",`tableid` INT UNSIGNED COMMENT "Table id",`fragmentid` INT UNSIGNED COMMENT "Fragment id",`op` INT UNSIGNED COMMENT "Operation type",`state` INT UNSIGNED COMMENT "Operation state",`flags` INT UNSIGNED COMMENT "Operation flags") COMMENT="operations" ENGINE=NDBINFO','SET @dummy = 0');
-=======
+PREPARE stmt FROM @str;
+EXECUTE stmt;
+DROP PREPARE stmt;
+
 # ndbinfo.ndb$dblqh_tcconnect_state
 SET @str=IF(@have_ndbinfo,'DROP TABLE IF EXISTS `ndbinfo`.`ndb$dblqh_tcconnect_state`','SET @dummy = 0');
->>>>>>> d46ae293
-PREPARE stmt FROM @str;
-EXECUTE stmt;
-DROP PREPARE stmt;
-
-<<<<<<< HEAD
-# ndbinfo.ndb$membership
-SET @str=IF(@have_ndbinfo,'DROP TABLE IF EXISTS `ndbinfo`.`ndb$membership`','SET @dummy = 0');
-=======
+PREPARE stmt FROM @str;
+EXECUTE stmt;
+DROP PREPARE stmt;
+
 SET @str=IF(@have_ndbinfo,'CREATE TABLE `ndbinfo`.`ndb$dblqh_tcconnect_state` (state_int_value INT UNSIGNED, state_name VARCHAR(256), state_friendly_name VARCHAR(256), state_description VARCHAR(256)) ENGINE=NDBINFO','SET @dummy = 0');
->>>>>>> d46ae293
-PREPARE stmt FROM @str;
-EXECUTE stmt;
-DROP PREPARE stmt;
-
-<<<<<<< HEAD
-SET @str=IF(@have_ndbinfo,'CREATE TABLE `ndbinfo`.`ndb$membership` (`node_id` INT UNSIGNED COMMENT "node id",`group_id` INT UNSIGNED COMMENT "node group id",`left_node` INT UNSIGNED COMMENT "Left node in heart beat chain",`right_node` INT UNSIGNED COMMENT "Right node in heart beat chain",`president` INT UNSIGNED COMMENT "President nodeid",`successor` INT UNSIGNED COMMENT "President successor",`dynamic_id` INT UNSIGNED COMMENT "President, Configured_heartbeat order",`arbitrator` INT UNSIGNED COMMENT "Arbitrator nodeid",`arb_ticket` VARCHAR(512) COMMENT "Arbitrator ticket",`arb_state` INT UNSIGNED COMMENT "Arbitrator state",`arb_connected` INT UNSIGNED COMMENT "Arbitrator connected",`conn_rank1_arbs` VARCHAR(512) COMMENT "Connected rank 1 arbitrators",`conn_rank2_arbs` VARCHAR(512) COMMENT "Connected rank 2 arbitrators") COMMENT="membership" ENGINE=NDBINFO','SET @dummy = 0');
-=======
+PREPARE stmt FROM @str;
+EXECUTE stmt;
+DROP PREPARE stmt;
+
 # ndbinfo.ndb$dbtc_apiconnect_state
 SET @str=IF(@have_ndbinfo,'DROP TABLE IF EXISTS `ndbinfo`.`ndb$dbtc_apiconnect_state`','SET @dummy = 0');
->>>>>>> d46ae293
-PREPARE stmt FROM @str;
-EXECUTE stmt;
-DROP PREPARE stmt;
-
-<<<<<<< HEAD
-# ndbinfo.ndb$frag_mem_use
-SET @str=IF(@have_ndbinfo,'DROP TABLE IF EXISTS `ndbinfo`.`ndb$frag_mem_use`','SET @dummy = 0');
-=======
+PREPARE stmt FROM @str;
+EXECUTE stmt;
+DROP PREPARE stmt;
+
 SET @str=IF(@have_ndbinfo,'CREATE TABLE `ndbinfo`.`ndb$dbtc_apiconnect_state` (state_int_value INT UNSIGNED, state_name VARCHAR(256), state_friendly_name VARCHAR(256), state_description VARCHAR(256)) ENGINE=NDBINFO','SET @dummy = 0');
->>>>>>> d46ae293
-PREPARE stmt FROM @str;
-EXECUTE stmt;
-DROP PREPARE stmt;
-
-<<<<<<< HEAD
-SET @str=IF(@have_ndbinfo,'CREATE TABLE `ndbinfo`.`ndb$frag_mem_use` (`node_id` INT UNSIGNED COMMENT "node id",`block_instance` INT UNSIGNED COMMENT "LDM instance number",`table_id` INT UNSIGNED COMMENT "Table identity",`fragment_num` INT UNSIGNED COMMENT "Fragment number",`rows` BIGINT UNSIGNED COMMENT "Number of rows in table",`fixed_elem_alloc_bytes` BIGINT UNSIGNED COMMENT "Number of bytes allocated for fixed-sized elements",`fixed_elem_free_bytes` BIGINT UNSIGNED COMMENT "Free bytes in fixed-size element pages",`fixed_elem_count` BIGINT UNSIGNED COMMENT "Number of fixed size elements in use",`fixed_elem_size_bytes` INT UNSIGNED COMMENT "Length of each fixed sized element in bytes",`var_elem_alloc_bytes` BIGINT UNSIGNED COMMENT "Number of bytes allocated for var-size elements",`var_elem_free_bytes` BIGINT UNSIGNED COMMENT "Free bytes in var-size element pages",`var_elem_count` BIGINT UNSIGNED COMMENT "Number of var size elements in use",`tuple_l2pmap_alloc_bytes` BIGINT UNSIGNED COMMENT "Bytes in logical to physical page map for tuple store",`hash_index_l2pmap_alloc_bytes` BIGINT UNSIGNED COMMENT "Bytes in logical to physical page map for the hash index",`hash_index_alloc_bytes` BIGINT UNSIGNED COMMENT "Bytes in linear hash map") COMMENT="Per fragment space information" ENGINE=NDBINFO','SET @dummy = 0');
-=======
+PREPARE stmt FROM @str;
+EXECUTE stmt;
+DROP PREPARE stmt;
+
 # ndbinfo.ndb$dict_obj_types
 SET @str=IF(@have_ndbinfo,'DROP TABLE IF EXISTS `ndbinfo`.`ndb$dict_obj_types`','SET @dummy = 0');
->>>>>>> d46ae293
-PREPARE stmt FROM @str;
-EXECUTE stmt;
-DROP PREPARE stmt;
-
-<<<<<<< HEAD
-# ndbinfo.ndb$frag_operations
-# This table contains per-fragment usage statistics. Most values in this table
-# reflects only user operations, meaning that they do not include the 
-# activities of LCPs and COPY_FRAG scans.. The exceptions are the counters 
-# that concern scan queueing and concurrency: tot_qd_frag_scans, 
-# conc_frag_scans, conc_qd_plain_frag_scans and conc_qd_tup_frag_scans (though 
-# LCPs currently does not use TUP scans).
-# The values starting with 'tot_' are accumulated values, meaning that they 
-# give the totalt count of some event or sum of some attribute attibute since 
-# the node was last restarted.
-# Also observe that this table does *not* reflect 'early aborts' in any way.
-# By 'early aborts' we mean operations that are rejected by LQH before 
-# beginning execution due to resource issues such as overloaded transporters 
-# or lack of free space in internal structures.
-SET @str=IF(@have_ndbinfo,'DROP TABLE IF EXISTS `ndbinfo`.`ndb$frag_operations`','SET @dummy = 0');
-=======
+PREPARE stmt FROM @str;
+EXECUTE stmt;
+DROP PREPARE stmt;
+
 SET @str=IF(@have_ndbinfo,'CREATE TABLE `ndbinfo`.`ndb$dict_obj_types` (type_id INT UNSIGNED, type_name VARCHAR(512)) ENGINE=NDBINFO','SET @dummy = 0');
->>>>>>> d46ae293
-PREPARE stmt FROM @str;
-EXECUTE stmt;
-DROP PREPARE stmt;
-
-<<<<<<< HEAD
-SET @cmd='CREATE TABLE ndbinfo.ndb$frag_operations (
-  node_id INT UNSIGNED COMMENT "node id",
-  block_instance INT UNSIGNED COMMENT "LQH instance no",
-  table_id INT UNSIGNED COMMENT "Table identity",
-  fragment_num INT UNSIGNED COMMENT "Fragment number",
-  tot_key_reads BIGINT UNSIGNED COMMENT "Total number of key reads received",
-  tot_key_inserts BIGINT UNSIGNED COMMENT 
-    "Total number of key inserts received",
-  tot_key_updates BIGINT UNSIGNED COMMENT
-    "Total number of key updates received",
-# 'write' operations, meaning update if key exists, insert otherwise are used 
-# by e.g. restore and sql REPLACE.
-  tot_key_writes BIGINT UNSIGNED COMMENT 
-    "Total number of key writes received",
-  tot_key_deletes BIGINT UNSIGNED COMMENT
-    "Total number of key deletes received",
-# Number of key operations refused by the LDM due to either:
-# - no matching key for update/delete.
-# - key exists already for insert.
-# - operation rejected by interpreted program.
-# - internal errors such as checksum errors.
-  tot_key_refs BIGINT UNSIGNED COMMENT
-    "Total number of key operations refused by LDM",
-  tot_key_attrinfo_bytes BIGINT UNSIGNED COMMENT
-    "Total attrinfo bytes received for key operations",
-  tot_key_keyinfo_bytes BIGINT UNSIGNED COMMENT
-    "Total keyinfo bytes received for key operations",
-  tot_key_prog_bytes BIGINT UNSIGNED COMMENT
-    "Total bytes of filter programs for key operations",
-  tot_key_inst_exec BIGINT UNSIGNED COMMENT
-    "Total number of interpreter instructions executed for key operations",
-  tot_key_bytes_returned BIGINT UNSIGNED COMMENT
-    "Total number of bytes returned to client for key operations",
-  tot_frag_scans BIGINT UNSIGNED COMMENT 
-    "Total number of fragment scans received",
-  tot_scan_rows_examined BIGINT UNSIGNED COMMENT
-    "Total number of rows examined by scans",
-  tot_scan_rows_returned BIGINT UNSIGNED COMMENT
-    "Total number or rows returned to client",
-  tot_scan_bytes_returned BIGINT UNSIGNED COMMENT
-    "Total number of bytes returned to client by scans",
-  tot_scan_prog_bytes BIGINT UNSIGNED COMMENT
-    "Total bytes of scan filter programs",
-  tot_scan_bound_bytes BIGINT UNSIGNED COMMENT "Total bytes of scan bounds",
-  tot_scan_inst_exec BIGINT UNSIGNED COMMENT
-    "Total number of interpreter instructions executed for scans",
-  tot_qd_frag_scans BIGINT UNSIGNED COMMENT
-    "Total number of fragment scans queued before exec",
-  conc_frag_scans INT UNSIGNED COMMENT "Number of frag scans currently running",
-  conc_qd_plain_frag_scans INT UNSIGNED COMMENT
-    "Number of tux frag scans currently queued",
-  conc_qd_tup_frag_scans INT UNSIGNED COMMENT
-    "Number of tup frag scans currently queued",
-  conc_qd_acc_frag_scans INT UNSIGNED COMMENT
-    "Number of acc frag scans currently queued",
-  tot_commits BIGINT UNSIGNED COMMENT "Total number of committed row changes")
-COMMENT="Per fragment operational information" ENGINE=NDBINFO;';
-
-SET @str=IF(@have_ndbinfo <> 0, @cmd, 'SET @dummy = 0;');
-=======
+PREPARE stmt FROM @str;
+EXECUTE stmt;
+DROP PREPARE stmt;
+
 # Recreate views in ndbinfo
 # ndbinfo.arbitrator_validity_detail
 SET @str=IF(@have_ndbinfo,'CREATE OR REPLACE DEFINER=`root`@`localhost` SQL SECURITY INVOKER VIEW `ndbinfo`.`arbitrator_validity_detail` AS SELECT node_id, arbitrator, arb_ticket, CASE arb_connected  WHEN 1 THEN "Yes"  ELSE "No" END AS arb_connected, CASE arb_state  WHEN 0 THEN "ARBIT_NULL"  WHEN 1 THEN "ARBIT_INIT"  WHEN 2 THEN "ARBIT_FIND"  WHEN 3 THEN "ARBIT_PREP1"  WHEN 4 THEN "ARBIT_PREP2"  WHEN 5 THEN "ARBIT_START"  WHEN 6 THEN "ARBIT_RUN"  WHEN 7 THEN "ARBIT_CHOOSE"  WHEN 8 THEN "ARBIT_CRASH"  ELSE "UNKNOWN" END AS arb_state FROM `ndbinfo`.`ndb$membership` ORDER BY arbitrator, arb_connected DESC','SET @dummy = 0');
->>>>>>> d46ae293
-PREPARE stmt FROM @str;
-EXECUTE stmt;
-DROP PREPARE stmt;
-
-<<<<<<< HEAD
-# ndbinfo.ndb$config_values
-SET @str=IF(@have_ndbinfo,'DROP TABLE IF EXISTS `ndbinfo`.`ndb$config_values`','SET @dummy = 0');
-=======
+PREPARE stmt FROM @str;
+EXECUTE stmt;
+DROP PREPARE stmt;
+
 # ndbinfo.arbitrator_validity_summary
 SET @str=IF(@have_ndbinfo,'CREATE OR REPLACE DEFINER=`root`@`localhost` SQL SECURITY INVOKER VIEW `ndbinfo`.`arbitrator_validity_summary` AS SELECT arbitrator, arb_ticket, CASE arb_connected  WHEN 1 THEN "Yes"  ELSE "No" END AS arb_connected, count(*) as consensus_count FROM `ndbinfo`.`ndb$membership` GROUP BY arbitrator, arb_ticket, arb_connected','SET @dummy = 0');
->>>>>>> d46ae293
-PREPARE stmt FROM @str;
-EXECUTE stmt;
-DROP PREPARE stmt;
-
-<<<<<<< HEAD
-SET @str=IF(@have_ndbinfo,'CREATE TABLE `ndbinfo`.`ndb$config_values` (`node_id` INT UNSIGNED,`config_param` INT UNSIGNED COMMENT "Parameter number",`config_value` VARCHAR(512) COMMENT "Parameter value") COMMENT="Configuration parameter values" ENGINE=NDBINFO','SET @dummy = 0');
-=======
+PREPARE stmt FROM @str;
+EXECUTE stmt;
+DROP PREPARE stmt;
+
 # ndbinfo.blocks
 SET @str=IF(@have_ndbinfo,'CREATE OR REPLACE DEFINER=`root`@`localhost` SQL SECURITY INVOKER VIEW `ndbinfo`.`blocks` AS SELECT block_number, block_name FROM `ndbinfo`.`ndb$blocks`','SET @dummy = 0');
 PREPARE stmt FROM @str;
@@ -5819,526 +4200,222 @@
 
 # ndbinfo.cluster_operations
 SET @str=IF(@have_ndbinfo,'CREATE OR REPLACE DEFINER=`root`@`localhost` SQL SECURITY INVOKER VIEW `ndbinfo`.`cluster_operations` AS SELECT o.node_id, o.block_instance, o.transid0 + (o.transid1 << 32) as transid, case o.op  when 1 then "READ" when 2 then "READ-SH" when 3 then "READ-EX" when 4 then "INSERT" when 5 then "UPDATE" when 6 then "DELETE" when 7 then "WRITE" when 8 then "UNLOCK" when 9 then "REFRESH" when 257 then "SCAN" when 258 then "SCAN-SH" when 259 then "SCAN-EX" ELSE "<unknown>" END as operation_type,  s.state_friendly_name as state,  o.tableid,  o.fragmentid,  (o.apiref & 65535) as client_node_id,  (o.apiref >> 16) as client_block_ref,  (o.tcref & 65535) as tc_node_id,  ((o.tcref >> 16) & 511) as tc_block_no,  ((o.tcref >> (16 + 9)) & 127) as tc_block_instance FROM `ndbinfo`.`ndb$operations` o LEFT JOIN `ndbinfo`.`ndb$dblqh_tcconnect_state` s        ON s.state_int_value = o.state','SET @dummy = 0');
->>>>>>> d46ae293
-PREPARE stmt FROM @str;
-EXECUTE stmt;
-DROP PREPARE stmt;
-
-<<<<<<< HEAD
-# ndbinfo.ndb$blocks
-SET @str=IF(@have_ndbinfo,'DROP TABLE IF EXISTS `ndbinfo`.`ndb$blocks`','SET @dummy = 0');
-=======
+PREPARE stmt FROM @str;
+EXECUTE stmt;
+DROP PREPARE stmt;
+
 # ndbinfo.cluster_transactions
 SET @str=IF(@have_ndbinfo,'CREATE OR REPLACE DEFINER=`root`@`localhost` SQL SECURITY INVOKER VIEW `ndbinfo`.`cluster_transactions` AS SELECT t.node_id, t.block_instance, t.transid0 + (t.transid1 << 32) as transid, s.state_friendly_name as state,  t.c_ops as count_operations,  t.outstanding as outstanding_operations,  t.timer as inactive_seconds,  (t.apiref & 65535) as client_node_id,  (t.apiref >> 16) as client_block_ref FROM `ndbinfo`.`ndb$transactions` t LEFT JOIN `ndbinfo`.`ndb$dbtc_apiconnect_state` s        ON s.state_int_value = t.state','SET @dummy = 0');
->>>>>>> d46ae293
-PREPARE stmt FROM @str;
-EXECUTE stmt;
-DROP PREPARE stmt;
-
-<<<<<<< HEAD
-SET @str=IF(@have_ndbinfo,'CREATE TABLE `ndbinfo`.`ndb$blocks` (block_number INT UNSIGNED, block_name VARCHAR(512)) ENGINE=NDBINFO','SET @dummy = 0');
-PREPARE stmt FROM @str;
-EXECUTE stmt;
-DROP PREPARE stmt;
-
-# ndbinfo.ndb$dict_obj_info
-SET @str=IF(@have_ndbinfo,'DROP TABLE IF EXISTS `ndbinfo`.`ndb$dict_obj_info`','SET @dummy = 0');
-PREPARE stmt FROM @str;
-EXECUTE stmt;
-DROP PREPARE stmt;
-
-SET @str=IF(@have_ndbinfo,'CREATE TABLE `ndbinfo`.`ndb$dict_obj_info` (`type` INT UNSIGNED COMMENT "Type of dict object",`id` INT UNSIGNED COMMENT "Object identity",`version` INT UNSIGNED COMMENT "Object version",`state` INT UNSIGNED COMMENT "Object state",`parent_obj_type` INT UNSIGNED COMMENT "Parent object type",`parent_obj_id` INT UNSIGNED COMMENT "Parent object id",`fq_name` VARCHAR(512) COMMENT "Fully qualified object name") COMMENT="Dictionary object info" ENGINE=NDBINFO','SET @dummy = 0');
-PREPARE stmt FROM @str;
-EXECUTE stmt;
-DROP PREPARE stmt;
-
-# ndbinfo.ndb$dict_obj_types
-SET @str=IF(@have_ndbinfo,'DROP TABLE IF EXISTS `ndbinfo`.`ndb$dict_obj_types`','SET @dummy = 0');
-PREPARE stmt FROM @str;
-EXECUTE stmt;
-DROP PREPARE stmt;
-
-SET @str=IF(@have_ndbinfo,'CREATE TABLE `ndbinfo`.`ndb$dict_obj_types` (type_id INT UNSIGNED, type_name VARCHAR(512)) ENGINE=NDBINFO','SET @dummy = 0');
-PREPARE stmt FROM @str;
-EXECUTE stmt;
-DROP PREPARE stmt;
-
-# ndbinfo.ndb$config_params
-SET @str=IF(@have_ndbinfo,'DROP TABLE IF EXISTS `ndbinfo`.`ndb$config_params`','SET @dummy = 0');
-PREPARE stmt FROM @str;
-EXECUTE stmt;
-DROP PREPARE stmt;
-
-SET @str=IF(@have_ndbinfo,'CREATE TABLE `ndbinfo`.`ndb$config_params` (param_number INT UNSIGNED, param_name VARCHAR(512), param_description VARCHAR(512), param_type VARCHAR(512), param_default VARCHAR(512), param_min VARCHAR(512), param_max VARCHAR(512), param_mandatory INT UNSIGNED, param_status VARCHAR(512)) ENGINE=NDBINFO','SET @dummy = 0');
-PREPARE stmt FROM @str;
-EXECUTE stmt;
-DROP PREPARE stmt;
-
-# ndbinfo.ndb$dbtc_apiconnect_state
-SET @str=IF(@have_ndbinfo,'DROP TABLE IF EXISTS `ndbinfo`.`ndb$dbtc_apiconnect_state`','SET @dummy = 0');
-PREPARE stmt FROM @str;
-EXECUTE stmt;
-DROP PREPARE stmt;
-
-SET @str=IF(@have_ndbinfo,'CREATE TABLE `ndbinfo`.`ndb$dbtc_apiconnect_state` (state_int_value INT UNSIGNED, state_name VARCHAR(256), state_friendly_name VARCHAR(256), state_description VARCHAR(256)) ENGINE=NDBINFO','SET @dummy = 0');
-PREPARE stmt FROM @str;
-EXECUTE stmt;
-DROP PREPARE stmt;
-
-# ndbinfo.ndb$dblqh_tcconnect_state
-SET @str=IF(@have_ndbinfo,'DROP TABLE IF EXISTS `ndbinfo`.`ndb$dblqh_tcconnect_state`','SET @dummy = 0');
-=======
+PREPARE stmt FROM @str;
+EXECUTE stmt;
+DROP PREPARE stmt;
+
 # ndbinfo.config_params
 SET @str=IF(@have_ndbinfo,'CREATE OR REPLACE DEFINER=`root`@`localhost` SQL SECURITY INVOKER VIEW `ndbinfo`.`config_params` AS SELECT param_number, param_name, param_description, param_type, param_default, param_min, param_max, param_mandatory, param_status FROM `ndbinfo`.`ndb$config_params`','SET @dummy = 0');
->>>>>>> d46ae293
-PREPARE stmt FROM @str;
-EXECUTE stmt;
-DROP PREPARE stmt;
-
-<<<<<<< HEAD
-SET @str=IF(@have_ndbinfo,'CREATE TABLE `ndbinfo`.`ndb$dblqh_tcconnect_state` (state_int_value INT UNSIGNED, state_name VARCHAR(256), state_friendly_name VARCHAR(256), state_description VARCHAR(256)) ENGINE=NDBINFO','SET @dummy = 0');
-=======
+PREPARE stmt FROM @str;
+EXECUTE stmt;
+DROP PREPARE stmt;
+
 # ndbinfo.config_values
 SET @str=IF(@have_ndbinfo,'CREATE OR REPLACE DEFINER=`root`@`localhost` SQL SECURITY INVOKER VIEW `ndbinfo`.`config_values` AS SELECT node_id, config_param, config_value FROM `ndbinfo`.`ndb$config_values`','SET @dummy = 0');
->>>>>>> d46ae293
-PREPARE stmt FROM @str;
-EXECUTE stmt;
-DROP PREPARE stmt;
-
-<<<<<<< HEAD
+PREPARE stmt FROM @str;
+EXECUTE stmt;
+DROP PREPARE stmt;
+
+# ndbinfo.counters
+SET @str=IF(@have_ndbinfo,'CREATE OR REPLACE DEFINER=`root`@`localhost` SQL SECURITY INVOKER VIEW `ndbinfo`.`counters` AS SELECT node_id, b.block_name, block_instance, counter_id, CASE counter_id  WHEN 1 THEN "ATTRINFO"  WHEN 2 THEN "TRANSACTIONS"  WHEN 3 THEN "COMMITS"  WHEN 4 THEN "READS"  WHEN 5 THEN "SIMPLE_READS"  WHEN 6 THEN "WRITES"  WHEN 7 THEN "ABORTS"  WHEN 8 THEN "TABLE_SCANS"  WHEN 9 THEN "RANGE_SCANS"  WHEN 10 THEN "OPERATIONS"  WHEN 11 THEN "READS_RECEIVED"  WHEN 12 THEN "LOCAL_READS_SENT"  WHEN 13 THEN "REMOTE_READS_SENT"  WHEN 14 THEN "READS_NOT_FOUND"  WHEN 15 THEN "TABLE_SCANS_RECEIVED"  WHEN 16 THEN "LOCAL_TABLE_SCANS_SENT"  WHEN 17 THEN "RANGE_SCANS_RECEIVED"  WHEN 18 THEN "LOCAL_RANGE_SCANS_SENT"  WHEN 19 THEN "REMOTE_RANGE_SCANS_SENT"  WHEN 20 THEN "SCAN_BATCHES_RETURNED"  WHEN 21 THEN "SCAN_ROWS_RETURNED"  WHEN 22 THEN "PRUNED_RANGE_SCANS_RECEIVED"  WHEN 23 THEN "CONST_PRUNED_RANGE_SCANS_RECEIVED"  WHEN 24 THEN "LOCAL_READS"  WHEN 25 THEN "LOCAL_WRITES"  WHEN 26 THEN "LQHKEY_OVERLOAD"  WHEN 27 THEN "LQHKEY_OVERLOAD_TC"  WHEN 28 THEN "LQHKEY_OVERLOAD_READER"  WHEN 29 THEN "LQHKEY_OVERLOAD_NODE_PEER"  WHEN 30 THEN "LQHKEY_OVERLOAD_SUBSCRIBER"  WHEN 31 THEN "LQHSCAN_SLOWDOWNS"  ELSE "<unknown>"  END AS counter_name, val FROM `ndbinfo`.`ndb$counters` c LEFT JOIN `ndbinfo`.`ndb$blocks` b ON c.block_number = b.block_number','SET @dummy = 0');
+PREPARE stmt FROM @str;
+EXECUTE stmt;
+DROP PREPARE stmt;
+
+# ndbinfo.cpustat
+SET @str=IF(@have_ndbinfo,'CREATE OR REPLACE DEFINER=`root`@`localhost` SQL SECURITY INVOKER VIEW `ndbinfo`.`cpustat` AS SELECT * FROM `ndbinfo`.`ndb$cpustat`','SET @dummy = 0');
+PREPARE stmt FROM @str;
+EXECUTE stmt;
+DROP PREPARE stmt;
+
+# ndbinfo.cpustat_1sec
+SET @str=IF(@have_ndbinfo,'CREATE OR REPLACE DEFINER=`root`@`localhost` SQL SECURITY INVOKER VIEW `ndbinfo`.`cpustat_1sec` AS SELECT * FROM `ndbinfo`.`ndb$cpustat_1sec`','SET @dummy = 0');
+PREPARE stmt FROM @str;
+EXECUTE stmt;
+DROP PREPARE stmt;
+
+# ndbinfo.cpustat_20sec
+SET @str=IF(@have_ndbinfo,'CREATE OR REPLACE DEFINER=`root`@`localhost` SQL SECURITY INVOKER VIEW `ndbinfo`.`cpustat_20sec` AS SELECT * FROM `ndbinfo`.`ndb$cpustat_20sec`','SET @dummy = 0');
+PREPARE stmt FROM @str;
+EXECUTE stmt;
+DROP PREPARE stmt;
+
+# ndbinfo.cpustat_50ms
+SET @str=IF(@have_ndbinfo,'CREATE OR REPLACE DEFINER=`root`@`localhost` SQL SECURITY INVOKER VIEW `ndbinfo`.`cpustat_50ms` AS SELECT * FROM `ndbinfo`.`ndb$cpustat_50ms`','SET @dummy = 0');
+PREPARE stmt FROM @str;
+EXECUTE stmt;
+DROP PREPARE stmt;
+
+# ndbinfo.dict_obj_info
+SET @str=IF(@have_ndbinfo,'CREATE OR REPLACE DEFINER=`root`@`localhost` SQL SECURITY INVOKER VIEW `ndbinfo`.`dict_obj_info` AS  SELECT * FROM `ndbinfo`.`ndb$dict_obj_info`','SET @dummy = 0');
+PREPARE stmt FROM @str;
+EXECUTE stmt;
+DROP PREPARE stmt;
+
+# ndbinfo.dict_obj_types
+SET @str=IF(@have_ndbinfo,'CREATE OR REPLACE DEFINER=`root`@`localhost` SQL SECURITY INVOKER VIEW `ndbinfo`.`dict_obj_types` AS SELECT type_id, type_name FROM `ndbinfo`.`ndb$dict_obj_types`','SET @dummy = 0');
+PREPARE stmt FROM @str;
+EXECUTE stmt;
+DROP PREPARE stmt;
+
+# ndbinfo.disk_write_speed_aggregate
+SET @str=IF(@have_ndbinfo,'CREATE OR REPLACE DEFINER=`root`@`localhost` SQL SECURITY INVOKER VIEW `ndbinfo`.`disk_write_speed_aggregate` AS SELECT * FROM `ndbinfo`.`ndb$disk_write_speed_aggregate`','SET @dummy = 0');
+PREPARE stmt FROM @str;
+EXECUTE stmt;
+DROP PREPARE stmt;
+
+# ndbinfo.disk_write_speed_aggregate_node
+SET @str=IF(@have_ndbinfo,'CREATE OR REPLACE DEFINER=`root`@`localhost` SQL SECURITY INVOKER VIEW `ndbinfo`.`disk_write_speed_aggregate_node` AS SELECT node_id, SUM(backup_lcp_speed_last_sec) AS backup_lcp_speed_last_sec, SUM(redo_speed_last_sec) AS redo_speed_last_sec, SUM(backup_lcp_speed_last_10sec) AS backup_lcp_speed_last_10sec, SUM(redo_speed_last_10sec) AS redo_speed_last_10sec, SUM(backup_lcp_speed_last_60sec) AS backup_lcp_speed_last_60sec, SUM(redo_speed_last_60sec) AS redo_speed_last_60sec FROM `ndbinfo`.`ndb$disk_write_speed_aggregate` GROUP by node_id','SET @dummy = 0');
+PREPARE stmt FROM @str;
+EXECUTE stmt;
+DROP PREPARE stmt;
+
+# ndbinfo.disk_write_speed_base
+SET @str=IF(@have_ndbinfo,'CREATE OR REPLACE DEFINER=`root`@`localhost` SQL SECURITY INVOKER VIEW `ndbinfo`.`disk_write_speed_base` AS SELECT * FROM `ndbinfo`.`ndb$disk_write_speed_base`','SET @dummy = 0');
+PREPARE stmt FROM @str;
+EXECUTE stmt;
+DROP PREPARE stmt;
+
+# ndbinfo.diskpagebuffer
+SET @str=IF(@have_ndbinfo,'CREATE OR REPLACE DEFINER=`root`@`localhost` SQL SECURITY INVOKER VIEW `ndbinfo`.`diskpagebuffer` AS SELECT node_id, block_instance, pages_written, pages_written_lcp, pages_read, log_waits, page_requests_direct_return, page_requests_wait_queue, page_requests_wait_io FROM `ndbinfo`.`ndb$diskpagebuffer`','SET @dummy = 0');
+PREPARE stmt FROM @str;
+EXECUTE stmt;
+DROP PREPARE stmt;
+
+# ndbinfo.locks_per_fragment
+SET @str=IF(@have_ndbinfo,'CREATE OR REPLACE DEFINER=`root`@`localhost` SQL SECURITY INVOKER VIEW `ndbinfo`.`locks_per_fragment` AS SELECT name.fq_name, parent_name.fq_name AS parent_fq_name, types.type_name AS type, table_id, node_id, block_instance, fragment_num, ex_req, ex_imm_ok, ex_wait_ok, ex_wait_fail, sh_req, sh_imm_ok, sh_wait_ok, sh_wait_fail, wait_ok_millis, wait_fail_millis FROM `ndbinfo`.`ndb$frag_locks` AS locks JOIN `ndbinfo`.`ndb$dict_obj_info` AS name ON name.id=locks.table_id AND name.type<=6 JOIN `ndbinfo`.`ndb$dict_obj_types` AS types ON name.type=types.type_id LEFT JOIN `ndbinfo`.`ndb$dict_obj_info` AS parent_name ON name.parent_obj_id=parent_name.id AND name.parent_obj_type=parent_name.type','SET @dummy = 0');
+PREPARE stmt FROM @str;
+EXECUTE stmt;
+DROP PREPARE stmt;
+
+# ndbinfo.logbuffers
+SET @str=IF(@have_ndbinfo,'CREATE OR REPLACE DEFINER=`root`@`localhost` SQL SECURITY INVOKER VIEW `ndbinfo`.`logbuffers` AS SELECT node_id,  CASE log_type  WHEN 0 THEN "REDO"  WHEN 1 THEN "DD-UNDO"  ELSE "<unknown>"  END AS log_type, log_id, log_part, total, used FROM `ndbinfo`.`ndb$logbuffers`','SET @dummy = 0');
+PREPARE stmt FROM @str;
+EXECUTE stmt;
+DROP PREPARE stmt;
+
+# ndbinfo.logspaces
+SET @str=IF(@have_ndbinfo,'CREATE OR REPLACE DEFINER=`root`@`localhost` SQL SECURITY INVOKER VIEW `ndbinfo`.`logspaces` AS SELECT node_id,  CASE log_type  WHEN 0 THEN "REDO"  WHEN 1 THEN "DD-UNDO"  ELSE NULL  END AS log_type, log_id, log_part, total, used FROM `ndbinfo`.`ndb$logspaces`','SET @dummy = 0');
+PREPARE stmt FROM @str;
+EXECUTE stmt;
+DROP PREPARE stmt;
+
+# ndbinfo.membership
+SET @str=IF(@have_ndbinfo,'CREATE OR REPLACE DEFINER=`root`@`localhost` SQL SECURITY INVOKER VIEW `ndbinfo`.`membership` AS SELECT node_id, group_id, left_node, right_node, president, successor, dynamic_id & 0xFFFF AS succession_order, dynamic_id >> 16 AS Conf_HB_order, arbitrator, arb_ticket, CASE arb_state  WHEN 0 THEN "ARBIT_NULL"  WHEN 1 THEN "ARBIT_INIT"  WHEN 2 THEN "ARBIT_FIND"  WHEN 3 THEN "ARBIT_PREP1"  WHEN 4 THEN "ARBIT_PREP2"  WHEN 5 THEN "ARBIT_START"  WHEN 6 THEN "ARBIT_RUN"  WHEN 7 THEN "ARBIT_CHOOSE"  WHEN 8 THEN "ARBIT_CRASH"  ELSE "UNKNOWN" END AS arb_state, CASE arb_connected  WHEN 1 THEN "Yes"  ELSE "No" END AS arb_connected, conn_rank1_arbs AS connected_rank1_arbs, conn_rank2_arbs AS connected_rank2_arbs FROM `ndbinfo`.`ndb$membership`','SET @dummy = 0');
+PREPARE stmt FROM @str;
+EXECUTE stmt;
+DROP PREPARE stmt;
+
+# ndbinfo.memory_per_fragment
+SET @str=IF(@have_ndbinfo,'CREATE OR REPLACE DEFINER=`root`@`localhost` SQL SECURITY INVOKER VIEW `ndbinfo`.`memory_per_fragment` AS SELECT name.fq_name, parent_name.fq_name AS parent_fq_name,types.type_name AS type, table_id, node_id, block_instance, fragment_num, fixed_elem_alloc_bytes, fixed_elem_free_bytes, fixed_elem_size_bytes, fixed_elem_count, FLOOR(fixed_elem_free_bytes/fixed_elem_size_bytes) AS fixed_elem_free_count, var_elem_alloc_bytes, var_elem_free_bytes, var_elem_count, hash_index_alloc_bytes FROM `ndbinfo`.`ndb$frag_mem_use` AS space JOIN `ndbinfo`.`ndb$dict_obj_info` AS name ON name.id=space.table_id AND name.type<=6 JOIN  `ndbinfo`.`ndb$dict_obj_types` AS types ON name.type=types.type_id LEFT JOIN `ndbinfo`.`ndb$dict_obj_info` AS parent_name ON name.parent_obj_id=parent_name.id AND name.parent_obj_type=parent_name.type','SET @dummy = 0');
+PREPARE stmt FROM @str;
+EXECUTE stmt;
+DROP PREPARE stmt;
+
+# ndbinfo.memoryusage
+SET @str=IF(@have_ndbinfo,'CREATE OR REPLACE DEFINER=`root`@`localhost` SQL SECURITY INVOKER VIEW `ndbinfo`.`memoryusage` AS SELECT node_id,  pool_name AS memory_type,  SUM(used*entry_size) AS used,  SUM(used) AS used_pages,  SUM(total*entry_size) AS total,  SUM(total) AS total_pages FROM `ndbinfo`.`ndb$pools` WHERE ( block_number IN (248, 254) AND   (pool_name = "Index memory" OR pool_name = "Data memory") ) OR pool_name = "Long message buffer" GROUP BY node_id, memory_type','SET @dummy = 0');
+PREPARE stmt FROM @str;
+EXECUTE stmt;
+DROP PREPARE stmt;
+
+# ndbinfo.nodes
+SET @str=IF(@have_ndbinfo,'CREATE OR REPLACE DEFINER=`root`@`localhost` SQL SECURITY INVOKER VIEW `ndbinfo`.`nodes` AS SELECT node_id, uptime, CASE status  WHEN 0 THEN "NOTHING"  WHEN 1 THEN "CMVMI"  WHEN 2 THEN "STARTING"  WHEN 3 THEN "STARTED"  WHEN 4 THEN "SINGLEUSER"  WHEN 5 THEN "STOPPING_1"  WHEN 6 THEN "STOPPING_2"  WHEN 7 THEN "STOPPING_3"  WHEN 8 THEN "STOPPING_4"  ELSE "<unknown>"  END AS status, start_phase, config_generation FROM `ndbinfo`.`ndb$nodes`','SET @dummy = 0');
+PREPARE stmt FROM @str;
+EXECUTE stmt;
+DROP PREPARE stmt;
+
+# ndbinfo.operations_per_fragment
+SET @str=IF(@have_ndbinfo,'CREATE OR REPLACE DEFINER=`root`@`localhost` SQL SECURITY INVOKER VIEW `ndbinfo`.`operations_per_fragment` AS SELECT name.fq_name, parent_name.fq_name AS parent_fq_name, types.type_name AS type, table_id, node_id, block_instance, fragment_num, tot_key_reads, tot_key_inserts, tot_key_updates, tot_key_writes, tot_key_deletes, tot_key_refs, tot_key_attrinfo_bytes,tot_key_keyinfo_bytes, tot_key_prog_bytes, tot_key_inst_exec, tot_key_bytes_returned, tot_frag_scans, tot_scan_rows_examined, tot_scan_rows_returned, tot_scan_bytes_returned, tot_scan_prog_bytes, tot_scan_bound_bytes, tot_scan_inst_exec, tot_qd_frag_scans, conc_frag_scans,conc_qd_plain_frag_scans+conc_qd_tup_frag_scans+conc_qd_acc_frag_scans AS conc_qd_frag_scans, tot_commits FROM ndbinfo.ndb$frag_operations AS ops JOIN ndbinfo.ndb$dict_obj_info AS name ON name.id=ops.table_id AND name.type<=6 JOIN `ndbinfo`.`ndb$dict_obj_types` AS types ON name.type=types.type_id LEFT JOIN `ndbinfo`.`ndb$dict_obj_info` AS parent_name ON name.parent_obj_id=parent_name.id AND name.parent_obj_type=parent_name.type','SET @dummy = 0');
+PREPARE stmt FROM @str;
+EXECUTE stmt;
+DROP PREPARE stmt;
+
+# ndbinfo.resources
+SET @str=IF(@have_ndbinfo,'CREATE OR REPLACE DEFINER=`root`@`localhost` SQL SECURITY INVOKER VIEW `ndbinfo`.`resources` AS SELECT node_id,  CASE resource_id  WHEN 0 THEN "RESERVED"  WHEN 1 THEN "DISK_OPERATIONS"  WHEN 2 THEN "DISK_RECORDS"  WHEN 3 THEN "DATA_MEMORY"  WHEN 4 THEN "JOBBUFFER"  WHEN 5 THEN "FILE_BUFFERS"  WHEN 6 THEN "TRANSPORTER_BUFFERS"  WHEN 7 THEN "DISK_PAGE_BUFFER"  WHEN 8 THEN "QUERY_MEMORY"  WHEN 9 THEN "SCHEMA_TRANS_MEMORY"  ELSE "<unknown>"  END AS resource_name, reserved, used, max FROM `ndbinfo`.`ndb$resources`','SET @dummy = 0');
+PREPARE stmt FROM @str;
+EXECUTE stmt;
+DROP PREPARE stmt;
+
+# ndbinfo.restart_info
+SET @str=IF(@have_ndbinfo,'CREATE OR REPLACE DEFINER=`root`@`localhost` SQL SECURITY INVOKER VIEW `ndbinfo`.`restart_info` AS SELECT * FROM `ndbinfo`.`ndb$restart_info`','SET @dummy = 0');
+PREPARE stmt FROM @str;
+EXECUTE stmt;
+DROP PREPARE stmt;
+
+# ndbinfo.server_locks
+SET @str=IF(@have_ndbinfo,'CREATE OR REPLACE DEFINER=`root`@`localhost` SQL SECURITY INVOKER VIEW `ndbinfo`.`server_locks` AS SELECT map.mysql_connection_id, l.* FROM `ndbinfo`.cluster_locks l JOIN information_schema.ndb_transid_mysql_connection_map map ON (map.ndb_transid >> 32) = (l.transid >> 32)','SET @dummy = 0');
+PREPARE stmt FROM @str;
+EXECUTE stmt;
+DROP PREPARE stmt;
+
+# ndbinfo.server_operations
+SET @str=IF(@have_ndbinfo,'CREATE OR REPLACE DEFINER=`root`@`localhost` SQL SECURITY INVOKER VIEW `ndbinfo`.`server_operations` AS SELECT map.mysql_connection_id, o.* FROM `ndbinfo`.cluster_operations o JOIN information_schema.ndb_transid_mysql_connection_map map  ON (map.ndb_transid >> 32) = (o.transid >> 32)','SET @dummy = 0');
+PREPARE stmt FROM @str;
+EXECUTE stmt;
+DROP PREPARE stmt;
+
+# ndbinfo.server_transactions
+SET @str=IF(@have_ndbinfo,'CREATE OR REPLACE DEFINER=`root`@`localhost` SQL SECURITY INVOKER VIEW `ndbinfo`.`server_transactions` AS SELECT map.mysql_connection_id, t.*FROM information_schema.ndb_transid_mysql_connection_map map JOIN `ndbinfo`.cluster_transactions t   ON (map.ndb_transid >> 32) = (t.transid >> 32)','SET @dummy = 0');
+PREPARE stmt FROM @str;
+EXECUTE stmt;
+DROP PREPARE stmt;
+
+# ndbinfo.table_distribution_status
+SET @str=IF(@have_ndbinfo,'CREATE OR REPLACE DEFINER=`root`@`localhost` SQL SECURITY INVOKER VIEW `ndbinfo`.`table_distribution_status` AS SELECT node_id AS node_id, table_id AS table_id, CASE tab_copy_status WHEN 0 THEN "IDLE" WHEN 1 THEN "SR_PHASE1_READ_PAGES" WHEN 2 THEN "SR_PHASE2_READ_TABLE" WHEN 3 THEN "SR_PHASE3_COPY_TABLE" WHEN 4 THEN "REMOVE_NODE" WHEN 5 THEN "LCP_READ_TABLE" WHEN 6 THEN "COPY_TAB_REQ" WHEN 7 THEN "COPY_NODE_STATE" WHEN 8 THEN "ADD_TABLE_MASTER" WHEN 9 THEN "ADD_TABLE_SLAVE" WHEN 10 THEN "INVALIDATE_NODE_LCP" WHEN 11 THEN "ALTER_TABLE" WHEN 12 THEN "COPY_TO_SAVE" WHEN 13 THEN "GET_TABINFO"  ELSE "Invalid value" END AS tab_copy_status, CASE tab_update_status WHEN 0 THEN "IDLE" WHEN 1 THEN "LOCAL_CHECKPOINT" WHEN 2 THEN "LOCAL_CHECKPOINT_QUEUED" WHEN 3 THEN "REMOVE_NODE" WHEN 4 THEN "COPY_TAB_REQ" WHEN 5 THEN "ADD_TABLE_MASTER" WHEN 6 THEN "ADD_TABLE_SLAVE" WHEN 7 THEN "INVALIDATE_NODE_LCP" WHEN 8 THEN "CALLBACK"  ELSE "Invalid value" END AS tab_update_status, CASE tab_lcp_status WHEN 1 THEN "ACTIVE" WHEN 2 THEN "wRITING_TO_FILE" WHEN 3 THEN "COMPLETED"  ELSE "Invalid value" END AS tab_lcp_status, CASE tab_status WHEN 0 THEN "IDLE" WHEN 1 THEN "ACTIVE" WHEN 2 THEN "CREATING" WHEN 3 THEN "DROPPING"  ELSE "Invalid value" END AS tab_status, CASE tab_storage WHEN 0 THEN "NOLOGGING" WHEN 1 THEN "NORMAL" WHEN 2 THEN "TEMPORARY"  ELSE "Invalid value" END AS tab_storage, tab_partitions AS tab_partitions, tab_fragments AS tab_fragments, current_scan_count AS current_scan_count, scan_count_wait AS scan_count_wait, is_reorg_ongoing AS is_reorg_ongoing FROM `ndbinfo`.`ndb$table_distribution_status`','SET @dummy = 0');
+PREPARE stmt FROM @str;
+EXECUTE stmt;
+DROP PREPARE stmt;
+
+# ndbinfo.table_fragments
+SET @str=IF(@have_ndbinfo,'CREATE OR REPLACE DEFINER=`root`@`localhost` SQL SECURITY INVOKER VIEW `ndbinfo`.`table_fragments` AS SELECT * FROM `ndbinfo`.`ndb$table_fragments`','SET @dummy = 0');
+PREPARE stmt FROM @str;
+EXECUTE stmt;
+DROP PREPARE stmt;
+
+# ndbinfo.table_info
+SET @str=IF(@have_ndbinfo,'CREATE OR REPLACE DEFINER=`root`@`localhost` SQL SECURITY INVOKER VIEW `ndbinfo`.`table_info` AS  SELECT  table_id AS table_id,  logged_table AS logged_table,  row_contains_gci AS row_contains_gci,  row_contains_checksum AS row_contains_checksum,  read_backup AS read_backup,  fully_replicated AS fully_replicated,  CASE storage_type WHEN 0 THEN "MEMORY" WHEN 1 THEN "DISK" WHEN 2 THEN "MEMORY"  ELSE "Invalid value" END AS storage_type, hashmap_id AS hashmap_id,  CASE partition_balance WHEN 4294967295 THEN "SPECIFIC" WHEN 4294967294 THEN "FOR_RP_BY_LDM" WHEN 4294967293 THEN "FOR_RA_BY_LDM" WHEN 4294967292 THEN "FOR_RP_BY_NODE" WHEN 4294967291 THEN "FOR_RA_BY_NODE" WHEN 4294967290 THEN "FOR_RA_BY_LDM_X_2" WHEN 4294967289 THEN "FOR_RA_BY_LDM_X_3" WHEN 4294967288 THEN "FOR_RA_BY_LDM_X_4" ELSE "Invalid value" END AS partition_balance, create_gci AS create_gci FROM `ndbinfo`.`ndb$stored_tables`','SET @dummy = 0');
+PREPARE stmt FROM @str;
+EXECUTE stmt;
+DROP PREPARE stmt;
+
+# ndbinfo.table_replicas
+SET @str=IF(@have_ndbinfo,'CREATE OR REPLACE DEFINER=`root`@`localhost` SQL SECURITY INVOKER VIEW `ndbinfo`.`table_replicas` AS SELECT * FROM `ndbinfo`.`ndb$table_replicas`','SET @dummy = 0');
+PREPARE stmt FROM @str;
+EXECUTE stmt;
+DROP PREPARE stmt;
+
+# ndbinfo.tc_time_track_stats
+SET @str=IF(@have_ndbinfo,'CREATE OR REPLACE DEFINER=`root`@`localhost` SQL SECURITY INVOKER VIEW `ndbinfo`.`tc_time_track_stats` AS SELECT * FROM `ndbinfo`.`ndb$tc_time_track_stats`','SET @dummy = 0');
+PREPARE stmt FROM @str;
+EXECUTE stmt;
+DROP PREPARE stmt;
+
+# ndbinfo.threadblocks
+SET @str=IF(@have_ndbinfo,'CREATE OR REPLACE DEFINER=`root`@`localhost` SQL SECURITY INVOKER VIEW `ndbinfo`.`threadblocks` AS SELECT t.node_id, t.thr_no, b.block_name, t.block_instance FROM `ndbinfo`.`ndb$threadblocks` t LEFT JOIN `ndbinfo`.`ndb$blocks` b ON t.block_number = b.block_number','SET @dummy = 0');
+PREPARE stmt FROM @str;
+EXECUTE stmt;
+DROP PREPARE stmt;
+
+# ndbinfo.threads
+SET @str=IF(@have_ndbinfo,'CREATE OR REPLACE DEFINER=`root`@`localhost` SQL SECURITY INVOKER VIEW `ndbinfo`.`threads` AS SELECT * FROM `ndbinfo`.`ndb$threads`','SET @dummy = 0');
+PREPARE stmt FROM @str;
+EXECUTE stmt;
+DROP PREPARE stmt;
+
+# ndbinfo.threadstat
+SET @str=IF(@have_ndbinfo,'CREATE OR REPLACE DEFINER=`root`@`localhost` SQL SECURITY INVOKER VIEW `ndbinfo`.`threadstat` AS SELECT * FROM `ndbinfo`.`ndb$threadstat`','SET @dummy = 0');
+PREPARE stmt FROM @str;
+EXECUTE stmt;
+DROP PREPARE stmt;
+
 # ndbinfo.transporters
 SET @str=IF(@have_ndbinfo,'CREATE OR REPLACE DEFINER=`root`@`localhost` SQL SECURITY INVOKER VIEW `ndbinfo`.`transporters` AS SELECT node_id, remote_node_id,  CASE connection_status  WHEN 0 THEN "CONNECTED"  WHEN 1 THEN "CONNECTING"  WHEN 2 THEN "DISCONNECTED"  WHEN 3 THEN "DISCONNECTING"  ELSE NULL  END AS status,  remote_address, bytes_sent, bytes_received,  connect_count,  overloaded, overload_count, slowdown, slowdown_count FROM `ndbinfo`.`ndb$transporters`','SET @dummy = 0');
-=======
-# ndbinfo.counters
-SET @str=IF(@have_ndbinfo,'CREATE OR REPLACE DEFINER=`root`@`localhost` SQL SECURITY INVOKER VIEW `ndbinfo`.`counters` AS SELECT node_id, b.block_name, block_instance, counter_id, CASE counter_id  WHEN 1 THEN "ATTRINFO"  WHEN 2 THEN "TRANSACTIONS"  WHEN 3 THEN "COMMITS"  WHEN 4 THEN "READS"  WHEN 5 THEN "SIMPLE_READS"  WHEN 6 THEN "WRITES"  WHEN 7 THEN "ABORTS"  WHEN 8 THEN "TABLE_SCANS"  WHEN 9 THEN "RANGE_SCANS"  WHEN 10 THEN "OPERATIONS"  WHEN 11 THEN "READS_RECEIVED"  WHEN 12 THEN "LOCAL_READS_SENT"  WHEN 13 THEN "REMOTE_READS_SENT"  WHEN 14 THEN "READS_NOT_FOUND"  WHEN 15 THEN "TABLE_SCANS_RECEIVED"  WHEN 16 THEN "LOCAL_TABLE_SCANS_SENT"  WHEN 17 THEN "RANGE_SCANS_RECEIVED"  WHEN 18 THEN "LOCAL_RANGE_SCANS_SENT"  WHEN 19 THEN "REMOTE_RANGE_SCANS_SENT"  WHEN 20 THEN "SCAN_BATCHES_RETURNED"  WHEN 21 THEN "SCAN_ROWS_RETURNED"  WHEN 22 THEN "PRUNED_RANGE_SCANS_RECEIVED"  WHEN 23 THEN "CONST_PRUNED_RANGE_SCANS_RECEIVED"  WHEN 24 THEN "LOCAL_READS"  WHEN 25 THEN "LOCAL_WRITES"  WHEN 26 THEN "LQHKEY_OVERLOAD"  WHEN 27 THEN "LQHKEY_OVERLOAD_TC"  WHEN 28 THEN "LQHKEY_OVERLOAD_READER"  WHEN 29 THEN "LQHKEY_OVERLOAD_NODE_PEER"  WHEN 30 THEN "LQHKEY_OVERLOAD_SUBSCRIBER"  WHEN 31 THEN "LQHSCAN_SLOWDOWNS"  ELSE "<unknown>"  END AS counter_name, val FROM `ndbinfo`.`ndb$counters` c LEFT JOIN `ndbinfo`.`ndb$blocks` b ON c.block_number = b.block_number','SET @dummy = 0');
->>>>>>> d46ae293
-PREPARE stmt FROM @str;
-EXECUTE stmt;
-DROP PREPARE stmt;
-
-<<<<<<< HEAD
-# ndbinfo.logspaces
-SET @str=IF(@have_ndbinfo,'CREATE OR REPLACE DEFINER=`root`@`localhost` SQL SECURITY INVOKER VIEW `ndbinfo`.`logspaces` AS SELECT node_id,  CASE log_type  WHEN 0 THEN "REDO"  WHEN 1 THEN "DD-UNDO"  ELSE NULL  END AS log_type, log_id, log_part, total, used FROM `ndbinfo`.`ndb$logspaces`','SET @dummy = 0');
-=======
-# ndbinfo.cpustat
-SET @str=IF(@have_ndbinfo,'CREATE OR REPLACE DEFINER=`root`@`localhost` SQL SECURITY INVOKER VIEW `ndbinfo`.`cpustat` AS SELECT * FROM `ndbinfo`.`ndb$cpustat`','SET @dummy = 0');
-PREPARE stmt FROM @str;
-EXECUTE stmt;
-DROP PREPARE stmt;
-
-# ndbinfo.cpustat_1sec
-SET @str=IF(@have_ndbinfo,'CREATE OR REPLACE DEFINER=`root`@`localhost` SQL SECURITY INVOKER VIEW `ndbinfo`.`cpustat_1sec` AS SELECT * FROM `ndbinfo`.`ndb$cpustat_1sec`','SET @dummy = 0');
-PREPARE stmt FROM @str;
-EXECUTE stmt;
-DROP PREPARE stmt;
-
-# ndbinfo.cpustat_20sec
-SET @str=IF(@have_ndbinfo,'CREATE OR REPLACE DEFINER=`root`@`localhost` SQL SECURITY INVOKER VIEW `ndbinfo`.`cpustat_20sec` AS SELECT * FROM `ndbinfo`.`ndb$cpustat_20sec`','SET @dummy = 0');
-PREPARE stmt FROM @str;
-EXECUTE stmt;
-DROP PREPARE stmt;
-
-# ndbinfo.cpustat_50ms
-SET @str=IF(@have_ndbinfo,'CREATE OR REPLACE DEFINER=`root`@`localhost` SQL SECURITY INVOKER VIEW `ndbinfo`.`cpustat_50ms` AS SELECT * FROM `ndbinfo`.`ndb$cpustat_50ms`','SET @dummy = 0');
-PREPARE stmt FROM @str;
-EXECUTE stmt;
-DROP PREPARE stmt;
-
-# ndbinfo.dict_obj_info
-SET @str=IF(@have_ndbinfo,'CREATE OR REPLACE DEFINER=`root`@`localhost` SQL SECURITY INVOKER VIEW `ndbinfo`.`dict_obj_info` AS  SELECT * FROM `ndbinfo`.`ndb$dict_obj_info`','SET @dummy = 0');
-PREPARE stmt FROM @str;
-EXECUTE stmt;
-DROP PREPARE stmt;
-
-# ndbinfo.dict_obj_types
-SET @str=IF(@have_ndbinfo,'CREATE OR REPLACE DEFINER=`root`@`localhost` SQL SECURITY INVOKER VIEW `ndbinfo`.`dict_obj_types` AS SELECT type_id, type_name FROM `ndbinfo`.`ndb$dict_obj_types`','SET @dummy = 0');
-PREPARE stmt FROM @str;
-EXECUTE stmt;
-DROP PREPARE stmt;
-
-# ndbinfo.disk_write_speed_aggregate
-SET @str=IF(@have_ndbinfo,'CREATE OR REPLACE DEFINER=`root`@`localhost` SQL SECURITY INVOKER VIEW `ndbinfo`.`disk_write_speed_aggregate` AS SELECT * FROM `ndbinfo`.`ndb$disk_write_speed_aggregate`','SET @dummy = 0');
-PREPARE stmt FROM @str;
-EXECUTE stmt;
-DROP PREPARE stmt;
-
-# ndbinfo.disk_write_speed_aggregate_node
-SET @str=IF(@have_ndbinfo,'CREATE OR REPLACE DEFINER=`root`@`localhost` SQL SECURITY INVOKER VIEW `ndbinfo`.`disk_write_speed_aggregate_node` AS SELECT node_id, SUM(backup_lcp_speed_last_sec) AS backup_lcp_speed_last_sec, SUM(redo_speed_last_sec) AS redo_speed_last_sec, SUM(backup_lcp_speed_last_10sec) AS backup_lcp_speed_last_10sec, SUM(redo_speed_last_10sec) AS redo_speed_last_10sec, SUM(backup_lcp_speed_last_60sec) AS backup_lcp_speed_last_60sec, SUM(redo_speed_last_60sec) AS redo_speed_last_60sec FROM `ndbinfo`.`ndb$disk_write_speed_aggregate` GROUP by node_id','SET @dummy = 0');
-PREPARE stmt FROM @str;
-EXECUTE stmt;
-DROP PREPARE stmt;
-
-# ndbinfo.disk_write_speed_base
-SET @str=IF(@have_ndbinfo,'CREATE OR REPLACE DEFINER=`root`@`localhost` SQL SECURITY INVOKER VIEW `ndbinfo`.`disk_write_speed_base` AS SELECT * FROM `ndbinfo`.`ndb$disk_write_speed_base`','SET @dummy = 0');
-PREPARE stmt FROM @str;
-EXECUTE stmt;
-DROP PREPARE stmt;
-
-# ndbinfo.diskpagebuffer
-SET @str=IF(@have_ndbinfo,'CREATE OR REPLACE DEFINER=`root`@`localhost` SQL SECURITY INVOKER VIEW `ndbinfo`.`diskpagebuffer` AS SELECT node_id, block_instance, pages_written, pages_written_lcp, pages_read, log_waits, page_requests_direct_return, page_requests_wait_queue, page_requests_wait_io FROM `ndbinfo`.`ndb$diskpagebuffer`','SET @dummy = 0');
-PREPARE stmt FROM @str;
-EXECUTE stmt;
-DROP PREPARE stmt;
-
-# ndbinfo.locks_per_fragment
-SET @str=IF(@have_ndbinfo,'CREATE OR REPLACE DEFINER=`root`@`localhost` SQL SECURITY INVOKER VIEW `ndbinfo`.`locks_per_fragment` AS SELECT name.fq_name, parent_name.fq_name AS parent_fq_name, types.type_name AS type, table_id, node_id, block_instance, fragment_num, ex_req, ex_imm_ok, ex_wait_ok, ex_wait_fail, sh_req, sh_imm_ok, sh_wait_ok, sh_wait_fail, wait_ok_millis, wait_fail_millis FROM `ndbinfo`.`ndb$frag_locks` AS locks JOIN `ndbinfo`.`ndb$dict_obj_info` AS name ON name.id=locks.table_id AND name.type<=6 JOIN `ndbinfo`.`ndb$dict_obj_types` AS types ON name.type=types.type_id LEFT JOIN `ndbinfo`.`ndb$dict_obj_info` AS parent_name ON name.parent_obj_id=parent_name.id AND name.parent_obj_type=parent_name.type','SET @dummy = 0');
->>>>>>> d46ae293
-PREPARE stmt FROM @str;
-EXECUTE stmt;
-DROP PREPARE stmt;
-
-# ndbinfo.logbuffers
-SET @str=IF(@have_ndbinfo,'CREATE OR REPLACE DEFINER=`root`@`localhost` SQL SECURITY INVOKER VIEW `ndbinfo`.`logbuffers` AS SELECT node_id,  CASE log_type  WHEN 0 THEN "REDO"  WHEN 1 THEN "DD-UNDO"  ELSE "<unknown>"  END AS log_type, log_id, log_part, total, used FROM `ndbinfo`.`ndb$logbuffers`','SET @dummy = 0');
-PREPARE stmt FROM @str;
-EXECUTE stmt;
-DROP PREPARE stmt;
-
-<<<<<<< HEAD
-# ndbinfo.resources
-SET @str=IF(@have_ndbinfo,'CREATE OR REPLACE DEFINER=`root`@`localhost` SQL SECURITY INVOKER VIEW `ndbinfo`.`resources` AS SELECT node_id,  CASE resource_id  WHEN 0 THEN "RESERVED"  WHEN 1 THEN "DISK_OPERATIONS"  WHEN 2 THEN "DISK_RECORDS"  WHEN 3 THEN "DATA_MEMORY"  WHEN 4 THEN "JOBBUFFER"  WHEN 5 THEN "FILE_BUFFERS"  WHEN 6 THEN "TRANSPORTER_BUFFERS"  WHEN 7 THEN "DISK_PAGE_BUFFER"  WHEN 8 THEN "QUERY_MEMORY"  WHEN 9 THEN "SCHEMA_TRANS_MEMORY"  ELSE "<unknown>"  END AS resource_name, reserved, used, max FROM `ndbinfo`.`ndb$resources`','SET @dummy = 0');
-=======
-# ndbinfo.logspaces
-SET @str=IF(@have_ndbinfo,'CREATE OR REPLACE DEFINER=`root`@`localhost` SQL SECURITY INVOKER VIEW `ndbinfo`.`logspaces` AS SELECT node_id,  CASE log_type  WHEN 0 THEN "REDO"  WHEN 1 THEN "DD-UNDO"  ELSE NULL  END AS log_type, log_id, log_part, total, used FROM `ndbinfo`.`ndb$logspaces`','SET @dummy = 0');
->>>>>>> d46ae293
-PREPARE stmt FROM @str;
-EXECUTE stmt;
-DROP PREPARE stmt;
-
-<<<<<<< HEAD
-# ndbinfo.counters
-SET @str=IF(@have_ndbinfo,'CREATE OR REPLACE DEFINER=`root`@`localhost` SQL SECURITY INVOKER VIEW `ndbinfo`.`counters` AS SELECT node_id, b.block_name, block_instance, counter_id, CASE counter_id  WHEN 1 THEN "ATTRINFO"  WHEN 2 THEN "TRANSACTIONS"  WHEN 3 THEN "COMMITS"  WHEN 4 THEN "READS"  WHEN 5 THEN "SIMPLE_READS"  WHEN 6 THEN "WRITES"  WHEN 7 THEN "ABORTS"  WHEN 8 THEN "TABLE_SCANS"  WHEN 9 THEN "RANGE_SCANS"  WHEN 10 THEN "OPERATIONS"  WHEN 11 THEN "READS_RECEIVED"  WHEN 12 THEN "LOCAL_READS_SENT"  WHEN 13 THEN "REMOTE_READS_SENT"  WHEN 14 THEN "READS_NOT_FOUND"  WHEN 15 THEN "TABLE_SCANS_RECEIVED"  WHEN 16 THEN "LOCAL_TABLE_SCANS_SENT"  WHEN 17 THEN "RANGE_SCANS_RECEIVED"  WHEN 18 THEN "LOCAL_RANGE_SCANS_SENT"  WHEN 19 THEN "REMOTE_RANGE_SCANS_SENT"  WHEN 20 THEN "SCAN_BATCHES_RETURNED"  WHEN 21 THEN "SCAN_ROWS_RETURNED"  WHEN 22 THEN "PRUNED_RANGE_SCANS_RECEIVED"  WHEN 23 THEN "CONST_PRUNED_RANGE_SCANS_RECEIVED"  WHEN 24 THEN "LOCAL_READS"  WHEN 25 THEN "LOCAL_WRITES"  WHEN 26 THEN "LQHKEY_OVERLOAD"  WHEN 27 THEN "LQHKEY_OVERLOAD_TC"  WHEN 28 THEN "LQHKEY_OVERLOAD_READER"  WHEN 29 THEN "LQHKEY_OVERLOAD_NODE_PEER"  WHEN 30 THEN "LQHKEY_OVERLOAD_SUBSCRIBER"  WHEN 31 THEN "LQHSCAN_SLOWDOWNS"  ELSE "<unknown>"  END AS counter_name, val FROM `ndbinfo`.`ndb$counters` c LEFT JOIN `ndbinfo`.`ndb$blocks` b ON c.block_number = b.block_number','SET @dummy = 0');
-=======
-# ndbinfo.membership
-SET @str=IF(@have_ndbinfo,'CREATE OR REPLACE DEFINER=`root`@`localhost` SQL SECURITY INVOKER VIEW `ndbinfo`.`membership` AS SELECT node_id, group_id, left_node, right_node, president, successor, dynamic_id & 0xFFFF AS succession_order, dynamic_id >> 16 AS Conf_HB_order, arbitrator, arb_ticket, CASE arb_state  WHEN 0 THEN "ARBIT_NULL"  WHEN 1 THEN "ARBIT_INIT"  WHEN 2 THEN "ARBIT_FIND"  WHEN 3 THEN "ARBIT_PREP1"  WHEN 4 THEN "ARBIT_PREP2"  WHEN 5 THEN "ARBIT_START"  WHEN 6 THEN "ARBIT_RUN"  WHEN 7 THEN "ARBIT_CHOOSE"  WHEN 8 THEN "ARBIT_CRASH"  ELSE "UNKNOWN" END AS arb_state, CASE arb_connected  WHEN 1 THEN "Yes"  ELSE "No" END AS arb_connected, conn_rank1_arbs AS connected_rank1_arbs, conn_rank2_arbs AS connected_rank2_arbs FROM `ndbinfo`.`ndb$membership`','SET @dummy = 0');
->>>>>>> d46ae293
-PREPARE stmt FROM @str;
-EXECUTE stmt;
-DROP PREPARE stmt;
-
-<<<<<<< HEAD
-# ndbinfo.nodes
-SET @str=IF(@have_ndbinfo,'CREATE OR REPLACE DEFINER=`root`@`localhost` SQL SECURITY INVOKER VIEW `ndbinfo`.`nodes` AS SELECT node_id, uptime, CASE status  WHEN 0 THEN "NOTHING"  WHEN 1 THEN "CMVMI"  WHEN 2 THEN "STARTING"  WHEN 3 THEN "STARTED"  WHEN 4 THEN "SINGLEUSER"  WHEN 5 THEN "STOPPING_1"  WHEN 6 THEN "STOPPING_2"  WHEN 7 THEN "STOPPING_3"  WHEN 8 THEN "STOPPING_4"  ELSE "<unknown>"  END AS status, start_phase, config_generation FROM `ndbinfo`.`ndb$nodes`','SET @dummy = 0');
-=======
-# ndbinfo.memory_per_fragment
-SET @str=IF(@have_ndbinfo,'CREATE OR REPLACE DEFINER=`root`@`localhost` SQL SECURITY INVOKER VIEW `ndbinfo`.`memory_per_fragment` AS SELECT name.fq_name, parent_name.fq_name AS parent_fq_name,types.type_name AS type, table_id, node_id, block_instance, fragment_num, fixed_elem_alloc_bytes, fixed_elem_free_bytes, fixed_elem_size_bytes, fixed_elem_count, FLOOR(fixed_elem_free_bytes/fixed_elem_size_bytes) AS fixed_elem_free_count, var_elem_alloc_bytes, var_elem_free_bytes, var_elem_count, hash_index_alloc_bytes FROM `ndbinfo`.`ndb$frag_mem_use` AS space JOIN `ndbinfo`.`ndb$dict_obj_info` AS name ON name.id=space.table_id AND name.type<=6 JOIN  `ndbinfo`.`ndb$dict_obj_types` AS types ON name.type=types.type_id LEFT JOIN `ndbinfo`.`ndb$dict_obj_info` AS parent_name ON name.parent_obj_id=parent_name.id AND name.parent_obj_type=parent_name.type','SET @dummy = 0');
->>>>>>> d46ae293
-PREPARE stmt FROM @str;
-EXECUTE stmt;
-DROP PREPARE stmt;
-
-# ndbinfo.memoryusage
-<<<<<<< HEAD
-SET @str=IF(@have_ndbinfo,'CREATE OR REPLACE DEFINER=`root`@`localhost` SQL SECURITY INVOKER VIEW `ndbinfo`.`memoryusage` AS SELECT node_id,  pool_name AS memory_type,  SUM(used*entry_size) AS used,  SUM(used) AS used_pages,  SUM(total*entry_size) AS total,  SUM(total) AS total_pages FROM `ndbinfo`.`ndb$pools` WHERE (block_number IN (248, 254) AND   (pool_name = "Index memory" OR pool_name = "Data memory")) OR pool_name = "Long message buffer" GROUP BY node_id, memory_type','SET @dummy = 0');
-PREPARE stmt FROM @str;
-EXECUTE stmt;
-DROP PREPARE stmt;
-
-# ndbinfo.diskpagebuffer
-SET @str=IF(@have_ndbinfo,'CREATE OR REPLACE DEFINER=`root`@`localhost` SQL SECURITY INVOKER VIEW `ndbinfo`.`diskpagebuffer` AS SELECT node_id, block_instance, pages_written, pages_written_lcp, pages_read, log_waits, page_requests_direct_return, page_requests_wait_queue, page_requests_wait_io FROM `ndbinfo`.`ndb$diskpagebuffer`','SET @dummy = 0');
-=======
-SET @str=IF(@have_ndbinfo,'CREATE OR REPLACE DEFINER=`root`@`localhost` SQL SECURITY INVOKER VIEW `ndbinfo`.`memoryusage` AS SELECT node_id,  pool_name AS memory_type,  SUM(used*entry_size) AS used,  SUM(used) AS used_pages,  SUM(total*entry_size) AS total,  SUM(total) AS total_pages FROM `ndbinfo`.`ndb$pools` WHERE ( block_number IN (248, 254) AND   (pool_name = "Index memory" OR pool_name = "Data memory") ) OR pool_name = "Long message buffer" GROUP BY node_id, memory_type','SET @dummy = 0');
->>>>>>> d46ae293
-PREPARE stmt FROM @str;
-EXECUTE stmt;
-DROP PREPARE stmt;
-
-<<<<<<< HEAD
-# ndbinfo.diskpagebuffer
-SET @str=IF(@have_ndbinfo,'CREATE OR REPLACE DEFINER=`root`@`localhost` SQL SECURITY INVOKER VIEW `ndbinfo`.`diskpagebuffer` AS SELECT node_id, block_instance, pages_written, pages_written_lcp, pages_read, log_waits, page_requests_direct_return, page_requests_wait_queue, page_requests_wait_io FROM `ndbinfo`.`ndb$diskpagebuffer`','SET @dummy = 0');
-=======
-# ndbinfo.nodes
-SET @str=IF(@have_ndbinfo,'CREATE OR REPLACE DEFINER=`root`@`localhost` SQL SECURITY INVOKER VIEW `ndbinfo`.`nodes` AS SELECT node_id, uptime, CASE status  WHEN 0 THEN "NOTHING"  WHEN 1 THEN "CMVMI"  WHEN 2 THEN "STARTING"  WHEN 3 THEN "STARTED"  WHEN 4 THEN "SINGLEUSER"  WHEN 5 THEN "STOPPING_1"  WHEN 6 THEN "STOPPING_2"  WHEN 7 THEN "STOPPING_3"  WHEN 8 THEN "STOPPING_4"  ELSE "<unknown>"  END AS status, start_phase, config_generation FROM `ndbinfo`.`ndb$nodes`','SET @dummy = 0');
->>>>>>> d46ae293
-PREPARE stmt FROM @str;
-EXECUTE stmt;
-DROP PREPARE stmt;
-
-<<<<<<< HEAD
-# ndbinfo.threads
-SET @str=IF(@have_ndbinfo,'CREATE OR REPLACE DEFINER=`root`@`localhost` SQL SECURITY INVOKER VIEW `ndbinfo`.`threads` AS SELECT * FROM `ndbinfo`.`ndb$threads`','SET @dummy = 0');
-PREPARE stmt FROM @str;
-EXECUTE stmt;
-DROP PREPARE stmt;
-
-# ndbinfo.threadblocks
-SET @str=IF(@have_ndbinfo,'CREATE OR REPLACE DEFINER=`root`@`localhost` SQL SECURITY INVOKER VIEW `ndbinfo`.`threadblocks` AS SELECT t.node_id, t.thr_no, b.block_name, t.block_instance FROM `ndbinfo`.`ndb$threadblocks` t LEFT JOIN `ndbinfo`.`ndb$blocks` b ON t.block_number = b.block_number','SET @dummy = 0');
-PREPARE stmt FROM @str;
-EXECUTE stmt;
-DROP PREPARE stmt;
-
-# ndbinfo.threadstat
-SET @str=IF(@have_ndbinfo,'CREATE OR REPLACE DEFINER=`root`@`localhost` SQL SECURITY INVOKER VIEW `ndbinfo`.`threadstat` AS SELECT * from `ndbinfo`.`ndb$threadstat`','SET @dummy = 0');
-PREPARE stmt FROM @str;
-EXECUTE stmt;
-DROP PREPARE stmt;
-
-# ndbinfo.tc_time_track_stats
-SET @str=IF(@have_ndbinfo,'CREATE OR REPLACE DEFINER=`root`@`localhost` SQL SECURITY INVOKER VIEW `ndbinfo`.`tc_time_track_stats` AS SELECT * from `ndbinfo`.`ndb$tc_time_track_stats`','SET @dummy = 0');
-PREPARE stmt FROM @str;
-EXECUTE stmt;
-DROP PREPARE stmt;
-
-# ndbinfo.disk_write_speed_base
-SET @str=IF(@have_ndbinfo,'CREATE OR REPLACE DEFINER=`root`@`localhost` SQL SECURITY INVOKER VIEW `ndbinfo`.`disk_write_speed_base` AS SELECT * from `ndbinfo`.`ndb$disk_write_speed_base`','SET @dummy = 0');
-PREPARE stmt FROM @str;
-EXECUTE stmt;
-DROP PREPARE stmt;
-
-# ndbinfo.disk_write_speed_aggregate
-SET @str=IF(@have_ndbinfo,'CREATE OR REPLACE DEFINER=`root`@`localhost` SQL SECURITY INVOKER VIEW `ndbinfo`.`disk_write_speed_aggregate` AS SELECT * from `ndbinfo`.`ndb$disk_write_speed_aggregate`','SET @dummy = 0');
-=======
-# ndbinfo.operations_per_fragment
-SET @str=IF(@have_ndbinfo,'CREATE OR REPLACE DEFINER=`root`@`localhost` SQL SECURITY INVOKER VIEW `ndbinfo`.`operations_per_fragment` AS SELECT name.fq_name, parent_name.fq_name AS parent_fq_name, types.type_name AS type, table_id, node_id, block_instance, fragment_num, tot_key_reads, tot_key_inserts, tot_key_updates, tot_key_writes, tot_key_deletes, tot_key_refs, tot_key_attrinfo_bytes,tot_key_keyinfo_bytes, tot_key_prog_bytes, tot_key_inst_exec, tot_key_bytes_returned, tot_frag_scans, tot_scan_rows_examined, tot_scan_rows_returned, tot_scan_bytes_returned, tot_scan_prog_bytes, tot_scan_bound_bytes, tot_scan_inst_exec, tot_qd_frag_scans, conc_frag_scans,conc_qd_plain_frag_scans+conc_qd_tup_frag_scans+conc_qd_acc_frag_scans AS conc_qd_frag_scans, tot_commits FROM ndbinfo.ndb$frag_operations AS ops JOIN ndbinfo.ndb$dict_obj_info AS name ON name.id=ops.table_id AND name.type<=6 JOIN `ndbinfo`.`ndb$dict_obj_types` AS types ON name.type=types.type_id LEFT JOIN `ndbinfo`.`ndb$dict_obj_info` AS parent_name ON name.parent_obj_id=parent_name.id AND name.parent_obj_type=parent_name.type','SET @dummy = 0');
->>>>>>> d46ae293
-PREPARE stmt FROM @str;
-EXECUTE stmt;
-DROP PREPARE stmt;
-
-<<<<<<< HEAD
-# ndbinfo.disk_write_speed_aggregate_node
-SET @str=IF(@have_ndbinfo,'CREATE OR REPLACE DEFINER=`root`@`localhost` SQL SECURITY INVOKER VIEW `ndbinfo`.`disk_write_speed_aggregate_node` AS SELECT node_id,SUM(backup_lcp_speed_last_sec) AS backup_lcp_speed_last_sec,SUM(redo_speed_last_sec) AS redo_speed_last_sec,SUM(backup_lcp_speed_last_10sec) AS backup_lcp_speed_last_10sec,SUM(redo_speed_last_10sec) AS redo_speed_last_10sec,SUM(backup_lcp_speed_last_60sec) AS backup_lcp_speed_last_60sec,SUM(redo_speed_last_60sec) AS redo_speed_last_60sec from `ndbinfo`.`ndb$disk_write_speed_aggregate` GROUP by node_id','SET @dummy = 0');
-=======
-# ndbinfo.resources
-SET @str=IF(@have_ndbinfo,'CREATE OR REPLACE DEFINER=`root`@`localhost` SQL SECURITY INVOKER VIEW `ndbinfo`.`resources` AS SELECT node_id,  CASE resource_id  WHEN 0 THEN "RESERVED"  WHEN 1 THEN "DISK_OPERATIONS"  WHEN 2 THEN "DISK_RECORDS"  WHEN 3 THEN "DATA_MEMORY"  WHEN 4 THEN "JOBBUFFER"  WHEN 5 THEN "FILE_BUFFERS"  WHEN 6 THEN "TRANSPORTER_BUFFERS"  WHEN 7 THEN "DISK_PAGE_BUFFER"  WHEN 8 THEN "QUERY_MEMORY"  WHEN 9 THEN "SCHEMA_TRANS_MEMORY"  ELSE "<unknown>"  END AS resource_name, reserved, used, max FROM `ndbinfo`.`ndb$resources`','SET @dummy = 0');
->>>>>>> d46ae293
-PREPARE stmt FROM @str;
-EXECUTE stmt;
-DROP PREPARE stmt;
-
-# ndbinfo.restart_info
-<<<<<<< HEAD
-SET @str=IF(@have_ndbinfo,'CREATE OR REPLACE DEFINER=`root`@`localhost` SQL SECURITY INVOKER VIEW `ndbinfo`.`restart_info` AS SELECT * from `ndbinfo`.`ndb$restart_info`','SET @dummy = 0');
-=======
-SET @str=IF(@have_ndbinfo,'CREATE OR REPLACE DEFINER=`root`@`localhost` SQL SECURITY INVOKER VIEW `ndbinfo`.`restart_info` AS SELECT * FROM `ndbinfo`.`ndb$restart_info`','SET @dummy = 0');
->>>>>>> d46ae293
-PREPARE stmt FROM @str;
-EXECUTE stmt;
-DROP PREPARE stmt;
-
-<<<<<<< HEAD
-# ndbinfo.cpustat_50ms
-SET @str=IF(@have_ndbinfo,'CREATE OR REPLACE DEFINER=`root`@`localhost` SQL SECURITY INVOKER VIEW `ndbinfo`.`cpustat_50ms` AS SELECT * from `ndbinfo`.`ndb$cpustat_50ms`','SET @dummy = 0');
-PREPARE stmt FROM @str;
-EXECUTE stmt;
-DROP PREPARE stmt;
-
-# ndbinfo.cpustat_1sec
-SET @str=IF(@have_ndbinfo,'CREATE OR REPLACE DEFINER=`root`@`localhost` SQL SECURITY INVOKER VIEW `ndbinfo`.`cpustat_1sec` AS SELECT * from `ndbinfo`.`ndb$cpustat_1sec`','SET @dummy = 0');
-=======
-# ndbinfo.server_locks
-SET @str=IF(@have_ndbinfo,'CREATE OR REPLACE DEFINER=`root`@`localhost` SQL SECURITY INVOKER VIEW `ndbinfo`.`server_locks` AS SELECT map.mysql_connection_id, l.* FROM `ndbinfo`.cluster_locks l JOIN information_schema.ndb_transid_mysql_connection_map map ON (map.ndb_transid >> 32) = (l.transid >> 32)','SET @dummy = 0');
->>>>>>> d46ae293
-PREPARE stmt FROM @str;
-EXECUTE stmt;
-DROP PREPARE stmt;
-
-<<<<<<< HEAD
-# ndbinfo.cpustat_20sec
-SET @str=IF(@have_ndbinfo,'CREATE OR REPLACE DEFINER=`root`@`localhost` SQL SECURITY INVOKER VIEW `ndbinfo`.`cpustat_20sec` AS SELECT * from `ndbinfo`.`ndb$cpustat_20sec`','SET @dummy = 0');
-=======
-# ndbinfo.server_operations
-SET @str=IF(@have_ndbinfo,'CREATE OR REPLACE DEFINER=`root`@`localhost` SQL SECURITY INVOKER VIEW `ndbinfo`.`server_operations` AS SELECT map.mysql_connection_id, o.* FROM `ndbinfo`.cluster_operations o JOIN information_schema.ndb_transid_mysql_connection_map map  ON (map.ndb_transid >> 32) = (o.transid >> 32)','SET @dummy = 0');
->>>>>>> d46ae293
-PREPARE stmt FROM @str;
-EXECUTE stmt;
-DROP PREPARE stmt;
-
-<<<<<<< HEAD
-# ndbinfo.cpustat
-SET @str=IF(@have_ndbinfo,'CREATE OR REPLACE DEFINER=`root`@`localhost` SQL SECURITY INVOKER VIEW `ndbinfo`.`cpustat` AS SELECT * from `ndbinfo`.`ndb$cpustat`','SET @dummy = 0');
-=======
-# ndbinfo.server_transactions
-SET @str=IF(@have_ndbinfo,'CREATE OR REPLACE DEFINER=`root`@`localhost` SQL SECURITY INVOKER VIEW `ndbinfo`.`server_transactions` AS SELECT map.mysql_connection_id, t.*FROM information_schema.ndb_transid_mysql_connection_map map JOIN `ndbinfo`.cluster_transactions t   ON (map.ndb_transid >> 32) = (t.transid >> 32)','SET @dummy = 0');
->>>>>>> d46ae293
-PREPARE stmt FROM @str;
-EXECUTE stmt;
-DROP PREPARE stmt;
-
-# ndbinfo.table_distribution_status
-SET @str=IF(@have_ndbinfo,'CREATE OR REPLACE DEFINER=`root`@`localhost` SQL SECURITY INVOKER VIEW `ndbinfo`.`table_distribution_status` AS SELECT node_id AS node_id, table_id AS table_id, CASE tab_copy_status WHEN 0 THEN "IDLE" WHEN 1 THEN "SR_PHASE1_READ_PAGES" WHEN 2 THEN "SR_PHASE2_READ_TABLE" WHEN 3 THEN "SR_PHASE3_COPY_TABLE" WHEN 4 THEN "REMOVE_NODE" WHEN 5 THEN "LCP_READ_TABLE" WHEN 6 THEN "COPY_TAB_REQ" WHEN 7 THEN "COPY_NODE_STATE" WHEN 8 THEN "ADD_TABLE_MASTER" WHEN 9 THEN "ADD_TABLE_SLAVE" WHEN 10 THEN "INVALIDATE_NODE_LCP" WHEN 11 THEN "ALTER_TABLE" WHEN 12 THEN "COPY_TO_SAVE" WHEN 13 THEN "GET_TABINFO"  ELSE "Invalid value" END AS tab_copy_status, CASE tab_update_status WHEN 0 THEN "IDLE" WHEN 1 THEN "LOCAL_CHECKPOINT" WHEN 2 THEN "LOCAL_CHECKPOINT_QUEUED" WHEN 3 THEN "REMOVE_NODE" WHEN 4 THEN "COPY_TAB_REQ" WHEN 5 THEN "ADD_TABLE_MASTER" WHEN 6 THEN "ADD_TABLE_SLAVE" WHEN 7 THEN "INVALIDATE_NODE_LCP" WHEN 8 THEN "CALLBACK"  ELSE "Invalid value" END AS tab_update_status, CASE tab_lcp_status WHEN 1 THEN "ACTIVE" WHEN 2 THEN "wRITING_TO_FILE" WHEN 3 THEN "COMPLETED"  ELSE "Invalid value" END AS tab_lcp_status, CASE tab_status WHEN 0 THEN "IDLE" WHEN 1 THEN "ACTIVE" WHEN 2 THEN "CREATING" WHEN 3 THEN "DROPPING"  ELSE "Invalid value" END AS tab_status, CASE tab_storage WHEN 0 THEN "NOLOGGING" WHEN 1 THEN "NORMAL" WHEN 2 THEN "TEMPORARY"  ELSE "Invalid value" END AS tab_storage, tab_partitions AS tab_partitions, tab_fragments AS tab_fragments, current_scan_count AS current_scan_count, scan_count_wait AS scan_count_wait, is_reorg_ongoing AS is_reorg_ongoing FROM `ndbinfo`.`ndb$table_distribution_status`','SET @dummy = 0');
-PREPARE stmt FROM @str;
-EXECUTE stmt;
-DROP PREPARE stmt;
-
-# ndbinfo.table_fragments
-SET @str=IF(@have_ndbinfo,'CREATE OR REPLACE DEFINER=`root`@`localhost` SQL SECURITY INVOKER VIEW `ndbinfo`.`table_fragments` AS SELECT * FROM `ndbinfo`.`ndb$table_fragments`','SET @dummy = 0');
-PREPARE stmt FROM @str;
-EXECUTE stmt;
-DROP PREPARE stmt;
-
-<<<<<<< HEAD
-# ndbinfo.table_replicas
-SET @str=IF(@have_ndbinfo,'CREATE OR REPLACE DEFINER=`root`@`localhost` SQL SECURITY INVOKER VIEW `ndbinfo`.`table_replicas` AS SELECT * FROM `ndbinfo`.`ndb$table_replicas`','SET @dummy = 0');
-PREPARE stmt FROM @str;
-EXECUTE stmt;
-DROP PREPARE stmt;
-
-=======
->>>>>>> d46ae293
-# ndbinfo.table_info
-SET @str=IF(@have_ndbinfo,'CREATE OR REPLACE DEFINER=`root`@`localhost` SQL SECURITY INVOKER VIEW `ndbinfo`.`table_info` AS  SELECT  table_id AS table_id,  logged_table AS logged_table,  row_contains_gci AS row_contains_gci,  row_contains_checksum AS row_contains_checksum,  read_backup AS read_backup,  fully_replicated AS fully_replicated,  CASE storage_type WHEN 0 THEN "MEMORY" WHEN 1 THEN "DISK" WHEN 2 THEN "MEMORY"  ELSE "Invalid value" END AS storage_type, hashmap_id AS hashmap_id,  CASE partition_balance WHEN 4294967295 THEN "SPECIFIC" WHEN 4294967294 THEN "FOR_RP_BY_LDM" WHEN 4294967293 THEN "FOR_RA_BY_LDM" WHEN 4294967292 THEN "FOR_RP_BY_NODE" WHEN 4294967291 THEN "FOR_RA_BY_NODE" WHEN 4294967290 THEN "FOR_RA_BY_LDM_X_2" WHEN 4294967289 THEN "FOR_RA_BY_LDM_X_3" WHEN 4294967288 THEN "FOR_RA_BY_LDM_X_4" ELSE "Invalid value" END AS partition_balance, create_gci AS create_gci FROM `ndbinfo`.`ndb$stored_tables`','SET @dummy = 0');
-PREPARE stmt FROM @str;
-EXECUTE stmt;
-DROP PREPARE stmt;
-
-<<<<<<< HEAD
-# ndbinfo.cluster_transactions
-SET @str=IF(@have_ndbinfo,'CREATE OR REPLACE DEFINER=`root`@`localhost` SQL SECURITY INVOKER VIEW `ndbinfo`.`cluster_transactions` AS SELECT t.node_id, t.block_instance, t.transid0 + (t.transid1 << 32) as transid, s.state_friendly_name as state,  t.c_ops as count_operations,  t.outstanding as outstanding_operations,  t.timer as inactive_seconds,  (t.apiref & 65535) as client_node_id,  (t.apiref >> 16) as client_block_ref FROM `ndbinfo`.`ndb$transactions` t LEFT JOIN `ndbinfo`.`ndb$dbtc_apiconnect_state` s        ON s.state_int_value = t.state','SET @dummy = 0');
-PREPARE stmt FROM @str;
-EXECUTE stmt;
-DROP PREPARE stmt;
-
-# ndbinfo.server_transactions
-SET @str=IF(@have_ndbinfo,'CREATE OR REPLACE DEFINER=`root`@`localhost` SQL SECURITY INVOKER VIEW `ndbinfo`.`server_transactions` AS SELECT map.mysql_connection_id, t.*FROM information_schema.ndb_transid_mysql_connection_map map JOIN `ndbinfo`.cluster_transactions t   ON (map.ndb_transid >> 32) = (t.transid >> 32)','SET @dummy = 0');
-PREPARE stmt FROM @str;
-EXECUTE stmt;
-DROP PREPARE stmt;
-
-# ndbinfo.cluster_operations
-SET @str=IF(@have_ndbinfo,'CREATE OR REPLACE DEFINER=`root`@`localhost` SQL SECURITY INVOKER VIEW `ndbinfo`.`cluster_operations` AS SELECT o.node_id, o.block_instance, o.transid0 + (o.transid1 << 32) as transid, case o.op  when 1 then "READ" when 2 then "READ-SH" when 3 then "READ-EX" when 4 then "INSERT" when 5 then "UPDATE" when 6 then "DELETE" when 7 then "WRITE" when 8 then "UNLOCK" when 9 then "REFRESH" when 257 then "SCAN" when 258 then "SCAN-SH" when 259 then "SCAN-EX" ELSE "<unknown>" END as operation_type,  s.state_friendly_name as state,  o.tableid,  o.fragmentid,  (o.apiref & 65535) as client_node_id,  (o.apiref >> 16) as client_block_ref,  (o.tcref & 65535) as tc_node_id,  ((o.tcref >> 16) & 511) as tc_block_no,  ((o.tcref >> (16 + 9)) & 127) as tc_block_instance FROM `ndbinfo`.`ndb$operations` o LEFT JOIN `ndbinfo`.`ndb$dblqh_tcconnect_state` s        ON s.state_int_value = o.state','SET @dummy = 0');
-PREPARE stmt FROM @str;
-EXECUTE stmt;
-DROP PREPARE stmt;
-
-# ndbinfo.server_operations
-SET @str=IF(@have_ndbinfo,'CREATE OR REPLACE DEFINER=`root`@`localhost` SQL SECURITY INVOKER VIEW `ndbinfo`.`server_operations` AS SELECT map.mysql_connection_id, o.* FROM `ndbinfo`.cluster_operations o JOIN information_schema.ndb_transid_mysql_connection_map map  ON (map.ndb_transid >> 32) = (o.transid >> 32)','SET @dummy = 0');
-PREPARE stmt FROM @str;
-EXECUTE stmt;
-DROP PREPARE stmt;
-
-# ndbinfo.membership
-SET @str=IF(@have_ndbinfo,'CREATE OR REPLACE DEFINER=`root`@`localhost` SQL SECURITY INVOKER VIEW `ndbinfo`.`membership` AS SELECT node_id, group_id, left_node, right_node, president, successor, dynamic_id & 0xFFFF AS succession_order, dynamic_id >> 16 AS Conf_HB_order, arbitrator, arb_ticket, CASE arb_state  WHEN 0 THEN "ARBIT_NULL"  WHEN 1 THEN "ARBIT_INIT"  WHEN 2 THEN "ARBIT_FIND"  WHEN 3 THEN "ARBIT_PREP1"  WHEN 4 THEN "ARBIT_PREP2"  WHEN 5 THEN "ARBIT_START"  WHEN 6 THEN "ARBIT_RUN"  WHEN 7 THEN "ARBIT_CHOOSE"  WHEN 8 THEN "ARBIT_CRASH"  ELSE "UNKNOWN" END AS arb_state, CASE arb_connected  WHEN 1 THEN "Yes"  ELSE "No" END AS arb_connected, conn_rank1_arbs AS connected_rank1_arbs, conn_rank2_arbs AS connected_rank2_arbs FROM `ndbinfo`.`ndb$membership`','SET @dummy = 0');
-PREPARE stmt FROM @str;
-EXECUTE stmt;
-DROP PREPARE stmt;
-
-# ndbinfo.arbitrator_validity_detail
-SET @str=IF(@have_ndbinfo,'CREATE OR REPLACE DEFINER=`root`@`localhost` SQL SECURITY INVOKER VIEW `ndbinfo`.`arbitrator_validity_detail` AS SELECT node_id, arbitrator, arb_ticket, CASE arb_connected  WHEN 1 THEN "Yes"  ELSE "No" END AS arb_connected, CASE arb_state  WHEN 0 THEN "ARBIT_NULL"  WHEN 1 THEN "ARBIT_INIT"  WHEN 2 THEN "ARBIT_FIND"  WHEN 3 THEN "ARBIT_PREP1"  WHEN 4 THEN "ARBIT_PREP2"  WHEN 5 THEN "ARBIT_START"  WHEN 6 THEN "ARBIT_RUN"  WHEN 7 THEN "ARBIT_CHOOSE"  WHEN 8 THEN "ARBIT_CRASH"  ELSE "UNKNOWN" END AS arb_state FROM `ndbinfo`.`ndb$membership` ORDER BY arbitrator, arb_connected DESC','SET @dummy = 0');
-PREPARE stmt FROM @str;
-EXECUTE stmt;
-DROP PREPARE stmt;
-
-# ndbinfo.arbitrator_validity_summary
-SET @str=IF(@have_ndbinfo,'CREATE OR REPLACE DEFINER=`root`@`localhost` SQL SECURITY INVOKER VIEW `ndbinfo`.`arbitrator_validity_summary` AS SELECT arbitrator, arb_ticket, CASE arb_connected  WHEN 1 THEN "Yes"  ELSE "No" END AS arb_connected, count(*) as consensus_count FROM `ndbinfo`.`ndb$membership` GROUP BY arbitrator, arb_ticket, arb_connected','SET @dummy = 0');
-PREPARE stmt FROM @str;
-EXECUTE stmt;
-DROP PREPARE stmt;
-
-
-# ndbinfo.memory_per_fragment
-# The test for name.type<=6 is there to elimiate matching non-table objects 
-# (triggers, files etc.), since the 'id' of these may collide with table ids.
-SET @str=IF(@have_ndbinfo,'CREATE OR REPLACE DEFINER=`root`@`localhost` SQL SECURITY INVOKER VIEW `ndbinfo`.`memory_per_fragment` AS SELECT name.fq_name, parent_name.fq_name AS parent_fq_name, types.type_name AS type, table_id, node_id, block_instance, fragment_num, fixed_elem_alloc_bytes, fixed_elem_free_bytes, fixed_elem_size_bytes, fixed_elem_count, FLOOR(fixed_elem_free_bytes/fixed_elem_size_bytes) AS fixed_elem_free_count, var_elem_alloc_bytes, var_elem_free_bytes, var_elem_count, hash_index_alloc_bytes FROM ndbinfo.ndb$frag_mem_use AS space JOIN ndbinfo.ndb$dict_obj_info AS name ON name.id=space.table_id AND name.type<=6 JOIN ndbinfo.ndb$dict_obj_types AS types ON name.type=types.type_id LEFT JOIN ndbinfo.ndb$dict_obj_info AS parent_name ON name.parent_obj_id=parent_name.id AND name.parent_obj_type=parent_name.type','SET @dummy = 0');
-PREPARE stmt FROM @str;
-EXECUTE stmt;
-DROP PREPARE stmt;
-
-# ndbinfo.operations_per_fragment
-# This is the end-user view of ndb$frag_operations. It adds some 
-# dictionary information such as the table name and type, and the name of the
-# parent table, if there is any.
-#
-# The test for name.type<=6 is there to elimiate matching non-table objects 
-# (triggers, files etc.), since the 'id' of these may collide with table ids.
-SET @cmd='CREATE OR REPLACE DEFINER=`root`@`localhost` 
-  SQL SECURITY INVOKER VIEW `ndbinfo`.`operations_per_fragment` AS 
-  SELECT name.fq_name, parent_name.fq_name AS parent_fq_name, 
-    types.type_name AS type, table_id, node_id, block_instance, fragment_num, 
-    tot_key_reads, tot_key_inserts, tot_key_updates, tot_key_writes, 
-    tot_key_deletes, tot_key_refs, tot_key_attrinfo_bytes,
-    tot_key_keyinfo_bytes, tot_key_prog_bytes, tot_key_inst_exec, 
-    tot_key_bytes_returned, tot_frag_scans, tot_scan_rows_examined, 
-    tot_scan_rows_returned, tot_scan_bytes_returned, tot_scan_prog_bytes, 
-    tot_scan_bound_bytes, tot_scan_inst_exec, tot_qd_frag_scans, 
-    conc_frag_scans,
-    conc_qd_plain_frag_scans+conc_qd_tup_frag_scans+conc_qd_acc_frag_scans
-    AS conc_qd_frag_scans,
-    tot_commits 
-    FROM ndbinfo.ndb$frag_operations AS ops 
-    JOIN ndbinfo.ndb$dict_obj_info AS name 
-      ON name.id=ops.table_id AND name.type<=6 
-    JOIN ndbinfo.ndb$dict_obj_types AS types ON name.type=types.type_id
-    LEFT JOIN ndbinfo.ndb$dict_obj_info AS parent_name 
-      ON name.parent_obj_id=parent_name.id AND 
-         name.parent_obj_type=parent_name.type';
-SET @str=IF(@have_ndbinfo <> 0, @cmd, 'SET @dummy = 0;');
-PREPARE stmt FROM @str;
-EXECUTE stmt;
-DROP PREPARE stmt;
-
-# ndbinfo.blocks
-SET @str=IF(@have_ndbinfo,'CREATE OR REPLACE DEFINER=`root`@`localhost` SQL SECURITY INVOKER VIEW `ndbinfo`.`blocks` AS SELECT block_number, block_name FROM `ndbinfo`.`ndb$blocks`','SET @dummy = 0');
-PREPARE stmt FROM @str;
-EXECUTE stmt;
-DROP PREPARE stmt;
-
-# ndbinfo.dict_obj_types
-SET @str=IF(@have_ndbinfo,'CREATE OR REPLACE DEFINER=`root`@`localhost` SQL SECURITY INVOKER VIEW `ndbinfo`.`dict_obj_types` AS SELECT type_id, type_name FROM `ndbinfo`.`ndb$dict_obj_types`','SET @dummy = 0');
-PREPARE stmt FROM @str;
-EXECUTE stmt;
-DROP PREPARE stmt;
-
-# ndbinfo.config_params
-SET @str=IF(@have_ndbinfo,'CREATE OR REPLACE DEFINER=`root`@`localhost` SQL SECURITY INVOKER VIEW `ndbinfo`.`config_params` AS SELECT param_number, param_name, param_description, param_type, param_default, param_min, param_max, param_mandatory, param_status FROM `ndbinfo`.`ndb$config_params`','SET @dummy = 0');
-=======
-# ndbinfo.table_replicas
-SET @str=IF(@have_ndbinfo,'CREATE OR REPLACE DEFINER=`root`@`localhost` SQL SECURITY INVOKER VIEW `ndbinfo`.`table_replicas` AS SELECT * FROM `ndbinfo`.`ndb$table_replicas`','SET @dummy = 0');
->>>>>>> d46ae293
-PREPARE stmt FROM @str;
-EXECUTE stmt;
-DROP PREPARE stmt;
-
-<<<<<<< HEAD
-# ndbinfo.config_values
-SET @str=IF(@have_ndbinfo,'CREATE OR REPLACE DEFINER=`root`@`localhost` SQL SECURITY INVOKER VIEW `ndbinfo`.`config_values` AS SELECT node_id, config_param, config_value FROM `ndbinfo`.`ndb$config_values`','SET @dummy = 0');
-=======
-# ndbinfo.tc_time_track_stats
-SET @str=IF(@have_ndbinfo,'CREATE OR REPLACE DEFINER=`root`@`localhost` SQL SECURITY INVOKER VIEW `ndbinfo`.`tc_time_track_stats` AS SELECT * FROM `ndbinfo`.`ndb$tc_time_track_stats`','SET @dummy = 0');
->>>>>>> d46ae293
-PREPARE stmt FROM @str;
-EXECUTE stmt;
-DROP PREPARE stmt;
-
-<<<<<<< HEAD
-# ndbinfo.locks_per_fragment
-SET @str=IF(@have_ndbinfo,'CREATE OR REPLACE DEFINER=`root`@`localhost` SQL SECURITY INVOKER VIEW `ndbinfo`.`locks_per_fragment` AS SELECT name.fq_name, parent_name.fq_name AS parent_fq_name, types.type_name AS type, table_id, node_id, block_instance, fragment_num, ex_req, ex_imm_ok, ex_wait_ok, ex_wait_fail, sh_req, sh_imm_ok, sh_wait_ok, sh_wait_fail, wait_ok_millis, wait_fail_millis FROM `ndbinfo`.`ndb$frag_locks` AS locks JOIN `ndbinfo`.`ndb$dict_obj_info` AS name ON name.id=locks.table_id AND name.type<=6 JOIN `ndbinfo`.`ndb$dict_obj_types` AS types ON name.type=types.type_id LEFT JOIN `ndbinfo`.`ndb$dict_obj_info` AS parent_name ON name.parent_obj_id=parent_name.id AND name.parent_obj_type=parent_name.type','SET @dummy = 0');
-=======
-# ndbinfo.threadblocks
-SET @str=IF(@have_ndbinfo,'CREATE OR REPLACE DEFINER=`root`@`localhost` SQL SECURITY INVOKER VIEW `ndbinfo`.`threadblocks` AS SELECT t.node_id, t.thr_no, b.block_name, t.block_instance FROM `ndbinfo`.`ndb$threadblocks` t LEFT JOIN `ndbinfo`.`ndb$blocks` b ON t.block_number = b.block_number','SET @dummy = 0');
->>>>>>> d46ae293
-PREPARE stmt FROM @str;
-EXECUTE stmt;
-DROP PREPARE stmt;
-
-<<<<<<< HEAD
-# ndbinfo.cluster_locks
-SET @str=IF(@have_ndbinfo,'CREATE OR REPLACE DEFINER=`root`@`localhost` SQL SECURITY INVOKER VIEW `ndbinfo`.`cluster_locks` AS SELECT `ndbinfo`.`ndb$acc_operations`.`node_id` AS `node_id`,`ndbinfo`.`ndb$acc_operations`.`block_instance` AS `block_instance`,`ndbinfo`.`ndb$acc_operations`.`tableid` AS `tableid`,`ndbinfo`.`ndb$acc_operations`.`fragmentid` AS `fragmentid`,`ndbinfo`.`ndb$acc_operations`.`rowid` AS `rowid`,`ndbinfo`.`ndb$acc_operations`.`transid0` + (`ndbinfo`.`ndb$acc_operations`.`transid1` << 32) AS `transid`,(case (`ndbinfo`.`ndb$acc_operations`.`op_flags` & 0x10) when 0 then "S" else "X" end) AS `mode`,(case (`ndbinfo`.`ndb$acc_operations`.`op_flags` & 0x80) when 0 then "W" else "H" end) AS `state`,(case (`ndbinfo`.`ndb$acc_operations`.`op_flags` & 0x40) when 0 then "" else "*" end) as `detail`,case (`ndbinfo`.`ndb$acc_operations`.`op_flags` & 0xf) when 0 then "READ" when 1 then "UPDATE" when 2 then "INSERT"when 3 then "DELETE" when 5 then "READ" when 6 then "REFRESH"when 7 then "UNLOCK" when 8 then "SCAN" ELSE"<unknown>" END as `op`,`ndbinfo`.`ndb$acc_operations`.`duration_millis` as `duration_millis`,`ndbinfo`.`ndb$acc_operations`.`acc_op_id` AS `lock_num`,if(`ndbinfo`.`ndb$acc_operations`.`op_flags` & 0xc0 = 0,`ndbinfo`.`ndb$acc_operations`.`prev_serial_op_id`, NULL) as `waiting_for` from `ndbinfo`.`ndb$acc_operations`','SET @dummy = 0');
-=======
-# ndbinfo.threads
-SET @str=IF(@have_ndbinfo,'CREATE OR REPLACE DEFINER=`root`@`localhost` SQL SECURITY INVOKER VIEW `ndbinfo`.`threads` AS SELECT * FROM `ndbinfo`.`ndb$threads`','SET @dummy = 0');
->>>>>>> d46ae293
-PREPARE stmt FROM @str;
-EXECUTE stmt;
-DROP PREPARE stmt;
-
-<<<<<<< HEAD
-# ndbinfo.server_locks
-SET @str=IF(@have_ndbinfo,'CREATE OR REPLACE DEFINER=`root`@`localhost` SQL SECURITY INVOKER VIEW `ndbinfo`.`server_locks` AS SELECT map.mysql_connection_id, l.* FROM `ndbinfo`.cluster_locks l JOIN information_schema.ndb_transid_mysql_connection_map map ON (map.ndb_transid >> 32) = (l.transid >> 32)','SET @dummy = 0');
-=======
-# ndbinfo.threadstat
-SET @str=IF(@have_ndbinfo,'CREATE OR REPLACE DEFINER=`root`@`localhost` SQL SECURITY INVOKER VIEW `ndbinfo`.`threadstat` AS SELECT * FROM `ndbinfo`.`ndb$threadstat`','SET @dummy = 0');
->>>>>>> d46ae293
-PREPARE stmt FROM @str;
-EXECUTE stmt;
-DROP PREPARE stmt;
-
-<<<<<<< HEAD
-# ndbinfo.dict_obj_info
-SET @str=IF(@have_ndbinfo,'CREATE OR REPLACE DEFINER=`root`@`localhost` SQL SECURITY INVOKER VIEW `ndbinfo`.`dict_obj_info` AS  SELECT * FROM `ndbinfo`.`ndb$dict_obj_info`','SET @dummy = 0');
-=======
-# ndbinfo.transporters
-SET @str=IF(@have_ndbinfo,'CREATE OR REPLACE DEFINER=`root`@`localhost` SQL SECURITY INVOKER VIEW `ndbinfo`.`transporters` AS SELECT node_id, remote_node_id,  CASE connection_status  WHEN 0 THEN "CONNECTED"  WHEN 1 THEN "CONNECTING"  WHEN 2 THEN "DISCONNECTED"  WHEN 3 THEN "DISCONNECTING"  ELSE NULL  END AS status,  remote_address, bytes_sent, bytes_received,  connect_count,  overloaded, overload_count, slowdown, slowdown_count FROM `ndbinfo`.`ndb$transporters`','SET @dummy = 0');
->>>>>>> d46ae293
 PREPARE stmt FROM @str;
 EXECUTE stmt;
 DROP PREPARE stmt;
