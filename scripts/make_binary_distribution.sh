--- conflicted
+++ resolved
@@ -27,11 +27,7 @@
       --tmp=*)    TMP=`echo "$arg" | sed -e "s;--tmp=;;"` ;;
       --suffix=*) SUFFIX=`echo "$arg" | sed -e "s;--suffix=;;"` ;;
       --no-strip) STRIP=0 ;;
-<<<<<<< HEAD
-      --machine)  MACHINE=`echo "$arg" | sed -e "s;--machine=;;"` ;;
-=======
       --machine=*)  MACHINE=`echo "$arg" | sed -e "s;--machine=;;"` ;;
->>>>>>> 68e56930
       --silent)   SILENT=1 ;;
       --with-ndbcluster) NDBCLUSTER=1 ;;
       *)
@@ -299,7 +295,6 @@
   rm -rf $BASE/ndb-stage
 fi
 
-<<<<<<< HEAD
 # Remove vendor from $system
 system=`echo $system | sed -e 's/[a-z]*-\(.*\)/\1/g'`
 
@@ -316,8 +311,6 @@
 system=`echo $system | sed -e 's/solaris2.\([0-9]*\)/solaris\1/g'`
 system=`echo $system | sed -e 's/sco3.2v\(.*\)/openserver\1/g'`
 
-=======
->>>>>>> 68e56930
 # Use the override --machine if present
 if [ -n "$MACHINE" ] ; then
   machine=$MACHINE
