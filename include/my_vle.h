<<<<<<< HEAD
/*
   Copyright (C) 2005 MySQL AB
    All rights reserved. Use is subject to license terms.
=======
/* Copyright (c) 2005-2007 MySQL AB
>>>>>>> c066c308

   This program is free software; you can redistribute it and/or modify
   it under the terms of the GNU General Public License as published by
   the Free Software Foundation; version 2 of the License.

   This program is distributed in the hope that it will be useful,
   but WITHOUT ANY WARRANTY; without even the implied warranty of
   MERCHANTABILITY or FITNESS FOR A PARTICULAR PURPOSE.  See the
   GNU General Public License for more details.

   You should have received a copy of the GNU General Public License
   along with this program; if not, write to the Free Software
<<<<<<< HEAD
   Foundation, Inc., 51 Franklin St, Fifth Floor, Boston, MA 02110-1301  USA
*/
=======
   Foundation, Inc., 51 Franklin Street, Fifth Floor, Boston, MA 02110-1301, USA. */
>>>>>>> c066c308

#ifndef VLE_H
#define VLE_H

#ifdef __cplusplus
extern "C" {
#endif

#include "my_global.h"

/*
  The size (in bytes) required to store the object ITEM, which can be
  either an expression or a type (since sizeof() is used on the item).
*/
#define my_vle_sizeof(ITEM) (((sizeof(ITEM) * CHAR_BIT) + 6) / 7)

uchar *my_vle_encode(uchar *vle, size_t max, ulong value);
uchar const *my_vle_decode(ulong *value_ptr, uchar const *vle);

#ifdef __cplusplus
}
#endif

#endif<|MERGE_RESOLUTION|>--- conflicted
+++ resolved
@@ -1,28 +1,19 @@
-<<<<<<< HEAD
-/*
-   Copyright (C) 2005 MySQL AB
-    All rights reserved. Use is subject to license terms.
-=======
 /* Copyright (c) 2005-2007 MySQL AB
->>>>>>> c066c308
 
-   This program is free software; you can redistribute it and/or modify
-   it under the terms of the GNU General Public License as published by
-   the Free Software Foundation; version 2 of the License.
+   This program is free software; you can redistribute it and/or
+   modify it under the terms of the GNU General Public License as
+   published by the Free Software Foundation; version 2 of the License.
 
-   This program is distributed in the hope that it will be useful,
-   but WITHOUT ANY WARRANTY; without even the implied warranty of
-   MERCHANTABILITY or FITNESS FOR A PARTICULAR PURPOSE.  See the
-   GNU General Public License for more details.
+   This program is distributed in the hope that it will be useful, but
+   WITHOUT ANY WARRANTY; without even the implied warranty of
+   MERCHANTABILITY or FITNESS FOR A PARTICULAR PURPOSE.  See the GNU
+   General Public License for more details.
+
 
    You should have received a copy of the GNU General Public License
    along with this program; if not, write to the Free Software
-<<<<<<< HEAD
-   Foundation, Inc., 51 Franklin St, Fifth Floor, Boston, MA 02110-1301  USA
-*/
-=======
    Foundation, Inc., 51 Franklin Street, Fifth Floor, Boston, MA 02110-1301, USA. */
->>>>>>> c066c308
+
 
 #ifndef VLE_H
 #define VLE_H
