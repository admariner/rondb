/* Copyright (c) 2005, 2015, Oracle and/or its affiliates. All rights reserved.

   This program is free software; you can redistribute it and/or modify
   it under the terms of the GNU General Public License as published by
   the Free Software Foundation; version 2 of the License.

   This program is distributed in the hope that it will be useful,
   but WITHOUT ANY WARRANTY; without even the implied warranty of
   MERCHANTABILITY or FITNESS FOR A PARTICULAR PURPOSE.  See the
   GNU General Public License for more details.

   You should have received a copy of the GNU General Public License
   along with this program; if not, write to the Free Software
   Foundation, Inc., 51 Franklin St, Fifth Floor, Boston, MA 02110-1301  USA */

#ifndef _my_plugin_h
#define _my_plugin_h

/*
  On Windows, exports from DLL need to be declared.
  Also, plugin needs to be declared as extern "C" because MSVC 
  unlike other compilers, uses C++ mangling for variables not only
  for functions.
*/
#if defined(_MSC_VER)
#if defined(MYSQL_DYNAMIC_PLUGIN)
  #ifdef __cplusplus
    #define MYSQL_PLUGIN_EXPORT extern "C" __declspec(dllexport)
  #else
    #define MYSQL_PLUGIN_EXPORT __declspec(dllexport)
  #endif
#else /* MYSQL_DYNAMIC_PLUGIN */
  #ifdef __cplusplus
    #define  MYSQL_PLUGIN_EXPORT extern "C"
  #else
    #define MYSQL_PLUGIN_EXPORT 
  #endif
#endif /*MYSQL_DYNAMIC_PLUGIN */
#else /*_MSC_VER */
#define MYSQL_PLUGIN_EXPORT
#endif

#ifdef __cplusplus
class THD;
class Item;
#define MYSQL_THD THD*
typedef Item* MYSQL_ITEM;
#else
#define MYSQL_THD void*
typedef void* MYSQL_ITEM;
#endif

typedef void * MYSQL_PLUGIN;

#include <mysql/services.h>

#define MYSQL_XIDDATASIZE 128
/**
  struct st_mysql_xid is binary compatible with the XID structure as
  in the X/Open CAE Specification, Distributed Transaction Processing:
  The XA Specification, X/Open Company Ltd., 1991.
  http://www.opengroup.org/bookstore/catalog/c193.htm

  @see XID in sql/handler.h
*/
struct st_mysql_xid {
  long formatID;
  long gtrid_length;
  long bqual_length;
  char data[MYSQL_XIDDATASIZE];  /* Not \0-terminated */
};
typedef struct st_mysql_xid MYSQL_XID;

/*************************************************************************
  Plugin API. Common for all plugin types.
*/

#define MYSQL_PLUGIN_INTERFACE_VERSION 0x0106

/*
  The allowable types of plugins
*/
#define MYSQL_UDF_PLUGIN             0  /* User-defined function        */
#define MYSQL_STORAGE_ENGINE_PLUGIN  1  /* Storage Engine               */
#define MYSQL_FTPARSER_PLUGIN        2  /* Full-text parser plugin      */
#define MYSQL_DAEMON_PLUGIN          3  /* The daemon/raw plugin type */
#define MYSQL_INFORMATION_SCHEMA_PLUGIN  4  /* The I_S plugin type */
#define MYSQL_AUDIT_PLUGIN           5  /* The Audit plugin type        */
#define MYSQL_REPLICATION_PLUGIN     6	/* The replication plugin type */
#define MYSQL_AUTHENTICATION_PLUGIN  7  /* The authentication plugin type */
#define MYSQL_VALIDATE_PASSWORD_PLUGIN  8   /* validate password plugin type */
<<<<<<< HEAD
#define MYSQL_GROUP_REPLICATION_PLUGIN  9   /* The Group Replication plugin */
#define MYSQL_MAX_PLUGIN_TYPE_NUM    10  /* The number of plugin types   */
=======
#define MYSQL_REWRITE_PRE_PARSE_PLUGIN  9   /* Pre-parse query rewrite. */
#define MYSQL_REWRITE_POST_PARSE_PLUGIN 10  /* Post-parse query rewrite. */
#define MYSQL_MAX_PLUGIN_TYPE_NUM    11  /* The number of plugin types   */
>>>>>>> 381fe87a

/* We use the following strings to define licenses for plugins */
#define PLUGIN_LICENSE_PROPRIETARY 0
#define PLUGIN_LICENSE_GPL 1
#define PLUGIN_LICENSE_BSD 2

#define PLUGIN_LICENSE_PROPRIETARY_STRING "PROPRIETARY"
#define PLUGIN_LICENSE_GPL_STRING "GPL"
#define PLUGIN_LICENSE_BSD_STRING "BSD"

/*
  Macros for beginning and ending plugin declarations.  Between
  mysql_declare_plugin and mysql_declare_plugin_end there should
  be a st_mysql_plugin struct for each plugin to be declared.
*/


#ifndef MYSQL_DYNAMIC_PLUGIN
#define __MYSQL_DECLARE_PLUGIN(NAME, VERSION, PSIZE, DECLS)                   \
MYSQL_PLUGIN_EXPORT int VERSION= MYSQL_PLUGIN_INTERFACE_VERSION;                                  \
MYSQL_PLUGIN_EXPORT int PSIZE= sizeof(struct st_mysql_plugin);                                    \
MYSQL_PLUGIN_EXPORT struct st_mysql_plugin DECLS[]= {
#else
#define __MYSQL_DECLARE_PLUGIN(NAME, VERSION, PSIZE, DECLS)                   \
MYSQL_PLUGIN_EXPORT int _mysql_plugin_interface_version_= MYSQL_PLUGIN_INTERFACE_VERSION;         \
MYSQL_PLUGIN_EXPORT int _mysql_sizeof_struct_st_plugin_= sizeof(struct st_mysql_plugin);          \
MYSQL_PLUGIN_EXPORT struct st_mysql_plugin _mysql_plugin_declarations_[]= {
#endif

#define mysql_declare_plugin(NAME) \
__MYSQL_DECLARE_PLUGIN(NAME, \
                 builtin_ ## NAME ## _plugin_interface_version, \
                 builtin_ ## NAME ## _sizeof_struct_st_plugin, \
                 builtin_ ## NAME ## _plugin)

#define mysql_declare_plugin_end ,{0,0,0,0,0,0,0,0,0,0,0,0,0}}

/**
  declarations for SHOW STATUS support in plugins
*/
enum enum_mysql_show_type
{
  SHOW_UNDEF, SHOW_BOOL,
  SHOW_INT,        ///< shown as _unsigned_ int
  SHOW_LONG,       ///< shown as _unsigned_ long
  SHOW_LONGLONG,   ///< shown as _unsigned_ longlong
  SHOW_CHAR, SHOW_CHAR_PTR,
  SHOW_ARRAY, SHOW_FUNC, SHOW_DOUBLE
#ifdef MYSQL_SERVER
  /*
    This include defines server-only values of the enum.
    Using them in plugins is not supported.
  */
  #include "sql_plugin_enum.h"
#endif
};

struct st_mysql_show_var {
  const char *name;
  char *value;
  enum enum_mysql_show_type type;
};

#define SHOW_VAR_FUNC_BUFF_SIZE 1024
typedef int (*mysql_show_var_func)(MYSQL_THD, struct st_mysql_show_var*, char *);


/*
  Constants for plugin flags.
 */

#define PLUGIN_OPT_NO_INSTALL   1UL   /* Not dynamically loadable */
#define PLUGIN_OPT_NO_UNINSTALL 2UL   /* Not dynamically unloadable */


/*
  declarations for server variables and command line options
*/


#define PLUGIN_VAR_BOOL         0x0001
#define PLUGIN_VAR_INT          0x0002
#define PLUGIN_VAR_LONG         0x0003
#define PLUGIN_VAR_LONGLONG     0x0004
#define PLUGIN_VAR_STR          0x0005
#define PLUGIN_VAR_ENUM         0x0006
#define PLUGIN_VAR_SET          0x0007
#define PLUGIN_VAR_DOUBLE       0x0008
#define PLUGIN_VAR_UNSIGNED     0x0080
#define PLUGIN_VAR_THDLOCAL     0x0100 /* Variable is per-connection */
#define PLUGIN_VAR_READONLY     0x0200 /* Server variable is read only */
#define PLUGIN_VAR_NOSYSVAR     0x0400 /* Not a server variable */
#define PLUGIN_VAR_NOCMDOPT     0x0800 /* Not a command line option */
#define PLUGIN_VAR_NOCMDARG     0x1000 /* No argument for cmd line */
#define PLUGIN_VAR_RQCMDARG     0x0000 /* Argument required for cmd line */
#define PLUGIN_VAR_OPCMDARG     0x2000 /* Argument optional for cmd line */
#define PLUGIN_VAR_MEMALLOC     0x8000 /* String needs memory allocated */

struct st_mysql_sys_var;
struct st_mysql_value;

/*
  SYNOPSIS
    (*mysql_var_check_func)()
      thd               thread handle
      var               dynamic variable being altered
      save              pointer to temporary storage
      value             user provided value
  RETURN
    0   user provided value is OK and the update func may be called.
    any other value indicates error.
  
  This function should parse the user provided value and store in the
  provided temporary storage any data as required by the update func.
  There is sufficient space in the temporary storage to store a double.
  Note that the update func may not be called if any other error occurs
  so any memory allocated should be thread-local so that it may be freed
  automatically at the end of the statement.
*/

typedef int (*mysql_var_check_func)(MYSQL_THD thd,
                                    struct st_mysql_sys_var *var,
                                    void *save, struct st_mysql_value *value);

/*
  SYNOPSIS
    (*mysql_var_update_func)()
      thd               thread handle
      var               dynamic variable being altered
      var_ptr           pointer to dynamic variable
      save              pointer to temporary storage
   RETURN
     NONE
   
   This function should use the validated value stored in the temporary store
   and persist it in the provided pointer to the dynamic variable.
   For example, strings may require memory to be allocated.
*/
typedef void (*mysql_var_update_func)(MYSQL_THD thd,
                                      struct st_mysql_sys_var *var,
                                      void *var_ptr, const void *save);


/* the following declarations are for internal use only */


#define PLUGIN_VAR_MASK \
        (PLUGIN_VAR_READONLY | PLUGIN_VAR_NOSYSVAR | \
         PLUGIN_VAR_NOCMDOPT | PLUGIN_VAR_NOCMDARG | \
         PLUGIN_VAR_OPCMDARG | PLUGIN_VAR_RQCMDARG | PLUGIN_VAR_MEMALLOC)

#define MYSQL_PLUGIN_VAR_HEADER \
  int flags;                    \
  const char *name;             \
  const char *comment;          \
  mysql_var_check_func check;   \
  mysql_var_update_func update

#define MYSQL_SYSVAR_NAME(name) mysql_sysvar_ ## name
#define MYSQL_SYSVAR(name) \
  ((struct st_mysql_sys_var *)&(MYSQL_SYSVAR_NAME(name)))

/*
  for global variables, the value pointer is the first
  element after the header, the default value is the second.
  for thread variables, the value offset is the first
  element after the header, the default value is the second.
*/
   

#define DECLARE_MYSQL_SYSVAR_BASIC(name, type) struct { \
  MYSQL_PLUGIN_VAR_HEADER;      \
  type *value;                  \
  const type def_val;           \
} MYSQL_SYSVAR_NAME(name)

#define DECLARE_MYSQL_SYSVAR_SIMPLE(name, type) struct { \
  MYSQL_PLUGIN_VAR_HEADER;      \
  type *value; type def_val;    \
  type min_val; type max_val;   \
  type blk_sz;                  \
} MYSQL_SYSVAR_NAME(name)

#define DECLARE_MYSQL_SYSVAR_TYPELIB(name, type) struct { \
  MYSQL_PLUGIN_VAR_HEADER;      \
  type *value; type def_val;    \
  TYPELIB *typelib;             \
} MYSQL_SYSVAR_NAME(name)

#define DECLARE_THDVAR_FUNC(type) \
  type *(*resolve)(MYSQL_THD thd, int offset)

#define DECLARE_MYSQL_THDVAR_BASIC(name, type) struct { \
  MYSQL_PLUGIN_VAR_HEADER;      \
  int offset;                   \
  const type def_val;           \
  DECLARE_THDVAR_FUNC(type);    \
} MYSQL_SYSVAR_NAME(name)

#define DECLARE_MYSQL_THDVAR_SIMPLE(name, type) struct { \
  MYSQL_PLUGIN_VAR_HEADER;      \
  int offset;                   \
  type def_val; type min_val;   \
  type max_val; type blk_sz;    \
  DECLARE_THDVAR_FUNC(type);    \
} MYSQL_SYSVAR_NAME(name)

#define DECLARE_MYSQL_THDVAR_TYPELIB(name, type) struct { \
  MYSQL_PLUGIN_VAR_HEADER;      \
  int offset;                   \
  type def_val;                 \
  DECLARE_THDVAR_FUNC(type);    \
  TYPELIB *typelib;             \
} MYSQL_SYSVAR_NAME(name)


/*
  the following declarations are for use by plugin implementors
*/

#define MYSQL_SYSVAR_BOOL(name, varname, opt, comment, check, update, def) \
DECLARE_MYSQL_SYSVAR_BASIC(name, char) = { \
  PLUGIN_VAR_BOOL | ((opt) & PLUGIN_VAR_MASK), \
  #name, comment, check, update, &varname, def}

#define MYSQL_SYSVAR_STR(name, varname, opt, comment, check, update, def) \
DECLARE_MYSQL_SYSVAR_BASIC(name, char *) = { \
  PLUGIN_VAR_STR | ((opt) & PLUGIN_VAR_MASK), \
  #name, comment, check, update, &varname, def}

#define MYSQL_SYSVAR_INT(name, varname, opt, comment, check, update, def, min, max, blk) \
DECLARE_MYSQL_SYSVAR_SIMPLE(name, int) = { \
  PLUGIN_VAR_INT | ((opt) & PLUGIN_VAR_MASK), \
  #name, comment, check, update, &varname, def, min, max, blk }

#define MYSQL_SYSVAR_UINT(name, varname, opt, comment, check, update, def, min, max, blk) \
DECLARE_MYSQL_SYSVAR_SIMPLE(name, unsigned int) = { \
  PLUGIN_VAR_INT | PLUGIN_VAR_UNSIGNED | ((opt) & PLUGIN_VAR_MASK), \
  #name, comment, check, update, &varname, def, min, max, blk }

#define MYSQL_SYSVAR_LONG(name, varname, opt, comment, check, update, def, min, max, blk) \
DECLARE_MYSQL_SYSVAR_SIMPLE(name, long) = { \
  PLUGIN_VAR_LONG | ((opt) & PLUGIN_VAR_MASK), \
  #name, comment, check, update, &varname, def, min, max, blk }

#define MYSQL_SYSVAR_ULONG(name, varname, opt, comment, check, update, def, min, max, blk) \
DECLARE_MYSQL_SYSVAR_SIMPLE(name, unsigned long) = { \
  PLUGIN_VAR_LONG | PLUGIN_VAR_UNSIGNED | ((opt) & PLUGIN_VAR_MASK), \
  #name, comment, check, update, &varname, def, min, max, blk }

#define MYSQL_SYSVAR_LONGLONG(name, varname, opt, comment, check, update, def, min, max, blk) \
DECLARE_MYSQL_SYSVAR_SIMPLE(name, long long) = { \
  PLUGIN_VAR_LONGLONG | ((opt) & PLUGIN_VAR_MASK), \
  #name, comment, check, update, &varname, def, min, max, blk }

#define MYSQL_SYSVAR_ULONGLONG(name, varname, opt, comment, check, update, def, min, max, blk) \
DECLARE_MYSQL_SYSVAR_SIMPLE(name, unsigned long long) = { \
  PLUGIN_VAR_LONGLONG | PLUGIN_VAR_UNSIGNED | ((opt) & PLUGIN_VAR_MASK), \
  #name, comment, check, update, &varname, def, min, max, blk }

#define MYSQL_SYSVAR_ENUM(name, varname, opt, comment, check, update, def, typelib) \
DECLARE_MYSQL_SYSVAR_TYPELIB(name, unsigned long) = { \
  PLUGIN_VAR_ENUM | ((opt) & PLUGIN_VAR_MASK), \
  #name, comment, check, update, &varname, def, typelib }

#define MYSQL_SYSVAR_SET(name, varname, opt, comment, check, update, def, typelib) \
DECLARE_MYSQL_SYSVAR_TYPELIB(name, unsigned long long) = { \
  PLUGIN_VAR_SET | ((opt) & PLUGIN_VAR_MASK), \
  #name, comment, check, update, &varname, def, typelib }

#define MYSQL_SYSVAR_DOUBLE(name, varname, opt, comment, check, update, def, min, max, blk) \
DECLARE_MYSQL_SYSVAR_SIMPLE(name, double) = { \
  PLUGIN_VAR_DOUBLE | ((opt) & PLUGIN_VAR_MASK), \
  #name, comment, check, update, &varname, def, min, max, blk }

#define MYSQL_THDVAR_BOOL(name, opt, comment, check, update, def) \
DECLARE_MYSQL_THDVAR_BASIC(name, char) = { \
  PLUGIN_VAR_BOOL | PLUGIN_VAR_THDLOCAL | ((opt) & PLUGIN_VAR_MASK), \
  #name, comment, check, update, -1, def, NULL}

#define MYSQL_THDVAR_STR(name, opt, comment, check, update, def) \
DECLARE_MYSQL_THDVAR_BASIC(name, char *) = { \
  PLUGIN_VAR_STR | PLUGIN_VAR_THDLOCAL | ((opt) & PLUGIN_VAR_MASK), \
  #name, comment, check, update, -1, def, NULL}

#define MYSQL_THDVAR_INT(name, opt, comment, check, update, def, min, max, blk) \
DECLARE_MYSQL_THDVAR_SIMPLE(name, int) = { \
  PLUGIN_VAR_INT | PLUGIN_VAR_THDLOCAL | ((opt) & PLUGIN_VAR_MASK), \
  #name, comment, check, update, -1, def, min, max, blk, NULL }

#define MYSQL_THDVAR_UINT(name, opt, comment, check, update, def, min, max, blk) \
DECLARE_MYSQL_THDVAR_SIMPLE(name, unsigned int) = { \
  PLUGIN_VAR_INT | PLUGIN_VAR_THDLOCAL | PLUGIN_VAR_UNSIGNED | ((opt) & PLUGIN_VAR_MASK), \
  #name, comment, check, update, -1, def, min, max, blk, NULL }

#define MYSQL_THDVAR_LONG(name, opt, comment, check, update, def, min, max, blk) \
DECLARE_MYSQL_THDVAR_SIMPLE(name, long) = { \
  PLUGIN_VAR_LONG | PLUGIN_VAR_THDLOCAL | ((opt) & PLUGIN_VAR_MASK), \
  #name, comment, check, update, -1, def, min, max, blk, NULL }

#define MYSQL_THDVAR_ULONG(name, opt, comment, check, update, def, min, max, blk) \
DECLARE_MYSQL_THDVAR_SIMPLE(name, unsigned long) = { \
  PLUGIN_VAR_LONG | PLUGIN_VAR_THDLOCAL | PLUGIN_VAR_UNSIGNED | ((opt) & PLUGIN_VAR_MASK), \
  #name, comment, check, update, -1, def, min, max, blk, NULL }

#define MYSQL_THDVAR_LONGLONG(name, opt, comment, check, update, def, min, max, blk) \
DECLARE_MYSQL_THDVAR_SIMPLE(name, long long) = { \
  PLUGIN_VAR_LONGLONG | PLUGIN_VAR_THDLOCAL | ((opt) & PLUGIN_VAR_MASK), \
  #name, comment, check, update, -1, def, min, max, blk, NULL }

#define MYSQL_THDVAR_ULONGLONG(name, opt, comment, check, update, def, min, max, blk) \
DECLARE_MYSQL_THDVAR_SIMPLE(name, unsigned long long) = { \
  PLUGIN_VAR_LONGLONG | PLUGIN_VAR_THDLOCAL | PLUGIN_VAR_UNSIGNED | ((opt) & PLUGIN_VAR_MASK), \
  #name, comment, check, update, -1, def, min, max, blk, NULL }

#define MYSQL_THDVAR_ENUM(name, opt, comment, check, update, def, typelib) \
DECLARE_MYSQL_THDVAR_TYPELIB(name, unsigned long) = { \
  PLUGIN_VAR_ENUM | PLUGIN_VAR_THDLOCAL | ((opt) & PLUGIN_VAR_MASK), \
  #name, comment, check, update, -1, def, NULL, typelib }

#define MYSQL_THDVAR_SET(name, opt, comment, check, update, def, typelib) \
DECLARE_MYSQL_THDVAR_TYPELIB(name, unsigned long long) = { \
  PLUGIN_VAR_SET | PLUGIN_VAR_THDLOCAL | ((opt) & PLUGIN_VAR_MASK), \
  #name, comment, check, update, -1, def, NULL, typelib }

#define MYSQL_THDVAR_DOUBLE(name, opt, comment, check, update, def, min, max, blk) \
DECLARE_MYSQL_THDVAR_SIMPLE(name, double) = { \
  PLUGIN_VAR_DOUBLE | PLUGIN_VAR_THDLOCAL | ((opt) & PLUGIN_VAR_MASK), \
  #name, comment, check, update, -1, def, min, max, blk, NULL }

/* accessor macros */

#define SYSVAR(name) \
  (*(MYSQL_SYSVAR_NAME(name).value))

/* when thd == null, result points to global value */
#define THDVAR(thd, name) \
  (*(MYSQL_SYSVAR_NAME(name).resolve(thd, MYSQL_SYSVAR_NAME(name).offset)))


/*
  Plugin description structure.
*/

struct st_mysql_plugin
{
  int type;             /* the plugin type (a MYSQL_XXX_PLUGIN value)   */
  void *info;           /* pointer to type-specific plugin descriptor   */
  const char *name;     /* plugin name                                  */
  const char *author;   /* plugin author (for I_S.PLUGINS)              */
  const char *descr;    /* general descriptive text (for I_S.PLUGINS)   */
  int license;          /* the plugin license (PLUGIN_LICENSE_XXX)      */
  int (*init)(MYSQL_PLUGIN);  /* the function to invoke when plugin is loaded */
  int (*deinit)(MYSQL_PLUGIN);/* the function to invoke when plugin is unloaded */
  unsigned int version; /* plugin version (for I_S.PLUGINS)             */
  struct st_mysql_show_var *status_vars;
  struct st_mysql_sys_var **system_vars;
  void * __reserved1;   /* reserved for dependency checking             */
  unsigned long flags;  /* flags for plugin */
};

/*************************************************************************
  API for Full-text parser plugin. (MYSQL_FTPARSER_PLUGIN)
*/
#define MYSQL_FTPARSER_INTERFACE_VERSION 0x0101

/*************************************************************************
  API for Query Rewrite plugin. (MYSQL_QUERY_REWRITE_PLUGIN)
*/

#define MYSQL_REWRITE_PRE_PARSE_INTERFACE_VERSION 0x0010
#define MYSQL_REWRITE_POST_PARSE_INTERFACE_VERSION 0x0010

/*************************************************************************
  API for Storage Engine plugin. (MYSQL_DAEMON_PLUGIN)
*/

/* handlertons of different MySQL releases are incompatible */
#define MYSQL_DAEMON_INTERFACE_VERSION (MYSQL_VERSION_ID << 8)

/*
  Here we define only the descriptor structure, that is referred from
  st_mysql_plugin.
*/

struct st_mysql_daemon
{
  int interface_version;
};


/*************************************************************************
  API for I_S plugin. (MYSQL_INFORMATION_SCHEMA_PLUGIN)
*/

/* handlertons of different MySQL releases are incompatible */
#define MYSQL_INFORMATION_SCHEMA_INTERFACE_VERSION (MYSQL_VERSION_ID << 8)

/*
  Here we define only the descriptor structure, that is referred from
  st_mysql_plugin.
*/

struct st_mysql_information_schema
{
  int interface_version;
};


/*************************************************************************
  API for Storage Engine plugin. (MYSQL_STORAGE_ENGINE_PLUGIN)
*/

/* handlertons of different MySQL releases are incompatible */
#define MYSQL_HANDLERTON_INTERFACE_VERSION (MYSQL_VERSION_ID << 8)

/*
  The real API is in the sql/handler.h
  Here we define only the descriptor structure, that is referred from
  st_mysql_plugin.
*/

struct st_mysql_storage_engine
{
  int interface_version;
};

struct handlerton;


/*
  API for Replication plugin. (MYSQL_REPLICATION_PLUGIN)
*/
 #define MYSQL_REPLICATION_INTERFACE_VERSION 0x0400

 /**
    Replication plugin descriptor
 */
 struct Mysql_replication {
   int interface_version;
 };

/*************************************************************************
  st_mysql_value struct for reading values from mysqld.
  Used by server variables framework to parse user-provided values.
  Will be used for arguments when implementing UDFs.

  Note that val_str() returns a string in temporary memory
  that will be freed at the end of statement. Copy the string
  if you need it to persist.
*/

#define MYSQL_VALUE_TYPE_STRING 0
#define MYSQL_VALUE_TYPE_REAL   1
#define MYSQL_VALUE_TYPE_INT    2

struct st_mysql_value
{
  int (*value_type)(struct st_mysql_value *);
  const char *(*val_str)(struct st_mysql_value *, char *buffer, int *length);
  int (*val_real)(struct st_mysql_value *, double *realbuf);
  int (*val_int)(struct st_mysql_value *, long long *intbuf);
  int (*is_unsigned)(struct st_mysql_value *);
};


/*************************************************************************
  Miscellaneous functions for plugin implementors
*/

#ifdef __cplusplus
extern "C" {
#endif

int thd_in_lock_tables(const MYSQL_THD thd);
int thd_tablespace_op(const MYSQL_THD thd);
long long thd_test_options(const MYSQL_THD thd, long long test_options);
int thd_sql_command(const MYSQL_THD thd);
const char *thd_proc_info(MYSQL_THD thd, const char *info);
void **thd_ha_data(const MYSQL_THD thd, const struct handlerton *hton);
void thd_storage_lock_wait(MYSQL_THD thd, long long value);
int thd_tx_isolation(const MYSQL_THD thd);
int thd_tx_is_read_only(const MYSQL_THD thd);
MYSQL_THD thd_tx_arbitrate(MYSQL_THD requestor, MYSQL_THD holder);
int thd_tx_priority(const MYSQL_THD thd);
int thd_tx_is_dd_trx(const MYSQL_THD thd);
char *thd_security_context(MYSQL_THD thd, char *buffer, size_t length,
                           size_t max_query_len);
/* Increments the row counter, see THD::row_count */
void thd_inc_row_count(MYSQL_THD thd);
int thd_allow_batch(MYSQL_THD thd);


/**
  Mark transaction to rollback and mark error as fatal to a
  sub-statement if in sub statement mode.

  @param thd  user thread connection handle
  @param all  if all != 0, rollback the main transaction
*/

void thd_mark_transaction_to_rollback(MYSQL_THD thd, int all);

/**
  Create a temporary file.

  @details
  The temporary file is created in a location specified by the mysql
  server configuration (--tmpdir option).  The caller does not need to
  delete the file, it will be deleted automatically.

  @param prefix  prefix for temporary file name
  @retval -1    error
  @retval >= 0  a file handle that can be passed to dup or my_close
*/
int mysql_tmpfile(const char *prefix);

/**
  Check the killed state of a connection

  @details
  In MySQL support for the KILL statement is cooperative. The KILL
  statement only sets a "killed" flag. This function returns the value
  of that flag.  A thread should check it often, especially inside
  time-consuming loops, and gracefully abort the operation if it is
  non-zero.

  @param thd  user thread connection handle
  @retval 0  the connection is active
  @retval 1  the connection has been killed
*/
int thd_killed(const MYSQL_THD thd);

/**
  Set the killed status of the current statement.

  @param thd  user thread connection handle
*/
void thd_set_kill_status(const MYSQL_THD thd);

/**
  Get binary log position for latest written entry.

  @note The file variable will be set to a buffer holding the name of
  the file name currently, but this can change if a rotation
  occur. Copy the string if you want to retain it.

  @param thd Use thread connection handle
  @param file_var Pointer to variable that will hold the file name.
  @param pos_var Pointer to variable that will hold the file position.
 */
void thd_binlog_pos(const MYSQL_THD thd,
                    const char **file_var,
                    unsigned long long *pos_var);

/**
  Return the thread id of a user thread

  @param thd  user thread connection handle
  @return  thread id
*/
unsigned long thd_get_thread_id(const MYSQL_THD thd);

/**
  Get the XID for this connection's transaction

  @param thd  user thread connection handle
  @param xid  location where identifier is stored
*/
void thd_get_xid(const MYSQL_THD thd, MYSQL_XID *xid);

/**
  Invalidate the query cache for a given table.

  @param thd         user thread connection handle
  @param key         databasename/tablename in the canonical format.
  @param key_length  length of key in bytes, including the PATH separator
  @param using_trx   flag: TRUE if using transactions, FALSE otherwise
*/
void mysql_query_cache_invalidate4(MYSQL_THD thd,
                                   const char *key, unsigned int key_length,
                                   int using_trx);


/**
  Provide a handler data getter to simplify coding
*/
void *thd_get_ha_data(const MYSQL_THD thd, const struct handlerton *hton);


/**
  Provide a handler data setter to simplify coding

  @details
  Set ha_data pointer (storage engine per-connection information).

  To avoid unclean deactivation (uninstall) of storage engine plugin
  in the middle of transaction, additional storage engine plugin
  lock is acquired.

  If ha_data is not null and storage engine plugin was not locked
  by thd_set_ha_data() in this connection before, storage engine
  plugin gets locked.

  If ha_data is null and storage engine plugin was locked by
  thd_set_ha_data() in this connection before, storage engine
  plugin lock gets released.

  If handlerton::close_connection() didn't reset ha_data, server does
  it immediately after calling handlerton::close_connection().
*/
void thd_set_ha_data(MYSQL_THD thd, const struct handlerton *hton,
                     const void *ha_data);
#ifdef __cplusplus
}
#endif

#endif /* _my_plugin_h */<|MERGE_RESOLUTION|>--- conflicted
+++ resolved
@@ -89,14 +89,10 @@
 #define MYSQL_REPLICATION_PLUGIN     6	/* The replication plugin type */
 #define MYSQL_AUTHENTICATION_PLUGIN  7  /* The authentication plugin type */
 #define MYSQL_VALIDATE_PASSWORD_PLUGIN  8   /* validate password plugin type */
-<<<<<<< HEAD
-#define MYSQL_GROUP_REPLICATION_PLUGIN  9   /* The Group Replication plugin */
-#define MYSQL_MAX_PLUGIN_TYPE_NUM    10  /* The number of plugin types   */
-=======
 #define MYSQL_REWRITE_PRE_PARSE_PLUGIN  9   /* Pre-parse query rewrite. */
 #define MYSQL_REWRITE_POST_PARSE_PLUGIN 10  /* Post-parse query rewrite. */
-#define MYSQL_MAX_PLUGIN_TYPE_NUM    11  /* The number of plugin types   */
->>>>>>> 381fe87a
+#define MYSQL_GROUP_REPLICATION_PLUGIN  11  /* The Group Replication plugin */
+#define MYSQL_MAX_PLUGIN_TYPE_NUM    12  /* The number of plugin types   */
 
 /* We use the following strings to define licenses for plugins */
 #define PLUGIN_LICENSE_PROPRIETARY 0
