--- conflicted
+++ resolved
@@ -571,12 +571,6 @@
     FILE *infile;
     FILE *outfile = {stdout};
 
-<<<<<<< HEAD
-#if defined(HAVE_PTHREAD_INIT)
-  pthread_init();                       /* Must be called before DBUG_ENTER */
-#endif
-=======
->>>>>>> fb5f6ee8
   my_thread_global_init(); 
   {
     DBUG_ENTER ("main");
