--- conflicted
+++ resolved
@@ -11,7 +11,7 @@
 
    You should have received a copy of the GNU General Public License
    along with this program; if not, write to the Free Software
-   Foundation, Inc., 59 Temple Place, Suite 330, Boston, MA  02111-1307  USA */
+   Foundation, Inc., 51 Franklin Street, Fifth Floor, Boston, MA  02110-1301, USA */
 
 
 /**
@@ -2206,8 +2206,6 @@
   }
   file_info= dir_info->dir_entry;
   for (i= dir_info->number_off_files ; i-- ; file_info++)
-<<<<<<< HEAD
-=======
   {
     if (memcmp(file_info->name, start, length) == 0 &&
 	test_if_number(file_info->name+length, &number,0))
@@ -2241,7 +2239,6 @@
     truncated, resulting in error.
    */
   if (((strlen(ext_buf) + (end - name)) >= FN_REFLEN))
->>>>>>> 020dcec4
   {
     sql_print_error("Log filename too large: %s%s (%zu). \
 Please fix this by archiving old logs and updating the \
@@ -2250,41 +2247,6 @@
     goto end;
   }
 
-<<<<<<< HEAD
-  /* check if reached the maximum possible extension number */
-  if ((max_found == MAX_LOG_UNIQUE_FN_EXT))
-  {
-    sql_print_error("Log filename extension number exhausted: %06lu. \
-Please fix this by archiving old logs and \
-updating the index files.", max_found);
-    error= 1;
-    goto end;
-  }
-
-  next= max_found + 1;
-  if (sprintf(ext_buf, "%06lu", next)<0)
-  {
-    error= 1;
-    goto end;
-  }
-  *end++='.';
-
-  /* 
-    Check if the generated extension size + the file name exceeds the
-    buffer size used. If one did not check this, then the filename might be
-    truncated, resulting in error.
-   */
-  if (((strlen(ext_buf) + (end - name)) >= FN_REFLEN))
-  {
-    sql_print_error("Log filename too large: %s%s (%zu). \
-Please fix this by archiving old logs and updating the \
-index files.", name, ext_buf, (strlen(ext_buf) + (end - name)));
-    error= 1;
-    goto end;
-  }
-
-=======
->>>>>>> 020dcec4
   if (sprintf(end, "%06lu", next)<0)
   {
     error= 1;
@@ -4772,13 +4734,10 @@
 
   Table_map_log_event
     the_event(this, table, table->s->table_map_id, is_transactional);
-<<<<<<< HEAD
 
 #ifndef MCP_BUG11799583
   the_event.flags |= LOG_EVENT_NO_FILTER_F;
 #endif
-=======
->>>>>>> 020dcec4
 
   if (binlog_table_maps == 0)
     binlog_start_trans_and_stmt();
@@ -4846,15 +4805,9 @@
 
   binlog_cache_mngr *const cache_mngr=
     (binlog_cache_mngr*) thd_get_ha_data(this, binlog_hton);
-<<<<<<< HEAD
 
   DBUG_ASSERT(cache_mngr);
 
-=======
-
-  DBUG_ASSERT(cache_mngr);
-
->>>>>>> 020dcec4
   binlog_cache_data *cache_data=
     cache_mngr->get_binlog_cache_data(use_trans_cache(this, is_transactional));
 
@@ -4878,21 +4831,12 @@
 
   binlog_cache_mngr *const cache_mngr=
     (binlog_cache_mngr*) thd_get_ha_data(thd, binlog_hton);
-<<<<<<< HEAD
 
   DBUG_ASSERT(cache_mngr);
 
   binlog_cache_data *cache_data=
     cache_mngr->get_binlog_cache_data(use_trans_cache(thd, is_transactional));
 
-=======
-
-  DBUG_ASSERT(cache_mngr);
-
-  binlog_cache_data *cache_data=
-    cache_mngr->get_binlog_cache_data(use_trans_cache(thd, is_transactional));
-
->>>>>>> 020dcec4
   if (Rows_log_event* pending= cache_data->pending())
   {
     delete pending;
@@ -4970,12 +4914,9 @@
     }
 
     delete pending;
-<<<<<<< HEAD
 #ifndef MCP_BUG54854
       update_thd_next_event_pos(thd);
 #endif
-=======
->>>>>>> 020dcec4
   }
 
   thd->binlog_set_pending_rows_event(event, is_transactional);
@@ -5040,10 +4981,7 @@
           !binlog_filter->db_ok(local_db))))
 #else
          !binlog_filter->db_ok(local_db)))
-<<<<<<< HEAD
 #endif
-=======
->>>>>>> 020dcec4
       DBUG_RETURN(0);
 #endif /* HAVE_REPLICATION */
 
@@ -5167,13 +5105,10 @@
           mysql_mutex_unlock(&LOCK_log);
           if (!error && check_purge)
             purge();
-<<<<<<< HEAD
 
 #ifndef MCP_BUG54854
           update_thd_next_event_pos(thd);
 #endif
-=======
->>>>>>> 020dcec4
         }
       }
       else
@@ -5571,13 +5506,10 @@
     {
       mysql_mutex_unlock(&LOCK_log);
     }
-<<<<<<< HEAD
 #ifndef MCP_BUG54854
     update_thd_next_event_pos(thd);
 #endif
 
-=======
->>>>>>> 020dcec4
   }
   DBUG_RETURN(error);
 }
@@ -5690,13 +5622,10 @@
     {
       if (rotate(false, &check_purge))
         goto err;
-<<<<<<< HEAD
 
 #ifndef MCP_BUG54854
       update_thd_next_event_pos(thd);
 #endif
-=======
->>>>>>> 020dcec4
       mysql_mutex_unlock(&LOCK_log);
       if (check_purge) 
         purge();
