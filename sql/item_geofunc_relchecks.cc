--- conflicted
+++ resolved
@@ -235,72 +235,6 @@
   if (had_except || had_error || null_value)
     DBUG_RETURN(error_int());
 
-<<<<<<< HEAD
-  DBUG_RETURN(tres);
-
-  // Start of old GIS algorithms for geometry relationship checks.
-  if (spatial_rel == SP_TOUCHES_FUNC)
-    DBUG_RETURN(func_touches());
-
-  if (func.reserve_op_buffer(1))
-    DBUG_RETURN(0);
-
-  switch (spatial_rel) {
-    case SP_CONTAINS_FUNC:
-      mask= 1;
-      func.add_operation(Gcalc_function::op_backdifference, 2);
-      break;
-    case SP_WITHIN_FUNC:
-      mask= 1;
-      func.add_operation(Gcalc_function::op_difference, 2);
-      break;
-    case SP_EQUALS_FUNC:
-      break;
-    case SP_DISJOINT_FUNC:
-      mask= 1;
-      func.add_operation(Gcalc_function::op_intersection, 2);
-      break;
-    case SP_INTERSECTS_FUNC:
-      func.add_operation(Gcalc_function::op_intersection, 2);
-      break;
-    case SP_OVERLAPS_FUNC:
-      func.add_operation(Gcalc_function::op_backdifference, 2);
-      break;
-    case SP_CROSSES_FUNC:
-      func.add_operation(Gcalc_function::op_intersection, 2);
-      break;
-    default:
-      DBUG_ASSERT(FALSE);
-      break;
-  }
-  if ((null_value= (g1->store_shapes(&trn) || g2->store_shapes(&trn))))
-    goto exit;
-
-#ifndef DBUG_OFF
-  func.debug_print_function_buffer(current_thd);
-#endif
-
-  collector.prepare_operation();
-  scan_it.init(&collector);
-  /* Note: other functions might be checked here as well. */
-  if (spatial_rel == SP_EQUALS_FUNC ||
-      spatial_rel == SP_WITHIN_FUNC ||
-      spatial_rel == SP_CONTAINS_FUNC)
-  {
-    result= (g1->get_class_info()->m_type_id ==
-             g1->get_class_info()->m_type_id) && func_equals();
-    if (spatial_rel == SP_EQUALS_FUNC ||
-        result) // for SP_WITHIN_FUNC and SP_CONTAINS_FUNC
-      goto exit;
-  }
-
-  if (func.alloc_states())
-    goto exit;
-
-  result= func.find_function(scan_it) ^ mask;
-
-=======
->>>>>>> c4f31ea4
 exit:
   DBUG_RETURN(tres);
 }
