/* Copyright (c) 2009, 2021, Oracle and/or its affiliates.

   This program is free software; you can redistribute it and/or modify
   it under the terms of the GNU General Public License, version 2.0,
   as published by the Free Software Foundation.

   This program is also distributed with certain software (including
   but not limited to OpenSSL) that is licensed under separate terms,
   as designated in a particular file or component or in included license
   documentation.  The authors of MySQL hereby grant you an additional
   permission to link the program and your derivative works with the
   separately licensed software that they have included with MySQL.

   This program is distributed in the hope that it will be useful,
   but WITHOUT ANY WARRANTY; without even the implied warranty of
   MERCHANTABILITY or FITNESS FOR A PARTICULAR PURPOSE.  See the
   GNU General Public License, version 2.0, for more details.

   You should have received a copy of the GNU General Public License
   along with this program; if not, write to the Free Software
   Foundation, Inc., 51 Franklin St, Fifth Floor, Boston, MA 02110-1301  USA */

/**
  @file
  Definitions of all server's session or global variables.

  How to add new variables:

  1. copy one of the existing variables, and edit the declaration.
  2. if you need special behavior on assignment or additional checks
     use ON_CHECK and ON_UPDATE callbacks.
  3. *Don't* add new Sys_var classes or uncle Occam will come
     with his razor to haunt you at nights

  Note - all storage engine variables (for example myisam_whatever)
  should go into the corresponding storage engine sources
  (for example in storage/myisam/ha_myisam.cc) !
*/

#include "sql/sys_vars.h"

#include "my_config.h"

#include <assert.h>
#include <limits.h>
#include <math.h>
#include <stdint.h>
#include <stdio.h>
#include <sys/stat.h>
#include <zlib.h>
#include <atomic>
#include <limits>

#include "include/compression.h"

#include "my_loglevel.h"
#include "mysql/components/services/log_builtins.h"
#include "mysql/components/services/log_shared.h"
#include "mysql_com.h"
#include "sql/protocol.h"
#include "sql/rpl_trx_tracking.h"
#ifdef HAVE_SYS_TIME_H
#include <sys/time.h>
#endif
#ifdef HAVE_UNISTD_H
#include <unistd.h>
#endif
#include <algorithm>
#include <map>
#include <utility>

#include "ft_global.h"
#include "libbinlogevents/include/binlog_event.h"
#include "m_string.h"
#include "my_aes.h"  // my_aes_opmode_names
#include "my_command.h"
#include "my_compiler.h"
#include "my_dbug.h"
#include "my_dir.h"
#include "my_double2ulonglong.h"
#include "my_io.h"
#include "my_macros.h"
#include "my_sqlcommand.h"
#include "my_thread.h"
#include "my_thread_local.h"
#include "my_time.h"
#include "myisam.h"  // myisam_flush
#include "mysql/plugin_group_replication.h"
#include "mysql/psi/mysql_mutex.h"
#include "mysql_version.h"
#include "sql/auth/auth_acls.h"
#include "sql/auth/auth_common.h"  // validate_user_plugins
#include "sql/binlog.h"            // mysql_bin_log
#include "sql/clone_handler.h"
#include "sql/conn_handler/connection_handler_impl.h"  // Per_thread_connection_handler
#include "sql/conn_handler/connection_handler_manager.h"  // Connection_handler_manager
#include "sql/conn_handler/socket_connection.h"  // MY_BIND_ALL_ADDRESSES
#include "sql/derror.h"                          // read_texts
#include "sql/discrete_interval.h"
#include "sql/events.h"          // Events
#include "sql/hostname_cache.h"  // host_cache_resize
#include "sql/log.h"
#include "sql/log_event.h"  // MAX_MAX_ALLOWED_PACKET
#include "sql/mdl.h"
#include "sql/my_decimal.h"
#include "sql/opt_trace_context.h"
#include "sql/options_mysqld.h"
#include "sql/protocol_classic.h"
#include "sql/psi_memory_key.h"
#include "sql/query_options.h"
#include "sql/rpl_group_replication.h"  // is_group_replication_running
#include "sql/rpl_handler.h"            // delegates_update_lock_type
#include "sql/rpl_info_factory.h"       // Rpl_info_factory
#include "sql/rpl_info_handler.h"       // INFO_REPOSITORY_TABLE
#include "sql/rpl_log_encryption.h"
#include "sql/rpl_mi.h"                 // Master_info
#include "sql/rpl_msr.h"                // channel_map
#include "sql/rpl_mts_submode.h"        // MTS_PARALLEL_TYPE_DB_NAME
#include "sql/rpl_rli.h"                // Relay_log_info
#include "sql/rpl_slave.h"              // SLAVE_THD_TYPE
#include "sql/rpl_write_set_handler.h"  // transaction_write_set_hashing_algorithms
#include "sql/server_component/log_builtins_filter_imp.h"  // until we have pluggable variables
#include "sql/server_component/log_builtins_imp.h"
#include "sql/session_tracker.h"
#include "sql/sp_head.h"          // SP_PSI_STATEMENT_INFO_COUNT
#include "sql/sql_backup_lock.h"  // is_instance_backup_locked
#include "sql/sql_lex.h"
#include "sql/sql_locale.h"     // my_locale_by_number
#include "sql/sql_parse.h"      // killall_non_super_threads
#include "sql/sql_tmp_table.h"  // internal_tmp_mem_storage_engine_names
#include "sql/ssl_acceptor_context_operator.h"
#include "sql/system_variables.h"
#include "sql/table_cache.h"  // Table_cache_manager
#include "sql/transaction.h"  // trans_commit_stmt
#include "sql/transaction_info.h"
#include "sql/xa.h"
#include "template_utils.h"  // pointer_cast
#include "thr_lock.h"
#ifdef _WIN32
#include "sql/named_pipe.h"
#endif

#ifdef WITH_LOCK_ORDER
#include "sql/debug_lock_order.h"
#endif /* WITH_LOCK_ORDER */

#ifdef WITH_PERFSCHEMA_STORAGE_ENGINE
#include "storage/perfschema/pfs_server.h"
#endif /* WITH_PERFSCHEMA_STORAGE_ENGINE */

TYPELIB bool_typelib = {array_elements(bool_values) - 1, "", bool_values,
                        nullptr};

static bool update_buffer_size(THD *, KEY_CACHE *key_cache,
                               ptrdiff_t offset MY_ATTRIBUTE((unused)),
                               ulonglong new_value) {
  bool error = false;
  assert(offset == offsetof(KEY_CACHE, param_buff_size));

  if (new_value == 0) {
    if (key_cache == dflt_key_cache) {
      my_error(ER_WARN_CANT_DROP_DEFAULT_KEYCACHE, MYF(0));
      return true;
    }

    if (key_cache->key_cache_inited)  // If initied
    {
      /*
        Move tables using this key cache to the default key cache
        and clear the old key cache.
      */
      key_cache->in_init = true;
      mysql_mutex_unlock(&LOCK_global_system_variables);
      key_cache->param_buff_size = 0;
      ha_resize_key_cache(key_cache);
      ha_change_key_cache(key_cache, dflt_key_cache);
      /*
        We don't delete the key cache as some running threads my still be in
        the key cache code with a pointer to the deleted (empty) key cache
      */
      mysql_mutex_lock(&LOCK_global_system_variables);
      key_cache->in_init = false;
    }
    return error;
  }

  key_cache->param_buff_size = new_value;

  /* If key cache didn't exist initialize it, else resize it */
  key_cache->in_init = true;
  mysql_mutex_unlock(&LOCK_global_system_variables);

  if (!key_cache->key_cache_inited)
    error = ha_init_key_cache(nullptr, key_cache);
  else
    error = ha_resize_key_cache(key_cache);

  mysql_mutex_lock(&LOCK_global_system_variables);
  key_cache->in_init = false;

  return error;
}

static bool update_keycache_param(THD *, KEY_CACHE *key_cache, ptrdiff_t offset,
                                  ulonglong new_value) {
  bool error = false;
  assert(offset != offsetof(KEY_CACHE, param_buff_size));

  keycache_var(key_cache, offset) = new_value;

  key_cache->in_init = true;
  mysql_mutex_unlock(&LOCK_global_system_variables);
  error = ha_resize_key_cache(key_cache);

  mysql_mutex_lock(&LOCK_global_system_variables);
  key_cache->in_init = false;

  return error;
}

/**
  Check if REPLICATION_APPLIER granted. Throw SQL error if not.

  Use this when setting session variables that are to be protected within
  replication applier context.

  @note For compatibility we also accept SUPER.

  @retval true failure
  @retval false success

  @param self the system variable to set value for
  @param thd the session context
  @param setv the SET operations metadata
 */
static bool check_session_admin_or_replication_applier(
    sys_var *self MY_ATTRIBUTE((unused)), THD *thd, set_var *setv) {
  assert(self->scope() != sys_var::GLOBAL);
  Security_context *sctx = thd->security_context();
  if ((setv->type == OPT_SESSION || setv->type == OPT_DEFAULT) &&
      !sctx->has_global_grant(STRING_WITH_LEN("REPLICATION_APPLIER")).first &&
      !sctx->has_global_grant(STRING_WITH_LEN("SESSION_VARIABLES_ADMIN"))
           .first &&
      !sctx->has_global_grant(STRING_WITH_LEN("SYSTEM_VARIABLES_ADMIN"))
           .first &&
      !sctx->check_access(SUPER_ACL)) {
    my_error(ER_SPECIFIC_ACCESS_DENIED_ERROR, MYF(0),
             "SUPER, SYSTEM_VARIABLES_ADMIN, SESSION_VARIABLES_ADMIN or "
             "REPLICATION_APPLIER");
    return true;
  }
  return false;
}

/**
  Check if SESSION_VARIABLES_ADMIN granted. Throw SQL error if not.

  Use this when setting session variables that are sensitive and should
  be protected.

  We also accept SYSTEM_VARIABLES_ADMIN since it doesn't make a lot of
  sense to be allowed to set the global variable and not the session ones.

  @note For compatibility we also accept SUPER.

  @retval true failure
  @retval false success

  @param self the system variable to set value for
  @param thd the session context
  @param setv the SET operations metadata
 */
static bool check_session_admin(sys_var *self MY_ATTRIBUTE((unused)), THD *thd,
                                set_var *setv) {
  assert(self->scope() !=
         sys_var::GLOBAL);  // don't abuse check_session_admin()
  Security_context *sctx = thd->security_context();
  if ((setv->type == OPT_SESSION || setv->type == OPT_DEFAULT) &&
      !sctx->has_global_grant(STRING_WITH_LEN("SESSION_VARIABLES_ADMIN"))
           .first &&
      !sctx->has_global_grant(STRING_WITH_LEN("SYSTEM_VARIABLES_ADMIN"))
           .first &&
      !sctx->check_access(SUPER_ACL)) {
    my_error(ER_SPECIFIC_ACCESS_DENIED_ERROR, MYF(0),
             "SUPER, SYSTEM_VARIABLES_ADMIN or SESSION_VARIABLES_ADMIN");
    return true;
  }
  return false;
}

/*
  The rule for this file: everything should be 'static'. When a sys_var
  variable or a function from this file is - in very rare cases - needed
  elsewhere it should be explicitly declared 'export' here to show that it's
  not a mistakenly forgotten 'static' keyword.
*/
#define export /* not static */

#ifdef WITH_LOCK_ORDER

#define LO_TRAILING_PROPERTIES                                          \
  NO_MUTEX_GUARD, NOT_IN_BINLOG, ON_CHECK(NULL), ON_UPDATE(NULL), NULL, \
      sys_var::PARSE_EARLY

static Sys_var_bool Sys_lo_enabled("lock_order", "Enable the lock order.",
                                   READ_ONLY GLOBAL_VAR(lo_param.m_enabled),
                                   CMD_LINE(OPT_ARG), DEFAULT(false),
                                   LO_TRAILING_PROPERTIES);

static Sys_var_charptr Sys_lo_out_dir("lock_order_output_directory",
                                      "Lock order output directory.",
                                      READ_ONLY GLOBAL_VAR(lo_param.m_out_dir),
                                      CMD_LINE(OPT_ARG), IN_FS_CHARSET,
                                      DEFAULT(nullptr), LO_TRAILING_PROPERTIES);

static Sys_var_charptr Sys_lo_dep_1(
    "lock_order_dependencies", "Lock order dependencies file.",
    READ_ONLY GLOBAL_VAR(lo_param.m_dependencies_1), CMD_LINE(OPT_ARG),
    IN_FS_CHARSET, DEFAULT(nullptr), LO_TRAILING_PROPERTIES);

static Sys_var_charptr Sys_lo_dep_2(
    "lock_order_extra_dependencies", "Lock order extra dependencies file.",
    READ_ONLY GLOBAL_VAR(lo_param.m_dependencies_2), CMD_LINE(OPT_ARG),
    IN_FS_CHARSET, DEFAULT(nullptr), LO_TRAILING_PROPERTIES);

static Sys_var_bool Sys_lo_print_txt("lock_order_print_txt",
                                     "Print the lock_order.txt file.",
                                     READ_ONLY GLOBAL_VAR(lo_param.m_print_txt),
                                     CMD_LINE(OPT_ARG), DEFAULT(false),
                                     LO_TRAILING_PROPERTIES);

static Sys_var_bool Sys_lo_trace_loop(
    "lock_order_trace_loop", "Enable tracing for all loops.",
    READ_ONLY GLOBAL_VAR(lo_param.m_trace_loop), CMD_LINE(OPT_ARG),
    DEFAULT(false), LO_TRAILING_PROPERTIES);

static Sys_var_bool Sys_lo_debug_loop(
    "lock_order_debug_loop", "Enable debugging for all loops.",
    READ_ONLY GLOBAL_VAR(lo_param.m_debug_loop), CMD_LINE(OPT_ARG),
    DEFAULT(false), LO_TRAILING_PROPERTIES);

static Sys_var_bool Sys_lo_trace_missing_arc(
    "lock_order_trace_missing_arc", "Enable tracing for all missing arcs.",
    READ_ONLY GLOBAL_VAR(lo_param.m_trace_missing_arc), CMD_LINE(OPT_ARG),
    DEFAULT(true), LO_TRAILING_PROPERTIES);

static Sys_var_bool Sys_lo_debug_missing_arc(
    "lock_order_debug_missing_arc", "Enable debugging for all missing arcs.",
    READ_ONLY GLOBAL_VAR(lo_param.m_debug_missing_arc), CMD_LINE(OPT_ARG),
    DEFAULT(false), LO_TRAILING_PROPERTIES);

static Sys_var_bool Sys_lo_trace_missing_unlock(
    "lock_order_trace_missing_unlock", "Enable tracing for all missing unlocks",
    READ_ONLY GLOBAL_VAR(lo_param.m_trace_missing_unlock), CMD_LINE(OPT_ARG),
    DEFAULT(true), LO_TRAILING_PROPERTIES);

static Sys_var_bool Sys_lo_debug_missing_unlock(
    "lock_order_debug_missing_unlock",
    "Enable debugging for all missing unlocks",
    READ_ONLY GLOBAL_VAR(lo_param.m_debug_missing_unlock), CMD_LINE(OPT_ARG),
    DEFAULT(false), LO_TRAILING_PROPERTIES);

static Sys_var_bool Sys_lo_trace_missing_key(
    "lock_order_trace_missing_key",
    "Enable trace for missing performance schema keys",
    READ_ONLY GLOBAL_VAR(lo_param.m_trace_missing_key), CMD_LINE(OPT_ARG),
    DEFAULT(false), LO_TRAILING_PROPERTIES);

static Sys_var_bool Sys_lo_debug_missing_key(
    "lock_order_debug_missing_key",
    "Enable debugging for missing performance schema keys",
    READ_ONLY GLOBAL_VAR(lo_param.m_debug_missing_key), CMD_LINE(OPT_ARG),
    DEFAULT(false), LO_TRAILING_PROPERTIES);

#endif /* WITH_LOCK_ORDER */

#ifdef WITH_PERFSCHEMA_STORAGE_ENGINE

#define PFS_TRAILING_PROPERTIES                                         \
  NO_MUTEX_GUARD, NOT_IN_BINLOG, ON_CHECK(NULL), ON_UPDATE(NULL), NULL, \
      sys_var::PARSE_EARLY

static Sys_var_bool Sys_pfs_enabled("performance_schema",
                                    "Enable the performance schema.",
                                    READ_ONLY GLOBAL_VAR(pfs_param.m_enabled),
                                    CMD_LINE(OPT_ARG), DEFAULT(true),
                                    PFS_TRAILING_PROPERTIES);

static Sys_var_charptr Sys_pfs_instrument(
    "performance_schema_instrument",
    "Default startup value for a performance schema instrument.",
    READ_ONLY NOT_VISIBLE GLOBAL_VAR(pfs_param.m_pfs_instrument),
    CMD_LINE(OPT_ARG, OPT_PFS_INSTRUMENT), IN_FS_CHARSET, DEFAULT(""),
    PFS_TRAILING_PROPERTIES);

static Sys_var_bool Sys_pfs_processlist(
    "performance_schema_show_processlist",
    "Default startup value to enable SHOW PROCESSLIST "
    "in the performance schema.",
    GLOBAL_VAR(pfs_processlist_enabled), CMD_LINE(OPT_ARG), DEFAULT(false),
    NO_MUTEX_GUARD, NOT_IN_BINLOG, ON_CHECK(nullptr), ON_UPDATE(nullptr),
    nullptr, sys_var::PARSE_NORMAL);

static Sys_var_bool Sys_pfs_consumer_events_stages_current(
    "performance_schema_consumer_events_stages_current",
    "Default startup value for the events_stages_current consumer.",
    READ_ONLY NOT_VISIBLE
        GLOBAL_VAR(pfs_param.m_consumer_events_stages_current_enabled),
    CMD_LINE(OPT_ARG), DEFAULT(false), PFS_TRAILING_PROPERTIES);

static Sys_var_bool Sys_pfs_consumer_events_stages_history(
    "performance_schema_consumer_events_stages_history",
    "Default startup value for the events_stages_history consumer.",
    READ_ONLY NOT_VISIBLE
        GLOBAL_VAR(pfs_param.m_consumer_events_stages_history_enabled),
    CMD_LINE(OPT_ARG), DEFAULT(false), PFS_TRAILING_PROPERTIES);

static Sys_var_bool Sys_pfs_consumer_events_stages_history_long(
    "performance_schema_consumer_events_stages_history_long",
    "Default startup value for the events_stages_history_long consumer.",
    READ_ONLY NOT_VISIBLE
        GLOBAL_VAR(pfs_param.m_consumer_events_stages_history_long_enabled),
    CMD_LINE(OPT_ARG), DEFAULT(false), PFS_TRAILING_PROPERTIES);

static Sys_var_bool Sys_pfs_consumer_events_statements_current(
    "performance_schema_consumer_events_statements_current",
    "Default startup value for the events_statements_current consumer.",
    READ_ONLY NOT_VISIBLE
        GLOBAL_VAR(pfs_param.m_consumer_events_statements_current_enabled),
    CMD_LINE(OPT_ARG), DEFAULT(true), PFS_TRAILING_PROPERTIES);

static Sys_var_bool Sys_pfs_consumer_events_statements_history(
    "performance_schema_consumer_events_statements_history",
    "Default startup value for the events_statements_history consumer.",
    READ_ONLY NOT_VISIBLE
        GLOBAL_VAR(pfs_param.m_consumer_events_statements_history_enabled),
    CMD_LINE(OPT_ARG), DEFAULT(true), PFS_TRAILING_PROPERTIES);

static Sys_var_bool Sys_pfs_consumer_events_statements_history_long(
    "performance_schema_consumer_events_statements_history_long",
    "Default startup value for the events_statements_history_long consumer.",
    READ_ONLY NOT_VISIBLE
        GLOBAL_VAR(pfs_param.m_consumer_events_statements_history_long_enabled),
    CMD_LINE(OPT_ARG), DEFAULT(false), PFS_TRAILING_PROPERTIES);

static Sys_var_bool Sys_pfs_consumer_events_transactions_current(
    "performance_schema_consumer_events_transactions_current",
    "Default startup value for the events_transactions_current consumer.",
    READ_ONLY NOT_VISIBLE
        GLOBAL_VAR(pfs_param.m_consumer_events_transactions_current_enabled),
    CMD_LINE(OPT_ARG), DEFAULT(true), PFS_TRAILING_PROPERTIES);

static Sys_var_bool Sys_pfs_consumer_events_transactions_history(
    "performance_schema_consumer_events_transactions_history",
    "Default startup value for the events_transactions_history consumer.",
    READ_ONLY NOT_VISIBLE
        GLOBAL_VAR(pfs_param.m_consumer_events_transactions_history_enabled),
    CMD_LINE(OPT_ARG), DEFAULT(true), PFS_TRAILING_PROPERTIES);

static Sys_var_bool Sys_pfs_consumer_events_transactions_history_long(
    "performance_schema_consumer_events_transactions_history_long",
    "Default startup value for the events_transactions_history_long consumer.",
    READ_ONLY NOT_VISIBLE GLOBAL_VAR(
        pfs_param.m_consumer_events_transactions_history_long_enabled),
    CMD_LINE(OPT_ARG), DEFAULT(false), PFS_TRAILING_PROPERTIES);

static Sys_var_bool Sys_pfs_consumer_events_waits_current(
    "performance_schema_consumer_events_waits_current",
    "Default startup value for the events_waits_current consumer.",
    READ_ONLY NOT_VISIBLE
        GLOBAL_VAR(pfs_param.m_consumer_events_waits_current_enabled),
    CMD_LINE(OPT_ARG), DEFAULT(false), PFS_TRAILING_PROPERTIES);

static Sys_var_bool Sys_pfs_consumer_events_waits_history(
    "performance_schema_consumer_events_waits_history",
    "Default startup value for the events_waits_history consumer.",
    READ_ONLY NOT_VISIBLE
        GLOBAL_VAR(pfs_param.m_consumer_events_waits_history_enabled),
    CMD_LINE(OPT_ARG), DEFAULT(false), PFS_TRAILING_PROPERTIES);

static Sys_var_bool Sys_pfs_consumer_events_waits_history_long(
    "performance_schema_consumer_events_waits_history_long",
    "Default startup value for the events_waits_history_long consumer.",
    READ_ONLY NOT_VISIBLE
        GLOBAL_VAR(pfs_param.m_consumer_events_waits_history_long_enabled),
    CMD_LINE(OPT_ARG), DEFAULT(false), PFS_TRAILING_PROPERTIES);

static Sys_var_bool Sys_pfs_consumer_global_instrumentation(
    "performance_schema_consumer_global_instrumentation",
    "Default startup value for the global_instrumentation consumer.",
    READ_ONLY NOT_VISIBLE
        GLOBAL_VAR(pfs_param.m_consumer_global_instrumentation_enabled),
    CMD_LINE(OPT_ARG), DEFAULT(true), PFS_TRAILING_PROPERTIES);

static Sys_var_bool Sys_pfs_consumer_thread_instrumentation(
    "performance_schema_consumer_thread_instrumentation",
    "Default startup value for the thread_instrumentation consumer.",
    READ_ONLY NOT_VISIBLE
        GLOBAL_VAR(pfs_param.m_consumer_thread_instrumentation_enabled),
    CMD_LINE(OPT_ARG), DEFAULT(true), PFS_TRAILING_PROPERTIES);

static Sys_var_bool Sys_pfs_consumer_statement_digest(
    "performance_schema_consumer_statements_digest",
    "Default startup value for the statements_digest consumer.",
    READ_ONLY NOT_VISIBLE
        GLOBAL_VAR(pfs_param.m_consumer_statement_digest_enabled),
    CMD_LINE(OPT_ARG), DEFAULT(true), PFS_TRAILING_PROPERTIES);

static Sys_var_long Sys_pfs_events_waits_history_long_size(
    "performance_schema_events_waits_history_long_size",
    "Number of rows in EVENTS_WAITS_HISTORY_LONG."
    " Use 0 to disable, -1 for automated sizing.",
    READ_ONLY GLOBAL_VAR(pfs_param.m_events_waits_history_long_sizing),
    CMD_LINE(REQUIRED_ARG), VALID_RANGE(-1, 1024 * 1024),
    DEFAULT(PFS_AUTOSIZE_VALUE), BLOCK_SIZE(1), PFS_TRAILING_PROPERTIES);

static Sys_var_long Sys_pfs_events_waits_history_size(
    "performance_schema_events_waits_history_size",
    "Number of rows per thread in EVENTS_WAITS_HISTORY."
    " Use 0 to disable, -1 for automated sizing.",
    READ_ONLY GLOBAL_VAR(pfs_param.m_events_waits_history_sizing),
    CMD_LINE(REQUIRED_ARG), VALID_RANGE(-1, 1024), DEFAULT(PFS_AUTOSIZE_VALUE),
    BLOCK_SIZE(1), PFS_TRAILING_PROPERTIES);

static Sys_var_ulong Sys_pfs_max_cond_classes(
    "performance_schema_max_cond_classes",
    "Maximum number of condition instruments.",
    READ_ONLY GLOBAL_VAR(pfs_param.m_cond_class_sizing), CMD_LINE(REQUIRED_ARG),
    VALID_RANGE(0, 1024), DEFAULT(PFS_MAX_COND_CLASS), BLOCK_SIZE(1),
    PFS_TRAILING_PROPERTIES);

static Sys_var_long Sys_pfs_max_cond_instances(
    "performance_schema_max_cond_instances",
    "Maximum number of instrumented condition objects."
    " Use 0 to disable, -1 for automated scaling.",
    READ_ONLY GLOBAL_VAR(pfs_param.m_cond_sizing), CMD_LINE(REQUIRED_ARG),
    VALID_RANGE(-1, 1024 * 1024), DEFAULT(PFS_AUTOSCALE_VALUE), BLOCK_SIZE(1),
    PFS_TRAILING_PROPERTIES);

static Sys_var_long Sys_pfs_max_program_instances(
    "performance_schema_max_program_instances",
    "Maximum number of instrumented programs."
    " Use 0 to disable, -1 for automated scaling.",
    READ_ONLY GLOBAL_VAR(pfs_param.m_program_sizing), CMD_LINE(REQUIRED_ARG),
    VALID_RANGE(-1, 1024 * 1024), DEFAULT(PFS_AUTOSCALE_VALUE), BLOCK_SIZE(1),
    PFS_TRAILING_PROPERTIES);

static constexpr int num_prepared_stmt_limit = 4 * 1024 * 1024;

static Sys_var_long Sys_pfs_max_prepared_stmt_instances(
    "performance_schema_max_prepared_statements_instances",
    "Maximum number of instrumented prepared statements."
    " Use 0 to disable, -1 for automated scaling.",
    READ_ONLY GLOBAL_VAR(pfs_param.m_prepared_stmt_sizing),
    CMD_LINE(REQUIRED_ARG), VALID_RANGE(-1, num_prepared_stmt_limit),
    DEFAULT(PFS_AUTOSCALE_VALUE), BLOCK_SIZE(1), PFS_TRAILING_PROPERTIES);

static Sys_var_ulong Sys_pfs_max_file_classes(
    "performance_schema_max_file_classes",
    "Maximum number of file instruments.",
    READ_ONLY GLOBAL_VAR(pfs_param.m_file_class_sizing), CMD_LINE(REQUIRED_ARG),
    VALID_RANGE(0, 1024), DEFAULT(PFS_MAX_FILE_CLASS), BLOCK_SIZE(1),
    PFS_TRAILING_PROPERTIES);

static Sys_var_ulong Sys_pfs_max_file_handles(
    "performance_schema_max_file_handles",
    "Maximum number of opened instrumented files.",
    READ_ONLY GLOBAL_VAR(pfs_param.m_file_handle_sizing),
    CMD_LINE(REQUIRED_ARG), VALID_RANGE(0, 1024 * 1024),
    DEFAULT(PFS_MAX_FILE_HANDLE), BLOCK_SIZE(1), PFS_TRAILING_PROPERTIES);

static Sys_var_long Sys_pfs_max_file_instances(
    "performance_schema_max_file_instances",
    "Maximum number of instrumented files."
    " Use 0 to disable, -1 for automated scaling.",
    READ_ONLY GLOBAL_VAR(pfs_param.m_file_sizing), CMD_LINE(REQUIRED_ARG),
    VALID_RANGE(-1, 1024 * 1024), DEFAULT(PFS_AUTOSCALE_VALUE), BLOCK_SIZE(1),
    PFS_TRAILING_PROPERTIES);

static Sys_var_long Sys_pfs_max_sockets(
    "performance_schema_max_socket_instances",
    "Maximum number of opened instrumented sockets."
    " Use 0 to disable, -1 for automated scaling.",
    READ_ONLY GLOBAL_VAR(pfs_param.m_socket_sizing), CMD_LINE(REQUIRED_ARG),
    VALID_RANGE(-1, 1024 * 1024), DEFAULT(PFS_AUTOSCALE_VALUE), BLOCK_SIZE(1),
    PFS_TRAILING_PROPERTIES);

static Sys_var_ulong Sys_pfs_max_socket_classes(
    "performance_schema_max_socket_classes",
    "Maximum number of socket instruments.",
    READ_ONLY GLOBAL_VAR(pfs_param.m_socket_class_sizing),
    CMD_LINE(REQUIRED_ARG), VALID_RANGE(0, 1024), DEFAULT(PFS_MAX_SOCKET_CLASS),
    BLOCK_SIZE(1), PFS_TRAILING_PROPERTIES);

static Sys_var_ulong Sys_pfs_max_mutex_classes(
    "performance_schema_max_mutex_classes",
    "Maximum number of mutex instruments.",
    READ_ONLY GLOBAL_VAR(pfs_param.m_mutex_class_sizing),
    CMD_LINE(REQUIRED_ARG), VALID_RANGE(0, 1024), DEFAULT(PFS_MAX_MUTEX_CLASS),
    BLOCK_SIZE(1), PFS_TRAILING_PROPERTIES);

static Sys_var_long Sys_pfs_max_mutex_instances(
    "performance_schema_max_mutex_instances",
    "Maximum number of instrumented MUTEX objects."
    " Use 0 to disable, -1 for automated scaling.",
    READ_ONLY GLOBAL_VAR(pfs_param.m_mutex_sizing), CMD_LINE(REQUIRED_ARG),
    VALID_RANGE(-1, 100 * 1024 * 1024), DEFAULT(PFS_AUTOSCALE_VALUE),
    BLOCK_SIZE(1), PFS_TRAILING_PROPERTIES);

static Sys_var_ulong Sys_pfs_max_rwlock_classes(
    "performance_schema_max_rwlock_classes",
    "Maximum number of rwlock instruments.",
    READ_ONLY GLOBAL_VAR(pfs_param.m_rwlock_class_sizing),
    CMD_LINE(REQUIRED_ARG), VALID_RANGE(0, 1024), DEFAULT(PFS_MAX_RWLOCK_CLASS),
    BLOCK_SIZE(1), PFS_TRAILING_PROPERTIES);

static Sys_var_long Sys_pfs_max_rwlock_instances(
    "performance_schema_max_rwlock_instances",
    "Maximum number of instrumented RWLOCK objects."
    " Use 0 to disable, -1 for automated scaling.",
    READ_ONLY GLOBAL_VAR(pfs_param.m_rwlock_sizing), CMD_LINE(REQUIRED_ARG),
    VALID_RANGE(-1, 100 * 1024 * 1024), DEFAULT(PFS_AUTOSCALE_VALUE),
    BLOCK_SIZE(1), PFS_TRAILING_PROPERTIES);

static Sys_var_long Sys_pfs_max_table_handles(
    "performance_schema_max_table_handles",
    "Maximum number of opened instrumented tables."
    " Use 0 to disable, -1 for automated scaling.",
    READ_ONLY GLOBAL_VAR(pfs_param.m_table_sizing), CMD_LINE(REQUIRED_ARG),
    VALID_RANGE(-1, 1024 * 1024), DEFAULT(PFS_AUTOSCALE_VALUE), BLOCK_SIZE(1),
    PFS_TRAILING_PROPERTIES);

static Sys_var_long Sys_pfs_max_table_instances(
    "performance_schema_max_table_instances",
    "Maximum number of instrumented tables."
    " Use 0 to disable, -1 for automated scaling.",
    READ_ONLY GLOBAL_VAR(pfs_param.m_table_share_sizing),
    CMD_LINE(REQUIRED_ARG), VALID_RANGE(-1, 1024 * 1024),
    DEFAULT(PFS_AUTOSCALE_VALUE), BLOCK_SIZE(1), PFS_TRAILING_PROPERTIES);

static Sys_var_long Sys_pfs_max_table_lock_stat(
    "performance_schema_max_table_lock_stat",
    "Maximum number of lock statistics for instrumented tables."
    " Use 0 to disable, -1 for automated scaling.",
    READ_ONLY GLOBAL_VAR(pfs_param.m_table_lock_stat_sizing),
    CMD_LINE(REQUIRED_ARG), VALID_RANGE(-1, 1024 * 1024),
    DEFAULT(PFS_AUTOSCALE_VALUE), BLOCK_SIZE(1), PFS_TRAILING_PROPERTIES);

static Sys_var_long Sys_pfs_max_index_stat(
    "performance_schema_max_index_stat",
    "Maximum number of index statistics for instrumented tables."
    " Use 0 to disable, -1 for automated scaling.",
    READ_ONLY GLOBAL_VAR(pfs_param.m_index_stat_sizing), CMD_LINE(REQUIRED_ARG),
    VALID_RANGE(-1, 1024 * 1024), DEFAULT(PFS_AUTOSCALE_VALUE), BLOCK_SIZE(1),
    PFS_TRAILING_PROPERTIES);

static Sys_var_ulong Sys_pfs_max_thread_classes(
    "performance_schema_max_thread_classes",
    "Maximum number of thread instruments.",
    READ_ONLY GLOBAL_VAR(pfs_param.m_thread_class_sizing),
    CMD_LINE(REQUIRED_ARG), VALID_RANGE(0, 1024), DEFAULT(PFS_MAX_THREAD_CLASS),
    BLOCK_SIZE(1), PFS_TRAILING_PROPERTIES);

static Sys_var_long Sys_pfs_max_thread_instances(
    "performance_schema_max_thread_instances",
    "Maximum number of instrumented threads."
    " Use 0 to disable, -1 for automated scaling.",
    READ_ONLY GLOBAL_VAR(pfs_param.m_thread_sizing), CMD_LINE(REQUIRED_ARG),
    VALID_RANGE(-1, 1024 * 1024), DEFAULT(PFS_AUTOSCALE_VALUE), BLOCK_SIZE(1),
    PFS_TRAILING_PROPERTIES);

static Sys_var_long Sys_pfs_setup_actors_size(
    "performance_schema_setup_actors_size",
    "Maximum number of rows in SETUP_ACTORS."
    " Use 0 to disable, -1 for automated scaling.",
    READ_ONLY GLOBAL_VAR(pfs_param.m_setup_actor_sizing),
    CMD_LINE(REQUIRED_ARG), VALID_RANGE(-1, 1024 * 1024),
    DEFAULT(PFS_AUTOSCALE_VALUE), BLOCK_SIZE(1), PFS_TRAILING_PROPERTIES);

static Sys_var_long Sys_pfs_setup_objects_size(
    "performance_schema_setup_objects_size",
    "Maximum number of rows in SETUP_OBJECTS."
    " Use 0 to disable, -1 for automated scaling.",
    READ_ONLY GLOBAL_VAR(pfs_param.m_setup_object_sizing),
    CMD_LINE(REQUIRED_ARG), VALID_RANGE(-1, 1024 * 1024),
    DEFAULT(PFS_AUTOSCALE_VALUE), BLOCK_SIZE(1), PFS_TRAILING_PROPERTIES);

static Sys_var_long Sys_pfs_accounts_size(
    "performance_schema_accounts_size",
    "Maximum number of instrumented user@host accounts."
    " Use 0 to disable, -1 for automated scaling.",
    READ_ONLY GLOBAL_VAR(pfs_param.m_account_sizing), CMD_LINE(REQUIRED_ARG),
    VALID_RANGE(-1, 1024 * 1024), DEFAULT(PFS_AUTOSCALE_VALUE), BLOCK_SIZE(1),
    PFS_TRAILING_PROPERTIES);

static Sys_var_long Sys_pfs_hosts_size(
    "performance_schema_hosts_size",
    "Maximum number of instrumented hosts."
    " Use 0 to disable, -1 for automated scaling.",
    READ_ONLY GLOBAL_VAR(pfs_param.m_host_sizing), CMD_LINE(REQUIRED_ARG),
    VALID_RANGE(-1, 1024 * 1024), DEFAULT(PFS_AUTOSCALE_VALUE), BLOCK_SIZE(1),
    PFS_TRAILING_PROPERTIES);

static Sys_var_long Sys_pfs_users_size(
    "performance_schema_users_size",
    "Maximum number of instrumented users."
    " Use 0 to disable, -1 for automated scaling.",
    READ_ONLY GLOBAL_VAR(pfs_param.m_user_sizing), CMD_LINE(REQUIRED_ARG),
    VALID_RANGE(-1, 1024 * 1024), DEFAULT(PFS_AUTOSCALE_VALUE), BLOCK_SIZE(1),
    PFS_TRAILING_PROPERTIES);

static Sys_var_ulong Sys_pfs_max_stage_classes(
    "performance_schema_max_stage_classes",
    "Maximum number of stage instruments.",
    READ_ONLY GLOBAL_VAR(pfs_param.m_stage_class_sizing),
    CMD_LINE(REQUIRED_ARG), VALID_RANGE(0, 1024), DEFAULT(PFS_MAX_STAGE_CLASS),
    BLOCK_SIZE(1), PFS_TRAILING_PROPERTIES);

static Sys_var_long Sys_pfs_events_stages_history_long_size(
    "performance_schema_events_stages_history_long_size",
    "Number of rows in EVENTS_STAGES_HISTORY_LONG."
    " Use 0 to disable, -1 for automated sizing.",
    READ_ONLY GLOBAL_VAR(pfs_param.m_events_stages_history_long_sizing),
    CMD_LINE(REQUIRED_ARG), VALID_RANGE(-1, 1024 * 1024),
    DEFAULT(PFS_AUTOSIZE_VALUE), BLOCK_SIZE(1), PFS_TRAILING_PROPERTIES);

static Sys_var_long Sys_pfs_events_stages_history_size(
    "performance_schema_events_stages_history_size",
    "Number of rows per thread in EVENTS_STAGES_HISTORY."
    " Use 0 to disable, -1 for automated sizing.",
    READ_ONLY GLOBAL_VAR(pfs_param.m_events_stages_history_sizing),
    CMD_LINE(REQUIRED_ARG), VALID_RANGE(-1, 1024), DEFAULT(PFS_AUTOSIZE_VALUE),
    BLOCK_SIZE(1), PFS_TRAILING_PROPERTIES);

/**
  Variable performance_schema_max_statement_classes.
  The default number of statement classes is the sum of:
  - COM_END for all regular "statement/com/...",
  - 1 for "statement/com/new_packet", for unknown enum_server_command
  - 1 for "statement/com/Error", for invalid enum_server_command
  - SQLCOM_END for all regular "statement/sql/...",
  - 1 for "statement/sql/error", for invalid enum_sql_command.
  - SP_PSI_STATEMENT_INFO_COUNT for "statement/sp/...".
  - CLONE_PSI_STATEMENT_COUNT for "statement/clone/...".
  - 1 for "statement/rpl/relay_log", for replicated statements.
  - 1 for "statement/scheduler/event", for scheduled events.
*/
static Sys_var_ulong Sys_pfs_max_statement_classes(
    "performance_schema_max_statement_classes",
    "Maximum number of statement instruments.",
    READ_ONLY GLOBAL_VAR(pfs_param.m_statement_class_sizing),
    CMD_LINE(REQUIRED_ARG), VALID_RANGE(0, 256),
    DEFAULT((ulong)SQLCOM_END + (ulong)COM_END + 5 +
            SP_PSI_STATEMENT_INFO_COUNT + CLONE_PSI_STATEMENT_COUNT),
    BLOCK_SIZE(1), PFS_TRAILING_PROPERTIES);

static Sys_var_long Sys_pfs_events_statements_history_long_size(
    "performance_schema_events_statements_history_long_size",
    "Number of rows in EVENTS_STATEMENTS_HISTORY_LONG."
    " Use 0 to disable, -1 for automated sizing.",
    READ_ONLY GLOBAL_VAR(pfs_param.m_events_statements_history_long_sizing),
    CMD_LINE(REQUIRED_ARG), VALID_RANGE(-1, 1024 * 1024),
    DEFAULT(PFS_AUTOSIZE_VALUE), BLOCK_SIZE(1), PFS_TRAILING_PROPERTIES);

static Sys_var_long Sys_pfs_events_statements_history_size(
    "performance_schema_events_statements_history_size",
    "Number of rows per thread in EVENTS_STATEMENTS_HISTORY."
    " Use 0 to disable, -1 for automated sizing.",
    READ_ONLY GLOBAL_VAR(pfs_param.m_events_statements_history_sizing),
    CMD_LINE(REQUIRED_ARG), VALID_RANGE(-1, 1024), DEFAULT(PFS_AUTOSIZE_VALUE),
    BLOCK_SIZE(1), PFS_TRAILING_PROPERTIES);

static Sys_var_ulong Sys_pfs_statement_stack_size(
    "performance_schema_max_statement_stack",
    "Number of rows per thread in EVENTS_STATEMENTS_CURRENT.",
    READ_ONLY GLOBAL_VAR(pfs_param.m_statement_stack_sizing),
    CMD_LINE(REQUIRED_ARG), VALID_RANGE(1, 256),
    DEFAULT(PFS_STATEMENTS_STACK_SIZE), BLOCK_SIZE(1), PFS_TRAILING_PROPERTIES);

static Sys_var_ulong Sys_pfs_max_memory_classes(
    "performance_schema_max_memory_classes",
    "Maximum number of memory pool instruments.",
    READ_ONLY GLOBAL_VAR(pfs_param.m_memory_class_sizing),
    CMD_LINE(REQUIRED_ARG), VALID_RANGE(0, 1024), DEFAULT(PFS_MAX_MEMORY_CLASS),
    BLOCK_SIZE(1), PFS_TRAILING_PROPERTIES);

static Sys_var_long Sys_pfs_digest_size(
    "performance_schema_digests_size",
    "Size of the statement digest."
    " Use 0 to disable, -1 for automated sizing.",
    READ_ONLY GLOBAL_VAR(pfs_param.m_digest_sizing), CMD_LINE(REQUIRED_ARG),
    VALID_RANGE(-1, 1024 * 1024), DEFAULT(PFS_AUTOSIZE_VALUE), BLOCK_SIZE(1),
    PFS_TRAILING_PROPERTIES);

static Sys_var_long Sys_pfs_events_transactions_history_long_size(
    "performance_schema_events_transactions_history_long_size",
    "Number of rows in EVENTS_TRANSACTIONS_HISTORY_LONG."
    " Use 0 to disable, -1 for automated sizing.",
    READ_ONLY GLOBAL_VAR(pfs_param.m_events_transactions_history_long_sizing),
    CMD_LINE(REQUIRED_ARG), VALID_RANGE(-1, 1024 * 1024),
    DEFAULT(PFS_AUTOSIZE_VALUE), BLOCK_SIZE(1), PFS_TRAILING_PROPERTIES);

static Sys_var_long Sys_pfs_events_transactions_history_size(
    "performance_schema_events_transactions_history_size",
    "Number of rows per thread in EVENTS_TRANSACTIONS_HISTORY."
    " Use 0 to disable, -1 for automated sizing.",
    READ_ONLY GLOBAL_VAR(pfs_param.m_events_transactions_history_sizing),
    CMD_LINE(REQUIRED_ARG), VALID_RANGE(-1, 1024), DEFAULT(PFS_AUTOSIZE_VALUE),
    BLOCK_SIZE(1), PFS_TRAILING_PROPERTIES);

static Sys_var_long Sys_pfs_max_digest_length(
    "performance_schema_max_digest_length",
    "Maximum length considered for digest text, when stored in "
    "performance_schema tables.",
    READ_ONLY GLOBAL_VAR(pfs_param.m_max_digest_length), CMD_LINE(REQUIRED_ARG),
    VALID_RANGE(0, 1024 * 1024), DEFAULT(1024), BLOCK_SIZE(1),
    PFS_TRAILING_PROPERTIES);

static Sys_var_ulong Sys_pfs_max_digest_sample_age(
    "performance_schema_max_digest_sample_age",
    "The time in seconds after which a previous query sample is considered old."
    " When the value is 0, queries are sampled once."
    " When the value is greater than zero, queries are re sampled if the"
    " last sample is more than performance_schema_max_digest_sample_age "
    "seconds old.",
    GLOBAL_VAR(pfs_param.m_max_digest_sample_age), CMD_LINE(REQUIRED_ARG),
    VALID_RANGE(0, 1024 * 1024), DEFAULT(60), BLOCK_SIZE(1),
    PFS_TRAILING_PROPERTIES);

static Sys_var_long Sys_pfs_connect_attrs_size(
    "performance_schema_session_connect_attrs_size",
    "Size of session attribute string buffer per thread."
    " Use 0 to disable, -1 for automated sizing.",
    READ_ONLY GLOBAL_VAR(pfs_param.m_session_connect_attrs_sizing),
    CMD_LINE(REQUIRED_ARG), VALID_RANGE(-1, 1024 * 1024),
    DEFAULT(PFS_AUTOSIZE_VALUE), BLOCK_SIZE(1), PFS_TRAILING_PROPERTIES);

static Sys_var_long Sys_pfs_max_metadata_locks(
    "performance_schema_max_metadata_locks",
    "Maximum number of metadata locks."
    " Use 0 to disable, -1 for automated scaling.",
    READ_ONLY GLOBAL_VAR(pfs_param.m_metadata_lock_sizing),
    CMD_LINE(REQUIRED_ARG), VALID_RANGE(-1, 100 * 1024 * 1024),
    DEFAULT(PFS_AUTOSCALE_VALUE), BLOCK_SIZE(1), PFS_TRAILING_PROPERTIES);

static Sys_var_long Sys_pfs_max_sql_text_length(
    "performance_schema_max_sql_text_length",
    "Maximum length of displayed sql text.",
    READ_ONLY GLOBAL_VAR(pfs_param.m_max_sql_text_length),
    CMD_LINE(REQUIRED_ARG), VALID_RANGE(0, 1024 * 1024), DEFAULT(1024),
    BLOCK_SIZE(1), PFS_TRAILING_PROPERTIES);

static Sys_var_long Sys_pfs_error_size(
    "performance_schema_error_size", "Number of server errors instrumented.",
    READ_ONLY GLOBAL_VAR(pfs_param.m_error_sizing), CMD_LINE(REQUIRED_ARG),
    VALID_RANGE(0, 1024 * 1024), DEFAULT(PFS_MAX_GLOBAL_SERVER_ERRORS),
    BLOCK_SIZE(1), PFS_TRAILING_PROPERTIES);

#endif /* WITH_PERFSCHEMA_STORAGE_ENGINE */

static Sys_var_ulong Sys_auto_increment_increment(
    "auto_increment_increment",
    "Auto-increment columns are incremented by this",
    HINT_UPDATEABLE SESSION_VAR(auto_increment_increment), CMD_LINE(OPT_ARG),
    VALID_RANGE(1, 65535), DEFAULT(1), BLOCK_SIZE(1), NO_MUTEX_GUARD,
    IN_BINLOG);

static Sys_var_ulong Sys_auto_increment_offset(
    "auto_increment_offset",
    "Offset added to Auto-increment columns. Used when "
    "auto-increment-increment != 1",
    HINT_UPDATEABLE SESSION_VAR(auto_increment_offset), CMD_LINE(OPT_ARG),
    VALID_RANGE(1, 65535), DEFAULT(1), BLOCK_SIZE(1), NO_MUTEX_GUARD,
    IN_BINLOG);

static Sys_var_bool Sys_windowing_use_high_precision(
    "windowing_use_high_precision",
    "For SQL window functions, determines whether to enable inversion "
    "optimization for moving window frames also for floating values.",
    HINT_UPDATEABLE SESSION_VAR(windowing_use_high_precision),
    CMD_LINE(OPT_ARG), DEFAULT(true));

static Sys_var_uint Sys_cte_max_recursion_depth(
    "cte_max_recursion_depth",
    "Abort a recursive common table expression "
    "if it does more than this number of iterations.",
    HINT_UPDATEABLE SESSION_VAR(cte_max_recursion_depth),
    CMD_LINE(REQUIRED_ARG), VALID_RANGE(0, UINT_MAX32), DEFAULT(1000),
    BLOCK_SIZE(1));

static Sys_var_bool Sys_automatic_sp_privileges(
    "automatic_sp_privileges",
    "Creating and dropping stored procedures alters ACLs",
    GLOBAL_VAR(sp_automatic_privileges), CMD_LINE(OPT_ARG), DEFAULT(true));

static Sys_var_ulong Sys_back_log(
    "back_log",
    "The number of outstanding connection requests "
    "MySQL can have. This comes into play when the main MySQL thread "
    "gets very many connection requests in a very short time",
    READ_ONLY GLOBAL_VAR(back_log), CMD_LINE(REQUIRED_ARG),
    VALID_RANGE(0, 65535), DEFAULT(0), BLOCK_SIZE(1));

static Sys_var_charptr Sys_basedir(
    "basedir",
    "Path to installation directory. All paths are "
    "usually resolved relative to this",
    READ_ONLY NON_PERSIST GLOBAL_VAR(mysql_home_ptr),
    CMD_LINE(REQUIRED_ARG, 'b'), IN_FS_CHARSET, DEFAULT(nullptr));

static Sys_var_charptr Sys_default_authentication_plugin(
    "default_authentication_plugin",
    "The default authentication plugin "
    "used by the server to hash the password.",
    READ_ONLY NON_PERSIST GLOBAL_VAR(default_auth_plugin),
    CMD_LINE(REQUIRED_ARG), IN_FS_CHARSET, DEFAULT("caching_sha2_password"));

static PolyLock_mutex Plock_default_password_lifetime(
    &LOCK_default_password_lifetime);
static Sys_var_uint Sys_default_password_lifetime(
    "default_password_lifetime",
    "The number of days after which the "
    "password will expire.",
    GLOBAL_VAR(default_password_lifetime), CMD_LINE(REQUIRED_ARG),
    VALID_RANGE(0, UINT_MAX16), DEFAULT(0), BLOCK_SIZE(1),
    &Plock_default_password_lifetime);

static Sys_var_charptr Sys_my_bind_addr(
    "bind_address",
    "IP address(es) to bind to. Syntax: address[,address]...,"
    " where address can be an IPv4 address, IPv6 address,"
    " host name or one of the wildcard values *, ::, 0.0.0.0."
    " In case more than one address is specified in a"
    " comma-separated list, wildcard values are not allowed."
    " Every address can have optional network namespace separated"
    " by the delimiter / from the address value. E.g., the following value"
    " 192.168.1.1/red,172.16.1.1/green,193.168.1.1 specifies three IP"
    " addresses to listen for incoming TCP connections two of that have"
    " to be placed in corresponding namespaces: the address 192.168.1.1"
    " must be placed into the namespace red and the address 172.16.1.1"
    " must be placed into the namespace green. Using of network namespace"
    " requires its support from underlying Operating System. Attempt to specify"
    " a network namespace for a platform that doesn't support it results in"
    " error during socket creation.",
    READ_ONLY NON_PERSIST GLOBAL_VAR(my_bind_addr_str), CMD_LINE(REQUIRED_ARG),
    IN_FS_CHARSET, DEFAULT(MY_BIND_ALL_ADDRESSES));

static Sys_var_charptr Sys_admin_addr(
    "admin_address",
    "IP address to bind to for service connection. Address can be an IPv4"
    " address, IPv6 address, or host name. Wildcard values *, ::, 0.0.0.0"
    " are not allowed. Address value can have following optional network"
    " namespace separated by the delimiter / from the address value."
    " E.g., the following value 192.168.1.1/red specifies IP addresses to"
    " listen for incoming TCP connections that have to be placed into"
    " the namespace 'red'. Using of network namespace requires its support"
    " from underlying Operating System. Attempt to specify a network namespace"
    " for a platform that doesn't support it results in error during socket"
    " creation.",
    READ_ONLY NON_PERSIST GLOBAL_VAR(my_admin_bind_addr_str),
    CMD_LINE(REQUIRED_ARG), IN_FS_CHARSET, DEFAULT(nullptr));

static Sys_var_uint Sys_admin_port(
    "admin_port",
    "Port number to use for service connection,"
    " built-in default (" STRINGIFY_ARG(MYSQL_ADMIN_PORT) ")",
    READ_ONLY NON_PERSIST GLOBAL_VAR(mysqld_admin_port), CMD_LINE(REQUIRED_ARG),
    VALID_RANGE(0, 65535), DEFAULT(MYSQL_ADMIN_PORT), BLOCK_SIZE(1));

static Sys_var_bool Sys_use_separate_thread_for_admin(
    "create_admin_listener_thread",
    "Use a dedicated thread for listening incoming connections on admin"
    " interface",
    READ_ONLY NON_PERSIST GLOBAL_VAR(listen_admin_interface_in_separate_thread),
    CMD_LINE(OPT_ARG), DEFAULT(false));

static Sys_var_bool Sys_password_require_current(
    "password_require_current",
    "Current password is needed to be specified in order to change it",
    GLOBAL_VAR(password_require_current), CMD_LINE(OPT_ARG), DEFAULT(false));

/**
  Checks,
  if there exists at least a partial revoke on a database at the time
  of turning OFF the system variable "@@partial_revokes". If it does then
  throw error.
  if there exists at least a DB grant with wildcard entry at the time of
  turning ON the system variable "@@partial_revokes". If it does then
  throw error.

  @retval true failure
  @retval false success

  @param self the system variable to set value for
  @param thd the session context
  @param setv the SET operations metadata
*/
static bool check_partial_revokes(sys_var *self, THD *thd, set_var *setv) {
  if (is_partial_revoke_exists(thd) && setv->save_result.ulonglong_value == 0) {
    my_error(ER_PARTIAL_REVOKES_EXIST, MYF(0), self->name.str);
    return true;
  }
  return false;
}

/**
  Set the updated global variable to the corresponding atomic system variable.
*/
static bool partial_revokes_update(sys_var *, THD *, enum_var_type) {
  set_mysqld_partial_revokes(opt_partial_revokes);
  return false;
}

/**
  We also modify the global variable outside of sys_var structure.
  Protect the global variable updates through this lock.
*/
static PolyLock_mutex Plock_partial_revokes(&LOCK_partial_revokes);

static Sys_var_bool Sys_partial_revokes(
    "partial_revokes",
    "Access of database objects can be restricted, "
    "even if user has global privileges granted.",
    GLOBAL_VAR(opt_partial_revokes), CMD_LINE(OPT_ARG),
    DEFAULT(DEFAULT_PARTIAL_REVOKES), &Plock_partial_revokes, IN_BINLOG,
    ON_CHECK(check_partial_revokes), ON_UPDATE(partial_revokes_update), nullptr,
    sys_var::PARSE_EARLY);

static bool fix_binlog_cache_size(sys_var *, THD *thd, enum_var_type) {
  check_binlog_cache_size(thd);
  return false;
}

static bool fix_binlog_stmt_cache_size(sys_var *, THD *thd, enum_var_type) {
  check_binlog_stmt_cache_size(thd);
  return false;
}

static Sys_var_ulong Sys_binlog_cache_size(
    "binlog_cache_size",
    "The size of the transactional cache for "
    "updates to transactional engines for the binary log. "
    "If you often use transactions containing many statements, "
    "you can increase this to get more performance",
    GLOBAL_VAR(binlog_cache_size), CMD_LINE(REQUIRED_ARG),
    VALID_RANGE(IO_SIZE, ULONG_MAX), DEFAULT(32768), BLOCK_SIZE(IO_SIZE),
    NO_MUTEX_GUARD, NOT_IN_BINLOG, ON_CHECK(nullptr),
    ON_UPDATE(fix_binlog_cache_size));

static Sys_var_ulong Sys_binlog_stmt_cache_size(
    "binlog_stmt_cache_size",
    "The size of the statement cache for "
    "updates to non-transactional engines for the binary log. "
    "If you often use statements updating a great number of rows, "
    "you can increase this to get more performance",
    GLOBAL_VAR(binlog_stmt_cache_size), CMD_LINE(REQUIRED_ARG),
    VALID_RANGE(IO_SIZE, ULONG_MAX), DEFAULT(32768), BLOCK_SIZE(IO_SIZE),
    NO_MUTEX_GUARD, NOT_IN_BINLOG, ON_CHECK(nullptr),
    ON_UPDATE(fix_binlog_stmt_cache_size));

static Sys_var_int32 Sys_binlog_max_flush_queue_time(
    "binlog_max_flush_queue_time",
    "The maximum time that the binary log group commit will keep reading"
    " transactions before it flush the transactions to the binary log (and"
    " optionally sync, depending on the value of sync_binlog).",
    GLOBAL_VAR(opt_binlog_max_flush_queue_time),
    CMD_LINE(REQUIRED_ARG, OPT_BINLOG_MAX_FLUSH_QUEUE_TIME),
    VALID_RANGE(0, 100000), DEFAULT(0), BLOCK_SIZE(1), NO_MUTEX_GUARD,
    NOT_IN_BINLOG, ON_CHECK(nullptr), ON_UPDATE(nullptr), DEPRECATED_VAR(""));

static Sys_var_long Sys_binlog_group_commit_sync_delay(
    "binlog_group_commit_sync_delay",
    "The number of microseconds the server waits for the "
    "binary log group commit sync queue to fill before "
    "continuing. Default: 0. Min: 0. Max: 1000000.",
    GLOBAL_VAR(opt_binlog_group_commit_sync_delay), CMD_LINE(REQUIRED_ARG),
    VALID_RANGE(0, 1000000 /* max 1 sec */), DEFAULT(0), BLOCK_SIZE(1),
    NO_MUTEX_GUARD, NOT_IN_BINLOG);

static Sys_var_ulong Sys_binlog_group_commit_sync_no_delay_count(
    "binlog_group_commit_sync_no_delay_count",
    "If there are this many transactions in the commit sync "
    "queue and the server is waiting for more transactions "
    "to be enqueued (as set using --binlog-group-commit-sync-delay), "
    "the commit procedure resumes.",
    GLOBAL_VAR(opt_binlog_group_commit_sync_no_delay_count),
    CMD_LINE(REQUIRED_ARG), VALID_RANGE(0, 100000 /* max connections */),
    DEFAULT(0), BLOCK_SIZE(1), NO_MUTEX_GUARD, NOT_IN_BINLOG);

static bool check_outside_trx(sys_var *, THD *thd, set_var *var) {
  if (thd->in_active_multi_stmt_transaction()) {
    my_error(ER_VARIABLE_NOT_SETTABLE_IN_TRANSACTION, MYF(0),
             var->var->name.str);
    return true;
  }
  if (!thd->owned_gtid_is_empty()) {
    char buf[Gtid::MAX_TEXT_LENGTH + 1];
    if (thd->owned_gtid.sidno > 0)
      thd->owned_gtid.to_string(thd->owned_sid, buf);
    else
      strcpy(buf, "ANONYMOUS");
    my_error(ER_CANT_SET_VARIABLE_WHEN_OWNING_GTID, MYF(0), var->var->name.str,
             buf);
    return true;
  }
  return false;
}

static bool check_session_admin_outside_trx_outside_sf(sys_var *self, THD *thd,
                                                       set_var *var) {
  if (thd->in_sub_stmt) {
    my_error(ER_VARIABLE_NOT_SETTABLE_IN_SF_OR_TRIGGER, MYF(0),
             var->var->name.str);
    return true;
  }
  if (check_outside_trx(self, thd, var)) return true;
  if (self->scope() != sys_var::GLOBAL)
    return check_session_admin(self, thd, var);
  return false;
}

static bool check_explicit_defaults_for_timestamp(sys_var *self, THD *thd,
                                                  set_var *var) {
  // Deprecation warning if switching OFF explicit_defaults_for_timestamp
  if (thd->variables.explicit_defaults_for_timestamp) {
    if (!var->save_result.ulonglong_value)
      push_warning_printf(thd, Sql_condition::SL_WARNING,
                          ER_WARN_DEPRECATED_SYNTAX,
                          ER_THD(thd, ER_WARN_DEPRECATED_SYNTAX_NO_REPLACEMENT),
                          self->name.str);
  }
  if (thd->in_sub_stmt) {
    my_error(ER_VARIABLE_NOT_SETTABLE_IN_SF_OR_TRIGGER, MYF(0),
             var->var->name.str);
    return true;
  }
  if (thd->in_active_multi_stmt_transaction()) {
    my_error(ER_VARIABLE_NOT_SETTABLE_IN_TRANSACTION, MYF(0),
             var->var->name.str);
    return true;
  }
  return false;
}

/**
  Check-function to @@GTID_NEXT system variable.

  @param self   a pointer to the sys_var, i.e. gtid_next
  @param thd    a reference to THD object
  @param var    a pointer to the set_var created by the parser.

  @return @c false if the change is allowed, otherwise @c true.
*/

static bool check_gtid_next(sys_var *self, THD *thd, set_var *var) {
  bool is_prepared_trx =
      thd->get_transaction()->xid_state()->has_state(XID_STATE::XA_PREPARED);

  if (thd->in_sub_stmt) {
    my_error(ER_VARIABLE_NOT_SETTABLE_IN_SF_OR_TRIGGER, MYF(0),
             var->var->name.str);
    return true;
  }
  if (!is_prepared_trx && thd->in_active_multi_stmt_transaction()) {
    my_error(ER_VARIABLE_NOT_SETTABLE_IN_TRANSACTION, MYF(0),
             var->var->name.str);
    return true;
  }
  return check_session_admin_or_replication_applier(self, thd, var);
}

static bool check_session_admin_outside_trx_outside_sf_outside_sp(
    sys_var *self, THD *thd, set_var *var) {
  if (check_session_admin_outside_trx_outside_sf(self, thd, var)) return true;
  if (thd->lex->sphead) {
    my_error(ER_VARIABLE_NOT_SETTABLE_IN_SP, MYF(0), var->var->name.str);
    return true;
  }
  return false;
}

static bool binlog_format_check(sys_var *self, THD *thd, set_var *var) {
  if (check_session_admin(self, thd, var)) return true;

  if (var->type == OPT_GLOBAL || var->type == OPT_PERSIST) {
    /*
      SET @@global.binlog_format and SET @@persist.binlog_format must be
      disallowed if any replication channel has open temporary table(s).
      Otherwise DROP TEMPORARY TABLE is written into binary log on slave
      (which disobeys the simple rule: When @@session.binlog_format=
       ROW/MIXED, the server must not write CREATE/DROP TEMPORARY TABLE
      to the binary log) in the following case:
        slave> SET @@global.binlog_format=STATEMENT;
        slave> START SLAVE;
        master> CREATE TEMPORARY TABLE t1(a INT);
        slave> [wait for t1 to replicate]
        slave> STOP SLAVE;
        slave> SET @@global.binlog_format=ROW / SET @@persist.binlog_format=ROW
        master> DROP TEMPORARY TABLE t1;
        slave> START SLAVE;
      Note: SET @@persist_only.binlog_format is not disallowed if any
      replication channel has temporary table(s), since unlike PERSIST,
      PERSIST_ONLY does not modify the runtime global system variable value.

      SET @@global.binlog_format and SET @@persist.binlog_format must be
      disallowed if any replication channel applier is running, because
      SET @@global.binlog_format does not take effect when any replication
      channel applier is running. SET @@global.binlog_format takes effect
      on the channel until its applier is (re)starting.
      Note: SET @@persist_only.binlog_format is not disallowed if any
      replication channel applier is running, since unlike PERSIST,
      PERSIST_ONLY does not modify the runtime global system variable value.
    */
    enum_slave_channel_status slave_channel_status =
        has_any_slave_channel_open_temp_table_or_is_its_applier_running();
    if (slave_channel_status == SLAVE_CHANNEL_APPLIER_IS_RUNNING) {
      my_error(ER_RUNNING_APPLIER_PREVENTS_SWITCH_GLOBAL_BINLOG_FORMAT, MYF(0));
      return true;
    } else if (slave_channel_status == SLAVE_CHANNEL_HAS_OPEN_TEMPORARY_TABLE) {
      my_error(ER_TEMP_TABLE_PREVENTS_SWITCH_GLOBAL_BINLOG_FORMAT, MYF(0));
      return true;
    }
  }

  if (!var->is_global_persist()) {
    /*
      SET @@session.binlog_format must be disallowed if the session has open
      temporary table(s). Otherwise DROP TEMPORARY TABLE is written into
      binary log (which disobeys the simple rule: When
      @@session.binlog_format=ROW/MIXED, the server must not write
      CREATE/DROP TEMPORARY TABLE to the binary log) in the following case:
        SET @@session.binlog_format=STATEMENT;
        CREATE TEMPORARY TABLE t1 (a INT);
        SET @@session.binlog_format=ROW;
        DROP TEMPORARY TABLE t1;
      And more, if binlog_format=ROW/MIXED and the session has open temporary
      table(s), these CREATE TEMPORARY TABLE are not written into the binlog,
      so we can not switch to STATEMENT.
    */
    if (thd->temporary_tables) {
      my_error(ER_TEMP_TABLE_PREVENTS_SWITCH_SESSION_BINLOG_FORMAT, MYF(0));
      return true;
    }

    /*
      if in a stored function/trigger, it's too late to change mode
    */
    if (thd->in_sub_stmt) {
      my_error(ER_STORED_FUNCTION_PREVENTS_SWITCH_BINLOG_FORMAT, MYF(0));
      return true;
    }
    /*
      Make the session variable 'binlog_format' read-only inside a transaction.
    */
    if (thd->in_active_multi_stmt_transaction()) {
      my_error(ER_INSIDE_TRANSACTION_PREVENTS_SWITCH_BINLOG_FORMAT, MYF(0));
      return true;
    }
  }

  /*
    If moving to statement format, and binlog_row_value_options is set,
    generate a warning.
  */
  if (var->save_result.ulonglong_value == BINLOG_FORMAT_STMT) {
    if ((var->is_global_persist() &&
         global_system_variables.binlog_row_value_options != 0) ||
        (!var->is_global_persist() &&
         thd->variables.binlog_row_value_options != 0)) {
      push_warning_printf(thd, Sql_condition::SL_WARNING,
                          ER_WARN_BINLOG_PARTIAL_UPDATES_DISABLED,
                          ER_THD(thd, ER_WARN_BINLOG_PARTIAL_UPDATES_DISABLED),
                          "binlog_format=STATEMENT", "PARTIAL_JSON");
    }
  }

  return false;
}

static bool fix_binlog_format_after_update(sys_var *, THD *thd,
                                           enum_var_type type) {
  if (type == OPT_SESSION) thd->reset_current_stmt_binlog_format_row();
  return false;
}

static bool prevent_global_rbr_exec_mode_idempotent(sys_var *self, THD *,
                                                    set_var *var) {
  if (var->is_global_persist()) {
    my_error(ER_LOCAL_VARIABLE, MYF(0), self->name.str);
    return true;
  }
  return false;
}

static Sys_var_test_flag Sys_core_file("core_file",
                                       "write a core-file on crashes",
                                       TEST_CORE_ON_SIGNAL);

static Sys_var_enum Sys_binlog_format(
    "binlog_format",
    "What form of binary logging the master will "
    "use: either ROW for row-based binary logging, STATEMENT "
    "for statement-based binary logging, or MIXED. MIXED is statement-"
    "based binary logging except for those statements where only row-"
    "based is correct: those which involve user-defined functions (i.e. "
    "UDFs) or the UUID() function; for those, row-based binary logging is "
    "automatically used. If NDBCLUSTER is enabled and binlog-format is "
    "MIXED, the format switches to row-based and back implicitly per each "
    "query accessing an NDBCLUSTER table",
    SESSION_VAR(binlog_format), CMD_LINE(REQUIRED_ARG, OPT_BINLOG_FORMAT),
    binlog_format_names, DEFAULT(BINLOG_FORMAT_ROW), NO_MUTEX_GUARD,
    NOT_IN_BINLOG, ON_CHECK(binlog_format_check),
    ON_UPDATE(fix_binlog_format_after_update));

static const char *rbr_exec_mode_names[] = {"STRICT", "IDEMPOTENT", nullptr};
static Sys_var_enum rbr_exec_mode(
    "rbr_exec_mode",
    "Modes for how row events should be executed. Legal values "
    "are STRICT (default) and IDEMPOTENT. In IDEMPOTENT mode, "
    "the server will not throw errors for operations that are idempotent. "
    "In STRICT mode, server will throw errors for the operations that "
    "cause a conflict.",
    SESSION_VAR(rbr_exec_mode_options), NO_CMD_LINE, rbr_exec_mode_names,
    DEFAULT(RBR_EXEC_MODE_STRICT), NO_MUTEX_GUARD, NOT_IN_BINLOG,
    ON_CHECK(prevent_global_rbr_exec_mode_idempotent), ON_UPDATE(nullptr));

static bool check_binlog_row_image(sys_var *self MY_ATTRIBUTE((unused)),
                                   THD *thd, set_var *var) {
  DBUG_TRACE;
  if (check_session_admin(self, thd, var)) return true;
  if (var->save_result.ulonglong_value == BINLOG_ROW_IMAGE_FULL) {
    if ((var->is_global_persist() &&
         global_system_variables.binlog_row_value_options != 0) ||
        (!var->is_global_persist() &&
         thd->variables.binlog_row_value_options != 0)) {
      push_warning_printf(
          thd, Sql_condition::SL_WARNING,
          ER_WARN_BINLOG_PARTIAL_UPDATES_SUGGESTS_PARTIAL_IMAGES,
          ER_THD(thd, ER_WARN_BINLOG_PARTIAL_UPDATES_SUGGESTS_PARTIAL_IMAGES),
          "binlog_row_image=FULL", "PARTIAL_JSON");
    }
  }
  return false;
}

static const char *binlog_row_image_names[] = {"MINIMAL", "NOBLOB", "FULL",
                                               NullS};
static Sys_var_enum Sys_binlog_row_image(
    "binlog_row_image",
    "Controls whether rows should be logged in 'FULL', 'NOBLOB' or "
    "'MINIMAL' formats. 'FULL', means that all columns in the before "
    "and after image are logged. 'NOBLOB', means that mysqld avoids logging "
    "blob columns whenever possible (e.g. blob column was not changed or "
    "is not part of primary key). 'MINIMAL', means that a PK equivalent (PK "
    "columns or full row if there is no PK in the table) is logged in the "
    "before image, and only changed columns are logged in the after image. "
    "(Default: FULL).",
    SESSION_VAR(binlog_row_image), CMD_LINE(REQUIRED_ARG),
    binlog_row_image_names, DEFAULT(BINLOG_ROW_IMAGE_FULL), NO_MUTEX_GUARD,
    NOT_IN_BINLOG, ON_CHECK(check_binlog_row_image), ON_UPDATE(nullptr));

static const char *binlog_row_metadata_names[] = {"MINIMAL", "FULL", NullS};
static Sys_var_enum Sys_binlog_row_metadata(
    "binlog_row_metadata",
    "Controls whether metadata is logged using FULL or MINIMAL format. "
    "FULL causes all metadata to be logged; MINIMAL means that only "
    "metadata actually required by slave is logged. Default: MINIMAL.",
    GLOBAL_VAR(binlog_row_metadata), CMD_LINE(REQUIRED_ARG),
    binlog_row_metadata_names, DEFAULT(BINLOG_ROW_METADATA_MINIMAL),
    NO_MUTEX_GUARD, NOT_IN_BINLOG, ON_CHECK(nullptr), ON_UPDATE(nullptr));

static bool check_binlog_trx_compression(sys_var *self MY_ATTRIBUTE((unused)),
                                         THD *thd, set_var *var) {
  DBUG_TRACE;
  if (check_session_admin(self, thd, var)) return true;

  if (!var->is_global_persist() && thd->in_active_multi_stmt_transaction()) {
    my_error(ER_VARIABLE_NOT_SETTABLE_IN_TRANSACTION, MYF(0),
             var->var->name.str);
    return true;
  }
  return false;
}

static Sys_var_bool Sys_binlog_trx_compression(
    "binlog_transaction_compression",
    "Whether to compress transactions or not. Transactions are compressed "
    "using the ZSTD compression algorythm.",
    SESSION_VAR(binlog_trx_compression), CMD_LINE(OPT_ARG), DEFAULT(false),
    NO_MUTEX_GUARD, NOT_IN_BINLOG, ON_CHECK(check_binlog_trx_compression));

#include "libbinlogevents/include/compression/zstd.h"
static Sys_var_uint Sys_binlog_transaction_compression_level_zstd(
    "binlog_transaction_compression_level_zstd",
    "Specifies the transaction compression level for ZSTD "
    "transaction compression in the binary log.",
    SESSION_VAR(binlog_trx_compression_level_zstd), CMD_LINE(REQUIRED_ARG),
    VALID_RANGE(1, 22),
    DEFAULT(binary_log::transaction::compression::Zstd_comp::
                DEFAULT_COMPRESSION_LEVEL),
    BLOCK_SIZE(1), NO_MUTEX_GUARD, NOT_IN_BINLOG,
    ON_CHECK(check_binlog_trx_compression), ON_UPDATE(NULL));

static bool on_session_track_gtids_update(sys_var *, THD *thd, enum_var_type) {
  thd->session_tracker.get_tracker(SESSION_GTIDS_TRACKER)->update(thd);
  return false;
}

static const char *session_track_gtids_names[] = {"OFF", "OWN_GTID",
                                                  "ALL_GTIDS", NullS};
static Sys_var_enum Sys_session_track_gtids(
    "session_track_gtids",
    "Controls the amount of global transaction ids to be "
    "included in the response packet sent by the server."
    "(Default: OFF).",
    SESSION_VAR(session_track_gtids), CMD_LINE(REQUIRED_ARG),
    session_track_gtids_names, DEFAULT(SESSION_TRACK_GTIDS_OFF), NO_MUTEX_GUARD,
    NOT_IN_BINLOG, ON_CHECK(check_outside_trx),
    ON_UPDATE(on_session_track_gtids_update));

static bool binlog_direct_check(sys_var *self, THD *thd, set_var *var) {
  if (check_session_admin(self, thd, var)) return true;

  if (var->is_global_persist()) return false;

  /*
    Makes the session variable 'binlog_direct_non_transactional_updates'
    read-only if within a procedure, trigger or function.
  */
  if (thd->in_sub_stmt) {
    my_error(ER_STORED_FUNCTION_PREVENTS_SWITCH_BINLOG_DIRECT, MYF(0));
    return true;
  }
  /*
    Makes the session variable 'binlog_direct_non_transactional_updates'
    read-only inside a transaction.
  */
  if (thd->in_active_multi_stmt_transaction()) {
    my_error(ER_INSIDE_TRANSACTION_PREVENTS_SWITCH_BINLOG_DIRECT, MYF(0));
    return true;
  }

  return false;
}

static Sys_var_bool Sys_binlog_direct(
    "binlog_direct_non_transactional_updates",
    "Causes updates to non-transactional engines using statement format to "
    "be written directly to binary log. Before using this option make sure "
    "that there are no dependencies between transactional and "
    "non-transactional tables such as in the statement INSERT INTO t_myisam "
    "SELECT * FROM t_innodb; otherwise, slaves may diverge from the master.",
    SESSION_VAR(binlog_direct_non_trans_update), CMD_LINE(OPT_ARG),
    DEFAULT(false), NO_MUTEX_GUARD, NOT_IN_BINLOG,
    ON_CHECK(binlog_direct_check));

/**
  This variable is read only to users. It can be enabled or disabled
  only at mysqld startup. This variable is used by User thread and
  as well as by replication slave applier thread to apply relay_log.
  Slave applier thread enables/disables this option based on
  relay_log's from replication master versions. There is possibility of
  slave applier thread and User thread to have different setting for
  explicit_defaults_for_timestamp, hence this options is defined as
  SESSION_VAR rather than GLOBAL_VAR.
*/
static Sys_var_bool Sys_explicit_defaults_for_timestamp(
    "explicit_defaults_for_timestamp",
    "This option causes CREATE TABLE to create all TIMESTAMP columns "
    "as NULL with DEFAULT NULL attribute, Without this option, "
    "TIMESTAMP columns are NOT NULL and have implicit DEFAULT clauses. "
    "The old behavior is deprecated. "
    "The variable can only be set by users having the SUPER privilege.",
    SESSION_VAR(explicit_defaults_for_timestamp), CMD_LINE(OPT_ARG),
    DEFAULT(true), NO_MUTEX_GUARD, NOT_IN_BINLOG,
    ON_CHECK(check_explicit_defaults_for_timestamp));

static bool repository_check(sys_var *self, THD *thd, set_var *var,
                             SLAVE_THD_TYPE thread_mask) {
  bool ret = false;
  if (check_session_admin_outside_trx_outside_sf(self, thd, var)) return true;
  Master_info *mi;
  int running = 0;
  const char *msg = nullptr;
  bool rpl_info_option = static_cast<uint>(var->save_result.ulonglong_value);

  /* don't convert if the repositories are same */
  if (rpl_info_option ==
      (0 != (thread_mask == SLAVE_THD_IO ? opt_mi_repository_id
                                         : opt_rli_repository_id)))
    return false;

  channel_map.wrlock();

  /* Repository conversion not possible, when multiple channels exist */
  if (channel_map.get_num_instances(true) > 1) {
    msg = "Repository conversion is possible when only default channel exists";
    my_error(ER_CHANGE_RPL_INFO_REPOSITORY_FAILURE, MYF(0), msg);
    channel_map.unlock();
    return true;
  }

  mi = channel_map.get_default_channel_mi();

  if (mi != nullptr) {
    mi->channel_wrlock();
    lock_slave_threads(mi);
    init_thread_mask(&running, mi, false);
    if (!running) {
      switch (thread_mask) {
        case SLAVE_THD_IO:
          if (Rpl_info_factory::change_mi_repository(
                  mi, static_cast<uint>(var->save_result.ulonglong_value),
                  &msg)) {
            ret = true;
            my_error(ER_CHANGE_RPL_INFO_REPOSITORY_FAILURE, MYF(0), msg);
          }
          break;
        case SLAVE_THD_SQL:
          mts_recovery_groups(mi->rli);
          if (!mi->rli->is_mts_recovery()) {
            if (Rpl_info_factory::reset_workers(mi->rli) ||
                Rpl_info_factory::change_rli_repository(
                    mi->rli,
                    static_cast<uint>(var->save_result.ulonglong_value),
                    &msg)) {
              ret = true;
              my_error(ER_CHANGE_RPL_INFO_REPOSITORY_FAILURE, MYF(0), msg);
            }
          } else
            LogErr(WARNING_LEVEL, ER_RPL_REPO_HAS_GAPS);
          break;
        default:
          assert(0);
          break;
      }
    } else {
      ret = true;
      my_error(ER_SLAVE_CHANNEL_MUST_STOP, MYF(0), mi->get_channel());
    }
    unlock_slave_threads(mi);
    mi->channel_unlock();
  }
  channel_map.unlock();
  return ret;
}

static bool relay_log_info_repository_check(sys_var *self, THD *thd,
                                            set_var *var) {
  return repository_check(self, thd, var, SLAVE_THD_SQL);
}

static bool master_info_repository_check(sys_var *self, THD *thd,
                                         set_var *var) {
  return repository_check(self, thd, var, SLAVE_THD_IO);
}

static const char *repository_names[] = {"FILE", "TABLE",
#ifndef NDEBUG
                                         "DUMMY",
#endif
                                         nullptr};

ulong opt_mi_repository_id = INFO_REPOSITORY_TABLE;
static Sys_var_enum Sys_mi_repository(
    "master_info_repository",
    "Defines the type of the repository for the master information.",
    GLOBAL_VAR(opt_mi_repository_id),
    CMD_LINE(REQUIRED_ARG, OPT_MASTER_INFO_REPOSITORY), repository_names,
    DEFAULT(INFO_REPOSITORY_TABLE), NO_MUTEX_GUARD, NOT_IN_BINLOG,
    ON_CHECK(master_info_repository_check), ON_UPDATE(nullptr),
    DEPRECATED_VAR(""));

ulong opt_rli_repository_id = INFO_REPOSITORY_TABLE;
static Sys_var_enum Sys_rli_repository(
    "relay_log_info_repository",
    "Defines the type of the repository for the relay log information "
    "and associated workers.",
    GLOBAL_VAR(opt_rli_repository_id),
    CMD_LINE(REQUIRED_ARG, OPT_RELAY_LOG_INFO_REPOSITORY), repository_names,
    DEFAULT(INFO_REPOSITORY_TABLE), NO_MUTEX_GUARD, NOT_IN_BINLOG,
    ON_CHECK(relay_log_info_repository_check), ON_UPDATE(nullptr),
    DEPRECATED_VAR(""));

static Sys_var_bool Sys_binlog_rows_query(
    "binlog_rows_query_log_events",
    "Allow writing of Rows_query_log events into binary log.",
    SESSION_VAR(binlog_rows_query_log_events), CMD_LINE(OPT_ARG),
    DEFAULT(false), NO_MUTEX_GUARD, NOT_IN_BINLOG,
    ON_CHECK(check_session_admin));

static Sys_var_bool Sys_binlog_order_commits(
    "binlog_order_commits",
    "Issue internal commit calls in the same order as transactions are"
    " written to the binary log. Default is to order commits.",
    GLOBAL_VAR(opt_binlog_order_commits), CMD_LINE(OPT_ARG), DEFAULT(true));

static Sys_var_ulong Sys_bulk_insert_buff_size(
    "bulk_insert_buffer_size",
    "Size of tree cache used in bulk "
    "insert optimisation. Note that this is a limit per thread!",
    HINT_UPDATEABLE SESSION_VAR(bulk_insert_buff_size), CMD_LINE(REQUIRED_ARG),
    VALID_RANGE(0, ULONG_MAX), DEFAULT(8192 * 1024), BLOCK_SIZE(1),
    NO_MUTEX_GUARD, NOT_IN_BINLOG, ON_CHECK(check_session_admin));

static Sys_var_charptr Sys_character_sets_dir(
    "character_sets_dir", "Directory where character sets are",
    READ_ONLY NON_PERSIST GLOBAL_VAR(charsets_dir), CMD_LINE(REQUIRED_ARG),
    IN_FS_CHARSET, DEFAULT(nullptr));

static Sys_var_ulong Sys_select_into_buffer_size(
    "select_into_buffer_size", "Buffer size for SELECT INTO OUTFILE/DUMPFILE.",
    HINT_UPDATEABLE SESSION_VAR(select_into_buffer_size), CMD_LINE(OPT_ARG),
    VALID_RANGE(IO_SIZE * 2, INT_MAX32), DEFAULT(128 * 1024),
    BLOCK_SIZE(IO_SIZE));

static Sys_var_bool Sys_select_into_disk_sync(
    "select_into_disk_sync",
    "Synchronize flushed buffer with disk for SELECT INTO OUTFILE/DUMPFILE.",
    HINT_UPDATEABLE SESSION_VAR(select_into_disk_sync), CMD_LINE(OPT_ARG),
    DEFAULT(false));

static Sys_var_uint Sys_select_into_disk_sync_delay(
    "select_into_disk_sync_delay",
    "The delay in milliseconds after each buffer sync "
    "for SELECT INTO OUTFILE/DUMPFILE. Requires select_into_sync_disk = ON.",
    HINT_UPDATEABLE SESSION_VAR(select_into_disk_sync_delay), CMD_LINE(OPT_ARG),
    VALID_RANGE(0, LONG_TIMEOUT), DEFAULT(0), BLOCK_SIZE(1));

static bool check_not_null(sys_var *, THD *, set_var *var) {
  return var->value && var->value->is_null();
}

/**
  Check storage engine is not empty and log warning.

  Checks if default_storage_engine or default_tmp_storage_engine is set
  empty and return true. This method also logs warning if the
  storage engine set is a disabled storage engine specified in
  disabled_storage_engines.

  @param self    pointer to system variable object.
  @param thd     Connection handle.
  @param var     pointer to set variable object.

  @return  true if the set variable is empty.
           false if the set variable is not empty.
*/
static bool check_storage_engine(sys_var *self, THD *thd, set_var *var) {
  if (check_not_null(self, thd, var)) return true;

  if (!opt_initialize && !opt_noacl) {
    char buff[STRING_BUFFER_USUAL_SIZE];
    String str(buff, sizeof(buff), system_charset_info), *res;
    LEX_CSTRING se_name;

    if (var->value) {
      res = var->value->val_str(&str);
      lex_cstring_set(&se_name, res->ptr());
    } else {
      // Use the default value defined by sys_var.
      lex_cstring_set(&se_name,
                      pointer_cast<const char *>(
                          down_cast<Sys_var_plugin *>(self)->global_value_ptr(
                              thd, nullptr)));
    }

    plugin_ref plugin;
    if ((plugin = ha_resolve_by_name(nullptr, &se_name, false))) {
      handlerton *hton = plugin_data<handlerton *>(plugin);
      if (ha_is_storage_engine_disabled(hton))
        LogErr(WARNING_LEVEL, ER_DISABLED_STORAGE_ENGINE_AS_DEFAULT,
               self->name.str, se_name.str);
      plugin_unlock(nullptr, plugin);
    }
  }
  return false;
}

static bool check_charset(sys_var *, THD *thd, set_var *var) {
  if (!var->value) return false;

  char buff[STRING_BUFFER_USUAL_SIZE];
  if (var->value->result_type() == STRING_RESULT) {
    String str(buff, sizeof(buff), system_charset_info), *res;
    if (!(res = var->value->val_str(&str)))
      var->save_result.ptr = nullptr;
    else {
      ErrConvString err(res); /* Get utf8 '\0' terminated string */
      if (!(var->save_result.ptr =
                get_charset_by_csname(err.ptr(), MY_CS_PRIMARY, MYF(0))) &&
          !(var->save_result.ptr = get_old_charset_by_name(err.ptr()))) {
        my_error(ER_UNKNOWN_CHARACTER_SET, MYF(0), err.ptr());
        return true;
      }
      warn_on_deprecated_charset(
          thd, static_cast<const CHARSET_INFO *>(var->save_result.ptr),
          err.ptr());
    }
  } else  // INT_RESULT
  {
    int csno = (int)var->value->val_int();
    if (!(var->save_result.ptr = get_charset(csno, MYF(0)))) {
      my_error(ER_UNKNOWN_CHARACTER_SET, MYF(0), llstr(csno, buff));
      return true;
    }
    warn_on_deprecated_charset(
        thd, static_cast<const CHARSET_INFO *>(var->save_result.ptr),
        static_cast<const CHARSET_INFO *>(var->save_result.ptr)->name);
  }
  return false;
}
static bool check_charset_not_null(sys_var *self, THD *thd, set_var *var) {
  return check_charset(self, thd, var) || check_not_null(self, thd, var);
}

namespace {
struct Get_name {
  explicit Get_name(const CHARSET_INFO *ci) : m_ci(ci) {}
  const uchar *get_name() const {
    return pointer_cast<const uchar *>(m_ci->name);
  }
  const CHARSET_INFO *m_ci;
};

struct Get_csname {
  explicit Get_csname(const CHARSET_INFO *ci) : m_ci(ci) {}
  const uchar *get_name() const {
    return pointer_cast<const uchar *>(replace_utf8_utf8mb3(m_ci->csname));
  }
  const CHARSET_INFO *m_ci;
};

}  // namespace

static CHARSET_INFO *charset_system_default = &my_charset_utf8_general_ci;

static Sys_var_struct<CHARSET_INFO, Get_csname> Sys_character_set_system(
    "character_set_system",
    "The character set used by the server "
    "for storing identifiers",
    READ_ONLY NON_PERSIST GLOBAL_VAR(system_charset_info), NO_CMD_LINE,
    DEFAULT(&charset_system_default));

static Sys_var_struct<CHARSET_INFO, Get_csname> Sys_character_set_server(
    "character_set_server", "The default character set",
    SESSION_VAR(collation_server), NO_CMD_LINE, DEFAULT(&default_charset_info),
    NO_MUTEX_GUARD, IN_BINLOG, ON_CHECK(check_charset_not_null));

static bool check_charset_db(sys_var *self, THD *thd, set_var *var) {
  if (check_session_admin(self, thd, var)) return true;
  if (check_charset_not_null(self, thd, var)) return true;
  if (!var->value)  // = DEFAULT
    var->save_result.ptr = thd->db_charset;
  return false;
}
static bool update_deprecated(sys_var *self, THD *thd, enum_var_type) {
  push_warning_printf(
      thd, Sql_condition::SL_WARNING, ER_WARN_DEPRECATED_SYNTAX_NO_REPLACEMENT,
      ER_THD(thd, ER_WARN_DEPRECATED_SYSVAR_UPDATE), self->name.str);
  return false;
}
static Sys_var_struct<CHARSET_INFO, Get_csname> Sys_character_set_database(
    "character_set_database", " The character set used by the default database",
    SESSION_VAR(collation_database), NO_CMD_LINE,
    DEFAULT(&default_charset_info), NO_MUTEX_GUARD, IN_BINLOG,
    ON_CHECK(check_charset_db), ON_UPDATE(update_deprecated));

static bool check_cs_client(sys_var *self, THD *thd, set_var *var) {
  if (check_charset_not_null(self, thd, var)) return true;

  // We don't currently support any variable-width character set with a minumum
  // length greater than 1. If we ever do, we have to revisit
  // is_supported_parser_charset(). See Item_func_statement_digest::val_str()
  // and Item_func_statement_digest_text::val_str().
  return (static_cast<const CHARSET_INFO *>(var->save_result.ptr))->mbminlen >
         1;
}
static bool fix_thd_charset(sys_var *, THD *thd, enum_var_type type) {
  if (type == OPT_SESSION) thd->update_charset();
  return false;
}
static Sys_var_struct<CHARSET_INFO, Get_csname> Sys_character_set_client(
    "character_set_client",
    "The character set for statements "
    "that arrive from the client",
    SESSION_VAR(character_set_client), NO_CMD_LINE,
    DEFAULT(&default_charset_info), NO_MUTEX_GUARD, IN_BINLOG,
    ON_CHECK(check_cs_client), ON_UPDATE(fix_thd_charset));

static Sys_var_struct<CHARSET_INFO, Get_csname> Sys_character_set_connection(
    "character_set_connection",
    "The character set used for "
    "literals that do not have a character set introducer and for "
    "number-to-string conversion",
    SESSION_VAR(collation_connection), NO_CMD_LINE,
    DEFAULT(&default_charset_info), NO_MUTEX_GUARD, IN_BINLOG,
    ON_CHECK(check_charset_not_null), ON_UPDATE(fix_thd_charset));

static Sys_var_struct<CHARSET_INFO, Get_csname> Sys_character_set_results(
    "character_set_results",
    "The character set used for returning "
    "query results to the client",
    SESSION_VAR(character_set_results), NO_CMD_LINE,
    DEFAULT(&default_charset_info), NO_MUTEX_GUARD, NOT_IN_BINLOG,
    ON_CHECK(check_charset));

static bool check_cs_filesystem(sys_var *self, THD *thd, set_var *var) {
  if (check_session_admin(self, thd, var)) return true;
  if (check_charset_not_null(self, thd, var)) return true;

  return false;
}

static Sys_var_struct<CHARSET_INFO, Get_csname> Sys_character_set_filesystem(
    "character_set_filesystem", "The filesystem character set",
    SESSION_VAR(character_set_filesystem), NO_CMD_LINE,
    DEFAULT(&character_set_filesystem), NO_MUTEX_GUARD, NOT_IN_BINLOG,
    ON_CHECK(check_cs_filesystem), ON_UPDATE(fix_thd_charset));

static const char *completion_type_names[] = {"NO_CHAIN", "CHAIN", "RELEASE",
                                              nullptr};
static Sys_var_enum Sys_completion_type(
    "completion_type",
    "The transaction completion type, one of "
    "NO_CHAIN, CHAIN, RELEASE",
    SESSION_VAR(completion_type), CMD_LINE(REQUIRED_ARG), completion_type_names,
    DEFAULT(0));

static bool check_collation_not_null(sys_var *self, THD *thd, set_var *var) {
  if (!var->value) return false;

  char buff[STRING_BUFFER_USUAL_SIZE];
  if (var->value->result_type() == STRING_RESULT) {
    String str(buff, sizeof(buff), system_charset_info), *res;
    if (!(res = var->value->val_str(&str)))
      var->save_result.ptr = nullptr;
    else {
      ErrConvString err(res); /* Get utf8 '\0'-terminated string */
      if (!(var->save_result.ptr = get_charset_by_name(err.ptr(), MYF(0)))) {
        my_error(ER_UNKNOWN_COLLATION, MYF(0), err.ptr());
        return true;
      }
    }
  } else  // INT_RESULT
  {
    int csno = (int)var->value->val_int();
    if (!(var->save_result.ptr = get_charset(csno, MYF(0)))) {
      my_error(ER_UNKNOWN_COLLATION, MYF(0), llstr(csno, buff));
      return true;
    }
  }
  if (var->save_result.ptr) {
    warn_on_deprecated_collation(
        thd, static_cast<const CHARSET_INFO *>(var->save_result.ptr));
  }

  return check_not_null(self, thd, var);
}
static Sys_var_struct<CHARSET_INFO, Get_name> Sys_collation_connection(
    "collation_connection",
    "The collation of the connection "
    "character set",
    SESSION_VAR(collation_connection), NO_CMD_LINE,
    DEFAULT(&default_charset_info), NO_MUTEX_GUARD, IN_BINLOG,
    ON_CHECK(check_collation_not_null), ON_UPDATE(fix_thd_charset));

static bool check_collation_db(sys_var *self, THD *thd, set_var *var) {
  if (check_collation_not_null(self, thd, var)) return true;
  if (!var->value)  // = DEFAULT
    var->save_result.ptr = thd->db_charset;
  return false;
}
static Sys_var_struct<CHARSET_INFO, Get_name> Sys_collation_database(
    "collation_database",
    "The collation of the database "
    "character set",
    SESSION_VAR(collation_database), NO_CMD_LINE,
    DEFAULT(&default_charset_info), NO_MUTEX_GUARD, IN_BINLOG,
    ON_CHECK(check_collation_db), ON_UPDATE(update_deprecated));

static Sys_var_struct<CHARSET_INFO, Get_name> Sys_collation_server(
    "collation_server", "The server default collation",
    SESSION_VAR(collation_server), NO_CMD_LINE, DEFAULT(&default_charset_info),
    NO_MUTEX_GUARD, IN_BINLOG, ON_CHECK(check_collation_not_null));

static const char *concurrent_insert_names[] = {"NEVER", "AUTO", "ALWAYS",
                                                nullptr};
static Sys_var_enum Sys_concurrent_insert(
    "concurrent_insert",
    "Use concurrent insert with MyISAM. Possible "
    "values are NEVER, AUTO, ALWAYS",
    GLOBAL_VAR(myisam_concurrent_insert), CMD_LINE(OPT_ARG),
    concurrent_insert_names, DEFAULT(1));

static Sys_var_ulong Sys_connect_timeout(
    "connect_timeout",
    "The number of seconds the mysqld server is waiting for a connect "
    "packet before responding with 'Bad handshake'",
    GLOBAL_VAR(connect_timeout), CMD_LINE(REQUIRED_ARG),
    VALID_RANGE(2, LONG_TIMEOUT), DEFAULT(CONNECT_TIMEOUT), BLOCK_SIZE(1));

static Sys_var_ulong Sys_information_schema_stats_expiry(
    "information_schema_stats_expiry",
    "The number of seconds after which mysqld server will fetch "
    "data from storage engine and replace the data in cache.",
    SESSION_VAR(information_schema_stats_expiry), CMD_LINE(REQUIRED_ARG),
    VALID_RANGE(0, LONG_TIMEOUT), DEFAULT(24 * 60 * 60), BLOCK_SIZE(1));

static Sys_var_charptr Sys_datadir(
    "datadir", "Path to the database root directory",
    READ_ONLY NON_PERSIST GLOBAL_VAR(mysql_real_data_home_ptr),
    CMD_LINE(REQUIRED_ARG, 'h'), IN_FS_CHARSET, DEFAULT(mysql_real_data_home));

#ifndef NDEBUG
static Sys_var_dbug Sys_dbug("debug", "Debug log", sys_var::SESSION,
                             CMD_LINE(OPT_ARG, '#'), DEFAULT(""),
                             NO_MUTEX_GUARD, NOT_IN_BINLOG,
                             ON_CHECK(check_session_admin));
#endif

/**
  @todo
    When updating myisam_delay_key_write, we should do a 'flush tables'
    of all MyISAM tables to ensure that they are reopen with the
    new attribute.
*/
export bool fix_delay_key_write(sys_var *, THD *, enum_var_type) {
  switch (delay_key_write_options) {
    case DELAY_KEY_WRITE_NONE:
      myisam_delay_key_write = false;
      break;
    case DELAY_KEY_WRITE_ON:
      myisam_delay_key_write = true;
      break;
    case DELAY_KEY_WRITE_ALL:
      myisam_delay_key_write = true;
      ha_open_options |= HA_OPEN_DELAY_KEY_WRITE;
      break;
  }
  return false;
}
static const char *delay_key_write_names[] = {"OFF", "ON", "ALL", NullS};
static Sys_var_enum Sys_delay_key_write(
    "delay_key_write", "Type of DELAY_KEY_WRITE",
    GLOBAL_VAR(delay_key_write_options), CMD_LINE(OPT_ARG),
    delay_key_write_names, DEFAULT(DELAY_KEY_WRITE_ON), NO_MUTEX_GUARD,
    NOT_IN_BINLOG, ON_CHECK(nullptr), ON_UPDATE(fix_delay_key_write));

static Sys_var_ulong Sys_delayed_insert_limit(
    "delayed_insert_limit",
    "After inserting delayed_insert_limit rows, the INSERT DELAYED "
    "handler will check if there are any SELECT statements pending. "
    "If so, it allows these to execute before continuing. "
    "This variable is deprecated along with INSERT DELAYED.",
    GLOBAL_VAR(delayed_insert_limit), CMD_LINE(REQUIRED_ARG),
    VALID_RANGE(1, ULONG_MAX), DEFAULT(DELAYED_LIMIT), BLOCK_SIZE(1),
    NO_MUTEX_GUARD, NOT_IN_BINLOG, ON_CHECK(nullptr), ON_UPDATE(nullptr),
    DEPRECATED_VAR(""));

static Sys_var_ulong Sys_delayed_insert_timeout(
    "delayed_insert_timeout",
    "How long a INSERT DELAYED thread should wait for INSERT statements "
    "before terminating. "
    "This variable is deprecated along with INSERT DELAYED.",
    GLOBAL_VAR(delayed_insert_timeout), CMD_LINE(REQUIRED_ARG),
    VALID_RANGE(1, LONG_TIMEOUT), DEFAULT(DELAYED_WAIT_TIMEOUT), BLOCK_SIZE(1),
    NO_MUTEX_GUARD, NOT_IN_BINLOG, ON_CHECK(nullptr), ON_UPDATE(nullptr),
    DEPRECATED_VAR(""));

static Sys_var_ulong Sys_delayed_queue_size(
    "delayed_queue_size",
    "What size queue (in rows) should be allocated for handling INSERT "
    "DELAYED. If the queue becomes full, any client that does INSERT "
    "DELAYED will wait until there is room in the queue again. "
    "This variable is deprecated along with INSERT DELAYED.",
    GLOBAL_VAR(delayed_queue_size), CMD_LINE(REQUIRED_ARG),
    VALID_RANGE(1, ULONG_MAX), DEFAULT(DELAYED_QUEUE_SIZE), BLOCK_SIZE(1),
    NO_MUTEX_GUARD, NOT_IN_BINLOG, ON_CHECK(nullptr), ON_UPDATE(nullptr),
    DEPRECATED_VAR(""));

static const char *event_scheduler_names[] = {"OFF", "ON", "DISABLED", NullS};
static bool event_scheduler_check(sys_var *, THD *, set_var *var) {
  /* DISABLED is only accepted on the command line */
  if (var->save_result.ulonglong_value == Events::EVENTS_DISABLED) return true;
  if (Events::opt_event_scheduler == Events::EVENTS_DISABLED) {
    my_error(ER_OPTION_PREVENTS_STATEMENT, MYF(0),
             "--event-scheduler=DISABLED or --skip-grant-tables");
    return true;
  }
  return false;
}
static bool event_scheduler_update(sys_var *, THD *, enum_var_type) {
  int err_no = 0;
  ulong opt_event_scheduler_value = Events::opt_event_scheduler;
  mysql_mutex_unlock(&LOCK_global_system_variables);
  /*
    Events::start() is heavyweight. In particular it creates a new THD,
    which takes LOCK_global_system_variables internally.
    Thus we have to release it here.
    We need to re-take it before returning, though.

    Note that since we release LOCK_global_system_variables before calling
    start/stop, there is a possibility that the server variable
    can become out of sync with the real event scheduler state.

    This can happen with two concurrent statments if the first gets
    interrupted after start/stop but before retaking
    LOCK_global_system_variables. However, this problem should be quite
    rare and it's difficult to avoid it without opening up possibilities
    for deadlocks. See bug#51160.
  */
  bool ret = opt_event_scheduler_value == Events::EVENTS_ON
                 ? Events::start(&err_no)
                 : Events::stop();
  mysql_mutex_lock(&LOCK_global_system_variables);
  if (ret) {
    Events::opt_event_scheduler = Events::EVENTS_OFF;
    my_error(ER_EVENT_SET_VAR_ERROR, MYF(0), err_no);
  }
  return ret;
}

static Sys_var_enum Sys_event_scheduler(
    "event_scheduler",
    "Enable the event scheduler. Possible values are "
    "ON, OFF, and DISABLED (keep the event scheduler completely "
    "deactivated, it cannot be activated run-time)",
    GLOBAL_VAR(Events::opt_event_scheduler), CMD_LINE(OPT_ARG),
    event_scheduler_names, DEFAULT(Events::EVENTS_ON), NO_MUTEX_GUARD,
    NOT_IN_BINLOG, ON_CHECK(event_scheduler_check),
    ON_UPDATE(event_scheduler_update));

static bool check_expire_logs_days(sys_var *, THD *, set_var *var) {
  ulonglong expire_logs_days_value = var->save_result.ulonglong_value;

  if (expire_logs_days_value && binlog_expire_logs_seconds) {
    my_error(ER_BINLOG_EXPIRE_LOG_DAYS_AND_SECS_USED_TOGETHER, MYF(0));
    return true;
  }
  return false;
}

static bool check_expire_logs_seconds(sys_var *, THD *, set_var *var) {
  ulonglong expire_logs_seconds_value = var->save_result.ulonglong_value;

  if (expire_logs_days && expire_logs_seconds_value) {
    my_error(ER_EXPIRE_LOGS_DAYS_IGNORED, MYF(0));
    return true;
  }
  return false;
}

static Sys_var_ulong Sys_expire_logs_days(
    "expire_logs_days",
    "If non-zero, binary logs will be purged after expire_logs_days "
    "days; If this option alone is set on the command line or in a "
    "configuration file, it overrides the default value for "
    "binlog-expire-logs-seconds. If both options are set to nonzero values, "
    "binlog-expire-logs-seconds takes priority. Possible purges happen at "
    "startup and at binary log rotation.",
    GLOBAL_VAR(expire_logs_days), CMD_LINE(REQUIRED_ARG, OPT_EXPIRE_LOGS_DAYS),
    VALID_RANGE(0, 99), DEFAULT(0), BLOCK_SIZE(1), NO_MUTEX_GUARD,
    NOT_IN_BINLOG, ON_CHECK(check_expire_logs_days), ON_UPDATE(nullptr),
    DEPRECATED_VAR("binlog_expire_logs_seconds"));

static Sys_var_ulong Sys_binlog_expire_logs_seconds(
    "binlog_expire_logs_seconds",
    "If non-zero, binary logs will be purged after binlog_expire_logs_seconds"
    " seconds; If both this option and expire_logs_days are set to non-zero"
    "  values, this option takes priority. Purges happen at"
    " startup and at binary log rotation.",
    GLOBAL_VAR(binlog_expire_logs_seconds),
    CMD_LINE(REQUIRED_ARG, OPT_BINLOG_EXPIRE_LOGS_SECONDS),
    VALID_RANGE(0, 0xFFFFFFFF), DEFAULT(2592000), BLOCK_SIZE(1), NO_MUTEX_GUARD,
    NOT_IN_BINLOG, ON_CHECK(check_expire_logs_seconds), ON_UPDATE(nullptr));

static Sys_var_bool Sys_flush(
    "flush", "Flush MyISAM tables to disk between SQL commands",
    GLOBAL_VAR(myisam_flush), CMD_LINE(OPT_ARG), DEFAULT(false));

static Sys_var_ulong Sys_flush_time(
    "flush_time",
    "A dedicated thread is created to flush all tables at the "
    "given interval",
    GLOBAL_VAR(flush_time), CMD_LINE(REQUIRED_ARG),
    VALID_RANGE(0, LONG_TIMEOUT), DEFAULT(0), BLOCK_SIZE(1));

static bool check_ftb_syntax(sys_var *, THD *, set_var *var) {
  return ft_boolean_check_syntax_string(
      (uchar *)(var->save_result.string_value.str));
}
/// @todo make SESSION_VAR (usability enhancement and a fix for a race
/// condition)
static Sys_var_charptr Sys_ft_boolean_syntax(
    "ft_boolean_syntax",
    "List of operators for "
    "MATCH ... AGAINST ( ... IN BOOLEAN MODE)",
    GLOBAL_VAR(ft_boolean_syntax), CMD_LINE(REQUIRED_ARG), IN_SYSTEM_CHARSET,
    DEFAULT(DEFAULT_FTB_SYNTAX), NO_MUTEX_GUARD, NOT_IN_BINLOG,
    ON_CHECK(check_ftb_syntax));

static Sys_var_ulong Sys_ft_max_word_len(
    "ft_max_word_len",
    "The maximum length of the word to be included in a FULLTEXT index. "
    "Note: FULLTEXT indexes must be rebuilt after changing this variable",
    READ_ONLY GLOBAL_VAR(ft_max_word_len), CMD_LINE(REQUIRED_ARG),
    VALID_RANGE(10, HA_FT_MAXCHARLEN), DEFAULT(HA_FT_MAXCHARLEN),
    BLOCK_SIZE(1));

static Sys_var_ulong Sys_ft_min_word_len(
    "ft_min_word_len",
    "The minimum length of the word to be included in a FULLTEXT index. "
    "Note: FULLTEXT indexes must be rebuilt after changing this variable",
    READ_ONLY GLOBAL_VAR(ft_min_word_len), CMD_LINE(REQUIRED_ARG),
    VALID_RANGE(1, HA_FT_MAXCHARLEN), DEFAULT(4), BLOCK_SIZE(1));

/// @todo make it an updatable SESSION_VAR
static Sys_var_ulong Sys_ft_query_expansion_limit(
    "ft_query_expansion_limit",
    "Number of best matches to use for query expansion",
    READ_ONLY GLOBAL_VAR(ft_query_expansion_limit), CMD_LINE(REQUIRED_ARG),
    VALID_RANGE(0, 1000), DEFAULT(20), BLOCK_SIZE(1));

static Sys_var_charptr Sys_ft_stopword_file(
    "ft_stopword_file", "Use stopwords from this file instead of built-in list",
    READ_ONLY NON_PERSIST GLOBAL_VAR(ft_stopword_file), CMD_LINE(REQUIRED_ARG),
    IN_FS_CHARSET, DEFAULT(nullptr));

static bool check_init_string(sys_var *, THD *, set_var *var) {
  if (var->save_result.string_value.str == nullptr) {
    var->save_result.string_value.str = const_cast<char *>("");
    var->save_result.string_value.length = 0;
  }
  return false;
}
static PolyLock_rwlock PLock_sys_init_connect(&LOCK_sys_init_connect);
static Sys_var_lexstring Sys_init_connect(
    "init_connect",
    "Command(s) that are executed for each "
    "new connection",
    GLOBAL_VAR(opt_init_connect), CMD_LINE(REQUIRED_ARG), IN_SYSTEM_CHARSET,
    DEFAULT(""), &PLock_sys_init_connect, NOT_IN_BINLOG,
    ON_CHECK(check_init_string));

static Sys_var_charptr Sys_init_file(
    "init_file", "Read SQL commands from this file at startup",
    READ_ONLY NON_PERSIST GLOBAL_VAR(opt_init_file), CMD_LINE(REQUIRED_ARG),
    IN_FS_CHARSET, DEFAULT(nullptr));

static PolyLock_rwlock PLock_sys_init_slave(&LOCK_sys_init_slave);
static Sys_var_lexstring Sys_init_slave(
    "init_slave",
    "Command(s) that are executed by a slave server "
    "each time the SQL thread starts",
    GLOBAL_VAR(opt_init_slave), CMD_LINE(REQUIRED_ARG), IN_SYSTEM_CHARSET,
    DEFAULT(""), &PLock_sys_init_slave, NOT_IN_BINLOG,
    ON_CHECK(check_init_string));

static Sys_var_ulong Sys_interactive_timeout(
    "interactive_timeout",
    "The number of seconds the server waits for activity on an interactive "
    "connection before closing it",
    SESSION_VAR(net_interactive_timeout), CMD_LINE(REQUIRED_ARG),
    VALID_RANGE(1, LONG_TIMEOUT), DEFAULT(NET_WAIT_TIMEOUT), BLOCK_SIZE(1));

static Sys_var_ulong Sys_join_buffer_size(
    "join_buffer_size", "The size of the buffer that is used for full joins",
    HINT_UPDATEABLE SESSION_VAR(join_buff_size), CMD_LINE(REQUIRED_ARG),
    VALID_RANGE(128, ULONG_MAX), DEFAULT(256 * 1024), BLOCK_SIZE(128));

static Sys_var_keycache Sys_key_buffer_size(
    "key_buffer_size",
    "The size of the buffer used for "
    "index blocks for MyISAM tables. Increase this to get better index "
    "handling (for all reads and multiple writes) to as much as you can "
    "afford",
    KEYCACHE_VAR(param_buff_size), CMD_LINE(REQUIRED_ARG, OPT_KEY_BUFFER_SIZE),
    VALID_RANGE(0, SIZE_T_MAX), DEFAULT(KEY_CACHE_SIZE), BLOCK_SIZE(IO_SIZE),
    NO_MUTEX_GUARD, NOT_IN_BINLOG, ON_CHECK(nullptr),
    ON_UPDATE(update_buffer_size));

static Sys_var_keycache Sys_key_cache_block_size(
    "key_cache_block_size", "The default size of key cache blocks",
    KEYCACHE_VAR(param_block_size),
    CMD_LINE(REQUIRED_ARG, OPT_KEY_CACHE_BLOCK_SIZE),
    VALID_RANGE(512, 1024 * 16), DEFAULT(KEY_CACHE_BLOCK_SIZE), BLOCK_SIZE(512),
    NO_MUTEX_GUARD, NOT_IN_BINLOG, ON_CHECK(nullptr),
    ON_UPDATE(update_keycache_param));

static Sys_var_keycache Sys_key_cache_division_limit(
    "key_cache_division_limit",
    "The minimum percentage of warm blocks in key cache",
    KEYCACHE_VAR(param_division_limit),
    CMD_LINE(REQUIRED_ARG, OPT_KEY_CACHE_DIVISION_LIMIT), VALID_RANGE(1, 100),
    DEFAULT(100), BLOCK_SIZE(1), NO_MUTEX_GUARD, NOT_IN_BINLOG,
    ON_CHECK(nullptr), ON_UPDATE(update_keycache_param));

static Sys_var_keycache Sys_key_cache_age_threshold(
    "key_cache_age_threshold",
    "This characterizes the number of "
    "hits a hot block has to be untouched until it is considered aged "
    "enough to be downgraded to a warm block. This specifies the "
    "percentage ratio of that number of hits to the total number of "
    "blocks in key cache",
    KEYCACHE_VAR(param_age_threshold),
    CMD_LINE(REQUIRED_ARG, OPT_KEY_CACHE_AGE_THRESHOLD),
    VALID_RANGE(100, ULONG_MAX), DEFAULT(300), BLOCK_SIZE(100), NO_MUTEX_GUARD,
    NOT_IN_BINLOG, ON_CHECK(nullptr), ON_UPDATE(update_keycache_param));

static Sys_var_bool Sys_large_files_support(
    "large_files_support",
    "Whether mysqld was compiled with options for large file support",
    READ_ONLY NON_PERSIST GLOBAL_VAR(opt_large_files), NO_CMD_LINE,
    DEFAULT(sizeof(my_off_t) > 4));

static Sys_var_uint Sys_large_page_size(
    "large_page_size",
    "If large page support is enabled, this shows the size of memory pages",
    READ_ONLY NON_PERSIST GLOBAL_VAR(opt_large_page_size), NO_CMD_LINE,
    VALID_RANGE(0, UINT_MAX), DEFAULT(0), BLOCK_SIZE(1));

static Sys_var_bool Sys_large_pages("large_pages",
                                    "Enable support for large pages",
                                    READ_ONLY GLOBAL_VAR(opt_large_pages),
                                    IF_WIN(NO_CMD_LINE, CMD_LINE(OPT_ARG)),
                                    DEFAULT(false));

static Sys_var_charptr Sys_language(
    "lc_messages_dir", "Directory where error messages are",
    READ_ONLY NON_PERSIST GLOBAL_VAR(lc_messages_dir_ptr),
    CMD_LINE(REQUIRED_ARG, OPT_LC_MESSAGES_DIRECTORY), IN_FS_CHARSET,
    DEFAULT(nullptr));

static Sys_var_bool Sys_local_infile("local_infile",
                                     "Enable LOAD DATA LOCAL INFILE",
                                     GLOBAL_VAR(opt_local_infile),
                                     CMD_LINE(OPT_ARG), DEFAULT(false));

static Sys_var_ulong Sys_lock_wait_timeout(
    "lock_wait_timeout",
    "Timeout in seconds to wait for a lock before returning an error.",
    HINT_UPDATEABLE SESSION_VAR(lock_wait_timeout), CMD_LINE(REQUIRED_ARG),
    VALID_RANGE(1, LONG_TIMEOUT), DEFAULT(LONG_TIMEOUT), BLOCK_SIZE(1));

#ifdef HAVE_MLOCKALL
static Sys_var_bool Sys_locked_in_memory(
    "locked_in_memory", "Whether mysqld was locked in memory with --memlock",
    READ_ONLY NON_PERSIST GLOBAL_VAR(locked_in_memory), NO_CMD_LINE,
    DEFAULT(false));
#endif

/* this says NO_CMD_LINE, as command-line option takes a string, not a bool */
static Sys_var_bool Sys_log_bin("log_bin", "Whether the binary log is enabled",
                                READ_ONLY NON_PERSIST GLOBAL_VAR(opt_bin_log),
                                NO_CMD_LINE, DEFAULT(true));

static bool transaction_write_set_check(sys_var *self, THD *thd, set_var *var) {
  if (check_session_admin(self, thd, var)) return true;
  // Can't change the algorithm when group replication is enabled.
  if (is_group_replication_running()) {
    my_message(
        ER_GROUP_REPLICATION_RUNNING,
        "The write set algorithm cannot be changed when Group replication"
        " is running.",
        MYF(0));
    return true;
  }

  if ((var->is_global_persist()) &&
      global_system_variables.binlog_format != BINLOG_FORMAT_ROW) {
    my_error(ER_PREVENTS_VARIABLE_WITHOUT_RBR, MYF(0), var->var->name.str);
    return true;
  }

  if (var->type == OPT_SESSION &&
      thd->variables.binlog_format != BINLOG_FORMAT_ROW) {
    my_error(ER_PREVENTS_VARIABLE_WITHOUT_RBR, MYF(0), var->var->name.str);
    return true;
  }
  /*
    if in a stored function/trigger, it's too late to change
  */
  if (thd->in_sub_stmt) {
    my_error(ER_VARIABLE_NOT_SETTABLE_IN_TRANSACTION, MYF(0),
             var->var->name.str);
    return true;
  }
  /*
    Make the session variable 'transaction_write_set_extraction' read-only
    inside a transaction.
  */
  if (thd->in_active_multi_stmt_transaction()) {
    my_error(ER_VARIABLE_NOT_SETTABLE_IN_TRANSACTION, MYF(0),
             var->var->name.str);
    return true;
  }
  /*
    Disallow changing variable 'transaction_write_set_extraction' while
    binlog_transaction_dependency_tracking is different from COMMIT_ORDER.
  */
  if (mysql_bin_log.m_dependency_tracker.m_opt_tracking_mode !=
      DEPENDENCY_TRACKING_COMMIT_ORDER) {
    my_error(ER_WRONG_USAGE, MYF(0),
             "transaction_write_set_extraction (changed)",
             "binlog_transaction_dependency_tracking (!= COMMIT_ORDER)");
    return true;
  }

  return false;
}

static Sys_var_enum Sys_extract_write_set(
    "transaction_write_set_extraction",
    "This option is used to let the server know when to "
    "extract the write set which will be used for various purposes. ",
    SESSION_VAR(transaction_write_set_extraction), CMD_LINE(OPT_ARG),
    transaction_write_set_hashing_algorithms, DEFAULT(HASH_ALGORITHM_XXHASH64),
    NO_MUTEX_GUARD, NOT_IN_BINLOG, ON_CHECK(transaction_write_set_check),
    ON_UPDATE(nullptr));

static Sys_var_ulong Sys_rpl_stop_slave_timeout(
    "rpl_stop_slave_timeout",
    "Timeout in seconds to wait for slave to stop before returning a "
    "warning.",
    GLOBAL_VAR(rpl_stop_slave_timeout), CMD_LINE(REQUIRED_ARG),
    VALID_RANGE(2, LONG_TIMEOUT), DEFAULT(LONG_TIMEOUT), BLOCK_SIZE(1));

static Sys_var_enum Sys_binlog_error_action(
    "binlog_error_action",
    "When statements cannot be written to the binary log due to a fatal "
    "error, the server can either ignore the error and let the master "
    "continue, or abort.",
    GLOBAL_VAR(binlog_error_action), CMD_LINE(REQUIRED_ARG),
    binlog_error_action_list, DEFAULT(ABORT_SERVER));

static Sys_var_bool Sys_trust_function_creators(
    "log_bin_trust_function_creators",
    "If set to FALSE (the default), then when --log-bin is used, creation "
    "of a stored function (or trigger) is allowed only to users having the "
    "SUPER privilege and only if this stored function (trigger) may not "
    "break binary logging. Note that if ALL connections to this server "
    "ALWAYS use row-based binary logging, the security issues do not "
    "exist and the binary logging cannot break, so you can safely set "
    "this to TRUE",
    GLOBAL_VAR(trust_function_creators), CMD_LINE(OPT_ARG), DEFAULT(false));

static Sys_var_bool Sys_check_proxy_users(
    "check_proxy_users",
    "If set to FALSE (the default), then proxy user identity will not be "
    "mapped for authentication plugins which support mapping from grant "
    "tables.  When set to TRUE, users associated with authentication "
    "plugins which signal proxy user mapping should be done according to "
    "GRANT PROXY privilege definition.",
    GLOBAL_VAR(check_proxy_users), CMD_LINE(OPT_ARG), DEFAULT(false));

static Sys_var_bool Sys_mysql_native_password_proxy_users(
    "mysql_native_password_proxy_users",
    "If set to FALSE (the default), then the mysql_native_password "
    "plugin will not signal for authenticated users to be checked for "
    "mapping "
    "to proxy users.  When set to TRUE, the plugin will flag associated "
    "authenticated accounts to be mapped to proxy users when the server "
    "option "
    "check_proxy_users is enabled.",
    GLOBAL_VAR(mysql_native_password_proxy_users), CMD_LINE(OPT_ARG),
    DEFAULT(false));

static Sys_var_bool Sys_sha256_password_proxy_users(
    "sha256_password_proxy_users",
    "If set to FALSE (the default), then the sha256_password authentication "
    "plugin will not signal for authenticated users to be checked for "
    "mapping "
    "to proxy users.  When set to TRUE, the plugin will flag associated "
    "authenticated accounts to be mapped to proxy users when the server "
    "option "
    "check_proxy_users is enabled.",
    GLOBAL_VAR(sha256_password_proxy_users), CMD_LINE(OPT_ARG), DEFAULT(false));

static bool check_log_bin_use_v1_row_events(sys_var *, THD *thd, set_var *var) {
  if (var->save_result.ulonglong_value == 1 &&
      global_system_variables.binlog_row_value_options != 0)
    push_warning_printf(thd, Sql_condition::SL_WARNING,
                        ER_WARN_BINLOG_V1_ROW_EVENTS_DISABLED,
                        ER_THD(thd, ER_WARN_BINLOG_V1_ROW_EVENTS_DISABLED),
                        "binlog_row_value_options=PARTIAL_JSON");
  return false;
}

static Sys_var_bool Sys_log_bin_use_v1_row_events(
    "log_bin_use_v1_row_events",
    "If equal to 1 then version 1 row events are written to a row based "
    "binary log.  If equal to 0, then the latest version of events are "
    "written.  "
    "This option is useful during some upgrades.",
    NON_PERSIST GLOBAL_VAR(log_bin_use_v1_row_events),
    CMD_LINE(OPT_ARG, OPT_LOG_BIN_USE_V1_ROW_EVENTS), DEFAULT(false),
    NO_MUTEX_GUARD, NOT_IN_BINLOG, ON_CHECK(check_log_bin_use_v1_row_events),
    ON_UPDATE(nullptr), DEPRECATED_VAR(""));

static Sys_var_charptr Sys_log_error(
    "log_error", "Error log file",
    READ_ONLY NON_PERSIST GLOBAL_VAR(log_error_dest),
    CMD_LINE(OPT_ARG, OPT_LOG_ERROR), IN_FS_CHARSET,
    DEFAULT(disabled_my_option), NO_MUTEX_GUARD, NOT_IN_BINLOG,
    ON_CHECK(nullptr), ON_UPDATE(nullptr), nullptr, sys_var::PARSE_EARLY);

static bool check_log_error_services(sys_var *self, THD *thd, set_var *var) {
  // test whether syntax is OK and services exist
  size_t pos;
  log_error_stack_error ret;

  if (var->save_result.string_value.str == nullptr) return true;

  ret = log_builtins_error_stack(var->save_result.string_value.str, true, &pos);

  if (strlen(var->save_result.string_value.str) < 1) {
    push_warning_printf(
        thd, Sql_condition::SL_WARNING, ER_EMPTY_PIPELINE_FOR_ERROR_LOG_SERVICE,
        ER_THD(thd, ER_EMPTY_PIPELINE_FOR_ERROR_LOG_SERVICE), self->name.str);
  } else if (ret != LOG_ERROR_STACK_SUCCESS) {
    int err_code = 0;
    switch (ret) {
      case LOG_ERROR_STACK_NO_PFS_SUPPORT:
        err_code = ER_DA_ERROR_LOG_TABLE_DISABLED;
        break;
      case LOG_ERROR_STACK_NO_LOG_PARSER:
        err_code = ER_DA_NO_ERROR_LOG_PARSER_CONFIGURED;
        break;
      case LOG_ERROR_MULTIPLE_FILTERS:
        err_code = ER_DA_ERROR_LOG_MULTIPLE_FILTERS;
        break;
      default:
        push_warning_printf(
            thd, Sql_condition::SL_WARNING, ER_CANT_SET_ERROR_LOG_SERVICE,
            ER_THD(thd, ER_CANT_SET_ERROR_LOG_SERVICE), self->name.str,
            &((char *)var->save_result.string_value.str)[pos]);
        return true;
    }

    push_warning(thd, Sql_condition::SL_NOTE, err_code,
                 ER_THD_NONCONST(thd, err_code));
    return false;
  }

  return false;
}

static bool fix_log_error_services(sys_var *self MY_ATTRIBUTE((unused)),
                                   THD *thd,
                                   enum_var_type type MY_ATTRIBUTE((unused))) {
  bool ret = false;
  // syntax is OK and services exist; try to initialize them!
  size_t pos;

  /*
    There is a theoretical race/deadlock here:

    SET GLOBAL log_error_services=... first acquires
    LOCK_global_system_variables (on account of being a system variable),
    and then will try to obtain THR_LOCK_log_stack (to update the
    error logging stack).

    If FLUSH ERROR LOGS is also executed, it will first obtain
    THR_LOCK_log_stack (as it will call the flush functions in all
    configured sinks, and cannot allow people to change the config
    or UNINSTALL COMPONENTs while that happens), and then one of
    those log-components may try to re-install its pluggable
    system variables on flush.

    Due to the reverse locking order, this may deadlock here.
    We could temporarily release LOCK_global_system_variables
    while updating the error-logging stack (after first making
    a copy of opt_log_error_services), but the better option
    is to not have log-services' pluggable system variables
    appear/disappear during FLUSH.
  */

  if (log_builtins_error_stack(opt_log_error_services, false, &pos) < 0) {
    if (pos < strlen(opt_log_error_services)) /* purecov: begin inspected */
      push_warning_printf(
          thd, Sql_condition::SL_WARNING, ER_CANT_START_ERROR_LOG_SERVICE,
          ER_THD(thd, ER_CANT_START_ERROR_LOG_SERVICE), self->name.str,
          &((char *)opt_log_error_services)[pos]);
    ret = true; /* purecov: end */
  }

  return ret;
}

static Sys_var_charptr Sys_log_error_services(
    "log_error_services",
    "Services that should be called when an error event is received",
    PERSIST_AS_READONLY GLOBAL_VAR(opt_log_error_services),
    CMD_LINE(REQUIRED_ARG), IN_SYSTEM_CHARSET,
    DEFAULT(LOG_ERROR_SERVICES_DEFAULT), NO_MUTEX_GUARD, NOT_IN_BINLOG,
    ON_CHECK(check_log_error_services), ON_UPDATE(fix_log_error_services));

static bool check_log_error_suppression_list(sys_var *self, THD *thd,
                                             set_var *var) {
  int i;

  if (var->save_result.string_value.str == nullptr) return true;

  if ((i = log_builtins_filter_parse_suppression_list(
           var->save_result.string_value.str, false)) < 0) {
    push_warning_printf(
        thd, Sql_condition::SL_WARNING, ER_CANT_SET_ERROR_SUPPRESSION_LIST,
        ER_THD(thd, ER_CANT_SET_ERROR_SUPPRESSION_LIST), self->name.str,
        &((char *)var->save_result.string_value.str)[-(i + 1)]);
    return true;
  }

  return false;
}

static bool fix_log_error_suppression_list(
    sys_var *self MY_ATTRIBUTE((unused)), THD *thd MY_ATTRIBUTE((unused)),
    enum_var_type type MY_ATTRIBUTE((unused))) {
  // syntax is OK and errcodes have messages; try to make filter rules for
  // them!
  int rr = log_builtins_filter_parse_suppression_list(
      opt_log_error_suppression_list, true);
  return (rr < 0) ? true : false;
}

static Sys_var_charptr Sys_log_error_suppression_list(
    "log_error_suppression_list",
    "Comma-separated list of error-codes. Error messages corresponding to "
    "these codes will not be included in the error log. Only events with a "
    "severity of Warning or Information can be suppressed; events with "
    "System "
    "or Error severity will always be included. Requires the filter "
    "\'log_filter_internal\' to be set in @@global.log_error_services, which "
    "is the default.",
    PERSIST_AS_READONLY GLOBAL_VAR(opt_log_error_suppression_list),
    CMD_LINE(REQUIRED_ARG), IN_SYSTEM_CHARSET, DEFAULT(""), NO_MUTEX_GUARD,
    NOT_IN_BINLOG, ON_CHECK(check_log_error_suppression_list),
    ON_UPDATE(fix_log_error_suppression_list));

static Sys_var_bool Sys_log_queries_not_using_indexes(
    "log_queries_not_using_indexes",
    "Log queries that are executed without benefit of any index to the "
    "slow log if it is open",
    GLOBAL_VAR(opt_log_queries_not_using_indexes), CMD_LINE(OPT_ARG),
    DEFAULT(false));

static Sys_var_bool Sys_log_slow_admin_statements(
    "log_slow_admin_statements",
    "Log slow OPTIMIZE, ANALYZE, ALTER and other administrative statements "
    "to "
    "the slow log if it is open.",
    GLOBAL_VAR(opt_log_slow_admin_statements), CMD_LINE(OPT_ARG),
    DEFAULT(false));

static Sys_var_bool Sys_log_slow_slave_statements(
    "log_slow_slave_statements",
    "Log slow statements executed by slave thread to the slow log if it is "
    "open.",
    GLOBAL_VAR(opt_log_slow_slave_statements), CMD_LINE(OPT_ARG),
    DEFAULT(false));

static bool update_log_throttle_queries_not_using_indexes(sys_var *, THD *thd,
                                                          enum_var_type) {
  // Check if we should print a summary of any suppressed lines to the slow
  // log now since opt_log_throttle_queries_not_using_indexes was changed.
  log_throttle_qni.flush(thd);
  return false;
}

static Sys_var_ulong Sys_log_throttle_queries_not_using_indexes(
    "log_throttle_queries_not_using_indexes",
    "Log at most this many 'not using index' warnings per minute to the "
    "slow log. Any further warnings will be condensed into a single "
    "summary line. A value of 0 disables throttling. "
    "Option has no effect unless --log_queries_not_using_indexes is set.",
    GLOBAL_VAR(opt_log_throttle_queries_not_using_indexes),
    CMD_LINE(REQUIRED_ARG), VALID_RANGE(0, ULONG_MAX), DEFAULT(0),
    BLOCK_SIZE(1), NO_MUTEX_GUARD, NOT_IN_BINLOG, ON_CHECK(nullptr),
    ON_UPDATE(update_log_throttle_queries_not_using_indexes));

static bool update_log_error_verbosity(sys_var *, THD *, enum_var_type) {
  return (log_builtins_filter_update_verbosity(log_error_verbosity) < 0);
}

static Sys_var_ulong Sys_log_error_verbosity(
    "log_error_verbosity",
    "How detailed the error log should be. "
    "1, log errors only. "
    "2, log errors and warnings. "
    "3, log errors, warnings, and notes. "
    "Messages sent to the client are unaffected by this setting.",
    PERSIST_AS_READONLY GLOBAL_VAR(log_error_verbosity), CMD_LINE(REQUIRED_ARG),
    VALID_RANGE(1, 3), DEFAULT(2), BLOCK_SIZE(1), NO_MUTEX_GUARD, NOT_IN_BINLOG,
    ON_CHECK(nullptr), ON_UPDATE(update_log_error_verbosity));

static Sys_var_enum Sys_log_timestamps(
    "log_timestamps",
    "UTC to timestamp log files in zulu time, for more concise timestamps "
    "and easier correlation of logs from servers from multiple time zones, "
    "or SYSTEM to use the system's local time. "
    "This affects only log files, not log tables, as the timestamp columns "
    "of the latter can be converted at will.",
    GLOBAL_VAR(opt_log_timestamps), CMD_LINE(REQUIRED_ARG),
    timestamp_type_names, DEFAULT(0), NO_MUTEX_GUARD, NOT_IN_BINLOG,
    ON_CHECK(nullptr), ON_UPDATE(nullptr), nullptr,
    /* log_error is an early option, so its timestamp format should be, too. */
    sys_var::PARSE_EARLY);

static Sys_var_bool Sys_log_statements_unsafe_for_binlog(
    "log_statements_unsafe_for_binlog",
    "Log statements considered unsafe when using statement based binary "
    "logging.",
    GLOBAL_VAR(opt_log_unsafe_statements), CMD_LINE(OPT_ARG), DEFAULT(true));

static bool update_cached_long_query_time(sys_var *, THD *thd,
                                          enum_var_type type) {
  if (type == OPT_SESSION)
    thd->variables.long_query_time =
        double2ulonglong(thd->variables.long_query_time_double * 1e6);
  else
    global_system_variables.long_query_time =
        double2ulonglong(global_system_variables.long_query_time_double * 1e6);
  return false;
}

static Sys_var_double Sys_long_query_time(
    "long_query_time",
    "Log all queries that have taken more than long_query_time seconds "
    "to execute to file. The argument will be treated as a decimal value "
    "with microsecond precision",
    SESSION_VAR(long_query_time_double), CMD_LINE(REQUIRED_ARG),
    VALID_RANGE(0, LONG_TIMEOUT), DEFAULT(10), NO_MUTEX_GUARD, NOT_IN_BINLOG,
    ON_CHECK(nullptr), ON_UPDATE(update_cached_long_query_time));

static bool fix_low_prio_updates(sys_var *, THD *thd, enum_var_type type) {
  if (type == OPT_SESSION) {
    thd->update_lock_default =
        (thd->variables.low_priority_updates ? TL_WRITE_LOW_PRIORITY
                                             : TL_WRITE);
    thd->insert_lock_default =
        (thd->variables.low_priority_updates ? TL_WRITE_LOW_PRIORITY
                                             : TL_WRITE_CONCURRENT_INSERT);
  } else
    thr_upgraded_concurrent_insert_lock =
        (global_system_variables.low_priority_updates ? TL_WRITE_LOW_PRIORITY
                                                      : TL_WRITE);
  return false;
}
static Sys_var_bool Sys_low_priority_updates(
    "low_priority_updates",
    "INSERT/DELETE/UPDATE has lower priority than selects",
    SESSION_VAR(low_priority_updates), CMD_LINE(OPT_ARG), DEFAULT(false),
    NO_MUTEX_GUARD, NOT_IN_BINLOG, ON_CHECK(nullptr),
    ON_UPDATE(fix_low_prio_updates));

static Sys_var_bool Sys_lower_case_file_system(
    "lower_case_file_system",
    "Case sensitivity of file names on the file system where the "
    "data directory is located",
    READ_ONLY NON_PERSIST GLOBAL_VAR(lower_case_file_system), NO_CMD_LINE,
    DEFAULT(false));

static Sys_var_uint Sys_lower_case_table_names(
    "lower_case_table_names",
    "If set to 1 table names are stored in lowercase on disk and table "
    "names will be case-insensitive.  Should be set to 2 if you are using "
    "a case insensitive file system",
    READ_ONLY GLOBAL_VAR(lower_case_table_names),
    CMD_LINE(OPT_ARG, OPT_LOWER_CASE_TABLE_NAMES), VALID_RANGE(0, 2),
#ifdef FN_NO_CASE_SENSE
    DEFAULT(1),
#else
    DEFAULT(0),
#endif
    BLOCK_SIZE(1));

static bool session_readonly(sys_var *self, THD *, set_var *var) {
  if (var->is_global_persist()) return false;
  my_error(ER_VARIABLE_IS_READONLY, MYF(0), "SESSION", self->name.str,
           "GLOBAL");
  return true;
}

static bool check_max_allowed_packet(sys_var *self, THD *thd, set_var *var) {
  longlong val;
  if (session_readonly(self, thd, var)) return true;

  val = var->save_result.ulonglong_value;
  if (val < (longlong)global_system_variables.net_buffer_length) {
    push_warning_printf(thd, Sql_condition::SL_WARNING, WARN_OPTION_BELOW_LIMIT,
                        ER_THD(thd, WARN_OPTION_BELOW_LIMIT),
                        "max_allowed_packet", "net_buffer_length");
  }
  return false;
}

static Sys_var_ulong Sys_max_allowed_packet(
    "max_allowed_packet",
    "Max packet length to send to or receive from the server",
    SESSION_VAR(max_allowed_packet), CMD_LINE(REQUIRED_ARG),
    VALID_RANGE(1024, 1024 * 1024 * 1024), DEFAULT(64 * 1024 * 1024),
    BLOCK_SIZE(1024), NO_MUTEX_GUARD, NOT_IN_BINLOG,
    ON_CHECK(check_max_allowed_packet));

static Sys_var_ulong Sys_slave_max_allowed_packet(
    "slave_max_allowed_packet",
    "The maximum packet length to sent successfully from the master to "
    "slave.",
    GLOBAL_VAR(slave_max_allowed_packet), CMD_LINE(REQUIRED_ARG),
    VALID_RANGE(1024, MAX_MAX_ALLOWED_PACKET), DEFAULT(MAX_MAX_ALLOWED_PACKET),
    BLOCK_SIZE(1024));

static Sys_var_ulonglong Sys_max_binlog_cache_size(
    "max_binlog_cache_size", "Sets the total size of the transactional cache",
    GLOBAL_VAR(max_binlog_cache_size), CMD_LINE(REQUIRED_ARG),
    VALID_RANGE(IO_SIZE, ULLONG_MAX), DEFAULT((ULLONG_MAX / IO_SIZE) * IO_SIZE),
    BLOCK_SIZE(IO_SIZE), NO_MUTEX_GUARD, NOT_IN_BINLOG, ON_CHECK(nullptr),
    ON_UPDATE(fix_binlog_cache_size));

static Sys_var_ulonglong Sys_max_binlog_stmt_cache_size(
    "max_binlog_stmt_cache_size", "Sets the total size of the statement cache",
    GLOBAL_VAR(max_binlog_stmt_cache_size), CMD_LINE(REQUIRED_ARG),
    VALID_RANGE(IO_SIZE, ULLONG_MAX), DEFAULT((ULLONG_MAX / IO_SIZE) * IO_SIZE),
    BLOCK_SIZE(IO_SIZE), NO_MUTEX_GUARD, NOT_IN_BINLOG, ON_CHECK(nullptr),
    ON_UPDATE(fix_binlog_stmt_cache_size));

static bool fix_max_binlog_size(sys_var *, THD *, enum_var_type) {
  mysql_bin_log.set_max_size(max_binlog_size);
  /*
    For multisource replication, this max size is set to all relay logs
    per channel. So, run through them
  */
  if (!max_relay_log_size) {
    Master_info *mi = nullptr;

    channel_map.wrlock();
    for (mi_map::iterator it = channel_map.begin(); it != channel_map.end();
         it++) {
      mi = it->second;
      if (mi != nullptr) mi->rli->relay_log.set_max_size(max_binlog_size);
    }
    channel_map.unlock();
  }
  return false;
}
static Sys_var_ulong Sys_max_binlog_size(
    "max_binlog_size",
    "Binary log will be rotated automatically when the size exceeds this "
    "value. Will also apply to relay logs if max_relay_log_size is 0",
    GLOBAL_VAR(max_binlog_size), CMD_LINE(REQUIRED_ARG),
    VALID_RANGE(IO_SIZE, 1024 * 1024L * 1024L), DEFAULT(1024 * 1024L * 1024L),
    BLOCK_SIZE(IO_SIZE), NO_MUTEX_GUARD, NOT_IN_BINLOG, ON_CHECK(nullptr),
    ON_UPDATE(fix_max_binlog_size));

static Sys_var_ulong Sys_max_connections(
    "max_connections", "The number of simultaneous clients allowed",
    GLOBAL_VAR(max_connections), CMD_LINE(REQUIRED_ARG), VALID_RANGE(1, 100000),
    DEFAULT(MAX_CONNECTIONS_DEFAULT), BLOCK_SIZE(1), NO_MUTEX_GUARD,
    NOT_IN_BINLOG, ON_CHECK(nullptr), ON_UPDATE(nullptr), nullptr,
    /* max_connections is used as a sizing hint by the performance schema. */
    sys_var::PARSE_EARLY);

static Sys_var_ulong Sys_max_connect_errors(
    "max_connect_errors",
    "If there is more than this number of interrupted connections from "
    "a host this host will be blocked from further connections",
    GLOBAL_VAR(max_connect_errors), CMD_LINE(REQUIRED_ARG),
    VALID_RANGE(1, ULONG_MAX), DEFAULT(100), BLOCK_SIZE(1));

static Sys_var_long Sys_max_digest_length(
    "max_digest_length", "Maximum length considered for digest text.",
    READ_ONLY GLOBAL_VAR(max_digest_length), CMD_LINE(REQUIRED_ARG),
    VALID_RANGE(0, 1024 * 1024), DEFAULT(1024), BLOCK_SIZE(1));

static bool check_max_delayed_threads(sys_var *, THD *, set_var *var) {
  return (!var->is_global_persist()) && var->save_result.ulonglong_value != 0 &&
         var->save_result.ulonglong_value !=
             global_system_variables.max_insert_delayed_threads;
}

// Alias for max_delayed_threads
static Sys_var_ulong Sys_max_insert_delayed_threads(
    "max_insert_delayed_threads",
    "Don't start more than this number of threads to handle INSERT "
    "DELAYED statements. If set to zero INSERT DELAYED will be not used. "
    "This variable is deprecated along with INSERT DELAYED.",
    SESSION_VAR(max_insert_delayed_threads), NO_CMD_LINE, VALID_RANGE(0, 16384),
    DEFAULT(20), BLOCK_SIZE(1), NO_MUTEX_GUARD, NOT_IN_BINLOG,
    ON_CHECK(check_max_delayed_threads), ON_UPDATE(nullptr),
    DEPRECATED_VAR(""));

static Sys_var_ulong Sys_max_delayed_threads(
    "max_delayed_threads",
    "Don't start more than this number of threads to handle INSERT "
    "DELAYED statements. If set to zero INSERT DELAYED will be not used. "
    "This variable is deprecated along with INSERT DELAYED.",
    SESSION_VAR(max_insert_delayed_threads), CMD_LINE(REQUIRED_ARG),
    VALID_RANGE(0, 16384), DEFAULT(20), BLOCK_SIZE(1), NO_MUTEX_GUARD,
    NOT_IN_BINLOG, ON_CHECK(check_max_delayed_threads), ON_UPDATE(nullptr),
    DEPRECATED_VAR(""));

static Sys_var_ulong Sys_max_error_count(
    "max_error_count", "Max number of errors/warnings to store for a statement",
    HINT_UPDATEABLE SESSION_VAR(max_error_count), CMD_LINE(REQUIRED_ARG),
    VALID_RANGE(0, 65535), DEFAULT(DEFAULT_ERROR_COUNT), BLOCK_SIZE(1));

static Sys_var_ulonglong Sys_max_heap_table_size(
    "max_heap_table_size",
    "Don't allow creation of heap tables bigger than this",
    HINT_UPDATEABLE SESSION_VAR(max_heap_table_size), CMD_LINE(REQUIRED_ARG),
    VALID_RANGE(16384, (ulonglong) ~(intptr)0), DEFAULT(16 * 1024 * 1024),
    BLOCK_SIZE(1024));

// relies on assert(sizeof(my_thread_id) == 4);
static Sys_var_uint Sys_pseudo_thread_id(
    "pseudo_thread_id", "This variable is for internal server use",
    SESSION_ONLY(pseudo_thread_id), NO_CMD_LINE, VALID_RANGE(0, UINT_MAX32),
    DEFAULT(0), BLOCK_SIZE(1), NO_MUTEX_GUARD, IN_BINLOG,
    ON_CHECK(check_session_admin));

static bool fix_max_join_size(sys_var *self, THD *thd, enum_var_type type) {
  System_variables *sv = (self->is_global_persist(type))
                             ? &global_system_variables
                             : &thd->variables;
  if (sv->max_join_size == HA_POS_ERROR)
    sv->option_bits |= OPTION_BIG_SELECTS;
  else
    sv->option_bits &= ~OPTION_BIG_SELECTS;
  return false;
}
static Sys_var_harows Sys_max_join_size(
    "max_join_size",
    "Joins that are probably going to read more than max_join_size "
    "records return an error",
    HINT_UPDATEABLE SESSION_VAR(max_join_size), CMD_LINE(REQUIRED_ARG),
    VALID_RANGE(1, HA_POS_ERROR), DEFAULT(HA_POS_ERROR), BLOCK_SIZE(1),
    NO_MUTEX_GUARD, NOT_IN_BINLOG, ON_CHECK(nullptr),
    ON_UPDATE(fix_max_join_size));

static Sys_var_ulong Sys_max_seeks_for_key(
    "max_seeks_for_key",
    "Limit assumed max number of seeks when looking up rows based on a key",
    HINT_UPDATEABLE SESSION_VAR(max_seeks_for_key), CMD_LINE(REQUIRED_ARG),
    VALID_RANGE(1, ULONG_MAX), DEFAULT(ULONG_MAX), BLOCK_SIZE(1));

static Sys_var_ulong Sys_max_length_for_sort_data(
    "max_length_for_sort_data",
    "This variable is deprecated and will be removed in a future release.",
    HINT_UPDATEABLE SESSION_VAR(max_length_for_sort_data),
    CMD_LINE(REQUIRED_ARG), VALID_RANGE(4, 8192 * 1024L), DEFAULT(4096),
    BLOCK_SIZE(1), NO_MUTEX_GUARD, NOT_IN_BINLOG, ON_CHECK(nullptr),
    ON_UPDATE(nullptr), DEPRECATED_VAR(""));

static Sys_var_ulong Sys_max_points_in_geometry(
    "max_points_in_geometry", "Maximum number of points in a geometry",
    HINT_UPDATEABLE SESSION_VAR(max_points_in_geometry), CMD_LINE(OPT_ARG),
    VALID_RANGE(3, 1024 * 1024L), DEFAULT(64 * 1024), BLOCK_SIZE(1));

static PolyLock_mutex PLock_prepared_stmt_count(&LOCK_prepared_stmt_count);

static Sys_var_ulong Sys_max_prepared_stmt_count(
    "max_prepared_stmt_count",
    "Maximum number of prepared statements in the server",
    GLOBAL_VAR(max_prepared_stmt_count), CMD_LINE(REQUIRED_ARG),
    VALID_RANGE(0, num_prepared_stmt_limit), DEFAULT(16382), BLOCK_SIZE(1),
    &PLock_prepared_stmt_count, NOT_IN_BINLOG, ON_CHECK(nullptr),
    ON_UPDATE(nullptr), nullptr,
    /* max_prepared_stmt_count is used as a sizing hint by the performance
       schema. */
    sys_var::PARSE_EARLY);

static bool fix_max_relay_log_size(sys_var *, THD *, enum_var_type) {
  Master_info *mi = nullptr;

  channel_map.wrlock();
  for (mi_map::iterator it = channel_map.begin(); it != channel_map.end();
       it++) {
    mi = it->second;

    if (mi != nullptr)
      mi->rli->relay_log.set_max_size(max_relay_log_size ? max_relay_log_size
                                                         : max_binlog_size);
  }
  channel_map.unlock();
  return false;
}
static Sys_var_ulong Sys_max_relay_log_size(
    "max_relay_log_size",
    "If non-zero: relay log will be rotated automatically when the "
    "size exceeds this value; if zero: when the size "
    "exceeds max_binlog_size",
    GLOBAL_VAR(max_relay_log_size), CMD_LINE(REQUIRED_ARG),
    VALID_RANGE(0, 1024L * 1024 * 1024), DEFAULT(0), BLOCK_SIZE(IO_SIZE),
    NO_MUTEX_GUARD, NOT_IN_BINLOG, ON_CHECK(nullptr),
    ON_UPDATE(fix_max_relay_log_size));

static Sys_var_ulong Sys_max_sort_length(
    "max_sort_length",
    "The number of bytes to use when sorting long values with PAD SPACE "
    "collations (only the first max_sort_length bytes of each value are "
    "used; the rest are ignored)",
    HINT_UPDATEABLE SESSION_VAR(max_sort_length), CMD_LINE(REQUIRED_ARG),
    VALID_RANGE(4, 8192 * 1024L), DEFAULT(1024), BLOCK_SIZE(1));

static Sys_var_ulong Sys_max_sp_recursion_depth(
    "max_sp_recursion_depth", "Maximum stored procedure recursion depth",
    SESSION_VAR(max_sp_recursion_depth), CMD_LINE(OPT_ARG), VALID_RANGE(0, 255),
    DEFAULT(0), BLOCK_SIZE(1));

// non-standard session_value_ptr() here
static Sys_var_max_user_conn Sys_max_user_connections(
    "max_user_connections",
    "The maximum number of active connections for a single user "
    "(0 = no limit)",
    SESSION_VAR(max_user_connections), CMD_LINE(REQUIRED_ARG),
    VALID_RANGE(0, UINT_MAX), DEFAULT(0), BLOCK_SIZE(1), NO_MUTEX_GUARD,
    NOT_IN_BINLOG, ON_CHECK(session_readonly));

static Sys_var_ulong Sys_max_write_lock_count(
    "max_write_lock_count",
    "After this many write locks, allow some read locks to run in between",
    GLOBAL_VAR(max_write_lock_count), CMD_LINE(REQUIRED_ARG),
    VALID_RANGE(1, ULONG_MAX), DEFAULT(ULONG_MAX), BLOCK_SIZE(1));

static Sys_var_ulong Sys_min_examined_row_limit(
    "min_examined_row_limit",
    "Don't write queries to slow log that examine fewer rows "
    "than that",
    SESSION_VAR(min_examined_row_limit), CMD_LINE(REQUIRED_ARG),
    VALID_RANGE(0, ULONG_MAX), DEFAULT(0), BLOCK_SIZE(1));

#ifdef _WIN32
static Sys_var_bool Sys_named_pipe("named_pipe", "Enable the named pipe (NT)",
                                   READ_ONLY NON_PERSIST
                                       GLOBAL_VAR(opt_enable_named_pipe),
                                   CMD_LINE(OPT_ARG), DEFAULT(false));

static PolyLock_rwlock PLock_named_pipe_full_access_group(
    &LOCK_named_pipe_full_access_group);
static bool check_named_pipe_full_access_group(sys_var *self, THD *thd,
                                               set_var *var) {
  if (!var->value) return false;  // DEFAULT is ok

  if (!is_valid_named_pipe_full_access_group(
          var->save_result.string_value.str)) {
    my_error(ER_WRONG_VALUE_FOR_VAR, MYF(0), self->name.str,
             var->save_result.string_value.str);
    return true;
  }
  return false;
}
static bool fix_named_pipe_full_access_group(sys_var *, THD *, enum_var_type) {
  return update_named_pipe_full_access_group(named_pipe_full_access_group);
}
static Sys_var_charptr Sys_named_pipe_full_access_group(
    "named_pipe_full_access_group",
    "Name of Windows group granted full access to the named pipe",
    GLOBAL_VAR(named_pipe_full_access_group),
    CMD_LINE(REQUIRED_ARG, OPT_NAMED_PIPE_FULL_ACCESS_GROUP), IN_FS_CHARSET,
    DEFAULT(DEFAULT_NAMED_PIPE_FULL_ACCESS_GROUP),
    &PLock_named_pipe_full_access_group, NOT_IN_BINLOG,
    ON_CHECK(check_named_pipe_full_access_group),
    ON_UPDATE(fix_named_pipe_full_access_group));
#endif

static bool check_net_buffer_length(sys_var *self, THD *thd, set_var *var) {
  longlong val;
  if (session_readonly(self, thd, var)) return true;

  val = var->save_result.ulonglong_value;
  if (val > (longlong)global_system_variables.max_allowed_packet) {
    push_warning_printf(thd, Sql_condition::SL_WARNING, WARN_OPTION_BELOW_LIMIT,
                        ER_THD(thd, WARN_OPTION_BELOW_LIMIT),
                        "max_allowed_packet", "net_buffer_length");
  }
  return false;
}
static Sys_var_ulong Sys_net_buffer_length(
    "net_buffer_length", "Buffer length for TCP/IP and socket communication",
    SESSION_VAR(net_buffer_length), CMD_LINE(REQUIRED_ARG),
    VALID_RANGE(1024, 1024 * 1024), DEFAULT(16384), BLOCK_SIZE(1024),
    NO_MUTEX_GUARD, NOT_IN_BINLOG, ON_CHECK(check_net_buffer_length));

static bool fix_net_read_timeout(sys_var *self, THD *thd, enum_var_type type) {
  if (!self->is_global_persist(type)) {
    // net_buffer_length is a specific property for the classic protocols
    if (!thd->is_classic_protocol()) {
      my_error(ER_PLUGGABLE_PROTOCOL_COMMAND_NOT_SUPPORTED, MYF(0));
      return true;
    }
    my_net_set_read_timeout(thd->get_protocol_classic()->get_net(),
                            thd->variables.net_read_timeout);
  }
  return false;
}
static Sys_var_ulong Sys_net_read_timeout(
    "net_read_timeout",
    "Number of seconds to wait for more data from a connection before "
    "aborting the read",
    SESSION_VAR(net_read_timeout), CMD_LINE(REQUIRED_ARG),
    VALID_RANGE(1, LONG_TIMEOUT), DEFAULT(NET_READ_TIMEOUT), BLOCK_SIZE(1),
    NO_MUTEX_GUARD, NOT_IN_BINLOG, ON_CHECK(nullptr),
    ON_UPDATE(fix_net_read_timeout));

static bool fix_net_write_timeout(sys_var *self, THD *thd, enum_var_type type) {
  if (!self->is_global_persist(type)) {
    // net_read_timeout is a specific property for the classic protocols
    if (!thd->is_classic_protocol()) {
      my_error(ER_PLUGGABLE_PROTOCOL_COMMAND_NOT_SUPPORTED, MYF(0));
      return true;
    }
    my_net_set_write_timeout(thd->get_protocol_classic()->get_net(),
                             thd->variables.net_write_timeout);
  }
  return false;
}
static Sys_var_ulong Sys_net_write_timeout(
    "net_write_timeout",
    "Number of seconds to wait for a block to be written to a connection "
    "before aborting the write",
    SESSION_VAR(net_write_timeout), CMD_LINE(REQUIRED_ARG),
    VALID_RANGE(1, LONG_TIMEOUT), DEFAULT(NET_WRITE_TIMEOUT), BLOCK_SIZE(1),
    NO_MUTEX_GUARD, NOT_IN_BINLOG, ON_CHECK(nullptr),
    ON_UPDATE(fix_net_write_timeout));

static bool fix_net_retry_count(sys_var *self, THD *thd, enum_var_type type) {
  if (!self->is_global_persist(type)) {
    // net_write_timeout is a specific property for the classic protocols
    if (!thd->is_classic_protocol()) {
      my_error(ER_PLUGGABLE_PROTOCOL_COMMAND_NOT_SUPPORTED, MYF(0));
      return true;
    }
    thd->get_protocol_classic()->get_net()->retry_count =
        thd->variables.net_retry_count;
  }
  return false;
}
static Sys_var_ulong Sys_net_retry_count(
    "net_retry_count",
    "If a read on a communication port is interrupted, retry this "
    "many times before giving up",
    SESSION_VAR(net_retry_count), CMD_LINE(REQUIRED_ARG),
    VALID_RANGE(1, ULONG_MAX), DEFAULT(MYSQLD_NET_RETRY_COUNT), BLOCK_SIZE(1),
    NO_MUTEX_GUARD, NOT_IN_BINLOG, ON_CHECK(nullptr),
    ON_UPDATE(fix_net_retry_count));

static Sys_var_bool Sys_new_mode("new",
                                 "Use very new possible \"unsafe\" functions",
                                 SESSION_VAR(new_mode), CMD_LINE(OPT_ARG, 'n'),
                                 DEFAULT(false));

static Sys_var_bool Sys_old_mode("old", "Use compatible behavior",
                                 READ_ONLY GLOBAL_VAR(old_mode),
                                 CMD_LINE(OPT_ARG), DEFAULT(false));

static Sys_var_bool Sys_old_alter_table("old_alter_table",
                                        "Use old, non-optimized alter table",
                                        SESSION_VAR(old_alter_table),
                                        CMD_LINE(OPT_ARG), DEFAULT(false));

static Sys_var_ulong Sys_open_files_limit(
    "open_files_limit",
    "If this is not 0, then mysqld will use this value to reserve file "
    "descriptors to use with setrlimit(). If this value is 0 then mysqld "
    "will reserve max_connections*5 or max_connections + table_open_cache*2 "
    "(whichever is larger) number of file descriptors",
    READ_ONLY GLOBAL_VAR(open_files_limit), CMD_LINE(REQUIRED_ARG),
    VALID_RANGE(0, OS_FILE_LIMIT), DEFAULT(0), BLOCK_SIZE(1), NO_MUTEX_GUARD,
    NOT_IN_BINLOG, ON_CHECK(nullptr), ON_UPDATE(nullptr), nullptr,
    /* open_files_limit is used as a sizing hint by the performance schema. */
    sys_var::PARSE_EARLY);

/// @todo change to enum
static Sys_var_ulong Sys_optimizer_prune_level(
    "optimizer_prune_level",
    "Controls the heuristic(s) applied during query optimization to prune "
    "less-promising partial plans from the optimizer search space. "
    "Meaning: 0 - do not apply any heuristic, thus perform exhaustive "
    "search; 1 - prune plans based on number of retrieved rows",
    HINT_UPDATEABLE SESSION_VAR(optimizer_prune_level), CMD_LINE(REQUIRED_ARG),
    VALID_RANGE(0, 1), DEFAULT(1), BLOCK_SIZE(1));

static Sys_var_ulong Sys_optimizer_search_depth(
    "optimizer_search_depth",
    "Maximum depth of search performed by the query optimizer. Values "
    "larger than the number of relations in a query result in better "
    "query plans, but take longer to compile a query. Values smaller "
    "than the number of tables in a relation result in faster "
    "optimization, but may produce very bad query plans. If set to 0, "
    "the system will automatically pick a reasonable value",
    HINT_UPDATEABLE SESSION_VAR(optimizer_search_depth), CMD_LINE(REQUIRED_ARG),
    VALID_RANGE(0, MAX_TABLES + 1), DEFAULT(MAX_TABLES + 1), BLOCK_SIZE(1));

static Sys_var_ulong Sys_range_optimizer_max_mem_size(
    "range_optimizer_max_mem_size",
    "Maximum amount of memory used by the range optimizer "
    "to allocate predicates during range analysis. "
    "The larger the number, more memory may be consumed during "
    "range analysis. If the value is too low to completed range "
    "optimization of a query, index range scan will not be "
    "considered for this query. A value of 0 means range optimizer "
    "does not have any cap on memory. ",
    HINT_UPDATEABLE SESSION_VAR(range_optimizer_max_mem_size),
    CMD_LINE(REQUIRED_ARG), VALID_RANGE(0, ULONG_MAX), DEFAULT(8388608),
    BLOCK_SIZE(1));

static bool limit_parser_max_mem_size(sys_var *, THD *thd, set_var *var) {
  if (var->is_global_persist()) return false;
  ulonglong val = var->save_result.ulonglong_value;
  if (val > global_system_variables.parser_max_mem_size) {
    if (thd->security_context()->check_access(SUPER_ACL)) return false;
    var->save_result.ulonglong_value =
        global_system_variables.parser_max_mem_size;
    return throw_bounds_warning(thd, "parser_max_mem_size",
                                true,  // fixed
                                true,  // is_unsigned
                                val);
  }
  return false;
}

constexpr size_t max_mem_sz = std::numeric_limits<size_t>::max();

static Sys_var_ulonglong Sys_histogram_generation_max_mem_size(
    "histogram_generation_max_mem_size",
    "Maximum amount of memory available for generating histograms",
    SESSION_VAR(histogram_generation_max_mem_size), CMD_LINE(REQUIRED_ARG),
    VALID_RANGE(1000000, max_mem_sz), DEFAULT(20000000), BLOCK_SIZE(1),
    NO_MUTEX_GUARD, NOT_IN_BINLOG, ON_CHECK(check_session_admin),
    ON_UPDATE(nullptr));

/*
  Need at least 400Kb to get through bootstrap.
  Need at least 8Mb to get through mtr check testcase, which does
    SELECT * FROM INFORMATION_SCHEMA.VIEWS
*/
static Sys_var_ulonglong Sys_parser_max_mem_size(
    "parser_max_mem_size", "Maximum amount of memory available to the parser",
    SESSION_VAR(parser_max_mem_size), CMD_LINE(REQUIRED_ARG),
    VALID_RANGE(10 * 1000 * 1000, max_mem_sz), DEFAULT(max_mem_sz),
    BLOCK_SIZE(1), NO_MUTEX_GUARD, NOT_IN_BINLOG,
    ON_CHECK(limit_parser_max_mem_size), ON_UPDATE(nullptr));

/*
  There is no call on Sys_var_integer::do_check() for 'set xxx=default';
  The predefined default for parser_max_mem_size is "infinite".
  Update it in case we have seen option maximum-parser-max-mem-size
  Also update global_system_variables, so 'SELECT parser_max_mem_size'
  reports correct data.
*/
export void update_parser_max_mem_size() {
  const ulonglong max_max = max_system_variables.parser_max_mem_size;
  if (max_max == max_mem_sz) return;
  // In case parser-max-mem-size is also set:
  const ulonglong new_val =
      std::min(max_max, global_system_variables.parser_max_mem_size);
  Sys_parser_max_mem_size.update_default(new_val);
  global_system_variables.parser_max_mem_size = new_val;
}

static bool check_optimizer_switch(sys_var *, THD *thd MY_ATTRIBUTE((unused)),
                                   set_var *var) {
  const bool current_hypergraph_optimizer =
      thd->optimizer_switch_flag(OPTIMIZER_SWITCH_HYPERGRAPH_OPTIMIZER);
  const bool want_hypergraph_optimizer =
      var->save_result.ulonglong_value & OPTIMIZER_SWITCH_HYPERGRAPH_OPTIMIZER;

  if (current_hypergraph_optimizer && !want_hypergraph_optimizer) {
    // Don't turn off the hypergraph optimizer on set optimizer_switch=DEFAULT.
    // This is so that mtr --hypergraph should not be easily cancelled in the
    // middle of a test, unless the test explicitly meant it.
    if (var->value == nullptr) {
      var->save_result.ulonglong_value |= OPTIMIZER_SWITCH_HYPERGRAPH_OPTIMIZER;
    }
  } else if (!current_hypergraph_optimizer && want_hypergraph_optimizer) {
#ifdef WITH_HYPERGRAPH_OPTIMIZER
    // Allow, with a warning.
    push_warning(thd, Sql_condition::SL_WARNING, ER_WARN_DEPRECATED_SYNTAX,
                 ER_THD(thd, ER_WARN_HYPERGRAPH_EXPERIMENTAL));
    return false;
#else
    // Disallow; the hypergraph optimizer is not ready for production yet.
    my_error(ER_HYPERGRAPH_NOT_SUPPORTED_YET, MYF(0),
             "use in non-debug builds");
    return true;
#endif
  }
  return false;
}

/**
  @note
  @b BEWARE! These must have the same order as the \#defines in sql_const.h!
*/
static const char *optimizer_switch_names[] = {
    "index_merge",
    "index_merge_union",
    "index_merge_sort_union",
    "index_merge_intersection",
    "engine_condition_pushdown",
    "index_condition_pushdown",
    "mrr",
    "mrr_cost_based",
    "block_nested_loop",
    "batched_key_access",
    "materialization",
    "semijoin",
    "loosescan",
    "firstmatch",
    "duplicateweedout",
    "subquery_materialization_cost_based",
    "use_index_extensions",
    "condition_fanout_filter",
    "derived_merge",
    "use_invisible_indexes",
    "skip_scan",
    "hash_join",
    "subquery_to_derived",
    "prefer_ordering_index",
    "hypergraph_optimizer",  // Deliberately not documented below.
    "derived_condition_pushdown",
    "default",
    NullS};
static Sys_var_flagset Sys_optimizer_switch(
    "optimizer_switch",
    "optimizer_switch=option=val[,option=val...], where option is one of "
    "{index_merge, index_merge_union, index_merge_sort_union, "
    "index_merge_intersection, engine_condition_pushdown, "
    "index_condition_pushdown, mrr, mrr_cost_based"
    ", materialization, semijoin, loosescan, firstmatch, duplicateweedout,"
    " subquery_materialization_cost_based, skip_scan,"
    " block_nested_loop, batched_key_access, use_index_extensions,"
    " condition_fanout_filter, derived_merge, hash_join,"
    " subquery_to_derived, prefer_ordering_index,"
    " derived_condition_pushdown} and val is one of "
    "{on, off, default}",
    HINT_UPDATEABLE SESSION_VAR(optimizer_switch), CMD_LINE(REQUIRED_ARG),
    optimizer_switch_names, DEFAULT(OPTIMIZER_SWITCH_DEFAULT), NO_MUTEX_GUARD,
    NOT_IN_BINLOG, ON_CHECK(check_optimizer_switch), ON_UPDATE(nullptr));

static Sys_var_bool Sys_var_end_markers_in_json(
    "end_markers_in_json",
    "In JSON output (\"EXPLAIN FORMAT=JSON\" and optimizer trace), "
    "if variable is set to 1, repeats the structure's key (if it has one) "
    "near the closing bracket",
    HINT_UPDATEABLE SESSION_VAR(end_markers_in_json), CMD_LINE(OPT_ARG),
    DEFAULT(false));

static Sys_var_flagset Sys_optimizer_trace(
    "optimizer_trace",
    "Controls tracing of the Optimizer:"
    " optimizer_trace=option=val[,option=val...], where option is one of"
    " {enabled, one_line}"
    " and val is one of {on, default}",
    SESSION_VAR(optimizer_trace), CMD_LINE(REQUIRED_ARG),
    Opt_trace_context::flag_names, DEFAULT(Opt_trace_context::FLAG_DEFAULT));
// @see set_var::is_var_optimizer_trace()
export sys_var *Sys_optimizer_trace_ptr = &Sys_optimizer_trace;

/**
  Note how "misc" is not here: it is not accessible to the user; disabling
  "misc" would disable the top object, which would make an empty trace.
*/
static Sys_var_flagset Sys_optimizer_trace_features(
    "optimizer_trace_features",
    "Enables/disables tracing of selected features of the Optimizer:"
    " optimizer_trace_features=option=val[,option=val...], where option is "
    "one "
    "of"
    " {greedy_search, range_optimizer, dynamic_range, repeated_subselect}"
    " and val is one of {on, off, default}",
    SESSION_VAR(optimizer_trace_features), CMD_LINE(REQUIRED_ARG),
    Opt_trace_context::feature_names,
    DEFAULT(Opt_trace_context::default_features));

/** Delete all old optimizer traces */
static bool optimizer_trace_update(sys_var *, THD *thd, enum_var_type) {
  thd->opt_trace.reset();
  return false;
}

static Sys_var_long Sys_optimizer_trace_offset(
    "optimizer_trace_offset",
    "Offset of first optimizer trace to show; see manual",
    SESSION_VAR(optimizer_trace_offset), CMD_LINE(REQUIRED_ARG),
    VALID_RANGE(LONG_MIN, LONG_MAX), DEFAULT(-1), BLOCK_SIZE(1), NO_MUTEX_GUARD,
    NOT_IN_BINLOG, ON_CHECK(nullptr), ON_UPDATE(optimizer_trace_update));

static Sys_var_long Sys_optimizer_trace_limit(
    "optimizer_trace_limit", "Maximum number of shown optimizer traces",
    SESSION_VAR(optimizer_trace_limit), CMD_LINE(REQUIRED_ARG),
    VALID_RANGE(0, LONG_MAX), DEFAULT(1), BLOCK_SIZE(1), NO_MUTEX_GUARD,
    NOT_IN_BINLOG, ON_CHECK(nullptr), ON_UPDATE(optimizer_trace_update));

static Sys_var_ulong Sys_optimizer_trace_max_mem_size(
    "optimizer_trace_max_mem_size",
    "Maximum allowed cumulated size of stored optimizer traces",
    SESSION_VAR(optimizer_trace_max_mem_size), CMD_LINE(REQUIRED_ARG),
    VALID_RANGE(0, ULONG_MAX), DEFAULT(1024 * 1024), BLOCK_SIZE(1));

static Sys_var_charptr Sys_pid_file(
    "pid_file", "Pid file used by safe_mysqld",
    READ_ONLY NON_PERSIST GLOBAL_VAR(pidfile_name_ptr), CMD_LINE(REQUIRED_ARG),
    IN_FS_CHARSET, DEFAULT(pidfile_name));

static Sys_var_charptr Sys_plugin_dir(
    "plugin_dir", "Directory for plugins",
    READ_ONLY NON_PERSIST GLOBAL_VAR(opt_plugin_dir_ptr),
    CMD_LINE(REQUIRED_ARG), IN_FS_CHARSET, DEFAULT(nullptr));

static Sys_var_uint Sys_port(
    "port",
    "Port number to use for connection or 0 to default to, "
    "my.cnf, $MYSQL_TCP_PORT, "
#if MYSQL_PORT_DEFAULT == 0
    "/etc/services, "
#endif
    "built-in default (" STRINGIFY_ARG(MYSQL_PORT) "), whatever comes first",
    READ_ONLY NON_PERSIST GLOBAL_VAR(mysqld_port), CMD_LINE(REQUIRED_ARG, 'P'),
    VALID_RANGE(0, 65535), DEFAULT(0), BLOCK_SIZE(1));

static Sys_var_ulong Sys_preload_buff_size(
    "preload_buffer_size",
    "The size of the buffer that is allocated when preloading indexes",
    SESSION_VAR(preload_buff_size), CMD_LINE(REQUIRED_ARG),
    VALID_RANGE(1024, 1024 * 1024 * 1024), DEFAULT(32768), BLOCK_SIZE(1));

static Sys_var_uint Sys_protocol_version(
    "protocol_version",
    "The version of the client/server protocol used by the MySQL server",
    READ_ONLY NON_PERSIST GLOBAL_VAR(protocol_version), NO_CMD_LINE,
    VALID_RANGE(0, ~0), DEFAULT(PROTOCOL_VERSION), BLOCK_SIZE(1));

static Sys_var_proxy_user Sys_proxy_user(
    "proxy_user", "The proxy user account name used when logging in",
    IN_SYSTEM_CHARSET);

static Sys_var_external_user Sys_external_user(
    "external_user", "The external user account used when logging in",
    IN_SYSTEM_CHARSET);

static Sys_var_ulong Sys_read_buff_size(
    "read_buffer_size",
    "Each thread that does a sequential scan allocates a buffer of "
    "this size for each table it scans. If you do many sequential scans, "
    "you may want to increase this value",
    HINT_UPDATEABLE SESSION_VAR(read_buff_size), CMD_LINE(REQUIRED_ARG),
    VALID_RANGE(IO_SIZE * 2, INT_MAX32), DEFAULT(128 * 1024),
    BLOCK_SIZE(IO_SIZE));

static bool check_read_only(sys_var *, THD *thd, set_var *) {
  /* Prevent self dead-lock */
  if (thd->locked_tables_mode || thd->in_active_multi_stmt_transaction()) {
    my_error(ER_LOCK_OR_ACTIVE_TRANSACTION, MYF(0));
    return true;
  }
  return false;
}

static bool check_require_secure_transport(
    sys_var *, THD *, set_var *var MY_ATTRIBUTE((unused))) {
#if !defined(_WIN32)
  /*
    always allow require_secure_transport to be enabled on
    Linux, as socket is secure.
  */
  return false;
#else
  /*
    check whether SSL or shared memory transports are enabled before
    turning require_secure_transport ON, otherwise no connections will
    be allowed on Windows.
  */

  if (!var->save_result.ulonglong_value) return false;
  if (have_ssl() || opt_enable_shared_memory) return false;
  /* reject if SSL and shared memory are both disabled: */
  my_error(ER_NO_SECURE_TRANSPORTS_CONFIGURED, MYF(0));
  return true;

#endif
}

static bool fix_read_only(sys_var *self, THD *thd, enum_var_type) {
  bool result = true;
  bool new_read_only = read_only;  // make a copy before releasing a mutex
  DBUG_TRACE;

  if (read_only == false || read_only == opt_readonly) {
    if (opt_super_readonly && !read_only) {
      opt_super_readonly = false;
      super_read_only = false;
    }
    opt_readonly = read_only;
    return false;
  }

  if (check_read_only(self, thd, nullptr))  // just in case
    goto end;

  if (thd->global_read_lock.is_acquired()) {
    /*
      This connection already holds the global read lock.
      This can be the case with:
      - FLUSH TABLES WITH READ LOCK
      - SET GLOBAL READ_ONLY = 1
    */
    if (opt_super_readonly && !read_only) {
      opt_super_readonly = false;
      super_read_only = false;
    }
    opt_readonly = read_only;
    return false;
  }

  /*
    READ_ONLY=1 prevents write locks from being taken on tables and
    blocks transactions from committing. We therefore should make sure
    that no such events occur while setting the read_only variable.
    This is a 2 step process:
    [1] lock_global_read_lock()
      Prevents connections from obtaining new write locks on
      tables. Note that we can still have active rw transactions.
    [2] make_global_read_lock_block_commit()
      Prevents transactions from committing.
  */

  read_only = opt_readonly;
  mysql_mutex_unlock(&LOCK_global_system_variables);

  if (thd->global_read_lock.lock_global_read_lock(thd))
    goto end_with_mutex_unlock;

  if ((result = thd->global_read_lock.make_global_read_lock_block_commit(thd)))
    goto end_with_read_lock;

  /* Change the opt_readonly system variable, safe because the lock is held */
  opt_readonly = new_read_only;

  result = false;

end_with_read_lock:
  /* Release the lock */
  thd->global_read_lock.unlock_global_read_lock(thd);
end_with_mutex_unlock:
  mysql_mutex_lock(&LOCK_global_system_variables);
end:
  read_only = opt_readonly;
  return result;
}

static bool fix_super_read_only(sys_var *, THD *thd, enum_var_type type) {
  DBUG_TRACE;

  /* return if no changes: */
  if (super_read_only == opt_super_readonly) return false;

  /* return immediately if turning super_read_only OFF: */
  if (super_read_only == false) {
    opt_super_readonly = false;
    return false;
  }
  bool result = true;
  bool new_super_read_only =
      super_read_only; /* make a copy before releasing a mutex */

  /* set read_only to ON if it is OFF, letting fix_read_only()
     handle its own locking needs
  */
  if (!opt_readonly) {
    read_only = true;
    if ((result = fix_read_only(nullptr, thd, type))) goto end;
  }

  /* if we already have global read lock, set super_read_only
     and return immediately:
  */
  if (thd->global_read_lock.is_acquired()) {
    opt_super_readonly = super_read_only;
    return false;
  }

  /* now we're turning ON super_read_only: */
  super_read_only = opt_super_readonly;
  mysql_mutex_unlock(&LOCK_global_system_variables);

  if (thd->global_read_lock.lock_global_read_lock(thd))
    goto end_with_mutex_unlock;

  if ((result = thd->global_read_lock.make_global_read_lock_block_commit(thd)))
    goto end_with_read_lock;
  opt_super_readonly = new_super_read_only;
  result = false;

end_with_read_lock:
  /* Release the lock */
  thd->global_read_lock.unlock_global_read_lock(thd);
end_with_mutex_unlock:
  mysql_mutex_lock(&LOCK_global_system_variables);
end:
  super_read_only = opt_super_readonly;
  return result;
}

static Sys_var_bool Sys_require_secure_transport(
    "require_secure_transport",
    "When this option is enabled, connections attempted using insecure "
    "transport will be rejected.  Secure transports are SSL/TLS, "
    "Unix socket or Shared Memory (on Windows).",
    GLOBAL_VAR(opt_require_secure_transport), CMD_LINE(OPT_ARG), DEFAULT(false),
    NO_MUTEX_GUARD, NOT_IN_BINLOG, ON_CHECK(check_require_secure_transport),
    ON_UPDATE(nullptr));

/**
  The read_only boolean is always equal to the opt_readonly boolean except
  during fix_read_only(); when that function is entered, opt_readonly is
  the pre-update value and read_only is the post-update value.
  fix_read_only() compares them and runs needed operations for the
  transition (especially when transitioning from false to true) and
  synchronizes both booleans in the end.
*/
static Sys_var_bool Sys_readonly(
    "read_only",
    "Make all non-temporary tables read-only, with the exception for "
    "replication (slave) threads and users with the SUPER privilege",
    GLOBAL_VAR(read_only), CMD_LINE(OPT_ARG), DEFAULT(false), NO_MUTEX_GUARD,
    NOT_IN_BINLOG, ON_CHECK(check_read_only), ON_UPDATE(fix_read_only));

/**
Setting super_read_only to ON triggers read_only to also be set to ON.
*/
static Sys_var_bool Sys_super_readonly(
    "super_read_only",
    "Make all non-temporary tables read-only, with the exception for "
    "replication (slave) threads.  Users with the SUPER privilege are "
    "affected, unlike read_only.  Setting super_read_only to ON "
    "also sets read_only to ON.",
    GLOBAL_VAR(super_read_only), CMD_LINE(OPT_ARG), DEFAULT(false),
    NO_MUTEX_GUARD, NOT_IN_BINLOG, ON_CHECK(nullptr),
    ON_UPDATE(fix_super_read_only));

// Small lower limit to be able to test MRR
static Sys_var_ulong Sys_read_rnd_buff_size(
    "read_rnd_buffer_size",
    "When reading rows in sorted order after a sort, the rows are read "
    "through this buffer to avoid a disk seeks",
    HINT_UPDATEABLE SESSION_VAR(read_rnd_buff_size), CMD_LINE(REQUIRED_ARG),
    VALID_RANGE(1, INT_MAX32), DEFAULT(256 * 1024), BLOCK_SIZE(1));

static Sys_var_ulong Sys_div_precincrement(
    "div_precision_increment",
    "Precision of the result of '/' "
    "operator will be increased on that value",
    HINT_UPDATEABLE SESSION_VAR(div_precincrement), CMD_LINE(REQUIRED_ARG),
    VALID_RANGE(0, DECIMAL_MAX_SCALE), DEFAULT(4), BLOCK_SIZE(1));

static Sys_var_uint Sys_eq_range_index_dive_limit(
    "eq_range_index_dive_limit",
    "The optimizer will use existing index statistics instead of "
    "doing index dives for equality ranges if the number of equality "
    "ranges for the index is larger than or equal to this number. "
    "If set to 0, index dives are always used.",
    HINT_UPDATEABLE SESSION_VAR(eq_range_index_dive_limit),
    CMD_LINE(REQUIRED_ARG), VALID_RANGE(0, UINT_MAX32), DEFAULT(200),
    BLOCK_SIZE(1));

static Sys_var_ulong Sys_range_alloc_block_size(
    "range_alloc_block_size",
    "Allocation block size for storing ranges during optimization",
    HINT_UPDATEABLE SESSION_VAR(range_alloc_block_size), CMD_LINE(REQUIRED_ARG),
    VALID_RANGE(RANGE_ALLOC_BLOCK_SIZE, UINT32_MAX),
    DEFAULT(RANGE_ALLOC_BLOCK_SIZE), BLOCK_SIZE(1024));

static bool fix_thd_mem_root(sys_var *self, THD *thd, enum_var_type type) {
  if (!self->is_global_persist(type))
    thd->mem_root->set_block_size(thd->variables.query_alloc_block_size);
  return false;
}
static Sys_var_ulong Sys_query_alloc_block_size(
    "query_alloc_block_size",
    "Allocation block size for query parsing and execution",
    SESSION_VAR(query_alloc_block_size), CMD_LINE(REQUIRED_ARG),
    VALID_RANGE(1024, UINT_MAX32), DEFAULT(QUERY_ALLOC_BLOCK_SIZE),
    BLOCK_SIZE(1024), NO_MUTEX_GUARD, NOT_IN_BINLOG, ON_CHECK(nullptr),
    ON_UPDATE(fix_thd_mem_root));

static Sys_var_ulong Sys_query_prealloc_size(
    "query_prealloc_size", "Persistent buffer for query parsing and execution",
    SESSION_VAR(query_prealloc_size), CMD_LINE(REQUIRED_ARG),
    VALID_RANGE(QUERY_ALLOC_PREALLOC_SIZE, ULONG_MAX),
    DEFAULT(QUERY_ALLOC_PREALLOC_SIZE), BLOCK_SIZE(1024), NO_MUTEX_GUARD,
    NOT_IN_BINLOG, ON_CHECK(nullptr), ON_UPDATE(fix_thd_mem_root));

#if defined(_WIN32)
static Sys_var_bool Sys_shared_memory(
    "shared_memory", "Enable the shared memory",
    READ_ONLY NON_PERSIST GLOBAL_VAR(opt_enable_shared_memory),
    CMD_LINE(OPT_ARG), DEFAULT(false));

static Sys_var_charptr Sys_shared_memory_base_name(
    "shared_memory_base_name", "Base name of shared memory",
    READ_ONLY NON_PERSIST GLOBAL_VAR(shared_memory_base_name),
    CMD_LINE(REQUIRED_ARG), IN_FS_CHARSET, DEFAULT(0));
#endif

// this has to be NO_CMD_LINE as the command-line option has a different name
static Sys_var_bool Sys_skip_external_locking(
    "skip_external_locking", "Don't use system (external) locking",
    READ_ONLY NON_PERSIST GLOBAL_VAR(my_disable_locking), NO_CMD_LINE,
    DEFAULT(true));

static Sys_var_bool Sys_skip_networking(
    "skip_networking", "Don't allow connection with TCP/IP",
    READ_ONLY NON_PERSIST GLOBAL_VAR(opt_disable_networking), CMD_LINE(OPT_ARG),
    DEFAULT(false));

static Sys_var_bool Sys_skip_name_resolve(
    "skip_name_resolve",
    "Don't resolve hostnames. All hostnames are IP's or 'localhost'.",
    READ_ONLY GLOBAL_VAR(opt_skip_name_resolve),
    CMD_LINE(OPT_ARG, OPT_SKIP_RESOLVE), DEFAULT(false));

static Sys_var_bool Sys_skip_show_database(
    "skip_show_database", "Don't allow 'SHOW DATABASE' commands",
    READ_ONLY GLOBAL_VAR(opt_skip_show_db), CMD_LINE(OPT_ARG), DEFAULT(false));

static Sys_var_charptr Sys_socket(
    "socket", "Socket file to use for connection",
    READ_ONLY NON_PERSIST GLOBAL_VAR(mysqld_unix_port), CMD_LINE(REQUIRED_ARG),
    IN_FS_CHARSET, DEFAULT(nullptr));

static Sys_var_ulong Sys_thread_stack(
    "thread_stack", "The stack size for each thread",
    READ_ONLY GLOBAL_VAR(my_thread_stack_size), CMD_LINE(REQUIRED_ARG),
#if defined(__clang__) && defined(HAVE_UBSAN)
    // DEFAULT_THREAD_STACK is multiplied by 3 for clang/UBSAN
    // We need to increase the minimum value as well.
    VALID_RANGE(DEFAULT_THREAD_STACK / 2, ULONG_MAX),
#else
    VALID_RANGE(128 * 1024, ULONG_MAX),
#endif
    DEFAULT(DEFAULT_THREAD_STACK), BLOCK_SIZE(1024));

static Sys_var_charptr Sys_tmpdir(
    "tmpdir",
    "Path for temporary files. Several paths may "
    "be specified, separated by a "
#if defined(_WIN32)
    "semicolon (;)"
#else
    "colon (:)"
#endif
    ", in this case they are used in a round-robin fashion",
    READ_ONLY NON_PERSIST GLOBAL_VAR(opt_mysql_tmpdir),
    CMD_LINE(REQUIRED_ARG, 't'), IN_FS_CHARSET, DEFAULT(nullptr));

static bool fix_trans_mem_root(sys_var *self, THD *thd, enum_var_type type) {
  if (!self->is_global_persist(type))
    thd->get_transaction()->init_mem_root_defaults(
        thd->variables.trans_alloc_block_size,
        thd->variables.trans_prealloc_size);
  return false;
}
static Sys_var_ulong Sys_trans_alloc_block_size(
    "transaction_alloc_block_size",
    "Allocation block size for transactions to be stored in binary log",
    SESSION_VAR(trans_alloc_block_size), CMD_LINE(REQUIRED_ARG),
    VALID_RANGE(1024, 128 * 1024), DEFAULT(QUERY_ALLOC_BLOCK_SIZE),
    BLOCK_SIZE(1024), NO_MUTEX_GUARD, NOT_IN_BINLOG, ON_CHECK(nullptr),
    ON_UPDATE(fix_trans_mem_root));

static Sys_var_ulong Sys_trans_prealloc_size(
    "transaction_prealloc_size",
    "Persistent buffer for transactions to be stored in binary log",
    SESSION_VAR(trans_prealloc_size), CMD_LINE(REQUIRED_ARG),
    VALID_RANGE(1024, 128 * 1024), DEFAULT(TRANS_ALLOC_PREALLOC_SIZE),
    BLOCK_SIZE(1024), NO_MUTEX_GUARD, NOT_IN_BINLOG, ON_CHECK(nullptr),
    ON_UPDATE(fix_trans_mem_root));

static const char *thread_handling_names[] = {
    "one-thread-per-connection", "no-threads", "loaded-dynamically", nullptr};
static Sys_var_enum Sys_thread_handling(
    "thread_handling",
    "Define threads usage for handling queries, one of "
    "one-thread-per-connection, no-threads, loaded-dynamically",
    READ_ONLY GLOBAL_VAR(Connection_handler_manager::thread_handling),
    CMD_LINE(REQUIRED_ARG), thread_handling_names, DEFAULT(0));

static Sys_var_charptr Sys_secure_file_priv(
    "secure_file_priv",
    "Limit LOAD DATA, SELECT ... OUTFILE, and LOAD_FILE() to files "
    "within specified directory",
    READ_ONLY NON_PERSIST GLOBAL_VAR(opt_secure_file_priv),
    CMD_LINE(REQUIRED_ARG), IN_FS_CHARSET,
    DEFAULT(DEFAULT_SECURE_FILE_PRIV_DIR));

static bool fix_server_id(sys_var *, THD *thd, enum_var_type) {
  // server_id is 'MYSQL_PLUGIN_IMPORT ulong'
  // So we cast here, rather than change its type.
  server_id_supplied = true;
  thd->server_id = static_cast<uint32>(server_id);
  return false;
}
static Sys_var_ulong Sys_server_id(
    "server_id",
    "Uniquely identifies the server instance in the community of "
    "replication partners",
    GLOBAL_VAR(server_id), CMD_LINE(REQUIRED_ARG, OPT_SERVER_ID),
    VALID_RANGE(0, UINT_MAX32), DEFAULT(1), BLOCK_SIZE(1), NO_MUTEX_GUARD,
    NOT_IN_BINLOG, ON_CHECK(nullptr), ON_UPDATE(fix_server_id));

static Sys_var_charptr Sys_server_uuid(
    "server_uuid", "Uniquely identifies the server instance in the universe",
    READ_ONLY NON_PERSIST GLOBAL_VAR(server_uuid_ptr), NO_CMD_LINE,
    IN_FS_CHARSET, DEFAULT(server_uuid));

static Sys_var_uint Sys_server_id_bits(
    "server_id_bits", "Set number of significant bits in server-id",
    GLOBAL_VAR(opt_server_id_bits), CMD_LINE(REQUIRED_ARG), VALID_RANGE(0, 32),
    DEFAULT(32), BLOCK_SIZE(1));

static Sys_var_int32 Sys_regexp_time_limit(
    "regexp_time_limit",
    "Timeout for regular expressions matches, in steps of the match "
    "engine, typically on the order of milliseconds.",
    GLOBAL_VAR(opt_regexp_time_limit), CMD_LINE(REQUIRED_ARG),
    VALID_RANGE(0, INT32_MAX), DEFAULT(32), BLOCK_SIZE(1));

static Sys_var_int32 Sys_regexp_stack_limit(
    "regexp_stack_limit", "Stack size limit for regular expressions matches",
    GLOBAL_VAR(opt_regexp_stack_limit), CMD_LINE(REQUIRED_ARG),
    VALID_RANGE(0, INT32_MAX), DEFAULT(8000000), BLOCK_SIZE(1));

static Sys_var_bool Sys_slave_compressed_protocol(
    "slave_compressed_protocol", "Use compression on master/slave protocol",
    GLOBAL_VAR(opt_slave_compressed_protocol), CMD_LINE(OPT_ARG),
    DEFAULT(false));

static const char *slave_exec_mode_names[] = {"STRICT", "IDEMPOTENT", nullptr};
static Sys_var_enum Slave_exec_mode(
    "slave_exec_mode",
    "Modes for how replication events should be executed. Legal values "
    "are STRICT (default) and IDEMPOTENT. In IDEMPOTENT mode, "
    "replication will not stop for operations that are idempotent. "
    "In STRICT mode, replication will stop on any unexpected difference "
    "between the master and the slave",
    GLOBAL_VAR(slave_exec_mode_options), CMD_LINE(REQUIRED_ARG),
    slave_exec_mode_names, DEFAULT(RBR_EXEC_MODE_STRICT));

const char *slave_type_conversions_name[] = {
    "ALL_LOSSY", "ALL_NON_LOSSY", "ALL_UNSIGNED", "ALL_SIGNED", nullptr};
static Sys_var_set Slave_type_conversions(
    "slave_type_conversions",
    "Set of slave type conversions that are enabled. Legal values are:"
    " ALL_LOSSY to enable lossy conversions,"
    " ALL_NON_LOSSY to enable non-lossy conversions,"
    " ALL_UNSIGNED to treat all integer column type data to be unsigned "
    "values, and"
    " ALL_SIGNED to treat all integer column type data to be signed values."
    " Default treatment is ALL_SIGNED. If ALL_SIGNED and ALL_UNSIGNED both "
    "are"
    " specified, ALL_SIGNED will take higher priority than ALL_UNSIGNED."
    " If the variable is assigned the empty set, no conversions are"
    " allowed and it is expected that the types match exactly.",
    GLOBAL_VAR(slave_type_conversions_options), CMD_LINE(REQUIRED_ARG),
    slave_type_conversions_name, DEFAULT(0));

static Sys_var_bool Sys_slave_sql_verify_checksum(
    "slave_sql_verify_checksum",
    "Force checksum verification of replication events after reading them "
    "from relay log. Note: Events are always checksum-verified by slave on "
    "receiving them from the network before writing them to the relay "
    "log. Enabled by default.",
    GLOBAL_VAR(opt_slave_sql_verify_checksum), CMD_LINE(OPT_ARG),
    DEFAULT(true));

static bool check_not_null_not_empty(sys_var *self, THD *thd, set_var *var) {
  String str, *res;
  /* null value is not allowed */
  if (check_not_null(self, thd, var)) return true;

  /** empty value ('') is not allowed */
  res = var->value ? var->value->val_str(&str) : nullptr;
  if (res && res->is_empty()) return true;

  return false;
}

static bool check_slave_stopped(sys_var *self, THD *thd, set_var *var) {
  bool result = false;
  Master_info *mi = nullptr;

  if (check_not_null_not_empty(self, thd, var)) return true;

  channel_map.wrlock();

  for (mi_map::iterator it = channel_map.begin(); it != channel_map.end();
       it++) {
    mi = it->second;
    if (mi) {
      mysql_mutex_lock(&mi->rli->run_lock);
      if (mi->rli->slave_running) {
        my_error(ER_SLAVE_SQL_THREAD_MUST_STOP, MYF(0));
        result = true;
      }
      mysql_mutex_unlock(&mi->rli->run_lock);
    }
  }
  channel_map.unlock();
  return result;
}

static const char *slave_rows_search_algorithms_names[] = {
    "TABLE_SCAN", "INDEX_SCAN", "HASH_SCAN", nullptr};
static Sys_var_set Slave_rows_search_algorithms(
    "slave_rows_search_algorithms",
    "Set of searching algorithms that the slave will use while "
    "searching for records from the storage engine to either "
    "updated or deleted them. Possible values are: INDEX_SCAN, "
    "TABLE_SCAN and HASH_SCAN. Any combination is allowed, and "
    "the slave will always pick the most suitable algorithm for "
    "any given scenario. "
    "(Default: INDEX_SCAN, HASH_SCAN).",
    GLOBAL_VAR(slave_rows_search_algorithms_options),
    CMD_LINE(REQUIRED_ARG, OPT_SLAVE_ROWS_SEARCH_ALGORITHMS),
    slave_rows_search_algorithms_names,
    DEFAULT(SLAVE_ROWS_INDEX_SCAN | SLAVE_ROWS_HASH_SCAN), NO_MUTEX_GUARD,
    NOT_IN_BINLOG, ON_CHECK(check_not_null_not_empty), ON_UPDATE(nullptr),
    DEPRECATED_VAR(""));

static const char *mts_parallel_type_names[] = {"DATABASE", "LOGICAL_CLOCK",
                                                nullptr};
static Sys_var_enum Mts_parallel_type(
    "slave_parallel_type",
    "Specifies if the slave will use database partitioning "
    "or information from master to parallelize transactions."
    "(Default: DATABASE).",
    PERSIST_AS_READONLY GLOBAL_VAR(mts_parallel_option), CMD_LINE(REQUIRED_ARG),
    mts_parallel_type_names, DEFAULT(MTS_PARALLEL_TYPE_DB_NAME), NO_MUTEX_GUARD,
    NOT_IN_BINLOG, ON_CHECK(check_slave_stopped), ON_UPDATE(nullptr));

static bool check_binlog_transaction_dependency_tracking(sys_var *, THD *,
                                                         set_var *var) {
  if (global_system_variables.transaction_write_set_extraction ==
          HASH_ALGORITHM_OFF &&
      var->save_result.ulonglong_value != DEPENDENCY_TRACKING_COMMIT_ORDER) {
    my_error(ER_WRONG_USAGE, MYF(0),
             "binlog_transaction_dependency_tracking (!= COMMIT_ORDER)",
             "transaction_write_set_extraction (= OFF)");

    return true;
  }
  return false;
}

static bool update_binlog_transaction_dependency_tracking(sys_var *, THD *,
                                                          enum_var_type) {
  /*
    the writeset_history_start needs to be set to 0 whenever there is a
    change in the transaction dependency source so that WS and COMMIT
    transition smoothly.
  */
  mysql_bin_log.m_dependency_tracker.tracking_mode_changed();
  return false;
}

static PolyLock_mutex PLock_slave_trans_dep_tracker(
    &LOCK_slave_trans_dep_tracker);
static const char *opt_binlog_transaction_dependency_tracking_names[] = {
    "COMMIT_ORDER", "WRITESET", "WRITESET_SESSION", NullS};
static Sys_var_enum Binlog_transaction_dependency_tracking(
    "binlog_transaction_dependency_tracking",
    "Selects the source of dependency information from which to "
    "assess which transactions can be executed in parallel by the "
    "slave's multi-threaded applier. "
    "Possible values are COMMIT_ORDER, WRITESET and WRITESET_SESSION.",
    GLOBAL_VAR(mysql_bin_log.m_dependency_tracker.m_opt_tracking_mode),
    CMD_LINE(REQUIRED_ARG), opt_binlog_transaction_dependency_tracking_names,
    DEFAULT(DEPENDENCY_TRACKING_COMMIT_ORDER), &PLock_slave_trans_dep_tracker,
    NOT_IN_BINLOG, ON_CHECK(check_binlog_transaction_dependency_tracking),
    ON_UPDATE(update_binlog_transaction_dependency_tracking));
static Sys_var_ulong Binlog_transaction_dependency_history_size(
    "binlog_transaction_dependency_history_size",
    "Maximum number of rows to keep in the writeset history.",
    GLOBAL_VAR(mysql_bin_log.m_dependency_tracker.get_writeset()
                   ->m_opt_max_history_size),
    CMD_LINE(REQUIRED_ARG, 0), VALID_RANGE(1, 1000000), DEFAULT(25000),
    BLOCK_SIZE(1), &PLock_slave_trans_dep_tracker, NOT_IN_BINLOG,
    ON_CHECK(nullptr), ON_UPDATE(nullptr));

static Sys_var_bool Sys_slave_preserve_commit_order(
    "slave_preserve_commit_order",
    "Force slave workers to make commits in the same order as on the master. "
    "Disabled by default.",
    PERSIST_AS_READONLY GLOBAL_VAR(opt_slave_preserve_commit_order),
    CMD_LINE(OPT_ARG, OPT_SLAVE_PRESERVE_COMMIT_ORDER), DEFAULT(false),
    NO_MUTEX_GUARD, NOT_IN_BINLOG, ON_CHECK(check_slave_stopped),
    ON_UPDATE(nullptr));

bool Sys_var_charptr::global_update(THD *, set_var *var) {
  char *new_val, *ptr = var->save_result.string_value.str;
  size_t len = var->save_result.string_value.length;
  if (ptr) {
    new_val = (char *)my_memdup(key_memory_Sys_var_charptr_value, ptr, len + 1,
                                MYF(MY_WME));
    if (!new_val) return true;
    new_val[len] = 0;
  } else
    new_val = nullptr;
  if (flags & ALLOCATED) my_free(global_var(char *));
  flags |= ALLOCATED;
  global_var(char *) = new_val;
  return false;
}

bool Sys_var_enum_binlog_checksum::global_update(THD *thd, set_var *var) {
  bool check_purge = false;

  /*
    SET binlog_checksome command should ignore 'read-only' and
    'super_read_only' options so that it can update 'mysql.gtid_executed'
    replication repository table.
  */
  thd->set_skip_readonly_check();
  mysql_mutex_lock(mysql_bin_log.get_log_lock());
  if (mysql_bin_log.is_open()) {
    bool alg_changed =
        (binlog_checksum_options != (uint)var->save_result.ulonglong_value);
    if (alg_changed)
      mysql_bin_log.checksum_alg_reset =
          (uint8)var->save_result.ulonglong_value;
    mysql_bin_log.rotate(true, &check_purge);
    if (alg_changed)
      mysql_bin_log.checksum_alg_reset =
          binary_log::BINLOG_CHECKSUM_ALG_UNDEF;  // done
  } else {
    binlog_checksum_options =
        static_cast<ulong>(var->save_result.ulonglong_value);
  }
  assert(binlog_checksum_options == var->save_result.ulonglong_value);
  assert(mysql_bin_log.checksum_alg_reset ==
         binary_log::BINLOG_CHECKSUM_ALG_UNDEF);
  mysql_mutex_unlock(mysql_bin_log.get_log_lock());

  if (check_purge) mysql_bin_log.purge();

  return false;
}

bool Sys_var_gtid_next::session_update(THD *thd, set_var *var) {
  DBUG_TRACE;
  char buf[Gtid::MAX_TEXT_LENGTH + 1];
  // Get the value
  String str(buf, sizeof(buf), &my_charset_latin1);
  char *res = nullptr;
  if (!var->value) {
    // set session gtid_next= default
    assert(var->save_result.string_value.str);
    assert(var->save_result.string_value.length);
    res = var->save_result.string_value.str;
  } else if (var->value->val_str(&str))
    res = var->value->val_str(&str)->c_ptr_safe();
  if (!res) {
    my_error(ER_WRONG_VALUE_FOR_VAR, MYF(0), name.str, "NULL");
    return true;
  }
  global_sid_lock->rdlock();
  Gtid_specification spec;
  if (spec.parse(global_sid_map, res) != RETURN_STATUS_OK) {
    global_sid_lock->unlock();
    return true;
  }

  bool ret = set_gtid_next(thd, spec);
  // set_gtid_next releases global_sid_lock
  return ret;
}

#ifdef HAVE_GTID_NEXT_LIST
bool Sys_var_gtid_set::session_update(THD *thd, set_var *var) {
  DBUG_TRACE;
  Gtid_set_or_null *gsn = (Gtid_set_or_null *)session_var_ptr(thd);
  char *value = var->save_result.string_value.str;
  if (value == NULL)
    gsn->set_null();
  else {
    Gtid_set *gs = gsn->set_non_null(global_sid_map);
    if (gs == NULL) {
      my_error(ER_OUT_OF_RESOURCES, MYF(0));  // allocation failed
      return true;
    }
    /*
      If string begins with '+', add to the existing set, otherwise
      replace existing set.
    */
    while (isspace(*value)) value++;
    if (*value == '+')
      value++;
    else
      gs->clear();
    // Add specified set of groups to Gtid_set.
    global_sid_lock->rdlock();
    enum_return_status ret = gs->add_gtid_text(value);
    global_sid_lock->unlock();
    if (ret != RETURN_STATUS_OK) {
      gsn->set_null();
      return true;
    }
  }
  return false;
}
#endif  // HAVE_GTID_NEXT_LIST

/**
  This function shall issue a deprecation warning
  if the new gtid mode is set to GTID_MODE_ON and
  there is at least one replication channel with
  IGNORE_SERVER_IDS configured (i.e., not empty).

  The caller must have acquired a lock on the
  channel_map object before calling this function.

  The warning emitted is: ER_WARN_DEPRECATED_SYNTAX_NO_REPLACEMENT .

  @param thd The current session thread context.
  @param oldmode The old value of @@global.gtid_mode.
  @param newmode The new value for @@global.gtid_mode.

*/
static void issue_deprecation_warnings_gtid_mode(
    THD *thd, Gtid_mode::value_type oldmode MY_ATTRIBUTE((unused)),
    Gtid_mode::value_type newmode) {
  channel_map.assert_some_lock();

  /*
    Check that if changing to gtid_mode=on no channel is configured
    to ignore server ids. If it is, issue a deprecation warning.
  */
  if (newmode == Gtid_mode::ON) {
    for (mi_map::iterator it = channel_map.begin(); it != channel_map.end();
         it++) {
      Master_info *mi = it->second;
      if (mi != nullptr && mi->is_ignore_server_ids_configured()) {
        push_warning_printf(
            thd, Sql_condition::SL_WARNING, ER_WARN_DEPRECATED_SYNTAX,
            ER_THD(thd, ER_WARN_DEPRECATED_SYNTAX_NO_REPLACEMENT),
            "CHANGE MASTER TO ... IGNORE_SERVER_IDS='...' "
            "(when @@GLOBAL.GTID_MODE = ON)");

        break;  // Only push one warning
      }
    }
  }
}

/**
  This function shall be called whenever the global scope
  of gtid_mode var is updated.

  It checks some preconditions and also emits deprecation
  warnings conditionally when changing the value.

  Deprecation warnings are emitted after error conditions
  have been checked and only if there is no error raised.
*/
bool Sys_var_gtid_mode::global_update(THD *thd, set_var *var) {
  DBUG_TRACE;
  bool ret = true;

  /*
    SET binlog_checksome command should ignore 'read-only' and
    'super_read_only' options so that it can update 'mysql.gtid_executed'
    replication repository table.
  */
  thd->set_skip_readonly_check();
  /*
    Hold lock_log so that:
    - other transactions are not flushed while gtid_mode is changed;
    - gtid_mode is not changed while some other thread is rotating
    the binlog.

    Hold channel_map lock so that:
    - gtid_mode is not changed during the execution of some
    replication command; particularly CHANGE MASTER. CHANGE MASTER
    checks if GTID_MODE is compatible with AUTO_POSITION, and
    later it actually updates the in-memory structure for
    AUTO_POSITION.  If gtid_mode was changed between these calls,
    auto_position could be set incompatible with gtid_mode.

    Hold global_sid_lock.wrlock so that:
    - other transactions cannot acquire ownership of any gtid.

    Hold Gtid_mode::lock so that all places that don't want to hold
    any of the other locks, but want to read gtid_mode, don't need
    to take the other locks.
  */

  auto new_gtid_mode =
      static_cast<Gtid_mode::value_type>(var->save_result.ulonglong_value);

  if (Gtid_mode::lock.trywrlock()) {
    my_error(ER_CANT_SET_GTID_MODE, MYF(0), Gtid_mode::to_string(new_gtid_mode),
             "there is a concurrent operation that disallows changes to "
             "@@GLOBAL.GTID_MODE");
    return ret;
  }

  channel_map.wrlock();
  mysql_mutex_lock(mysql_bin_log.get_log_lock());
  global_sid_lock->wrlock();
  int lock_count = 4;

  auto old_gtid_mode = global_gtid_mode.get();
  assert(new_gtid_mode <= Gtid_mode::ON);

  DBUG_PRINT("info", ("old_gtid_mode=%d new_gtid_mode=%d", old_gtid_mode,
                      new_gtid_mode));

  if (new_gtid_mode == old_gtid_mode) goto end;

  // Can only change one step at a time.
  /*
   Change gtid_mode value without checking for one step change during
   server startup.
  */
  if (mysqld_server_started &&
      abs((int)new_gtid_mode - (int)old_gtid_mode) > 1) {
    my_error(ER_GTID_MODE_CAN_ONLY_CHANGE_ONE_STEP_AT_A_TIME, MYF(0));
    goto err;
  }

  DBUG_PRINT("info", ("sql_slave_skip_counter=%d", sql_slave_skip_counter));
  if (new_gtid_mode == Gtid_mode::ON && sql_slave_skip_counter > 0) {
    push_warning(thd, Sql_condition::SL_WARNING,
                 ER_SQL_SLAVE_SKIP_COUNTER_USED_WITH_GTID_MODE_ON,
                 ER_THD(thd, ER_SQL_SLAVE_SKIP_COUNTER_USED_WITH_GTID_MODE_ON));
  }

  if (new_gtid_mode != Gtid_mode::ON && replicate_same_server_id &&
      opt_log_slave_updates && opt_bin_log) {
    std::stringstream ss;

    ss << "replicate_same_server_id is set together with log_slave_updates"
       << " and log_bin. Thus, any anonymous transactions"
       << " would circulate infinitely in case this server is part of a"
       << " circular replication topology";

    my_error(ER_CANT_SET_GTID_MODE, MYF(0), Gtid_mode::to_string(new_gtid_mode),
             ss.str().c_str());
    goto err;
  }

  // Cannot set OFF when some channel uses AUTO_POSITION.
  if (new_gtid_mode == Gtid_mode::OFF) {
    for (mi_map::iterator it = channel_map.begin(); it != channel_map.end();
         it++) {
      Master_info *mi = it->second;
      if (mi != nullptr && mi->is_auto_position()) {
        DBUG_PRINT("info", ("auto_position for channel '%s' is %d",
                            mi->get_channel(), mi->is_auto_position()));
        char buf[1024];
        snprintf(buf, sizeof(buf),
                 "replication channel '%.192s' is configured "
                 "in AUTO_POSITION mode. Execute "
                 "CHANGE MASTER TO MASTER_AUTO_POSITION = 0 "
                 "FOR CHANNEL '%.192s' before you set "
                 "@@GLOBAL.GTID_MODE = OFF.",
                 mi->get_channel(), mi->get_channel());
        my_error(ER_CANT_SET_GTID_MODE, MYF(0), "OFF", buf);
        goto err;
      }
    }
  }

  // Cannot set to GTID_MODE <> ON when some channel uses
  // ASSIGN_GTIDS_TO_ANONYMOUS_TRANSACTIONS = LOCAL|UUID.
  if (old_gtid_mode == Gtid_mode::ON && new_gtid_mode != Gtid_mode::ON) {
    for (auto it : channel_map) {
      Master_info *mi = it.second;
      if (mi != nullptr &&
          mi->rli->m_assign_gtids_to_anonymous_transactions_info.get_type() >
              Assign_gtids_to_anonymous_transactions_info::enum_type::
                  AGAT_OFF) {
        DBUG_PRINT(
            "info",
            ("assign_gtids_to_anonymous_transactions for channel '%s' is %d",
             mi->get_channel(),
             static_cast<int>(
                 mi->rli->m_assign_gtids_to_anonymous_transactions_info
                     .get_type())));
        char buf[1024];
        snprintf(buf, sizeof(buf),
                 "replication channel '%.192s' is configured "
                 "with ASSIGN_GTIDS_TO_ANONYMOUS_TRANSACTIONS set to LOCAL or "
                 "to a UUID. "
                 "Execute CHANGE MASTER TO "
                 "ASSIGN_GTIDS_TO_ANONYMOUS_TRANSACTIONS = OFF "
                 "FOR CHANNEL '%.192s' before you set "
                 "@@GLOBAL.GTID_MODE = '%s'.",
                 mi->get_channel(), mi->get_channel(),
                 Gtid_mode::to_string(new_gtid_mode));
        my_error(ER_CANT_SET_GTID_MODE, MYF(0), "OFF", buf);
        goto err;
      }
    }
  }
  /*
    Cannot set OFF when source_connection_auto_failover is enabled for any
    channel.
  */
  if (new_gtid_mode != Gtid_mode::ON) {
    for (mi_map::iterator it = channel_map.begin(); it != channel_map.end();
         it++) {
      Master_info *mi = it->second;
      if (mi != nullptr && mi->is_source_connection_auto_failover()) {
        my_error(ER_DISABLE_GTID_MODE_REQUIRES_ASYNC_RECONNECT_OFF, MYF(0),
                 Gtid_mode::to_string(new_gtid_mode));
        goto err;
      }
    }
  }

  // Can't set GTID_MODE != ON when group replication is enabled.
  if (is_group_replication_running()) {
    assert(old_gtid_mode == Gtid_mode::ON);
    assert(new_gtid_mode == Gtid_mode::ON_PERMISSIVE);
    my_error(ER_CANT_SET_GTID_MODE, MYF(0), Gtid_mode::to_string(new_gtid_mode),
             "group replication requires @@GLOBAL.GTID_MODE=ON");
    goto err;
  }

  // Compatible with ongoing transactions.
  DBUG_PRINT("info", ("anonymous_ownership_count=%d owned_gtids->is_empty=%d",
                      gtid_state->get_anonymous_ownership_count(),
                      gtid_state->get_owned_gtids()->is_empty()));
  gtid_state->get_owned_gtids()->dbug_print("global owned_gtids");
  if (new_gtid_mode == Gtid_mode::ON &&
      gtid_state->get_anonymous_ownership_count() > 0) {
    my_error(ER_CANT_SET_GTID_MODE, MYF(0), "ON",
             "there are ongoing, anonymous transactions. Before "
             "setting @@GLOBAL.GTID_MODE = ON, wait until "
             "SHOW STATUS LIKE 'ANONYMOUS_TRANSACTION_COUNT' "
             "shows zero on all servers. Then wait for all "
             "existing, anonymous transactions to replicate to "
             "all slaves, and then execute "
             "SET @@GLOBAL.GTID_MODE = ON on all servers. "
             "See the Manual for details");
    goto err;
  }

  if (new_gtid_mode == Gtid_mode::OFF &&
      !gtid_state->get_owned_gtids()->is_empty()) {
    my_error(ER_CANT_SET_GTID_MODE, MYF(0), "OFF",
             "there are ongoing transactions that have a GTID. "
             "Before you set @@GLOBAL.GTID_MODE = OFF, wait "
             "until SELECT @@GLOBAL.GTID_OWNED is empty on all "
             "servers. Then wait for all GTID-transactions to "
             "replicate to all servers, and then execute "
             "SET @@GLOBAL.GTID_MODE = OFF on all servers. "
             "See the Manual for details");
    goto err;
  }

  // Compatible with ongoing GTID-violating transactions
  DBUG_PRINT("info",
             ("automatic_gtid_violating_transaction_count=%d",
              gtid_state->get_automatic_gtid_violating_transaction_count()));
  if (new_gtid_mode >= Gtid_mode::ON_PERMISSIVE &&
      gtid_state->get_automatic_gtid_violating_transaction_count() > 0) {
    my_error(ER_CANT_SET_GTID_MODE, MYF(0), "ON_PERMISSIVE",
             "there are ongoing transactions that use "
             "GTID_NEXT = 'AUTOMATIC', which violate GTID "
             "consistency. Adjust your workload to be "
             "GTID-consistent before setting "
             "@@GLOBAL.GTID_MODE = ON_PERMISSIVE. "
             "See the Manual for "
             "@@GLOBAL.ENFORCE_GTID_CONSISTENCY for details");
    goto err;
  }

  // Compatible with ENFORCE_GTID_CONSISTENCY.
  if (new_gtid_mode == Gtid_mode::ON &&
      get_gtid_consistency_mode() != GTID_CONSISTENCY_MODE_ON) {
    my_error(ER_CANT_SET_GTID_MODE, MYF(0), "ON",
             "ENFORCE_GTID_CONSISTENCY is not ON");
    goto err;
  }

  // Can't set GTID_MODE=OFF with ongoing calls to
  // WAIT_FOR_EXECUTED_GTID_SET or
  // WAIT_UNTIL_SQL_THREAD_AFTER_GTIDS.
  DBUG_PRINT("info",
             ("gtid_wait_count=%d", gtid_state->get_gtid_wait_count() > 0));
  if (new_gtid_mode == Gtid_mode::OFF &&
      gtid_state->get_gtid_wait_count() > 0) {
    my_error(ER_CANT_SET_GTID_MODE, MYF(0), "OFF",
             "there are ongoing calls to "
             "WAIT_FOR_EXECUTED_GTID_SET or "
             "WAIT_UNTIL_SQL_THREAD_AFTER_GTIDS. Before you set "
             "@@GLOBAL.GTID_MODE = OFF, ensure that no other "
             "client is waiting for GTID-transactions to be "
             "committed");
    goto err;
  }

  // Update the mode
  global_var(ulong) = new_gtid_mode;
  global_gtid_mode.set(new_gtid_mode);
  global_sid_lock->unlock();
  lock_count = 3;

  // Generate note in log
  LogErr(SYSTEM_LEVEL, ER_CHANGED_GTID_MODE,
         Gtid_mode::to_string(old_gtid_mode),
         Gtid_mode::to_string(new_gtid_mode));

  // Rotate
  {
    bool dont_care = false;
    if (mysql_bin_log.rotate(true, &dont_care)) goto err;
  }

end:
  /* handle deprecations warning */
  issue_deprecation_warnings_gtid_mode(thd, old_gtid_mode, new_gtid_mode);

  ret = false;
err:
  assert(lock_count >= 0);
  assert(lock_count <= 4);
  if (lock_count == 4) global_sid_lock->unlock();
  mysql_mutex_unlock(mysql_bin_log.get_log_lock());
  channel_map.unlock();
  Gtid_mode::lock.unlock();
  return ret;
}

bool Sys_var_enforce_gtid_consistency::global_update(THD *thd, set_var *var) {
  DBUG_TRACE;
  bool ret = true;

  /*
    Hold global_sid_lock.wrlock so that other transactions cannot
    acquire ownership of any gtid.
  */
  global_sid_lock->wrlock();

  DBUG_PRINT("info", ("var->save_result.ulonglong_value=%llu",
                      var->save_result.ulonglong_value));
  enum_gtid_consistency_mode new_mode =
      (enum_gtid_consistency_mode)var->save_result.ulonglong_value;
  enum_gtid_consistency_mode old_mode = get_gtid_consistency_mode();
  auto gtid_mode = global_gtid_mode.get();

  assert(new_mode <= GTID_CONSISTENCY_MODE_WARN);

  DBUG_PRINT("info", ("old enforce_gtid_consistency=%d "
                      "new enforce_gtid_consistency=%d "
                      "gtid_mode=%d ",
                      old_mode, new_mode, gtid_mode));

  if (new_mode == old_mode) goto end;

  // Can't turn off GTID-consistency when GTID_MODE=ON.
  if (new_mode != GTID_CONSISTENCY_MODE_ON && gtid_mode == Gtid_mode::ON) {
    my_error(ER_GTID_MODE_ON_REQUIRES_ENFORCE_GTID_CONSISTENCY_ON, MYF(0));
    goto err;
  }
  // If there are ongoing GTID-violating transactions, and we are
  // moving from OFF->ON, WARN->ON, or OFF->WARN, generate warning
  // or error accordingly.
  if (new_mode == GTID_CONSISTENCY_MODE_ON ||
      (old_mode == GTID_CONSISTENCY_MODE_OFF &&
       new_mode == GTID_CONSISTENCY_MODE_WARN)) {
    DBUG_PRINT("info",
               ("automatic_gtid_violating_transaction_count=%d "
                "anonymous_gtid_violating_transaction_count=%d",
                gtid_state->get_automatic_gtid_violating_transaction_count(),
                gtid_state->get_anonymous_gtid_violating_transaction_count()));
    if (gtid_state->get_automatic_gtid_violating_transaction_count() > 0 ||
        gtid_state->get_anonymous_gtid_violating_transaction_count() > 0) {
      if (new_mode == GTID_CONSISTENCY_MODE_ON) {
        my_error(
            ER_CANT_ENFORCE_GTID_CONSISTENCY_WITH_ONGOING_GTID_VIOLATING_TX,
            MYF(0));
        goto err;
      } else {
        push_warning(
            thd, Sql_condition::SL_WARNING,
            ER_ENFORCE_GTID_CONSISTENCY_WARN_WITH_ONGOING_GTID_VIOLATING_TX,
            ER_THD(
                thd,
                ER_ENFORCE_GTID_CONSISTENCY_WARN_WITH_ONGOING_GTID_VIOLATING_TX));
      }
    }
  }

  // Update the mode
  global_var(ulong) = new_mode;

  // Generate note in log
  LogErr(INFORMATION_LEVEL, ER_CHANGED_ENFORCE_GTID_CONSISTENCY,
         get_gtid_consistency_mode_string(old_mode),
         get_gtid_consistency_mode_string(new_mode));

end:
  ret = false;
err:
  global_sid_lock->unlock();
  return ret;
}

static Sys_var_enum_binlog_checksum Binlog_checksum_enum(
    "binlog_checksum",
    "Type of BINLOG_CHECKSUM_ALG. Include checksum for "
    "log events in the binary log. Possible values are NONE and CRC32; "
    "default is CRC32.",
    GLOBAL_VAR(binlog_checksum_options), CMD_LINE(REQUIRED_ARG),
    binlog_checksum_type_names, DEFAULT(binary_log::BINLOG_CHECKSUM_ALG_CRC32),
    NO_MUTEX_GUARD, NOT_IN_BINLOG, ON_CHECK(check_outside_trx));

static Sys_var_bool Sys_master_verify_checksum(
    "master_verify_checksum",
    "Force checksum verification of logged events in binary log before "
    "sending them to slaves or printing them in output of SHOW BINLOG "
    "EVENTS. "
    "Disabled by default.",
    GLOBAL_VAR(opt_master_verify_checksum), CMD_LINE(OPT_ARG), DEFAULT(false));

static Sys_var_ulong Sys_slow_launch_time(
    "slow_launch_time",
    "If creating the thread takes longer than this value (in seconds), "
    "the Slow_launch_threads counter will be incremented",
    GLOBAL_VAR(slow_launch_time), CMD_LINE(REQUIRED_ARG),
    VALID_RANGE(0, LONG_TIMEOUT), DEFAULT(2), BLOCK_SIZE(1));

static Sys_var_ulong Sys_sort_buffer(
    "sort_buffer_size",
    "Each thread that needs to do a sort allocates a buffer of this size",
    HINT_UPDATEABLE SESSION_VAR(sortbuff_size), CMD_LINE(REQUIRED_ARG),
    VALID_RANGE(MIN_SORT_MEMORY, ULONG_MAX), DEFAULT(DEFAULT_SORT_MEMORY),
    BLOCK_SIZE(1));

/**
  Check sql modes strict_mode, 'NO_ZERO_DATE', 'NO_ZERO_IN_DATE' and
  'ERROR_FOR_DIVISION_BY_ZERO' are used together. If only subset of it
  is set then warning is reported.

  @param sql_mode sql mode.
  @param thd      Current thread
*/
static void check_sub_modes_of_strict_mode(sql_mode_t &sql_mode, THD *thd) {
  const sql_mode_t strict_modes =
      (MODE_STRICT_TRANS_TABLES | MODE_STRICT_ALL_TABLES);

  const sql_mode_t new_strict_submodes =
      (MODE_NO_ZERO_IN_DATE | MODE_NO_ZERO_DATE |
       MODE_ERROR_FOR_DIVISION_BY_ZERO);

  const sql_mode_t strict_modes_set = (sql_mode & strict_modes);
  const sql_mode_t new_strict_submodes_set = (sql_mode & new_strict_submodes);

  if (((strict_modes_set | new_strict_submodes_set) != 0) &&
      ((new_strict_submodes_set != new_strict_submodes) ||
       (strict_modes_set == 0))) {
    if (thd)
      push_warning(thd, Sql_condition::SL_WARNING, ER_SQL_MODE_MERGED,
                   ER_THD(thd, ER_SQL_MODE_MERGED));
    else
      LogErr(WARNING_LEVEL, ER_SQL_MODE_MERGED_WITH_STRICT_MODE);
  }
}

export sql_mode_t expand_sql_mode(sql_mode_t sql_mode, THD *thd) {
  if (sql_mode & MODE_ANSI) {
    /*
      Note that we dont set
      MODE_NO_KEY_OPTIONS | MODE_NO_TABLE_OPTIONS | MODE_NO_FIELD_OPTIONS
      to allow one to get full use of MySQL in this mode.
    */
    sql_mode |= (MODE_REAL_AS_FLOAT | MODE_PIPES_AS_CONCAT | MODE_ANSI_QUOTES |
                 MODE_IGNORE_SPACE | MODE_ONLY_FULL_GROUP_BY);
  }
  if (sql_mode & MODE_TRADITIONAL)
    sql_mode |= (MODE_STRICT_TRANS_TABLES | MODE_STRICT_ALL_TABLES |
                 MODE_NO_ZERO_IN_DATE | MODE_NO_ZERO_DATE |
                 MODE_ERROR_FOR_DIVISION_BY_ZERO | MODE_NO_ENGINE_SUBSTITUTION);

  check_sub_modes_of_strict_mode(sql_mode, thd);
  return sql_mode;
}
static bool check_sql_mode(sys_var *, THD *thd, set_var *var) {
  sql_mode_t candidate_mode =
      expand_sql_mode(var->save_result.ulonglong_value, thd);

  if (candidate_mode & ~(MODE_ALLOWED_MASK | MODE_IGNORED_MASK)) {
    my_error(ER_UNSUPPORTED_SQL_MODE, MYF(0),
             candidate_mode & ~(MODE_ALLOWED_MASK | MODE_IGNORED_MASK));
    return true;  // mode seems never supported before
  }

  if (candidate_mode & ~MODE_ALLOWED_MASK) {
    if (thd->variables.pseudo_slave_mode &&  // (1)
        thd->lex->sphead == nullptr) {       // (2)
      /*
        (1): catch the auto-generated SET SQL_MODE calls in the output of
             mysqlbinlog,
        (2): but ignore the other ones (e.g. nested SET SQL_MODE calls in
             SBR-invoked trigger calls).
      */
      push_warning_printf(
          thd, Sql_condition::SL_WARNING, ER_WARN_REMOVED_SQL_MODE,
          ER_THD(thd, ER_WARN_REMOVED_SQL_MODE),
          static_cast<uint>(candidate_mode & ~MODE_ALLOWED_MASK));
      // ignore obsolete mode flags in case this is an old mysqlbinlog:
      candidate_mode &= MODE_ALLOWED_MASK;
    } else {
      my_error(ER_UNSUPPORTED_SQL_MODE, MYF(0),
               candidate_mode & ~MODE_ALLOWED_MASK);
      return true;  // error on obsolete mode flags
    }
  }

  if (candidate_mode & MODE_PAD_CHAR_TO_FULL_LENGTH) {
    push_warning_printf(
        thd, Sql_condition::SL_WARNING, ER_WARN_DEPRECATED_SQLMODE,
        ER_THD(thd, ER_WARN_DEPRECATED_SQLMODE), "PAD_CHAR_TO_FULL_LENGTH");
  }

  var->save_result.ulonglong_value = candidate_mode;
  return false;
}
static bool fix_sql_mode(sys_var *self, THD *thd, enum_var_type type) {
  if (!self->is_global_persist(type)) {
    /* Update thd->server_status */
    if (thd->variables.sql_mode & MODE_NO_BACKSLASH_ESCAPES)
      thd->server_status |= SERVER_STATUS_NO_BACKSLASH_ESCAPES;
    else
      thd->server_status &= ~SERVER_STATUS_NO_BACKSLASH_ESCAPES;
  }
  return false;
}
/*
  WARNING: When adding new SQL modes don't forget to update the
  tables definitions that stores it's value (ie: mysql.event, mysql.routines,
  mysql.triggers)
*/
static const char *sql_mode_names[] = {"REAL_AS_FLOAT",
                                       "PIPES_AS_CONCAT",
                                       "ANSI_QUOTES",
                                       "IGNORE_SPACE",
                                       "NOT_USED",
                                       "ONLY_FULL_GROUP_BY",
                                       "NO_UNSIGNED_SUBTRACTION",
                                       "NO_DIR_IN_CREATE",
                                       "NOT_USED_9",
                                       "NOT_USED_10",
                                       "NOT_USED_11",
                                       "NOT_USED_12",
                                       "NOT_USED_13",
                                       "NOT_USED_14",
                                       "NOT_USED_15",
                                       "NOT_USED_16",
                                       "NOT_USED_17",
                                       "NOT_USED_18",
                                       "ANSI",
                                       "NO_AUTO_VALUE_ON_ZERO",
                                       "NO_BACKSLASH_ESCAPES",
                                       "STRICT_TRANS_TABLES",
                                       "STRICT_ALL_TABLES",
                                       "NO_ZERO_IN_DATE",
                                       "NO_ZERO_DATE",
                                       "ALLOW_INVALID_DATES",
                                       "ERROR_FOR_DIVISION_BY_ZERO",
                                       "TRADITIONAL",
                                       "NOT_USED_29",
                                       "HIGH_NOT_PRECEDENCE",
                                       "NO_ENGINE_SUBSTITUTION",
                                       "PAD_CHAR_TO_FULL_LENGTH",
                                       "TIME_TRUNCATE_FRACTIONAL",
                                       nullptr};
export bool sql_mode_string_representation(THD *thd, sql_mode_t sql_mode,
                                           LEX_STRING *ls) {
  set_to_string(thd, ls, sql_mode, sql_mode_names);
  return ls->str == nullptr;
}
export bool sql_mode_quoted_string_representation(THD *thd, sql_mode_t sql_mode,
                                                  LEX_STRING *ls) {
  set_to_string(thd, ls, sql_mode, sql_mode_names, true);
  return ls->str == nullptr;
}
/*
  sql_mode should *not* be IN_BINLOG: even though it is written to the binlog,
  the slave ignores the MODE_NO_DIR_IN_CREATE variable, so slave's value
  differs from master's (see log_event.cc: Query_log_event::do_apply_event()).
*/
static Sys_var_set Sys_sql_mode(
    "sql_mode",
    "Syntax: sql-mode=mode[,mode[,mode...]]. See the manual for the "
    "complete list of valid sql modes",
    HINT_UPDATEABLE SESSION_VAR(sql_mode), CMD_LINE(REQUIRED_ARG),
    sql_mode_names,
    DEFAULT(MODE_NO_ENGINE_SUBSTITUTION | MODE_ONLY_FULL_GROUP_BY |
            MODE_STRICT_TRANS_TABLES | MODE_NO_ZERO_IN_DATE |
            MODE_NO_ZERO_DATE | MODE_ERROR_FOR_DIVISION_BY_ZERO),
    NO_MUTEX_GUARD, NOT_IN_BINLOG, ON_CHECK(check_sql_mode),
    ON_UPDATE(fix_sql_mode));

static Sys_var_ulong Sys_max_execution_time(
    "max_execution_time",
    "Kill SELECT statement that takes over the specified number of "
    "milliseconds",
    HINT_UPDATEABLE SESSION_VAR(max_execution_time), CMD_LINE(REQUIRED_ARG),
    VALID_RANGE(0, ULONG_MAX), DEFAULT(0), BLOCK_SIZE(1));

static bool update_fips_mode(sys_var *, THD *, enum_var_type) {
  char ssl_err_string[OPENSSL_ERROR_LENGTH] = {'\0'};
  if (set_fips_mode(opt_ssl_fips_mode, ssl_err_string) != 1) {
    opt_ssl_fips_mode = get_fips_mode();
    my_error(ER_SSL_FIPS_MODE_ERROR, MYF(0), "Openssl is not fips enabled");
    return true;
  } else {
    return false;
  }
}

static const char *ssl_fips_mode_names[] = {"OFF", "ON", "STRICT", nullptr};
static Sys_var_enum Sys_ssl_fips_mode(
    "ssl_fips_mode",
    "SSL FIPS mode (applies only for OpenSSL); "
    "permitted values are: OFF, ON, STRICT",
    GLOBAL_VAR(opt_ssl_fips_mode), CMD_LINE(REQUIRED_ARG, OPT_SSL_FIPS_MODE),
    ssl_fips_mode_names, DEFAULT(0), NO_MUTEX_GUARD, NOT_IN_BINLOG,
    ON_CHECK(nullptr), ON_UPDATE(update_fips_mode), nullptr);

static Sys_var_bool Sys_auto_generate_certs(
    "auto_generate_certs",
    "Auto generate SSL certificates at server startup if --ssl is set to "
    "ON and none of the other SSL system variables are specified and "
    "certificate/key files are not present in data directory.",
    READ_ONLY NON_PERSIST GLOBAL_VAR(opt_auto_generate_certs),
    CMD_LINE(OPT_ARG), DEFAULT(true), NO_MUTEX_GUARD, NOT_IN_BINLOG,
    ON_CHECK(nullptr), ON_UPDATE(nullptr), nullptr);

// why ENUM and not BOOL ?
static const char *updatable_views_with_limit_names[] = {"NO", "YES", nullptr};
static Sys_var_enum Sys_updatable_views_with_limit(
    "updatable_views_with_limit",
    "YES = Don't issue an error message (warning only) if a VIEW without "
    "presence of a key of the underlying table is used in queries with a "
    "LIMIT clause for updating. NO = Prohibit update of a VIEW, which "
    "does not contain a key of the underlying table and the query uses "
    "a LIMIT clause (usually get from GUI tools)",
    HINT_UPDATEABLE SESSION_VAR(updatable_views_with_limit),
    CMD_LINE(REQUIRED_ARG), updatable_views_with_limit_names, DEFAULT(true));

static char *system_time_zone_ptr;
static Sys_var_charptr Sys_system_time_zone(
    "system_time_zone", "The server system time zone",
    READ_ONLY NON_PERSIST GLOBAL_VAR(system_time_zone_ptr), NO_CMD_LINE,
    IN_FS_CHARSET, DEFAULT(system_time_zone));

static Sys_var_ulong Sys_table_def_size(
    "table_definition_cache", "The number of cached table definitions",
    GLOBAL_VAR(table_def_size),
    CMD_LINE(REQUIRED_ARG, OPT_TABLE_DEFINITION_CACHE),
    VALID_RANGE(TABLE_DEF_CACHE_MIN, 512 * 1024),
    DEFAULT(TABLE_DEF_CACHE_DEFAULT), BLOCK_SIZE(1), NO_MUTEX_GUARD,
    NOT_IN_BINLOG, ON_CHECK(nullptr), ON_UPDATE(nullptr), nullptr,
    /* table_definition_cache is used as a sizing hint by the performance
       schema. */
    sys_var::PARSE_EARLY);

static Sys_var_ulong Sys_schema_def_size(
    "schema_definition_cache", "The number of cached schema definitions",
    GLOBAL_VAR(schema_def_size), CMD_LINE(REQUIRED_ARG),
    VALID_RANGE(SCHEMA_DEF_CACHE_MIN, 512 * 1024),
    DEFAULT(SCHEMA_DEF_CACHE_DEFAULT), BLOCK_SIZE(1));

static Sys_var_ulong Sys_tablespace_def_size(
    "tablespace_definition_cache",
    "The number of cached tablespace definitions",
    GLOBAL_VAR(tablespace_def_size), CMD_LINE(REQUIRED_ARG),
    VALID_RANGE(TABLESPACE_DEF_CACHE_MIN, 512 * 1024),
    DEFAULT(TABLESPACE_DEF_CACHE_DEFAULT), BLOCK_SIZE(1));

static Sys_var_ulong Sys_stored_program_def_size(
    "stored_program_definition_cache",
    "The number of cached stored program definitions",
    GLOBAL_VAR(stored_program_def_size), CMD_LINE(REQUIRED_ARG),
    VALID_RANGE(STORED_PROGRAM_DEF_CACHE_MIN, 512 * 1024),
    DEFAULT(STORED_PROGRAM_DEF_CACHE_DEFAULT), BLOCK_SIZE(1));

static bool fix_table_cache_size(sys_var *, THD *, enum_var_type) {
  /*
    table_open_cache parameter is a soft limit for total number of objects
    in all table cache instances. Once this value is updated we need to
    update value of a per-instance soft limit on table cache size.
  */
  table_cache_size_per_instance = table_cache_size / table_cache_instances;
  return false;
}

static Sys_var_ulong Sys_table_cache_size(
    "table_open_cache",
    "The number of cached open tables "
    "(total for all table cache instances)",
    GLOBAL_VAR(table_cache_size), CMD_LINE(REQUIRED_ARG),
    VALID_RANGE(1, 512 * 1024), DEFAULT(TABLE_OPEN_CACHE_DEFAULT),
    BLOCK_SIZE(1), NO_MUTEX_GUARD, NOT_IN_BINLOG, ON_CHECK(nullptr),
    ON_UPDATE(fix_table_cache_size), nullptr,
    /* table_open_cache is used as a sizing hint by the performance schema. */
    sys_var::PARSE_EARLY);

static Sys_var_ulong Sys_table_cache_instances(
    "table_open_cache_instances", "The number of table cache instances",
    READ_ONLY GLOBAL_VAR(table_cache_instances), CMD_LINE(REQUIRED_ARG),
    VALID_RANGE(1, Table_cache_manager::MAX_TABLE_CACHES),
    DEFAULT(Table_cache_manager::DEFAULT_MAX_TABLE_CACHES), BLOCK_SIZE(1),
    NO_MUTEX_GUARD, NOT_IN_BINLOG, ON_CHECK(nullptr), ON_UPDATE(nullptr),
    nullptr,
    /*
      table_open_cache is used as a sizing hint by the performance schema,
      and 'table_open_cache' is a prefix of 'table_open_cache_instances'.
      Is is better to keep these options together, to avoid confusing
      handle_options() with partial name matches.
    */
    sys_var::PARSE_EARLY);

/**
  Modify the thread size cache size.
*/

static inline bool modify_thread_cache_size(sys_var *, THD *, enum_var_type) {
  if (Connection_handler_manager::thread_handling ==
      Connection_handler_manager::SCHEDULER_ONE_THREAD_PER_CONNECTION) {
    Per_thread_connection_handler::modify_thread_cache_size(
        Per_thread_connection_handler::max_blocked_pthreads);
  }
  return false;
}

static Sys_var_ulong Sys_thread_cache_size(
    "thread_cache_size", "How many threads we should keep in a cache for reuse",
    GLOBAL_VAR(Per_thread_connection_handler::max_blocked_pthreads),
    CMD_LINE(REQUIRED_ARG, OPT_THREAD_CACHE_SIZE), VALID_RANGE(0, 16384),
    DEFAULT(0), BLOCK_SIZE(1), NO_MUTEX_GUARD, NOT_IN_BINLOG, nullptr,
    ON_UPDATE(modify_thread_cache_size));

/**
  Function to check if the 'next' transaction isolation level
  can be changed.

  @param[in] thd    Thread handler.
  @param[in] var    A pointer to set_var holding the specified list of
                    system variable names.

  @retval   false   Success.
  @retval   true    Error.
*/
static bool check_transaction_isolation(sys_var *, THD *thd, set_var *var) {
  if (var->type == OPT_DEFAULT &&
      (thd->in_active_multi_stmt_transaction() || thd->in_sub_stmt)) {
    assert(thd->in_multi_stmt_transaction_mode() || thd->in_sub_stmt);
    my_error(ER_CANT_CHANGE_TX_CHARACTERISTICS, MYF(0));
    return true;
  }
  return false;
}

/**
  This function sets the session variable thd->variables.transaction_isolation
  to reflect changes to @@session.transaction_isolation.

  @param[in] thd    Thread handler.
  @param[in] var    A pointer to the set_var.

  @retval   false   Success.
  @retval   true    Error.
*/
bool Sys_var_transaction_isolation::session_update(THD *thd, set_var *var) {
  if (var->type == OPT_SESSION && Sys_var_enum::session_update(thd, var))
    return true;
  if (var->type == OPT_DEFAULT ||
      !(thd->in_active_multi_stmt_transaction() || thd->in_sub_stmt)) {
    /*
      Update the isolation level of the next transaction.
      I.e. if one did:
      COMMIT;
      SET SESSION ISOLATION LEVEL ...
      BEGIN; <-- this transaction has the new isolation
      Note, that in case of:
      COMMIT;
      SET TRANSACTION ISOLATION LEVEL ...
      SET SESSION ISOLATION LEVEL ...
      BEGIN; <-- the session isolation level is used, not the
      result of SET TRANSACTION statement.

      When we are in a trigger/function the transaction is already
      started. Adhering to above behavior, the SET TRANSACTION would
      fail when run from within trigger/function. And SET SESSION
      TRANSACTION would always succeed making the characteristics
      effective for the next transaction that starts.
     */
    enum_tx_isolation tx_isol;
    tx_isol = (enum_tx_isolation)var->save_result.ulonglong_value;
    bool one_shot = (var->type == OPT_DEFAULT);
    return set_tx_isolation(thd, tx_isol, one_shot);
  }
  return false;
}

// NO_CMD_LINE
static Sys_var_transaction_isolation Sys_transaction_isolation(
    "transaction_isolation", "Default transaction isolation level",
    UNTRACKED_DEFAULT SESSION_VAR(transaction_isolation), NO_CMD_LINE,
    tx_isolation_names, DEFAULT(ISO_REPEATABLE_READ), NO_MUTEX_GUARD,
    NOT_IN_BINLOG, ON_CHECK(check_transaction_isolation));

/**
  Function to check if the state of 'transaction_read_only' can be changed.
  The state cannot be changed if there is already a transaction in progress.

  @param[in] thd    Thread handler
  @param[in] var    A pointer to set_var holding the specified list of
                    system variable names.

  @retval   false   Success.
  @retval   true    Error.
*/
static bool check_transaction_read_only(sys_var *, THD *thd, set_var *var) {
  if (var->type == OPT_DEFAULT &&
      (thd->in_active_multi_stmt_transaction() || thd->in_sub_stmt)) {
    assert(thd->in_multi_stmt_transaction_mode() || thd->in_sub_stmt);
    my_error(ER_CANT_CHANGE_TX_CHARACTERISTICS, MYF(0));
    return true;
  }
  return false;
}

/**
  This function sets the session variable thd->variables.transaction_read_only
  to reflect changes to @@session.transaction_read_only.

  @param[in] thd    Thread handler.
  @param[in] var    A pointer to the set_var.

  @retval   false   Success.
*/
bool Sys_var_transaction_read_only::session_update(THD *thd, set_var *var) {
  if (var->type == OPT_SESSION && Sys_var_bool::session_update(thd, var))
    return true;
  if (var->type == OPT_DEFAULT ||
      !(thd->in_active_multi_stmt_transaction() || thd->in_sub_stmt)) {
    // @see Sys_var_transaction_isolation::session_update() above for the
    // rules.
    thd->tx_read_only = var->save_result.ulonglong_value;

    if (thd->variables.session_track_transaction_info > TX_TRACK_NONE) {
      TX_TRACKER_GET(tst);

      if (var->type == OPT_DEFAULT)
        tst->set_read_flags(thd,
                            thd->tx_read_only ? TX_READ_ONLY : TX_READ_WRITE);
      else
        tst->set_read_flags(thd, TX_READ_INHERIT);
    }
  }
  return false;
}

static Sys_var_transaction_read_only Sys_transaction_read_only(
    "transaction_read_only",
    "Set default transaction access mode to read only.",
    UNTRACKED_DEFAULT SESSION_VAR(transaction_read_only), NO_CMD_LINE,
    DEFAULT(0), NO_MUTEX_GUARD, NOT_IN_BINLOG,
    ON_CHECK(check_transaction_read_only));

static Sys_var_ulonglong Sys_tmp_table_size(
    "tmp_table_size",
    "If an internal in-memory temporary table in the MEMORY storage engine "
    "exceeds this size, MySQL will automatically convert it to an on-disk "
    "table",
    HINT_UPDATEABLE SESSION_VAR(tmp_table_size), CMD_LINE(REQUIRED_ARG),
    VALID_RANGE(1024, (ulonglong) ~(intptr)0), DEFAULT(16 * 1024 * 1024),
    BLOCK_SIZE(1));

static char *server_version_ptr;
static Sys_var_version Sys_version(
    "version", "Server version",
    READ_ONLY NON_PERSIST GLOBAL_VAR(server_version_ptr), NO_CMD_LINE,
    IN_SYSTEM_CHARSET, DEFAULT(server_version));

static char *server_version_comment_ptr;
static Sys_var_charptr Sys_version_comment(
    "version_comment", "version_comment",
    READ_ONLY NON_PERSIST GLOBAL_VAR(server_version_comment_ptr), NO_CMD_LINE,
    IN_SYSTEM_CHARSET, DEFAULT(MYSQL_COMPILATION_COMMENT_SERVER));

static char *server_version_compile_machine_ptr;
static Sys_var_charptr Sys_version_compile_machine(
    "version_compile_machine", "version_compile_machine",
    READ_ONLY NON_PERSIST GLOBAL_VAR(server_version_compile_machine_ptr),
    NO_CMD_LINE, IN_SYSTEM_CHARSET, DEFAULT(MACHINE_TYPE));

static char *server_version_compile_os_ptr;
static Sys_var_charptr Sys_version_compile_os(
    "version_compile_os", "version_compile_os",
    READ_ONLY NON_PERSIST GLOBAL_VAR(server_version_compile_os_ptr),
    NO_CMD_LINE, IN_SYSTEM_CHARSET, DEFAULT(SYSTEM_TYPE));

static const char *server_version_compile_zlib_ptr = ZLIB_VERSION;
static Sys_var_charptr Sys_version_compile_zlib(
    "version_compile_zlib", "version_compile_zlib",
    READ_ONLY NON_PERSIST GLOBAL_VAR(server_version_compile_zlib_ptr),
    NO_CMD_LINE, IN_SYSTEM_CHARSET, DEFAULT(ZLIB_VERSION));

static Sys_var_ulong Sys_net_wait_timeout(
    "wait_timeout",
    "The number of seconds the server waits for activity on a "
    "connection before closing it",
    SESSION_VAR(net_wait_timeout), CMD_LINE(REQUIRED_ARG),
    VALID_RANGE(1, IF_WIN(INT_MAX32 / 1000, LONG_TIMEOUT)),
    DEFAULT(NET_WAIT_TIMEOUT), BLOCK_SIZE(1));

static Sys_var_plugin Sys_default_storage_engine(
    "default_storage_engine", "The default storage engine for new tables",
    SESSION_VAR(table_plugin), NO_CMD_LINE, MYSQL_STORAGE_ENGINE_PLUGIN,
    DEFAULT(&default_storage_engine), NO_MUTEX_GUARD, NOT_IN_BINLOG,
    ON_CHECK(check_storage_engine));

const char *internal_tmp_mem_storage_engine_names[] = {"MEMORY", "TempTable",
                                                       nullptr};
static Sys_var_enum Sys_internal_tmp_mem_storage_engine(
    "internal_tmp_mem_storage_engine",
    "The default storage engine for in-memory internal temporary tables.",
    HINT_UPDATEABLE SESSION_VAR(internal_tmp_mem_storage_engine),
    CMD_LINE(REQUIRED_ARG), internal_tmp_mem_storage_engine_names,
    DEFAULT(TMP_TABLE_TEMPTABLE));

static Sys_var_ulonglong Sys_temptable_max_ram(
    "temptable_max_ram",
    "Maximum amount of memory (in bytes) the TempTable storage engine is "
    "allowed to allocate from the main memory (RAM) before starting to "
    "store data on disk.",
    GLOBAL_VAR(temptable_max_ram), CMD_LINE(REQUIRED_ARG),
    VALID_RANGE(2 << 20 /* 2 MiB */, ULLONG_MAX), DEFAULT(1 << 30 /* 1 GiB */),
    BLOCK_SIZE(1));

static Sys_var_ulonglong Sys_temptable_max_mmap(
    "temptable_max_mmap",
    "Maximum amount of memory (in bytes) the TempTable storage engine is "
    "allowed to allocate from MMAP-backed files before starting to "
    "store data on disk.",
    GLOBAL_VAR(temptable_max_mmap), CMD_LINE(REQUIRED_ARG),
    VALID_RANGE(0, ULLONG_MAX), DEFAULT(1 << 30 /* 1 GiB */), BLOCK_SIZE(1));

static Sys_var_bool Sys_temptable_use_mmap("temptable_use_mmap",
                                           "Use mmap files for temptables",
                                           GLOBAL_VAR(temptable_use_mmap),
                                           CMD_LINE(OPT_ARG), DEFAULT(true));

static Sys_var_plugin Sys_default_tmp_storage_engine(
    "default_tmp_storage_engine",
    "The default storage engine for new explicit temporary tables",
    HINT_UPDATEABLE SESSION_VAR(temp_table_plugin), NO_CMD_LINE,
    MYSQL_STORAGE_ENGINE_PLUGIN, DEFAULT(&default_tmp_storage_engine),
    NO_MUTEX_GUARD, NOT_IN_BINLOG, ON_CHECK(check_storage_engine));

#if defined(ENABLED_DEBUG_SYNC)
/*
  Variable can be set for the session only.

  This could be changed later. Then we need to have a global array of
  actions in addition to the thread local ones. SET GLOBAL would
  manage the global array, SET [SESSION] the local array. A sync point
  would need to look for a local and a global action. Setting and
  executing of global actions need to be protected by a mutex.

  The purpose of global actions could be to allow synchronizing with
  connectionless threads that cannot execute SET statements.
*/
static Sys_var_debug_sync Sys_debug_sync("debug_sync", "Debug Sync Facility",
                                         sys_var::ONLY_SESSION, NO_CMD_LINE,
                                         DEFAULT(nullptr), NO_MUTEX_GUARD,
                                         NOT_IN_BINLOG,
                                         ON_CHECK(check_session_admin));
#endif /* defined(ENABLED_DEBUG_SYNC) */

<<<<<<< HEAD
static bool fix_autocommit(sys_var *self, THD *thd, enum_var_type type) {
  if (self->is_global_persist(type)) {
=======
/**
 "time_format" "date_format" "datetime_format"

  the following three variables are unused, and the source of confusion
  (bug reports like "I've changed date_format, but date format hasn't changed.
  I've made them read-only, to alleviate the situation somewhat.

  @todo make them NO_CMD_LINE ?
*/
static Sys_var_charptr Sys_date_format(
       "date_format", "The DATE format (ignored)",
       READ_ONLY GLOBAL_VAR(global_date_format.format.str),
       CMD_LINE(REQUIRED_ARG), IN_SYSTEM_CHARSET,
       DEFAULT(known_date_time_formats[ISO_FORMAT].date_format),
       NO_MUTEX_GUARD, NOT_IN_BINLOG, ON_CHECK(0), ON_UPDATE(0),
       DEPRECATED_VAR(""));

static Sys_var_charptr Sys_datetime_format(
       "datetime_format", "The DATETIME format (ignored)",
       READ_ONLY GLOBAL_VAR(global_datetime_format.format.str),
       CMD_LINE(REQUIRED_ARG), IN_SYSTEM_CHARSET,
       DEFAULT(known_date_time_formats[ISO_FORMAT].datetime_format),
       NO_MUTEX_GUARD, NOT_IN_BINLOG, ON_CHECK(0), ON_UPDATE(0),
       DEPRECATED_VAR(""));

static Sys_var_charptr Sys_time_format(
       "time_format", "The TIME format (ignored)",
       READ_ONLY GLOBAL_VAR(global_time_format.format.str),
       CMD_LINE(REQUIRED_ARG), IN_SYSTEM_CHARSET,
       DEFAULT(known_date_time_formats[ISO_FORMAT].time_format),
       NO_MUTEX_GUARD, NOT_IN_BINLOG, ON_CHECK(0), ON_UPDATE(0),
       DEPRECATED_VAR(""));

/**
  Pre-update function to commit connection's active transactions when autocommit
  is enabled.

  @note This hook relies on the fact that it is called while not holding any
        locks. Breaking this assumption might result in deadlocks as commit
        acquires many different locks in its process (e.g. to open GTID-related
        tables).

  @param[in] self   A pointer to the sys_var, i.e. Sys_autocommit.
  @param[in] thd    A reference to THD object.
  @param[in] var    A pointer to the set_var created by the parser.

  @retval true   Error during commit
  @retval false  Otherwise
*/
static bool pre_autocommit(sys_var *self, THD *thd, set_var *var)
{
  if (!(var->type == OPT_GLOBAL) &&
      (thd->variables.option_bits & OPTION_NOT_AUTOCOMMIT) &&
       var->save_result.ulonglong_value)
  {
    // Autocommit mode is about to be activated.
    if (trans_commit_stmt(thd) || trans_commit(thd))
      return true;
  }
  return false;
}

static bool fix_autocommit(sys_var *self, THD *thd, enum_var_type type)
{
  if (type == OPT_GLOBAL)
  {
>>>>>>> 193e0a49
    if (global_system_variables.option_bits & OPTION_AUTOCOMMIT)
      global_system_variables.option_bits &= ~OPTION_NOT_AUTOCOMMIT;
    else
      global_system_variables.option_bits |= OPTION_NOT_AUTOCOMMIT;
    return false;
  }

  if (thd->variables.option_bits & OPTION_AUTOCOMMIT &&
<<<<<<< HEAD
      thd->variables.option_bits &
          OPTION_NOT_AUTOCOMMIT) {  // activating autocommit

    if (trans_commit_stmt(thd) || trans_commit(thd)) {
      thd->variables.option_bits &= ~OPTION_AUTOCOMMIT;
      return true;
    }
=======
      thd->variables.option_bits & OPTION_NOT_AUTOCOMMIT)
  { // activating autocommit
>>>>>>> 193e0a49
    /*
      Don't close thread tables or release metadata locks: if we do so, we
      risk releasing locks/closing tables of expressions used to assign
      other variables, as in:
      set @var=my_stored_function1(), @@autocommit=1, @var2=(select max(a)
      from my_table), ...
      The locks will be released at statement end anyway, as SET
      statement that assigns autocommit is marked to commit
      transaction implicitly at the end (@sa stmt_causes_implicitcommit()).
    */
    thd->variables.option_bits &= ~(OPTION_BEGIN | OPTION_NOT_AUTOCOMMIT);
    thd->get_transaction()->reset_unsafe_rollback_flags(
        Transaction_ctx::SESSION);
    thd->server_status |= SERVER_STATUS_AUTOCOMMIT;
    return false;
  }

  if (!(thd->variables.option_bits & OPTION_AUTOCOMMIT) &&
      !(thd->variables.option_bits &
        OPTION_NOT_AUTOCOMMIT)) {  // disabling autocommit

    thd->get_transaction()->reset_unsafe_rollback_flags(
        Transaction_ctx::SESSION);
    thd->server_status &= ~SERVER_STATUS_AUTOCOMMIT;
    thd->variables.option_bits |= OPTION_NOT_AUTOCOMMIT;
    return false;
  }

  return false;  // autocommit value wasn't changed
}
<<<<<<< HEAD
static Sys_var_bit Sys_autocommit("autocommit", "autocommit",
                                  SESSION_VAR(option_bits), NO_CMD_LINE,
                                  OPTION_AUTOCOMMIT, DEFAULT(true),
                                  NO_MUTEX_GUARD, NOT_IN_BINLOG,
                                  ON_CHECK(nullptr), ON_UPDATE(fix_autocommit));
export sys_var *Sys_autocommit_ptr = &Sys_autocommit;  // for sql_yacc.yy
=======
static Sys_var_bit Sys_autocommit(
       "autocommit", "autocommit",
       SESSION_VAR(option_bits), NO_CMD_LINE, OPTION_AUTOCOMMIT, DEFAULT(TRUE),
       NO_MUTEX_GUARD, NOT_IN_BINLOG, ON_CHECK(0),
       PRE_UPDATE(pre_autocommit), ON_UPDATE(fix_autocommit));
export sys_var *Sys_autocommit_ptr= &Sys_autocommit; // for sql_yacc.yy
>>>>>>> 193e0a49

static Sys_var_bool Sys_big_tables(
    "big_tables",
    "Allow big result sets by saving all "
    "temporary sets on file (Solves most 'table full' errors)",
    HINT_UPDATEABLE SESSION_VAR(big_tables), CMD_LINE(OPT_ARG), DEFAULT(false));

static Sys_var_bit Sys_big_selects("sql_big_selects", "sql_big_selects",
                                   HINT_UPDATEABLE SESSION_VAR(option_bits),
                                   NO_CMD_LINE, OPTION_BIG_SELECTS,
                                   DEFAULT(false));

static Sys_var_bit Sys_log_off("sql_log_off", "sql_log_off",
                               SESSION_VAR(option_bits), NO_CMD_LINE,
                               OPTION_LOG_OFF, DEFAULT(false), NO_MUTEX_GUARD,
                               NOT_IN_BINLOG, ON_CHECK(check_session_admin));

/**
  This function sets the session variable thd->variables.sql_log_bin
  to reflect changes to @@session.sql_log_bin.

  @param     thd    Current thread
  @param[in] type   The type either session or global.

  @return @c false.
*/
static bool fix_sql_log_bin_after_update(
    sys_var *, THD *thd, enum_var_type type MY_ATTRIBUTE((unused))) {
  assert(type == OPT_SESSION);

  if (thd->variables.sql_log_bin)
    thd->variables.option_bits |= OPTION_BIN_LOG;
  else
    thd->variables.option_bits &= ~OPTION_BIN_LOG;

  return false;
}

/**
  This function checks if the sql_log_bin can be changed,
  what is possible if:
    - the user is a super user;
    - the set is not called from within a function/trigger;
    - there is no on-going transaction.

  @param     thd    Current thread
  @param[in] self   A pointer to the sys_var, i.e. Sys_log_binlog.
  @param[in] var    A pointer to the set_var created by the parser.

  @return @c false if the change is allowed, otherwise @c true.
*/
static bool check_sql_log_bin(sys_var *self, THD *thd, set_var *var) {
  if (check_session_admin(self, thd, var)) return true;

  if (var->is_global_persist()) return true;

  /* If in a stored function/trigger, it's too late to change sql_log_bin. */
  if (thd->in_sub_stmt) {
    my_error(ER_STORED_FUNCTION_PREVENTS_SWITCH_SQL_LOG_BIN, MYF(0));
    return true;
  }
  /* Make the session variable 'sql_log_bin' read-only inside a transaction.
   */
  if (thd->in_active_multi_stmt_transaction()) {
    my_error(ER_INSIDE_TRANSACTION_PREVENTS_SWITCH_SQL_LOG_BIN, MYF(0));
    return true;
  }

  return false;
}

static Sys_var_bool Sys_log_binlog(
    "sql_log_bin", "Controls whether logging to the binary log is done",
    SESSION_ONLY(sql_log_bin), NO_CMD_LINE, DEFAULT(true), NO_MUTEX_GUARD,
    NOT_IN_BINLOG, ON_CHECK(check_sql_log_bin),
    ON_UPDATE(fix_sql_log_bin_after_update));

static Sys_var_bit Sys_transaction_allow_batching(
    "transaction_allow_batching", "transaction_allow_batching",
    SESSION_ONLY(option_bits), NO_CMD_LINE, OPTION_ALLOW_BATCH, DEFAULT(false));

static Sys_var_bit Sys_sql_warnings("sql_warnings", "sql_warnings",
                                    SESSION_VAR(option_bits), NO_CMD_LINE,
                                    OPTION_WARNINGS, DEFAULT(false));

static Sys_var_bit Sys_sql_notes("sql_notes", "sql_notes",
                                 SESSION_VAR(option_bits), NO_CMD_LINE,
                                 OPTION_SQL_NOTES, DEFAULT(true));

static Sys_var_bit Sys_auto_is_null("sql_auto_is_null", "sql_auto_is_null",
                                    HINT_UPDATEABLE SESSION_VAR(option_bits),
                                    NO_CMD_LINE, OPTION_AUTO_IS_NULL,
                                    DEFAULT(false), NO_MUTEX_GUARD, IN_BINLOG);

static Sys_var_bit Sys_safe_updates("sql_safe_updates", "sql_safe_updates",
                                    HINT_UPDATEABLE SESSION_VAR(option_bits),
                                    NO_CMD_LINE, OPTION_SAFE_UPDATES,
                                    DEFAULT(false));

static Sys_var_bit Sys_buffer_results("sql_buffer_result", "sql_buffer_result",
                                      HINT_UPDATEABLE SESSION_VAR(option_bits),
                                      NO_CMD_LINE, OPTION_BUFFER_RESULT,
                                      DEFAULT(false));

static Sys_var_bit Sys_quote_show_create("sql_quote_show_create",
                                         "sql_quote_show_create",
                                         SESSION_VAR(option_bits), NO_CMD_LINE,
                                         OPTION_QUOTE_SHOW_CREATE,
                                         DEFAULT(true));

static Sys_var_bit Sys_foreign_key_checks(
    "foreign_key_checks", "foreign_key_checks",
    HINT_UPDATEABLE SESSION_VAR(option_bits), NO_CMD_LINE,
    REVERSE(OPTION_NO_FOREIGN_KEY_CHECKS), DEFAULT(true), NO_MUTEX_GUARD,
    IN_BINLOG);

static Sys_var_bit Sys_unique_checks("unique_checks", "unique_checks",
                                     HINT_UPDATEABLE SESSION_VAR(option_bits),
                                     NO_CMD_LINE,
                                     REVERSE(OPTION_RELAXED_UNIQUE_CHECKS),
                                     DEFAULT(true), NO_MUTEX_GUARD, IN_BINLOG);

#ifdef ENABLED_PROFILING
<<<<<<< HEAD
static Sys_var_bit Sys_profiling("profiling", "profiling",
                                 SESSION_VAR(option_bits), NO_CMD_LINE,
                                 OPTION_PROFILING, DEFAULT(false),
                                 NO_MUTEX_GUARD, NOT_IN_BINLOG,
                                 ON_CHECK(nullptr), ON_UPDATE(nullptr),
                                 DEPRECATED_VAR(""));
=======
static Sys_var_bit Sys_profiling(
       "profiling", "profiling",
       SESSION_VAR(option_bits), NO_CMD_LINE, OPTION_PROFILING,
       DEFAULT(FALSE), NO_MUTEX_GUARD, NOT_IN_BINLOG, ON_CHECK(0),
       PRE_UPDATE(0), ON_UPDATE(0), DEPRECATED_VAR(""));
>>>>>>> 193e0a49

static Sys_var_ulong Sys_profiling_history_size(
    "profiling_history_size", "Limit of query profiling memory",
    SESSION_VAR(profiling_history_size), CMD_LINE(REQUIRED_ARG),
    VALID_RANGE(0, 100), DEFAULT(15), BLOCK_SIZE(1), NO_MUTEX_GUARD,
    NOT_IN_BINLOG, ON_CHECK(nullptr), ON_UPDATE(nullptr), DEPRECATED_VAR(""));
#endif

static Sys_var_harows Sys_select_limit(
    "sql_select_limit",
    "The maximum number of rows to return from SELECT statements",
    HINT_UPDATEABLE SESSION_VAR(select_limit), NO_CMD_LINE,
    VALID_RANGE(0, HA_POS_ERROR), DEFAULT(HA_POS_ERROR), BLOCK_SIZE(1));

static bool update_timestamp(THD *thd, set_var *var) {
  if (var->value) {
    double intpart;
    double fractpart = modf(var->save_result.double_value, &intpart);
    double micros = fractpart * 1000000.0;
    // Double multiplication, and conversion to integral may yield
    // 1000000 rather than 999999.
    struct timeval tmp;
    tmp.tv_sec = llrint(intpart);
    tmp.tv_usec = std::min(llrint(micros), 999999LL);
    thd->set_time(&tmp);
  } else  // SET timestamp=DEFAULT
  {
    thd->user_time.tv_sec = 0;
    thd->user_time.tv_usec = 0;
  }
  return false;
}
static double read_timestamp(THD *thd) {
  return (double)thd->start_time.tv_sec +
         (double)thd->start_time.tv_usec / 1000000;
}

static bool check_timestamp(sys_var *, THD *, set_var *var) {
  double val;

  if (!var->value) return false;

  val = var->save_result.double_value;
  if (val != 0 &&  // this is how you set the default value
      (val < TIMESTAMP_MIN_VALUE || val > TIMESTAMP_MAX_VALUE)) {
    ErrConvString prm(val);
    my_error(ER_WRONG_VALUE_FOR_VAR, MYF(0), "timestamp", prm.ptr());
    return true;
  }
  return false;
}

static Sys_var_session_special_double Sys_timestamp(
    "timestamp", "Set the time for this client",
    HINT_UPDATEABLE sys_var::ONLY_SESSION, NO_CMD_LINE, VALID_RANGE(0, 0),
    BLOCK_SIZE(1), NO_MUTEX_GUARD, IN_BINLOG, ON_CHECK(check_timestamp),
    ON_UPDATE(update_timestamp), ON_READ(read_timestamp));

static bool update_last_insert_id(THD *thd, set_var *var) {
  if (!var->value) {
    my_error(ER_NO_DEFAULT, MYF(0), var->var->name.str);
    return true;
  }
  thd->first_successful_insert_id_in_prev_stmt =
      var->save_result.ulonglong_value;
  return false;
}
static ulonglong read_last_insert_id(THD *thd) {
  return thd->read_first_successful_insert_id_in_prev_stmt();
}
static Sys_var_session_special Sys_last_insert_id(
    "last_insert_id", "The value to be returned from LAST_INSERT_ID()",
    sys_var::ONLY_SESSION, NO_CMD_LINE, VALID_RANGE(0, ULLONG_MAX),
    BLOCK_SIZE(1), NO_MUTEX_GUARD, IN_BINLOG, ON_CHECK(nullptr),
    ON_UPDATE(update_last_insert_id), ON_READ(read_last_insert_id));

// alias for last_insert_id(), Sybase-style
static Sys_var_session_special Sys_identity(
    "identity", "Synonym for the last_insert_id variable",
    sys_var::ONLY_SESSION, NO_CMD_LINE, VALID_RANGE(0, ULLONG_MAX),
    BLOCK_SIZE(1), NO_MUTEX_GUARD, IN_BINLOG, ON_CHECK(nullptr),
    ON_UPDATE(update_last_insert_id), ON_READ(read_last_insert_id));

/*
  insert_id should *not* be marked as written to the binlog (i.e., it
  should *not* be IN_BINLOG), because we want any statement that
  refers to insert_id explicitly to be unsafe.  (By "explicitly", we
  mean using @@session.insert_id, whereas insert_id is used
  "implicitly" when NULL value is inserted into an auto_increment
  column).

  We want statements referring explicitly to @@session.insert_id to be
  unsafe, because insert_id is modified internally by the slave sql
  thread when NULL values are inserted in an AUTO_INCREMENT column.
  This modification interfers with the value of the
  @@session.insert_id variable if @@session.insert_id is referred
  explicitly by an insert statement (as is seen by executing "SET
  @@session.insert_id=0; CREATE TABLE t (a INT, b INT KEY
  AUTO_INCREMENT); INSERT INTO t(a) VALUES (@@session.insert_id);" in
  statement-based logging mode: t will be different on master and
  slave).
*/
static bool update_insert_id(THD *thd, set_var *var) {
  if (!var->value) {
    my_error(ER_NO_DEFAULT, MYF(0), var->var->name.str);
    return true;
  }
  thd->force_one_auto_inc_interval(var->save_result.ulonglong_value);
  return false;
}

static ulonglong read_insert_id(THD *thd) {
  return thd->auto_inc_intervals_forced.minimum();
}
static Sys_var_session_special Sys_insert_id(
    "insert_id",
    "The value to be used by the following INSERT "
    "or ALTER TABLE statement when inserting an AUTO_INCREMENT value",
    HINT_UPDATEABLE sys_var::ONLY_SESSION, NO_CMD_LINE,
    VALID_RANGE(0, ULLONG_MAX), BLOCK_SIZE(1), NO_MUTEX_GUARD, NOT_IN_BINLOG,
    ON_CHECK(nullptr), ON_UPDATE(update_insert_id), ON_READ(read_insert_id));

static bool update_rand_seed1(THD *thd, set_var *var) {
  if (!var->value) {
    my_error(ER_NO_DEFAULT, MYF(0), var->var->name.str);
    return true;
  }
  thd->rand.seed1 = (ulong)var->save_result.ulonglong_value;
  return false;
}
static ulonglong read_rand_seed(THD *) { return 0; }
static Sys_var_session_special Sys_rand_seed1(
    "rand_seed1",
    "Sets the internal state of the RAND() "
    "generator for replication purposes",
    sys_var::ONLY_SESSION, NO_CMD_LINE, VALID_RANGE(0, ULONG_MAX),
    BLOCK_SIZE(1), NO_MUTEX_GUARD, IN_BINLOG, ON_CHECK(nullptr),
    ON_UPDATE(update_rand_seed1), ON_READ(read_rand_seed));

static bool update_rand_seed2(THD *thd, set_var *var) {
  if (!var->value) {
    my_error(ER_NO_DEFAULT, MYF(0), var->var->name.str);
    return true;
  }
  thd->rand.seed2 = (ulong)var->save_result.ulonglong_value;
  return false;
}
static Sys_var_session_special Sys_rand_seed2(
    "rand_seed2",
    "Sets the internal state of the RAND() "
    "generator for replication purposes",
    sys_var::ONLY_SESSION, NO_CMD_LINE, VALID_RANGE(0, ULONG_MAX),
    BLOCK_SIZE(1), NO_MUTEX_GUARD, IN_BINLOG, ON_CHECK(nullptr),
    ON_UPDATE(update_rand_seed2), ON_READ(read_rand_seed));

static ulonglong read_error_count(THD *thd) {
  return thd->get_stmt_da()->error_count(thd);
}
// this really belongs to the SHOW STATUS
static Sys_var_session_special Sys_error_count(
    "error_count",
    "The number of errors that resulted from the "
    "last statement that generated messages",
    READ_ONLY sys_var::ONLY_SESSION, NO_CMD_LINE, VALID_RANGE(0, ULLONG_MAX),
    BLOCK_SIZE(1), NO_MUTEX_GUARD, NOT_IN_BINLOG, ON_CHECK(nullptr),
    ON_UPDATE(nullptr), ON_READ(read_error_count));

static ulonglong read_warning_count(THD *thd) {
  return thd->get_stmt_da()->warn_count(thd);
}
// this really belongs to the SHOW STATUS
static Sys_var_session_special Sys_warning_count(
    "warning_count",
    "The number of errors, warnings, and notes "
    "that resulted from the last statement that generated messages",
    READ_ONLY sys_var::ONLY_SESSION, NO_CMD_LINE, VALID_RANGE(0, ULLONG_MAX),
    BLOCK_SIZE(1), NO_MUTEX_GUARD, NOT_IN_BINLOG, ON_CHECK(nullptr),
    ON_UPDATE(nullptr), ON_READ(read_warning_count));

static Sys_var_ulong Sys_default_week_format(
    "default_week_format", "The default week format used by WEEK() functions",
    SESSION_VAR(default_week_format), CMD_LINE(REQUIRED_ARG), VALID_RANGE(0, 7),
    DEFAULT(0), BLOCK_SIZE(1));

static Sys_var_ulong Sys_group_concat_max_len(
    "group_concat_max_len",
    "The maximum length of the result of function  GROUP_CONCAT()",
    HINT_UPDATEABLE SESSION_VAR(group_concat_max_len), CMD_LINE(REQUIRED_ARG),
    VALID_RANGE(4, ULONG_MAX), DEFAULT(1024), BLOCK_SIZE(1));

static char *glob_hostname_ptr;
static Sys_var_charptr Sys_hostname(
    "hostname", "Server host name",
    READ_ONLY NON_PERSIST GLOBAL_VAR(glob_hostname_ptr), NO_CMD_LINE,
    IN_FS_CHARSET, DEFAULT(glob_hostname));

static Sys_var_charptr Sys_repl_report_host(
    "report_host",
    "Hostname or IP of the slave to be reported to the master during "
    "slave registration. Will appear in the output of SHOW SLAVE HOSTS. "
    "Leave unset if you do not want the slave to register itself with the "
    "master. Note that it is not sufficient for the master to simply read "
    "the IP of the slave off the socket once the slave connects. Due to "
    "NAT and other routing issues, that IP may not be valid for connecting "
    "to the slave from the master or other hosts",
    READ_ONLY GLOBAL_VAR(report_host), CMD_LINE(REQUIRED_ARG), IN_FS_CHARSET,
    DEFAULT(nullptr));

static Sys_var_charptr Sys_repl_report_user(
    "report_user",
    "The account user name of the slave to be reported to the master "
    "during slave registration",
    READ_ONLY GLOBAL_VAR(report_user), CMD_LINE(REQUIRED_ARG), IN_FS_CHARSET,
    DEFAULT(nullptr));

static Sys_var_charptr Sys_repl_report_password(
    "report_password",
    "The account password of the slave to be reported to the master "
    "during slave registration",
    READ_ONLY GLOBAL_VAR(report_password), CMD_LINE(REQUIRED_ARG),
    IN_FS_CHARSET, DEFAULT(nullptr));

static Sys_var_uint Sys_repl_report_port(
    "report_port",
    "Port for connecting to slave reported to the master during slave "
    "registration. Set it only if the slave is listening on a non-default "
    "port or if you have a special tunnel from the master or other clients "
    "to the slave. If not sure, leave this option unset",
    READ_ONLY GLOBAL_VAR(report_port), CMD_LINE(REQUIRED_ARG),
    VALID_RANGE(0, 65535), DEFAULT(0), BLOCK_SIZE(1));

static Sys_var_bool Sys_keep_files_on_create(
    "keep_files_on_create",
    "Don't overwrite stale .MYD and .MYI even if no directory is specified",
    SESSION_VAR(keep_files_on_create), CMD_LINE(OPT_ARG), DEFAULT(false));

static char *license;
static Sys_var_charptr Sys_license("license",
                                   "The type of license the server has",
                                   READ_ONLY NON_PERSIST GLOBAL_VAR(license),
                                   NO_CMD_LINE, IN_SYSTEM_CHARSET,
                                   DEFAULT(STRINGIFY_ARG(LICENSE)));

static bool check_log_path(sys_var *self, THD *, set_var *var) {
  if (!var->value) return false;  // DEFAULT is ok

  if (!var->save_result.string_value.str) return true;

  if (!is_valid_log_name(var->save_result.string_value.str,
                         var->save_result.string_value.length)) {
    my_error(ER_WRONG_VALUE_FOR_VAR, MYF(0), self->name.str,
             var->save_result.string_value.str);
    return true;
  }

  if (var->save_result.string_value.length > FN_REFLEN) {  // path is too long
    my_error(ER_PATH_LENGTH, MYF(0), self->name.str);
    return true;
  }

  char path[FN_REFLEN];
  size_t path_length = unpack_filename(path, var->save_result.string_value.str);

  if (!path_length) return true;

  if (!is_filename_allowed(var->save_result.string_value.str,
                           var->save_result.string_value.length, true)) {
    my_error(ER_WRONG_VALUE_FOR_VAR, MYF(0), self->name.str,
             var->save_result.string_value.str);
    return true;
  }

  MY_STAT f_stat;

  if (my_stat(path, &f_stat, MYF(0))) {
    if (!MY_S_ISREG(f_stat.st_mode) || !(f_stat.st_mode & MY_S_IWRITE))
      return true;  // not a regular writable file
    return false;
  }

  (void)dirname_part(path, var->save_result.string_value.str, &path_length);

  if (var->save_result.string_value.length - path_length >=
      FN_LEN) {  // filename is too long
    my_error(ER_PATH_LENGTH, MYF(0), self->name.str);
    return true;
  }

  if (!path_length)  // no path is good path (remember, relative to datadir)
    return false;

  if (my_access(path, (F_OK | W_OK))) return true;  // directory is not writable

  return false;
}

static bool fix_general_log_file(sys_var *, THD *, enum_var_type) {
  bool res;

  if (!opt_general_logname)  // SET ... = DEFAULT
  {
    char buff[FN_REFLEN];
    opt_general_logname = my_strdup(
        key_memory_LOG_name, make_query_log_name(buff, QUERY_LOG_GENERAL),
        MYF(MY_FAE + MY_WME));
    if (!opt_general_logname) return true;
  }

  res = query_logger.set_log_file(QUERY_LOG_GENERAL);

  if (opt_general_log) {
    mysql_mutex_unlock(&LOCK_global_system_variables);

    if (!res)
      res = query_logger.reopen_log_file(QUERY_LOG_GENERAL);
    else
      query_logger.deactivate_log_handler(QUERY_LOG_GENERAL);

    mysql_mutex_lock(&LOCK_global_system_variables);
  }

  if (res) opt_general_log = false;

  return res;
}

static Sys_var_charptr Sys_general_log_path(
    "general_log_file", "Log connections and queries to given file",
    GLOBAL_VAR(opt_general_logname), CMD_LINE(REQUIRED_ARG), IN_FS_CHARSET,
    DEFAULT(nullptr), NO_MUTEX_GUARD, NOT_IN_BINLOG, ON_CHECK(check_log_path),
    ON_UPDATE(fix_general_log_file));

static bool fix_slow_log_file(sys_var *, THD *thd MY_ATTRIBUTE((unused)),
                              enum_var_type) {
  bool res;

  DEBUG_SYNC(thd, "log_fix_slow_log_holds_sysvar_lock");

  if (!opt_slow_logname)  // SET ... = DEFAULT
  {
    char buff[FN_REFLEN];
    opt_slow_logname = my_strdup(key_memory_LOG_name,
                                 make_query_log_name(buff, QUERY_LOG_SLOW),
                                 MYF(MY_FAE + MY_WME));
    if (!opt_slow_logname) return true;
  }

  res = query_logger.set_log_file(QUERY_LOG_SLOW);

  DEBUG_SYNC(thd, "log_fix_slow_log_released_logger_lock");

  if (opt_slow_log) {
    mysql_mutex_unlock(&LOCK_global_system_variables);

    DEBUG_SYNC(thd, "log_fix_slow_log_released_sysvar_lock");

    if (!res)
      res = query_logger.reopen_log_file(QUERY_LOG_SLOW);
    else
      query_logger.deactivate_log_handler(QUERY_LOG_SLOW);

    mysql_mutex_lock(&LOCK_global_system_variables);
  }

  if (res) opt_slow_log = false;

  return res;
}
static Sys_var_charptr Sys_slow_log_path(
    "slow_query_log_file",
    "Log slow queries to given log file. "
    "Defaults logging to hostname-slow.log. Must be enabled to activate "
    "other slow log options",
    GLOBAL_VAR(opt_slow_logname), CMD_LINE(REQUIRED_ARG), IN_FS_CHARSET,
    DEFAULT(nullptr), NO_MUTEX_GUARD, NOT_IN_BINLOG, ON_CHECK(check_log_path),
    ON_UPDATE(fix_slow_log_file));

static Sys_var_have Sys_have_compress(
    "have_compress", "have_compress",
    READ_ONLY NON_PERSIST GLOBAL_VAR(have_compress), NO_CMD_LINE);

static Sys_var_have Sys_have_dlopen(
    "have_dynamic_loading", "have_dynamic_loading",
    READ_ONLY NON_PERSIST GLOBAL_VAR(have_dlopen), NO_CMD_LINE);

static Sys_var_have Sys_have_geometry(
    "have_geometry", "have_geometry",
    READ_ONLY NON_PERSIST GLOBAL_VAR(have_geometry), NO_CMD_LINE);

static SHOW_COMP_OPTION have_ssl_func(THD *thd MY_ATTRIBUTE((unused))) {
  return have_ssl() ? SHOW_OPTION_YES : SHOW_OPTION_DISABLED;
}

enum SHOW_COMP_OPTION Sys_var_have_func::dummy_;

static Sys_var_have_func Sys_have_openssl("have_openssl", "have_openssl",
                                          have_ssl_func);

static Sys_var_have Sys_have_profiling(
    "have_profiling", "have_profiling",
    READ_ONLY NON_PERSIST GLOBAL_VAR(have_profiling), NO_CMD_LINE,
    NO_MUTEX_GUARD, NOT_IN_BINLOG, ON_CHECK(nullptr), ON_UPDATE(nullptr),
    DEPRECATED_VAR(""));

static Sys_var_have Sys_have_query_cache(
    "have_query_cache",
    "have_query_cache. "
    "This variable is deprecated and will be removed in a future release.",
    READ_ONLY NON_PERSIST GLOBAL_VAR(have_query_cache), NO_CMD_LINE,
    NO_MUTEX_GUARD, NOT_IN_BINLOG, ON_CHECK(nullptr), ON_UPDATE(nullptr),
    DEPRECATED_VAR(""));

static Sys_var_have Sys_have_rtree_keys(
    "have_rtree_keys", "have_rtree_keys",
    READ_ONLY NON_PERSIST GLOBAL_VAR(have_rtree_keys), NO_CMD_LINE);

static Sys_var_have_func Sys_have_ssl("have_ssl", "have_ssl", have_ssl_func);

static Sys_var_have Sys_have_symlink(
    "have_symlink", "have_symlink",
    READ_ONLY NON_PERSIST GLOBAL_VAR(have_symlink), NO_CMD_LINE);

static Sys_var_have Sys_have_statement_timeout(
    "have_statement_timeout", "have_statement_timeout",
    READ_ONLY NON_PERSIST GLOBAL_VAR(have_statement_timeout), NO_CMD_LINE);

static bool fix_general_log_state(sys_var *, THD *thd, enum_var_type) {
  bool new_state = opt_general_log, res = false;

  if (query_logger.is_log_file_enabled(QUERY_LOG_GENERAL) == new_state)
    return false;

  mysql_mutex_unlock(&LOCK_global_system_variables);

  if (!new_state) {
    query_logger.deactivate_log_handler(QUERY_LOG_GENERAL);
  } else {
    res = query_logger.activate_log_handler(thd, QUERY_LOG_GENERAL);
  }

  mysql_mutex_lock(&LOCK_global_system_variables);

  if (res) opt_general_log = false;

  return res;
}
static Sys_var_bool Sys_general_log(
    "general_log",
    "Log connections and queries to a table or log file. "
    "Defaults to logging to a file hostname.log, "
    "or if --log-output=TABLE is used, to a table mysql.general_log.",
    GLOBAL_VAR(opt_general_log), CMD_LINE(OPT_ARG), DEFAULT(false),
    NO_MUTEX_GUARD, NOT_IN_BINLOG, ON_CHECK(nullptr),
    ON_UPDATE(fix_general_log_state));

static Sys_var_bool Sys_log_raw(
    "log_raw",
    "Log to general log before any rewriting of the query. For use in "
    "debugging, not production as sensitive information may be logged.",
    GLOBAL_VAR(opt_general_log_raw), CMD_LINE(OPT_ARG), DEFAULT(false),
    NO_MUTEX_GUARD, NOT_IN_BINLOG);

static bool fix_slow_log_state(sys_var *, THD *thd, enum_var_type) {
  bool new_state = opt_slow_log, res = false;

  if (query_logger.is_log_file_enabled(QUERY_LOG_SLOW) == new_state)
    return false;

  mysql_mutex_unlock(&LOCK_global_system_variables);

  if (!new_state) {
    query_logger.deactivate_log_handler(QUERY_LOG_SLOW);
  } else {
    res = query_logger.activate_log_handler(thd, QUERY_LOG_SLOW);
  }

  mysql_mutex_lock(&LOCK_global_system_variables);

  if (res) opt_slow_log = false;

  return res;
}
static Sys_var_bool Sys_slow_query_log(
    "slow_query_log",
    "Log slow queries to a table or log file. Defaults logging to a file "
    "hostname-slow.log or a table mysql.slow_log if --log-output=TABLE is "
    "used. Must be enabled to activate other slow log options",
    GLOBAL_VAR(opt_slow_log), CMD_LINE(OPT_ARG), DEFAULT(false), NO_MUTEX_GUARD,
    NOT_IN_BINLOG, ON_CHECK(nullptr), ON_UPDATE(fix_slow_log_state));

static bool check_slow_log_extra(sys_var *, THD *thd, set_var *) {
  // If FILE is not one of the log-targets, succeed but warn!
  if (!(log_output_options & LOG_FILE))
    push_warning(
        thd, Sql_condition::SL_WARNING,
        ER_SLOW_LOG_MODE_IGNORED_WHEN_NOT_LOGGING_TO_FILE,
        ER_THD(thd, ER_SLOW_LOG_MODE_IGNORED_WHEN_NOT_LOGGING_TO_FILE));

  return false;
}

static Sys_var_bool Sys_slow_log_extra(
    "log_slow_extra",
    "Print more attributes to the slow query log file. Has no effect on "
    "logging to table.",
    GLOBAL_VAR(opt_log_slow_extra), CMD_LINE(OPT_ARG), DEFAULT(false),
    NO_MUTEX_GUARD, NOT_IN_BINLOG, ON_CHECK(check_slow_log_extra),
    ON_UPDATE(nullptr));

static bool check_not_empty_set(sys_var *, THD *, set_var *var) {
  return var->save_result.ulonglong_value == 0;
}
static bool fix_log_output(sys_var *, THD *, enum_var_type) {
  query_logger.set_handlers(static_cast<uint>(log_output_options));
  return false;
}

static const char *log_output_names[] = {"NONE", "FILE", "TABLE", nullptr};

static Sys_var_set Sys_log_output(
    "log_output",
    "Syntax: log-output=value[,value...], "
    "where \"value\" could be TABLE, FILE or NONE",
    GLOBAL_VAR(log_output_options), CMD_LINE(REQUIRED_ARG), log_output_names,
    DEFAULT(LOG_FILE), NO_MUTEX_GUARD, NOT_IN_BINLOG,
    ON_CHECK(check_not_empty_set), ON_UPDATE(fix_log_output));

static Sys_var_bool Sys_log_slave_updates(
    "log_slave_updates",
    "Tells the slave to log the updates from "
    "the slave thread to the binary log.",
    READ_ONLY GLOBAL_VAR(opt_log_slave_updates),
    CMD_LINE(OPT_ARG, OPT_LOG_SLAVE_UPDATES), DEFAULT(1));

static Sys_var_charptr Sys_relay_log(
    "relay_log", "The location and name to use for relay logs",
    READ_ONLY NON_PERSIST GLOBAL_VAR(opt_relay_logname), CMD_LINE(REQUIRED_ARG),
    IN_FS_CHARSET, DEFAULT(nullptr));

/*
  Uses NO_CMD_LINE since the --relay-log-index option set
  opt_relaylog_index_name variable and computes a value for the
  relay_log_index variable.
*/
static Sys_var_charptr Sys_relay_log_index(
    "relay_log_index",
    "The location and name to use for the file "
    "that keeps a list of the last relay logs",
    READ_ONLY NON_PERSIST GLOBAL_VAR(relay_log_index), NO_CMD_LINE,
    IN_FS_CHARSET, DEFAULT(nullptr));

/*
  Uses NO_CMD_LINE since the --log-bin-index option set
  opt_binlog_index_name variable and computes a value for the
  log_bin_index variable.
*/
static Sys_var_charptr Sys_binlog_index(
    "log_bin_index", "File that holds the names for last binary log files.",
    READ_ONLY NON_PERSIST GLOBAL_VAR(log_bin_index), NO_CMD_LINE, IN_FS_CHARSET,
    DEFAULT(nullptr));

static Sys_var_charptr Sys_relay_log_basename(
    "relay_log_basename",
    "The full path of the relay log file names, excluding the extension.",
    READ_ONLY NON_PERSIST GLOBAL_VAR(relay_log_basename), NO_CMD_LINE,
    IN_FS_CHARSET, DEFAULT(nullptr));

static Sys_var_charptr Sys_log_bin_basename(
    "log_bin_basename",
    "The full path of the binary log file names, excluding the extension.",
    READ_ONLY NON_PERSIST GLOBAL_VAR(log_bin_basename), NO_CMD_LINE,
    IN_FS_CHARSET, DEFAULT(nullptr));

static Sys_var_charptr Sys_relay_log_info_file(
    "relay_log_info_file",
    "The location and name of the file that "
    "remembers where the SQL replication thread is in the relay logs",
    READ_ONLY NON_PERSIST GLOBAL_VAR(relay_log_info_file),
    CMD_LINE(REQUIRED_ARG, OPT_RELAY_LOG_INFO_FILE), IN_FS_CHARSET,
    DEFAULT(nullptr), NO_MUTEX_GUARD, NOT_IN_BINLOG, ON_CHECK(nullptr),
    ON_UPDATE(nullptr), DEPRECATED_VAR(""));

static Sys_var_bool Sys_relay_log_purge(
    "relay_log_purge",
    "if disabled - do not purge relay logs. "
    "if enabled - purge them as soon as they are no more needed",
    GLOBAL_VAR(relay_log_purge), CMD_LINE(OPT_ARG), DEFAULT(true));

static Sys_var_bool Sys_relay_log_recovery(
    "relay_log_recovery",
    "Enables automatic relay log recovery "
    "right after the database startup, which means that the IO Thread "
    "starts re-fetching from the master right after the last transaction "
    "processed",
    READ_ONLY GLOBAL_VAR(relay_log_recovery), CMD_LINE(OPT_ARG),
    DEFAULT(false));

static Sys_var_ulong Sys_rpl_read_size(
    "rpl_read_size",
    "The size for reads done from the binlog and relay log. "
    "It must be a multiple of 4kb. Making it larger might help with IO "
    "stalls while reading these files when they are not in the OS buffer "
    "cache",
    GLOBAL_VAR(rpl_read_size), CMD_LINE(REQUIRED_ARG),
    VALID_RANGE(IO_SIZE * 2, ULONG_MAX), DEFAULT(IO_SIZE * 2),
    BLOCK_SIZE(IO_SIZE));

static Sys_var_bool Sys_slave_allow_batching(
    "slave_allow_batching", "Allow slave to batch requests",
    GLOBAL_VAR(opt_slave_allow_batching), CMD_LINE(OPT_ARG), DEFAULT(false));

static Sys_var_charptr Sys_slave_load_tmpdir(
    "slave_load_tmpdir",
    "The location where the slave should put "
    "its temporary files when replicating a LOAD DATA INFILE command",
    READ_ONLY NON_PERSIST GLOBAL_VAR(slave_load_tmpdir), CMD_LINE(REQUIRED_ARG),
    IN_FS_CHARSET, DEFAULT(nullptr));

static bool fix_slave_net_timeout(sys_var *, THD *thd, enum_var_type) {
  DEBUG_SYNC(thd, "fix_slave_net_timeout");
  Master_info *mi;

  /* @TODO: slave net timeout is for all channels, but does this make
           sense?
   */

  /*
   Here we have lock on LOCK_global_system_variables and we need
    lock on channel_map lock. In START_SLAVE handler, we take these
    two locks in different order. This can lead to DEADLOCKs. See
    BUG#14236151 for more details.
   So we release lock on LOCK_global_system_variables before acquiring
    lock on channel_map lock. But this could lead to isolation issues
    between multiple setters. Hence introducing secondary guard
    for this global variable and releasing the lock here and acquiring
    locks back again at the end of this function.
   */
  mysql_mutex_unlock(&LOCK_slave_net_timeout);
  mysql_mutex_unlock(&LOCK_global_system_variables);
  channel_map.wrlock();

  for (mi_map::iterator it = channel_map.begin(); it != channel_map.end();
       it++) {
    mi = it->second;

    DBUG_PRINT("info", ("slave_net_timeout=%u mi->heartbeat_period=%.3f",
                        slave_net_timeout, (mi ? mi->heartbeat_period : 0.0)));
    if (mi != nullptr && slave_net_timeout < mi->heartbeat_period)
      push_warning(thd, Sql_condition::SL_WARNING,
                   ER_SLAVE_HEARTBEAT_VALUE_OUT_OF_RANGE_MAX,
                   ER_THD(thd, ER_SLAVE_HEARTBEAT_VALUE_OUT_OF_RANGE_MAX));
  }

  channel_map.unlock();
  mysql_mutex_lock(&LOCK_global_system_variables);
  mysql_mutex_lock(&LOCK_slave_net_timeout);
  return false;
}
static PolyLock_mutex PLock_slave_net_timeout(&LOCK_slave_net_timeout);
static Sys_var_uint Sys_slave_net_timeout(
    "slave_net_timeout",
    "Number of seconds to wait for more data "
    "from a master/slave connection before aborting the read",
    GLOBAL_VAR(slave_net_timeout), CMD_LINE(REQUIRED_ARG),
    VALID_RANGE(1, LONG_TIMEOUT), DEFAULT(SLAVE_NET_TIMEOUT), BLOCK_SIZE(1),
    &PLock_slave_net_timeout, NOT_IN_BINLOG, ON_CHECK(nullptr),
    ON_UPDATE(fix_slave_net_timeout));

static bool check_slave_skip_counter(sys_var *, THD *thd, set_var *var) {
  /*
    @todo: move this check into the set function and hold the lock on
    Gtid_mode::lock until the operation has completed, so that we are
    sure a concurrent connection does not change gtid_mode between
    check and fix.
  */
  if (global_gtid_mode.get() == Gtid_mode::ON &&
      var->save_result.ulonglong_value > 0)
    push_warning(thd, Sql_condition::SL_WARNING,
                 ER_SQL_SLAVE_SKIP_COUNTER_USED_WITH_GTID_MODE_ON,
                 ER_THD(thd, ER_SQL_SLAVE_SKIP_COUNTER_USED_WITH_GTID_MODE_ON));
  return false;
}

static PolyLock_mutex PLock_sql_slave_skip_counter(
    &LOCK_sql_slave_skip_counter);
static Sys_var_uint Sys_slave_skip_counter(
    "sql_slave_skip_counter", "sql_slave_skip_counter",
    GLOBAL_VAR(sql_slave_skip_counter), NO_CMD_LINE, VALID_RANGE(0, UINT_MAX),
    DEFAULT(0), BLOCK_SIZE(1), &PLock_sql_slave_skip_counter, NOT_IN_BINLOG,
    ON_CHECK(check_slave_skip_counter));

static Sys_var_charptr Sys_slave_skip_errors(
    "slave_skip_errors",
    "Tells the slave thread to continue "
    "replication when a query event returns an error from the "
    "provided list",
    READ_ONLY GLOBAL_VAR(opt_slave_skip_errors), CMD_LINE(REQUIRED_ARG),
    IN_SYSTEM_CHARSET, DEFAULT(nullptr));

static Sys_var_ulonglong Sys_relay_log_space_limit(
    "relay_log_space_limit", "Maximum space to use for all relay logs",
    READ_ONLY GLOBAL_VAR(relay_log_space_limit), CMD_LINE(REQUIRED_ARG),
    VALID_RANGE(0, ULONG_MAX), DEFAULT(0), BLOCK_SIZE(1));

static Sys_var_uint Sys_sync_relaylog_period(
    "sync_relay_log",
    "Synchronously flush relay log to disk after "
    "every #th event. Use 0 to disable synchronous flushing",
    GLOBAL_VAR(sync_relaylog_period), CMD_LINE(REQUIRED_ARG),
    VALID_RANGE(0, UINT_MAX), DEFAULT(10000), BLOCK_SIZE(1));

static Sys_var_uint Sys_sync_relayloginfo_period(
    "sync_relay_log_info",
    "Synchronously flush relay log info "
    "to disk after every #th transaction. Use 0 to disable "
    "synchronous flushing",
    GLOBAL_VAR(sync_relayloginfo_period), CMD_LINE(REQUIRED_ARG),
    VALID_RANGE(0, UINT_MAX), DEFAULT(10000), BLOCK_SIZE(1));

static Sys_var_uint Sys_checkpoint_mts_period(
    "slave_checkpoint_period",
    "Gather workers' activities to "
    "Update progress status of Multi-threaded slave and flush "
    "the relay log info to disk after every #th milli-seconds.",
    GLOBAL_VAR(opt_mts_checkpoint_period), CMD_LINE(REQUIRED_ARG),
#ifndef NDEBUG
    VALID_RANGE(0, UINT_MAX), DEFAULT(300), BLOCK_SIZE(1));
#else
    VALID_RANGE(1, UINT_MAX), DEFAULT(300), BLOCK_SIZE(1));
#endif /* NDEBUG */

static Sys_var_uint Sys_checkpoint_mts_group(
    "slave_checkpoint_group",
    "Maximum number of processed transactions by Multi-threaded slave "
    "before a checkpoint operation is called to update progress status.",
    GLOBAL_VAR(opt_mts_checkpoint_group), CMD_LINE(REQUIRED_ARG),
#ifndef NDEBUG
    VALID_RANGE(1, MTS_MAX_BITS_IN_GROUP), DEFAULT(512), BLOCK_SIZE(1));
#else
    VALID_RANGE(32, MTS_MAX_BITS_IN_GROUP), DEFAULT(512), BLOCK_SIZE(8));
#endif /* NDEBUG */

static Sys_var_uint Sys_sync_binlog_period(
    "sync_binlog",
    "Synchronously flush binary log to disk after"
    " every #th write to the file. Use 0 to disable synchronous"
    " flushing",
    GLOBAL_VAR(sync_binlog_period), CMD_LINE(REQUIRED_ARG),
    VALID_RANGE(0, UINT_MAX), DEFAULT(1), BLOCK_SIZE(1));

static Sys_var_uint Sys_sync_masterinfo_period(
    "sync_master_info",
    "Synchronously flush master info to disk "
    "after every #th event. Use 0 to disable synchronous flushing",
    GLOBAL_VAR(sync_masterinfo_period), CMD_LINE(REQUIRED_ARG),
    VALID_RANGE(0, UINT_MAX), DEFAULT(10000), BLOCK_SIZE(1));

static Sys_var_ulonglong Sys_var_original_commit_timestamp(
    "original_commit_timestamp",
    "The time when the current transaction was committed on the originating "
    "replication master, measured in microseconds since the epoch.",
    SESSION_ONLY(original_commit_timestamp), NO_CMD_LINE,
    VALID_RANGE(0, MAX_COMMIT_TIMESTAMP_VALUE),
    DEFAULT(MAX_COMMIT_TIMESTAMP_VALUE), BLOCK_SIZE(1), NO_MUTEX_GUARD,
    IN_BINLOG, ON_CHECK(check_session_admin_or_replication_applier));

static Sys_var_ulong Sys_slave_trans_retries(
    "slave_transaction_retries",
    "Number of times the slave SQL "
    "thread will retry a transaction in case it failed with a deadlock "
    "or elapsed lock wait timeout, before giving up and stopping",
    GLOBAL_VAR(slave_trans_retries), CMD_LINE(REQUIRED_ARG),
    VALID_RANGE(0, ULONG_MAX), DEFAULT(10), BLOCK_SIZE(1));

static Sys_var_ulong Sys_slave_parallel_workers(
    "slave_parallel_workers",
    "Number of worker threads for executing events in parallel ",
    PERSIST_AS_READONLY GLOBAL_VAR(opt_mts_slave_parallel_workers),
    CMD_LINE(REQUIRED_ARG), VALID_RANGE(0, MTS_MAX_WORKERS), DEFAULT(0),
    BLOCK_SIZE(1));

static Sys_var_ulonglong Sys_mts_pending_jobs_size_max(
    "slave_pending_jobs_size_max",
    "Max size of Slave Worker queues holding not yet applied events. "
    "The least possible value must be not less than the master side "
    "max_allowed_packet.",
    GLOBAL_VAR(opt_mts_pending_jobs_size_max), CMD_LINE(REQUIRED_ARG),
    VALID_RANGE(1024, (ulonglong) ~(intptr)0), DEFAULT(128 * 1024 * 1024),
    BLOCK_SIZE(1024), ON_CHECK(nullptr));

static bool check_locale(sys_var *self, THD *thd, set_var *var) {
  if (!var->value) return false;

  MY_LOCALE *locale;
  char buff[STRING_BUFFER_USUAL_SIZE];
  if (var->value->result_type() == INT_RESULT) {
    int lcno = (int)var->value->val_int();
    if (!(locale = my_locale_by_number(lcno))) {
      my_error(ER_UNKNOWN_LOCALE, MYF(0), llstr(lcno, buff));
      return true;
    }
    if (check_not_null(self, thd, var)) return true;
  } else  // STRING_RESULT
  {
    String str(buff, sizeof(buff), system_charset_info), *res;
    if (!(res = var->value->val_str(&str)))
      return true;
    else if (!(locale = my_locale_by_name(thd, res->ptr(), res->length()))) {
      ErrConvString err(res);
      my_error(ER_UNKNOWN_LOCALE, MYF(0), err.ptr());
      return true;
    }
  }

  var->save_result.ptr = locale;

  if (!locale->errmsgs->is_loaded()) {
    mysql_mutex_lock(&LOCK_error_messages);
    if (!locale->errmsgs->is_loaded() && locale->errmsgs->read_texts()) {
      push_warning_printf(thd, Sql_condition::SL_WARNING, ER_UNKNOWN_ERROR,
                          "Can't process error message file for locale '%s'",
                          locale->name);
      mysql_mutex_unlock(&LOCK_error_messages);
      return true;
    }
    mysql_mutex_unlock(&LOCK_error_messages);
  }
  return false;
}

namespace {
struct Get_locale_name {
  explicit Get_locale_name(const MY_LOCALE *ml) : m_ml(ml) {}
  const uchar *get_name() const {
    return pointer_cast<const uchar *>(m_ml->name);
  }
  const MY_LOCALE *m_ml;
};
}  // namespace

static Sys_var_struct<MY_LOCALE, Get_locale_name> Sys_lc_messages(
    "lc_messages", "Set the language used for the error messages",
    SESSION_VAR(lc_messages), NO_CMD_LINE, DEFAULT(&my_default_lc_messages),
    NO_MUTEX_GUARD, NOT_IN_BINLOG, ON_CHECK(check_locale));

static Sys_var_struct<MY_LOCALE, Get_locale_name> Sys_lc_time_names(
    "lc_time_names",
    "Set the language used for the month "
    "names and the days of the week",
    SESSION_VAR(lc_time_names), NO_CMD_LINE, DEFAULT(&my_default_lc_time_names),
    NO_MUTEX_GUARD, IN_BINLOG, ON_CHECK(check_locale));

static Sys_var_tz Sys_time_zone("time_zone", "time_zone",
                                HINT_UPDATEABLE SESSION_VAR(time_zone),
                                NO_CMD_LINE, DEFAULT(&default_tz),
                                NO_MUTEX_GUARD, IN_BINLOG);

static bool fix_host_cache_size(sys_var *, THD *, enum_var_type) {
  hostname_cache_resize(host_cache_size);
  return false;
}

static Sys_var_uint Sys_host_cache_size(
    "host_cache_size",
    "How many host names should be cached to avoid resolving.",
    GLOBAL_VAR(host_cache_size), CMD_LINE(REQUIRED_ARG, OPT_HOST_CACHE_SIZE),
    VALID_RANGE(0, 65536), DEFAULT(HOST_CACHE_SIZE), BLOCK_SIZE(1),
    NO_MUTEX_GUARD, NOT_IN_BINLOG, ON_CHECK(nullptr),
    ON_UPDATE(fix_host_cache_size));

const Sys_var_multi_enum::ALIAS enforce_gtid_consistency_aliases[] = {
    {"OFF", 0},   {"ON", 1},   {"WARN", 2},
    {"FALSE", 0}, {"TRUE", 1}, {nullptr, 0}};
static Sys_var_enforce_gtid_consistency Sys_enforce_gtid_consistency(
    "enforce_gtid_consistency",
    "Prevents execution of statements that would be impossible to log "
    "in a transactionally safe manner. Currently, the disallowed "
    "statements include CREATE TEMPORARY TABLE inside transactions, "
    "all updates to non-transactional tables, and CREATE TABLE ... SELECT.",
    PERSIST_AS_READONLY GLOBAL_VAR(_gtid_consistency_mode),
    CMD_LINE(OPT_ARG, OPT_ENFORCE_GTID_CONSISTENCY),
    enforce_gtid_consistency_aliases, 3,
    DEFAULT(3 /*position of "FALSE" in enforce_gtid_consistency_aliases*/),
    DEFAULT(GTID_CONSISTENCY_MODE_ON), NO_MUTEX_GUARD, NOT_IN_BINLOG,
    ON_CHECK(check_session_admin_outside_trx_outside_sf_outside_sp));
const char *fixup_enforce_gtid_consistency_command_line(char *value_arg) {
  return Sys_enforce_gtid_consistency.fixup_command_line(value_arg);
}

static Sys_var_bool Sys_binlog_gtid_simple_recovery(
    "binlog_gtid_simple_recovery",
    "If this option is enabled, the server does not open more than "
    "two binary logs when initializing GTID_PURGED and "
    "GTID_EXECUTED, either during server restart or when binary "
    "logs are being purged. Enabling this option is useful when "
    "the server has already generated many binary logs without "
    "GTID events (e.g., having GTID_MODE = OFF). Note: If this "
    "option is enabled, GLOBAL.GTID_EXECUTED and "
    "GLOBAL.GTID_PURGED may be initialized wrongly in two cases: "
    "(1) All binary logs were generated by MySQL 5.7.5 or older, "
    "and GTID_MODE was ON for some binary logs but OFF for the "
    "newest binary log. (2) The oldest existing binary log was "
    "generated by MySQL 5.7.5 or older, and SET GTID_PURGED was "
    "issued after the oldest binary log was generated. If a wrong "
    "set is computed in one of case (1) or case (2), it will "
    "remain wrong even if the server is later restarted with this "
    "option disabled.",
    READ_ONLY GLOBAL_VAR(binlog_gtid_simple_recovery), CMD_LINE(OPT_ARG),
    DEFAULT(true));

static Sys_var_ulong Sys_sp_cache_size(
    "stored_program_cache",
    "The soft upper limit for number of cached stored routines for "
    "one connection.",
    GLOBAL_VAR(stored_program_cache_size), CMD_LINE(REQUIRED_ARG),
    VALID_RANGE(16, 512 * 1024), DEFAULT(256), BLOCK_SIZE(1));

static bool check_pseudo_slave_mode(sys_var *self, THD *thd, set_var *var) {
  if (check_session_admin_or_replication_applier(self, thd, var)) return true;
  if (check_outside_trx(self, thd, var)) return true;
  longlong previous_val = thd->variables.pseudo_slave_mode;
  longlong val = (longlong)var->save_result.ulonglong_value;
  bool rli_fake = false;

  rli_fake = thd->rli_fake ? true : false;

  if (rli_fake) {
    if (!val) {
      thd->rli_fake->end_info();
      delete thd->rli_fake;
      thd->rli_fake = nullptr;
    } else if (previous_val && val)
      goto ineffective;
    else if (!previous_val && val)
      push_warning(thd, Sql_condition::SL_WARNING, ER_WRONG_VALUE_FOR_VAR,
                   "'pseudo_slave_mode' is already ON.");
  } else {
    if (!previous_val && !val)
      goto ineffective;
    else if (previous_val && !val)
      push_warning(thd, Sql_condition::SL_WARNING, ER_WRONG_VALUE_FOR_VAR,
                   "Slave applier execution mode not active, "
                   "statement ineffective.");
  }
  goto end;

ineffective:
  push_warning(thd, Sql_condition::SL_WARNING, ER_WRONG_VALUE_FOR_VAR,
               "'pseudo_slave_mode' change was ineffective.");

end:
  return false;
}
static Sys_var_bool Sys_pseudo_slave_mode(
    "pseudo_slave_mode",
    "SET pseudo_slave_mode= 0,1 are commands that mysqlbinlog "
    "adds to beginning and end of binary log dumps. While zero "
    "value indeed disables, the actual enabling of the slave "
    "applier execution mode is done implicitly when a "
    "Format_description_event is sent through the session.",
    SESSION_ONLY(pseudo_slave_mode), NO_CMD_LINE, DEFAULT(false),
    NO_MUTEX_GUARD, NOT_IN_BINLOG, ON_CHECK(check_pseudo_slave_mode));

#ifdef HAVE_GTID_NEXT_LIST
static bool check_gtid_next_list(sys_var *self, THD *thd, set_var *var) {
  DBUG_TRACE;
  my_error(ER_NOT_SUPPORTED_YET, MYF(0), "GTID_NEXT_LIST");
  if (check_session_admin_outside_trx_outside_sf_outside_sp(self, thd, var))
    return true;
  /*
    @todo: move this check into the set function and hold the lock on
    Gtid_mode::lock until the operation has completed, so that we are
    sure a concurrent connection does not change gtid_mode between
    check and fix - if we ever implement this variable.
  */
  if (global_gtid_mode.get() == Gtid_mode::OFF &&
      var->save_result.string_value.str != NULL)
    my_error(ER_CANT_SET_GTID_NEXT_LIST_TO_NON_NULL_WHEN_GTID_MODE_IS_OFF,
             MYF(0));
  return false;
}

static bool update_gtid_next_list(sys_var *self, THD *thd, enum_var_type type) {
  assert(type == OPT_SESSION);
  if (thd->get_gtid_next_list() != NULL)
    return gtid_acquire_ownership_multiple(thd) != 0 ? true : false;
  return false;
}

static Sys_var_gtid_set Sys_gtid_next_list(
    "gtid_next_list",
    "Before re-executing a transaction that contains multiple "
    "Global Transaction Identifiers, this variable must be set "
    "to the set of all re-executed transactions.",
    SESSION_ONLY(gtid_next_list), NO_CMD_LINE, DEFAULT(NULL), NO_MUTEX_GUARD,
    NOT_IN_BINLOG, ON_CHECK(check_gtid_next_list),
    ON_UPDATE(update_gtid_next_list));
export sys_var *Sys_gtid_next_list_ptr = &Sys_gtid_next_list;
#endif  // HAVE_GTID_NEXT_LIST

static Sys_var_gtid_next Sys_gtid_next(
    "gtid_next",
    "Specifies the Global Transaction Identifier for the following "
    "transaction.",
    SESSION_ONLY(gtid_next), NO_CMD_LINE, DEFAULT("AUTOMATIC"), NO_MUTEX_GUARD,
    NOT_IN_BINLOG, ON_CHECK(check_gtid_next));
export sys_var *Sys_gtid_next_ptr = &Sys_gtid_next;

static Sys_var_gtid_executed Sys_gtid_executed(
    "gtid_executed",
    "The global variable contains the set of GTIDs in the "
    "binary log. The session variable contains the set of GTIDs "
    "in the current, ongoing transaction.");

static bool check_gtid_purged(sys_var *self, THD *thd, set_var *var) {
  DBUG_TRACE;

  /*
    GTID_PURGED must not be set / updated when GR is running (it goes against
    the whole purpose of update everywhere replication).
  */
  if (is_group_replication_running()) {
    my_error(ER_UPDATE_GTID_PURGED_WITH_GR, MYF(0));
    return true;
  }

  if (!var->value || check_session_admin_outside_trx_outside_sf(self, thd, var))
    return true;

  if (var->value->result_type() != STRING_RESULT ||
      !var->save_result.string_value.str)
    return true;

  return false;
}

bool Sys_var_gtid_purged::global_update(THD *thd, set_var *var) {
  DBUG_TRACE;
  bool error = false;
  bool gtid_threshold_breach = false;

  global_sid_lock->wrlock();

  /*
    ensures the commit of the transaction started when saving the
    purged gtid set in the table
  */
  thd->lex->autocommit = true;

  /*
    SET GITD_PURGED command should ignore 'read-only' and 'super_read_only'
    options so that it can update 'mysql.gtid_executed' replication repository
    table.
  */
  thd->set_skip_readonly_check();
  char *previous_gtid_executed = nullptr, *previous_gtid_purged = nullptr,
       *current_gtid_executed = nullptr, *current_gtid_purged = nullptr;
  gtid_state->get_executed_gtids()->to_string(&previous_gtid_executed);
  gtid_state->get_lost_gtids()->to_string(&previous_gtid_purged);
  Gtid_set gtid_set(global_sid_map, global_sid_lock);
  bool starts_with_plus = false;
  enum_return_status ret = gtid_set.add_gtid_text(
      var->save_result.string_value.str, nullptr, &starts_with_plus);

  if (ret != RETURN_STATUS_OK) {
    error = true;
    goto end;
  }
  ret = gtid_state->add_lost_gtids(&gtid_set, starts_with_plus);
  if (ret != RETURN_STATUS_OK) {
    error = true;
    goto end;
  }
  gtid_state->get_executed_gtids()->to_string(&current_gtid_executed);
  gtid_state->get_lost_gtids()->to_string(&current_gtid_purged);

  gtid_threshold_breach =
      (gtid_state->get_executed_gtids()->get_gtid_count(
           gtid_state->get_server_sidno()) > GNO_WARNING_THRESHOLD);

  // Log messages saying that GTID_PURGED and GTID_EXECUTED were changed.
  LogErr(SYSTEM_LEVEL, ER_GTID_PURGED_WAS_UPDATED, previous_gtid_purged,
         current_gtid_purged);
  LogErr(SYSTEM_LEVEL, ER_GTID_EXECUTED_WAS_UPDATED, previous_gtid_executed,
         current_gtid_executed);

end:
  global_sid_lock->unlock();
  my_free(previous_gtid_executed);
  my_free(previous_gtid_purged);
  my_free(current_gtid_executed);
  my_free(current_gtid_purged);

  if (gtid_threshold_breach)
    LogErr(WARNING_LEVEL, ER_WARN_GTID_THRESHOLD_BREACH);

  return error;
}

Gtid_set *gtid_purged;
static Sys_var_gtid_purged Sys_gtid_purged(
    "gtid_purged",
    "The set of GTIDs that existed in previous, purged binary logs.",
    GLOBAL_VAR(gtid_purged), NO_CMD_LINE, DEFAULT(nullptr), NO_MUTEX_GUARD,
    NOT_IN_BINLOG, ON_CHECK(check_gtid_purged));
export sys_var *Sys_gtid_purged_ptr = &Sys_gtid_purged;

static Sys_var_gtid_owned Sys_gtid_owned(
    "gtid_owned",
    "The global variable lists all GTIDs owned by all threads. "
    "The session variable lists all GTIDs owned by the current thread.");

static Sys_var_gtid_mode Sys_gtid_mode(
    "gtid_mode",
    "Controls whether Global Transaction Identifiers (GTIDs) are "
    "enabled. Can be OFF, OFF_PERMISSIVE, ON_PERMISSIVE, or ON. OFF "
    "means that no transaction has a GTID. OFF_PERMISSIVE means that "
    "new transactions (committed in a client session using "
    "GTID_NEXT='AUTOMATIC') are not assigned any GTID, and "
    "replicated transactions are allowed to have or not have a "
    "GTID. ON_PERMISSIVE means that new transactions are assigned a "
    "GTID, and replicated transactions are allowed to have or not "
    "have a GTID. ON means that all transactions have a GTID. "
    "ON is required on a master before any slave can use "
    "MASTER_AUTO_POSITION=1. To safely switch from OFF to ON, first "
    "set all servers to OFF_PERMISSIVE, then set all servers to "
    "ON_PERMISSIVE, then wait for all transactions without a GTID to "
    "be replicated and executed on all servers, and finally set all "
    "servers to GTID_MODE = ON.",
    PERSIST_AS_READONLY GLOBAL_VAR(Gtid_mode::sysvar_mode),
    CMD_LINE(REQUIRED_ARG), Gtid_mode::names, DEFAULT(Gtid_mode::DEFAULT),
    NO_MUTEX_GUARD, NOT_IN_BINLOG,
    ON_CHECK(check_session_admin_outside_trx_outside_sf_outside_sp));

static Sys_var_uint Sys_gtid_executed_compression_period(
    "gtid_executed_compression_period",
    "Compress the mysql.gtid_executed table whenever this number of "
    "transactions have been added, by waking up a foreground thread "
    "(compress_gtid_table). This compression method only operates when "
    "binary logging is disabled on the replica; if binary logging is "
    "enabled, the table is compressed every time the binary log is "
    "rotated, and this value is ignored. Before MySQL 8.0.23, the "
    "default is 1000, and from MySQL 8.0.23, the default is zero, which "
    "disables this compression method. This is because in releases from "
    "MySQL 8.0.17, InnoDB transactions are written to the "
    "mysql.gtid_executed table by a separate process to non-InnoDB "
    "transactions. If the server has a mix of InnoDB and non-InnoDB "
    "transactions, attempting to compress the table with the "
    "compress_gtid_table thread can slow this process, so from "
    "MySQL 8.0.17 it is recommended that you set "
    "gtid_executed_compression_period to 0.",
    GLOBAL_VAR(gtid_executed_compression_period), CMD_LINE(OPT_ARG),
    VALID_RANGE(0, UINT_MAX32), DEFAULT(0), BLOCK_SIZE(1));

static Sys_var_bool Sys_disconnect_on_expired_password(
    "disconnect_on_expired_password",
    "Give clients that don't signal password expiration support execution "
    "time "
    "error(s) instead of connection error",
    READ_ONLY GLOBAL_VAR(disconnect_on_expired_password), CMD_LINE(OPT_ARG),
    DEFAULT(true));

static Sys_var_bool Sys_validate_user_plugins(
    "validate_user_plugins",
    "Turns on additional validation of authentication plugins assigned "
    "to user accounts. ",
    READ_ONLY NOT_VISIBLE GLOBAL_VAR(validate_user_plugins), CMD_LINE(OPT_ARG),
    DEFAULT(true), NO_MUTEX_GUARD, NOT_IN_BINLOG);

static Sys_var_enum Sys_block_encryption_mode(
    "block_encryption_mode", "mode for AES_ENCRYPT/AES_DECRYPT",
    SESSION_VAR(my_aes_mode), CMD_LINE(REQUIRED_ARG), my_aes_opmode_names,
    DEFAULT(my_aes_128_ecb));

static bool check_track_session_sys_vars(sys_var *, THD *thd, set_var *var) {
  DBUG_TRACE;
  return thd->session_tracker.get_tracker(SESSION_SYSVARS_TRACKER)
      ->check(thd, var);
  return false;
}

static bool update_track_session_sys_vars(sys_var *, THD *thd,
                                          enum_var_type type) {
  DBUG_TRACE;
  /* Populate map only for session variable. */
  if (type == OPT_SESSION)
    return thd->session_tracker.get_tracker(SESSION_SYSVARS_TRACKER)
        ->update(thd);
  return false;
}

static Sys_var_charptr Sys_track_session_sys_vars(
    "session_track_system_variables",
    "Track changes in registered system variables.",
    SESSION_VAR(track_sysvars_ptr), CMD_LINE(REQUIRED_ARG), IN_FS_CHARSET,
    DEFAULT("time_zone,autocommit,character_set_client,character_set_results,"
            "character_set_connection"),
    NO_MUTEX_GUARD, NOT_IN_BINLOG, ON_CHECK(check_track_session_sys_vars),
    ON_UPDATE(update_track_session_sys_vars));

static bool update_session_track_schema(sys_var *, THD *thd, enum_var_type) {
  DBUG_TRACE;
  return thd->session_tracker.get_tracker(CURRENT_SCHEMA_TRACKER)->update(thd);
}

static Sys_var_bool Sys_session_track_schema(
    "session_track_schema", "Track changes to the 'default schema'.",
    SESSION_VAR(session_track_schema), CMD_LINE(OPT_ARG), DEFAULT(true),
    NO_MUTEX_GUARD, NOT_IN_BINLOG, ON_CHECK(nullptr),
    ON_UPDATE(update_session_track_schema));

static bool update_session_track_tx_info(sys_var *, THD *thd, enum_var_type) {
  DBUG_TRACE;
  TX_TRACKER_GET(tst);
  return tst->update(thd);
}

static const char *session_track_transaction_info_names[] = {
    "OFF", "STATE", "CHARACTERISTICS", NullS};

static Sys_var_enum Sys_session_track_transaction_info(
    "session_track_transaction_info",
    "Track changes to the transaction attributes. OFF to disable; "
    "STATE to track just transaction state (Is there an active transaction? "
    "Does it have any data? etc.); CHARACTERISTICS to track transaction "
    "state "
    "and report all statements needed to start a transaction with the same "
    "characteristics (isolation level, read only/read write, snapshot - "
    "but not any work done / data modified within the transaction).",
    SESSION_VAR(session_track_transaction_info), CMD_LINE(REQUIRED_ARG),
    session_track_transaction_info_names, DEFAULT(TX_TRACK_NONE),
    NO_MUTEX_GUARD, NOT_IN_BINLOG, ON_CHECK(nullptr),
    ON_UPDATE(update_session_track_tx_info));

static bool update_session_track_state_change(sys_var *, THD *thd,
                                              enum_var_type) {
  DBUG_TRACE;
  return thd->session_tracker.get_tracker(SESSION_STATE_CHANGE_TRACKER)
      ->update(thd);
}

static Sys_var_bool Sys_session_track_state_change(
    "session_track_state_change", "Track changes to the 'session state'.",
    SESSION_VAR(session_track_state_change), CMD_LINE(OPT_ARG), DEFAULT(false),
    NO_MUTEX_GUARD, NOT_IN_BINLOG, ON_CHECK(nullptr),
    ON_UPDATE(update_session_track_state_change));

static bool handle_offline_mode(sys_var *, THD *thd, enum_var_type) {
  DBUG_TRACE;
  DEBUG_SYNC(thd, "after_lock_offline_mode_acquire");

  if (mysqld_offline_mode()) {
    // Unlock the global system varaible lock as kill holds LOCK_thd_data.
    mysql_mutex_unlock(&LOCK_global_system_variables);
    killall_non_super_threads(thd);
    mysql_mutex_lock(&LOCK_global_system_variables);
  }

  return false;
}

static Sys_var_bool Sys_offline_mode(
    "offline_mode", "Make the server into offline mode",
    GLOBAL_VAR(offline_mode), CMD_LINE(OPT_ARG), DEFAULT(false), NO_MUTEX_GUARD,
    NOT_IN_BINLOG, ON_CHECK(nullptr), ON_UPDATE(handle_offline_mode));

static Sys_var_bool Sys_avoid_temporal_upgrade(
    "avoid_temporal_upgrade",
    "When this option is enabled, the pre-5.6.4 temporal types are "
    "not upgraded to the new format for ALTER TABLE requests "
    "ADD/CHANGE/MODIFY"
    " COLUMN, ADD INDEX or FORCE operation. "
    "This variable is deprecated and will be removed in a future release.",
    GLOBAL_VAR(avoid_temporal_upgrade),
    CMD_LINE(OPT_ARG, OPT_AVOID_TEMPORAL_UPGRADE), DEFAULT(false),
    NO_MUTEX_GUARD, NOT_IN_BINLOG, ON_CHECK(nullptr), ON_UPDATE(nullptr),
    DEPRECATED_VAR(""));

static Sys_var_bool Sys_show_old_temporals(
    "show_old_temporals",
    "When this option is enabled, the pre-5.6.4 temporal types will "
    "be marked in the 'SHOW CREATE TABLE' and 'INFORMATION_SCHEMA.COLUMNS' "
    "table as a comment in COLUMN_TYPE field. "
    "This variable is deprecated and will be removed in a future release.",
    SESSION_VAR(show_old_temporals), CMD_LINE(OPT_ARG, OPT_SHOW_OLD_TEMPORALS),
    DEFAULT(false), NO_MUTEX_GUARD, NOT_IN_BINLOG, ON_CHECK(nullptr),
    ON_UPDATE(nullptr), DEPRECATED_VAR(""));

static Sys_var_charptr Sys_disabled_storage_engines(
    "disabled_storage_engines",
    "Limit CREATE TABLE for the storage engines listed",
    READ_ONLY GLOBAL_VAR(opt_disabled_storage_engines), CMD_LINE(REQUIRED_ARG),
    IN_SYSTEM_CHARSET, DEFAULT(""));

static Sys_var_bool Sys_persisted_globals_load(
    PERSISTED_GLOBALS_LOAD,
    "When this option is enabled, config file mysqld-auto.cnf is read "
    "and applied to server, else this file is ignored even if present.",
    READ_ONLY NON_PERSIST GLOBAL_VAR(persisted_globals_load), CMD_LINE(OPT_ARG),
    DEFAULT(true), NO_MUTEX_GUARD, NOT_IN_BINLOG, ON_CHECK(nullptr),
    ON_UPDATE(nullptr));

static bool sysvar_check_authid_string(sys_var *, THD *thd, set_var *var) {
  /*
    Since mandatory_roles is similar to a GRANT role statement without a
    GRANT ADMIN privilege, setting this variable requires both the
    ROLE_ADMIN and the SYSTEM_VARIABLES_ADMIN.
  */
  Security_context *sctx = thd->security_context();
  assert(sctx != nullptr);
  if (sctx && !sctx->has_global_grant(STRING_WITH_LEN("ROLE_ADMIN")).first) {
    my_error(ER_SPECIFIC_ACCESS_DENIED_ERROR, MYF(0),
             "SYSTEM_VARIABLES_ADMIN or SUPER privileges, as well as the "
             "ROLE_ADMIN");
    /* No privilege access error */
    return true;
  }
  if (var->save_result.string_value.str == nullptr) {
    var->save_result.string_value.str = const_cast<char *>("");
    var->save_result.string_value.length = 0;
  }
  return check_authorization_id_string(thd, var->save_result.string_value);
}

static bool sysvar_update_mandatory_roles(sys_var *, THD *, enum_var_type) {
  update_mandatory_roles();
  return false;
}

static PolyLock_mutex PLock_sys_mandatory_roles(&LOCK_mandatory_roles);
static Sys_var_lexstring Sys_mandatory_roles(
    "mandatory_roles",
    "All the specified roles are always considered granted to every user and "
    "they"
    " can't be revoked. Mandatory roles still require activation unless they "
    "are made into "
    "default roles. The granted roles will not be visible in the "
    "mysql.role_edges"
    " table.",
    GLOBAL_VAR(opt_mandatory_roles), CMD_LINE(REQUIRED_ARG), IN_SYSTEM_CHARSET,
    DEFAULT(""), &PLock_sys_mandatory_roles, NOT_IN_BINLOG,
    ON_CHECK(sysvar_check_authid_string),
    ON_UPDATE(sysvar_update_mandatory_roles));

static Sys_var_bool Sys_always_activate_granted_roles(
    "activate_all_roles_on_login",
    "Automatically set all granted roles as active after the user has "
    "authenticated successfully.",
    GLOBAL_VAR(opt_always_activate_granted_roles), CMD_LINE(OPT_ARG),
    DEFAULT(false), NO_MUTEX_GUARD, NOT_IN_BINLOG, ON_CHECK(nullptr),
    ON_UPDATE(nullptr));

static PolyLock_mutex plock_sys_password_history(&LOCK_password_history);
static Sys_var_uint Sys_password_history(
    "password_history",
    "The number of old passwords to check in the history."
    " Set to 0 (the default) to turn the checks off",
    GLOBAL_VAR(global_password_history), CMD_LINE(REQUIRED_ARG),
    VALID_RANGE(0, UINT_MAX32), DEFAULT(0), BLOCK_SIZE(1),
    &plock_sys_password_history);

static PolyLock_mutex plock_sys_password_reuse_interval(
    &LOCK_password_reuse_interval);
static Sys_var_uint Sys_password_reuse_interval(
    "password_reuse_interval",
    "The minimum number of days that need to pass before a password can "
    "be reused. Set to 0 (the default) to turn the checks off",
    GLOBAL_VAR(global_password_reuse_interval), CMD_LINE(REQUIRED_ARG),
    VALID_RANGE(0, UINT_MAX32), DEFAULT(0), BLOCK_SIZE(1),
    &plock_sys_password_reuse_interval);

static bool check_resultset_metadata(sys_var *, THD *thd, set_var *var) {
  /*
    Set @@resultset_metadata to the value other than FULL only if
    the client supports it.
  */
  if (var->save_result.ulonglong_value != RESULTSET_METADATA_FULL &&
      !thd->get_protocol()->has_client_capability(
          CLIENT_OPTIONAL_RESULTSET_METADATA)) {
    my_error(ER_CLIENT_DOES_NOT_SUPPORT, MYF(0), "optional metadata transfer");
    return true;
  }
  return false;
}

static const char *resultset_metadata_names[] = {"NONE", "FULL", NullS};

static Sys_var_enum Sys_resultset_metadata(
    "resultset_metadata",
    "Controls what meatadata the server will send to the client: "
    "either FULL (default) for all metadata, NONE for no metadata.",
    SESSION_ONLY(resultset_metadata), NO_CMD_LINE, resultset_metadata_names,
    DEFAULT(static_cast<ulong>(RESULTSET_METADATA_FULL)), NO_MUTEX_GUARD,
    NOT_IN_BINLOG, ON_CHECK(check_resultset_metadata), ON_UPDATE(nullptr));

static bool check_binlog_row_value_options(sys_var *self, THD *thd,
                                           set_var *var) {
  DBUG_TRACE;
  if (check_session_admin_outside_trx_outside_sf_outside_sp(self, thd, var))
    return true;
  if (var->save_result.ulonglong_value != 0) {
    const char *msg = nullptr;
    int code = ER_WARN_BINLOG_PARTIAL_UPDATES_DISABLED;
    if (!mysql_bin_log.is_open())
      msg = "the binary log is closed";
    else if (!var->is_global_persist()) {
      if (!thd->variables.sql_log_bin)
        msg = "the binary log is disabled";
      else if (thd->variables.binlog_format == BINLOG_FORMAT_STMT)
        msg = "binlog_format=STATEMENT";
      else if (log_bin_use_v1_row_events) {
        msg = "binlog_row_value_options=PARTIAL_JSON";
        code = ER_WARN_BINLOG_V1_ROW_EVENTS_DISABLED;
      } else if (thd->variables.binlog_row_image == BINLOG_ROW_IMAGE_FULL) {
        msg = "binlog_row_image=FULL";
        code = ER_WARN_BINLOG_PARTIAL_UPDATES_SUGGESTS_PARTIAL_IMAGES;
      }
    } else {
      if (global_system_variables.binlog_format == BINLOG_FORMAT_STMT)
        msg = "binlog_format=STATEMENT";
      else if (log_bin_use_v1_row_events) {
        msg = "binlog_row_value_options=PARTIAL_JSON";
        code = ER_WARN_BINLOG_V1_ROW_EVENTS_DISABLED;
      } else if (global_system_variables.binlog_row_image ==
                 BINLOG_ROW_IMAGE_FULL) {
        msg = "binlog_row_image=FULL";
        code = ER_WARN_BINLOG_PARTIAL_UPDATES_SUGGESTS_PARTIAL_IMAGES;
      }
    }
    if (msg) {
      switch (code) {
        case ER_WARN_BINLOG_PARTIAL_UPDATES_DISABLED:
          push_warning_printf(
              thd, Sql_condition::SL_WARNING, code,
              ER_THD(thd, ER_WARN_BINLOG_PARTIAL_UPDATES_DISABLED), msg,
              "PARTIAL_JSON");
          break;
        case ER_WARN_BINLOG_PARTIAL_UPDATES_SUGGESTS_PARTIAL_IMAGES:
          push_warning_printf(
              thd, Sql_condition::SL_WARNING, code,
              ER_THD(thd,
                     ER_WARN_BINLOG_PARTIAL_UPDATES_SUGGESTS_PARTIAL_IMAGES),
              msg, "PARTIAL_JSON");
          break;
        case ER_WARN_BINLOG_V1_ROW_EVENTS_DISABLED:
          push_warning_printf(
              thd, Sql_condition::SL_WARNING, code,
              ER_THD(thd, ER_WARN_BINLOG_V1_ROW_EVENTS_DISABLED), msg);
          break;
        default:
          assert(0); /* purecov: deadcode */
      }
    }
  }

  return false;
}

const char *binlog_row_value_options_names[] = {"PARTIAL_JSON", nullptr};
static Sys_var_set Sys_binlog_row_value_options(
    "binlog_row_value_options",
    "When set to PARTIAL_JSON, this option enables a space-efficient "
    "row-based binary log format for UPDATE statements that modify a "
    "JSON value using only the functions JSON_SET, JSON_REPLACE, and "
    "JSON_REMOVE. For such updates, only the modified parts of the "
    "JSON document are included in the binary log, so small changes of "
    "big documents may need significantly less space.",
    SESSION_VAR(binlog_row_value_options), CMD_LINE(REQUIRED_ARG),
    binlog_row_value_options_names, DEFAULT(0), NO_MUTEX_GUARD, NOT_IN_BINLOG,
    ON_CHECK(check_binlog_row_value_options));

static bool check_keyring_access(sys_var *, THD *thd, set_var *) {
  if (!thd->security_context()->check_access(SUPER_ACL) &&
      !(thd->security_context()
            ->has_global_grant(STRING_WITH_LEN("ENCRYPTION_KEY_ADMIN"))
            .first)) {
    my_error(ER_KEYRING_ACCESS_DENIED_ERROR, MYF(0),
             "SUPER or ENCRYPTION_KEY_ADMIN");
    return true;
  }
  return false;
}

/**
  This is a mutex used to protect global variable @@keyring_operations.
*/
static PolyLock_mutex PLock_keyring_operations(&LOCK_keyring_operations);
/**
  This variable provides access to keyring service APIs. When this variable
  is disabled calls to keyring_key_generate(), keyring_key_store() and
  keyring_key_remove() will report error until this variable is enabled.
  This variable is protected under a mutex named PLock_keyring_operations.
  To access this variable you must first set this mutex.

  @sa PLock_keyring_operations
*/
static Sys_var_bool Sys_keyring_operations(
    "keyring_operations",
    "This variable provides access to keyring service APIs. When this "
    "option is disabled calls to keyring_key_generate(), keyring_key_store() "
    "and keyring_key_remove() will report error until this variable is "
    "enabled.",
    NON_PERSIST GLOBAL_VAR(opt_keyring_operations), NO_CMD_LINE, DEFAULT(true),
    &PLock_keyring_operations, NOT_IN_BINLOG, ON_CHECK(check_keyring_access),
    ON_UPDATE(nullptr));

static bool check_default_collation_for_utf8mb4(sys_var *self, THD *thd,
                                                set_var *var) {
  if (check_collation_not_null(self, thd, var)) {
    return true;
  }

  if (!var->value)
    var->save_result.ptr = reinterpret_cast<void *>(self->get_default());

  auto cs = static_cast<const CHARSET_INFO *>(var->save_result.ptr);
  if (cs == &my_charset_utf8mb4_0900_ai_ci ||
      cs == &my_charset_utf8mb4_general_ci)
    return false;

  my_error(ER_INVALID_DEFAULT_UTF8MB4_COLLATION, MYF(0), cs->name);
  return true;
}

static Sys_var_struct<CHARSET_INFO, Get_name> Sys_default_collation_for_utf8mb4(
    "default_collation_for_utf8mb4",
    "Controls default collation for utf8mb4 while replicating implicit "
    "utf8mb4 collations.",
    SESSION_VAR(default_collation_for_utf8mb4), NO_CMD_LINE,
    DEFAULT(&my_charset_utf8mb4_0900_ai_ci), NO_MUTEX_GUARD, IN_BINLOG,
    ON_CHECK(check_default_collation_for_utf8mb4),
    ON_UPDATE(update_deprecated));

static Sys_var_bool Sys_show_create_table_verbosity(
    "show_create_table_verbosity",
    "When this option is enabled, it increases the verbosity of "
    "'SHOW CREATE TABLE'.",
    SESSION_VAR(show_create_table_verbosity), CMD_LINE(OPT_ARG), DEFAULT(false),
    NO_MUTEX_GUARD, NOT_IN_BINLOG, ON_CHECK(nullptr), ON_UPDATE(nullptr));

static const char *use_secondary_engine_values[] = {"OFF", "ON", "FORCED",
                                                    nullptr};
static Sys_var_enum Sys_use_secondary_engine(
    "use_secondary_engine",
    "Controls preparation of SELECT statements against secondary storage "
    "engine. Valid values: OFF/ON/FORCED. OFF = Prepare only against primary "
    "storage engine. ON = First prepare against secondary storage engine, "
    "reprepare against primary storage engine if error. FORCED = Prepare all "
    "SELECT statements referencing one or more base tables only against "
    "secondary storage engine.",
    HINT_UPDATEABLE SESSION_ONLY(use_secondary_engine), NO_CMD_LINE,
    use_secondary_engine_values, DEFAULT(SECONDARY_ENGINE_ON), NO_MUTEX_GUARD,
    NOT_IN_BINLOG, ON_CHECK(nullptr), ON_UPDATE(nullptr));

/**
  Cost threshold for executing queries in a secondary storage engine. Only
  queries that have an estimated cost above this value will be attempted
  executed in a secondary storage engine.

  Secondary storage engines are meant to accelerate queries that would otherwise
  take a relatively long time to execute. If a secondary storage engine accepts
  a query, it is assumed that it will be able to accelerate it. However, if the
  estimated cost of the query is low, the query will execute fast in the primary
  engine too, so there is little to gain by offloading the query to the
  secondary engine.

  The default value aims to avoid use of secondary storage engines for queries
  that could be executed by the primary engine in a few tenths of seconds or
  less, and attempt to use secondary storage engines for queries would take
  seconds or more.
*/
static Sys_var_double Sys_secondary_engine_cost_threshold(
    "secondary_engine_cost_threshold",
    "Controls which statements to consider for execution in a secondary "
    "storage engine. Only statements that have a cost estimate higher than "
    "this value will be attempted executed in a secondary storage engine.",
    HINT_UPDATEABLE SESSION_VAR(secondary_engine_cost_threshold),
    CMD_LINE(OPT_ARG), VALID_RANGE(0, DBL_MAX), DEFAULT(100000), NO_MUTEX_GUARD,
    NOT_IN_BINLOG, ON_CHECK(nullptr), ON_UPDATE(nullptr));

static Sys_var_bool Sys_sql_require_primary_key{
    "sql_require_primary_key",
    "When set, tables must be created with a primary key, and an existing "
    "primary key cannot be removed with 'ALTER TABLE'. Attempts to do so "
    "will result in an error.",
    HINT_UPDATEABLE SESSION_VAR(sql_require_primary_key),
    CMD_LINE(OPT_ARG),
    DEFAULT(false),
    NO_MUTEX_GUARD,
    IN_BINLOG,
    ON_CHECK(check_session_admin)};

static Sys_var_charptr Sys_sys_variables_admin_subject(
    PERSIST_ONLY_ADMIN_X509_SUBJECT,
    "The client peer certificate name required to enable setting all "
    "system variables via SET PERSIST[_ONLY]",
    READ_ONLY NON_PERSIST GLOBAL_VAR(sys_var_persist_only_admin_x509_subject),
    CMD_LINE(OPT_ARG), IN_SYSTEM_CHARSET, DEFAULT(""));

static Sys_var_ulong Sys_binlog_row_event_max_size(
    "binlog_row_event_max_size",
    "The maximum size of a row-based binary log event in bytes. Rows will be "
    "grouped into events smaller than this size if possible. "
    "The value has to be a multiple of 256.",
    READ_ONLY GLOBAL_VAR(binlog_row_event_max_size), CMD_LINE(REQUIRED_ARG),
    VALID_RANGE(256, ULONG_MAX), DEFAULT(8192), BLOCK_SIZE(256));

static bool check_group_replication_consistency(sys_var *self, THD *thd,
                                                set_var *var) {
  if (var->type == OPT_GLOBAL || var->type == OPT_PERSIST) {
    Security_context *sctx = thd->security_context();
    if (!sctx->check_access(SUPER_ACL) &&
        !sctx->has_global_grant(STRING_WITH_LEN("GROUP_REPLICATION_ADMIN"))
             .first) {
      my_error(ER_SPECIFIC_ACCESS_DENIED_ERROR, MYF(0),
               "SUPER or GROUP_REPLICATION_ADMIN");
      return true;
    }
  }

  return check_outside_trx(self, thd, var);
}

static const char *group_replication_consistency_names[] = {
    "EVENTUAL", "BEFORE_ON_PRIMARY_FAILOVER", "BEFORE",
    "AFTER",    "BEFORE_AND_AFTER",           NullS};

static Sys_var_enum Sys_group_replication_consistency(
    "group_replication_consistency",
    "Transaction consistency guarantee, possible values: EVENTUAL, "
    "BEFORE_ON_PRIMARY_FAILOVER, BEFORE, AFTER, BEFORE_AND_AFTER",
    SESSION_VAR(group_replication_consistency), CMD_LINE(OPT_ARG),
    group_replication_consistency_names,
    DEFAULT(GROUP_REPLICATION_CONSISTENCY_EVENTUAL), NO_MUTEX_GUARD,
    NOT_IN_BINLOG, ON_CHECK(check_group_replication_consistency),
    ON_UPDATE(nullptr));

static bool check_binlog_encryption_admin(sys_var *, THD *thd, set_var *) {
  DBUG_TRACE;
  if (!thd->security_context()->check_access(SUPER_ACL) &&
      !(thd->security_context()
            ->has_global_grant(STRING_WITH_LEN("BINLOG_ENCRYPTION_ADMIN"))
            .first)) {
    my_error(ER_SPECIFIC_ACCESS_DENIED_ERROR, MYF(0),
             "SUPER or BINLOG_ENCRYPTION_ADMIN");
    return true;
  }
  return false;
}

bool Sys_var_binlog_encryption::global_update(THD *thd, set_var *var) {
  DBUG_TRACE;

  /* No-op if trying to set to current value */
  bool new_value = var->save_result.ulonglong_value;
  if (new_value == rpl_encryption.is_enabled()) return false;

  DEBUG_SYNC(thd, "after_locking_global_sys_var_set_binlog_enc");
  /* We unlock in following statement to avoid deadlock involving following
   * conditions.
   * ------------------------------------------------------------------------
   * Thread 1 (START SLAVE)  has locked channel_map and waiting for cond_wait
   * that is supposed to be done by Thread 2.
   *
   * Thread 2 (handle_slave_io) is supposed to signal Thread 1 but waiting to
   * lock LOCK_global_system_variables.
   *
   * Thread 3 (SET GLOBAL binlog_encryption=ON|OFF) has locked
   * LOCK_global_system_variables and waiting for channel_map.
   */
  mysql_mutex_unlock(&LOCK_global_system_variables);
  /* Set the option new value */
  bool res = false;
  if (new_value)
    res = rpl_encryption.enable(thd);
  else
    rpl_encryption.disable(thd);
  mysql_mutex_lock(&LOCK_global_system_variables);
  return res;
}

static Sys_var_binlog_encryption Sys_binlog_encryption(
    "binlog_encryption", "Enable/disable binary and relay logs encryption.",
    GLOBAL_VAR(rpl_encryption.get_enabled_var()), CMD_LINE(OPT_ARG),
    DEFAULT(false), NO_MUTEX_GUARD, NOT_IN_BINLOG,
    ON_CHECK(check_binlog_encryption_admin));

static Sys_var_bool Sys_binlog_rotate_encryption_master_key_at_startup(
    "binlog_rotate_encryption_master_key_at_startup",
    "Force binlog encryption master key rotation at startup",
    READ_ONLY GLOBAL_VAR(
        rpl_encryption.get_master_key_rotation_at_startup_var()),
    CMD_LINE(OPT_ARG), DEFAULT(false), NO_MUTEX_GUARD, NOT_IN_BINLOG);

static Sys_var_uint Sys_original_server_version(
    "original_server_version",
    "The version of the server where the transaction was originally executed",
    SESSION_ONLY(original_server_version), NO_CMD_LINE,
    VALID_RANGE(0, UNDEFINED_SERVER_VERSION), DEFAULT(UNDEFINED_SERVER_VERSION),
    BLOCK_SIZE(1), NO_MUTEX_GUARD, IN_BINLOG,
    ON_CHECK(check_session_admin_or_replication_applier));

static Sys_var_uint Sys_immediate_server_version(
    "immediate_server_version",
    "The server version of the immediate server in the replication topology",
    SESSION_ONLY(immediate_server_version), NO_CMD_LINE,
    VALID_RANGE(0, UNDEFINED_SERVER_VERSION), DEFAULT(UNDEFINED_SERVER_VERSION),
    BLOCK_SIZE(1), NO_MUTEX_GUARD, IN_BINLOG,
    ON_CHECK(check_session_admin_or_replication_applier));

static bool check_set_default_table_encryption_access(
    sys_var *self MY_ATTRIBUTE((unused)), THD *thd, set_var *var) {
  DBUG_EXECUTE_IF("skip_table_encryption_admin_check_for_set",
                  { return false; });
  if ((var->type == OPT_GLOBAL || var->type == OPT_PERSIST) &&
      is_group_replication_running()) {
    my_message(ER_GROUP_REPLICATION_RUNNING,
               "The default_table_encryption option cannot be changed when "
               "Group replication is running.",
               MYF(0));
    return true;
  }

  // Should own one of SUPER or both (SYSTEM_VARIABLES_ADMIN and
  // TABLE_ENCRYPTION_ADMIN), unless this is the session option and
  // the value is unchanged.
  longlong previous_val = thd->variables.default_table_encryption;
  longlong val = (longlong)var->save_result.ulonglong_value;
  if ((!var->is_global_persist() && val == previous_val) ||
      thd->security_context()->check_access(SUPER_ACL) ||
      (thd->security_context()
           ->has_global_grant(STRING_WITH_LEN("SYSTEM_VARIABLES_ADMIN"))
           .first &&
       thd->security_context()
           ->has_global_grant(STRING_WITH_LEN("TABLE_ENCRYPTION_ADMIN"))
           .first)) {
    return false;
  }

  my_error(ER_SPECIFIC_ACCESS_DENIED_ERROR, MYF(0),
           "SUPER or SYSTEM_VARIABLES_ADMIN and TABLE_ENCRYPTION_ADMIN");
  return true;
}

static Sys_var_bool Sys_default_table_encryption(
    "default_table_encryption",
    "Database and tablespace are created with this default encryption property "
    "unless the user specifies an explicit encryption property.",
    HINT_UPDATEABLE SESSION_VAR(default_table_encryption), CMD_LINE(OPT_ARG),
    DEFAULT(false), NO_MUTEX_GUARD, IN_BINLOG,
    ON_CHECK(check_set_default_table_encryption_access), ON_UPDATE(nullptr));

static bool check_set_table_encryption_privilege_access(sys_var *, THD *thd,
                                                        set_var *) {
  DBUG_EXECUTE_IF("skip_table_encryption_admin_check_for_set",
                  { return false; });
  if (!thd->security_context()->check_access(SUPER_ACL)) {
    my_error(ER_SPECIFIC_ACCESS_DENIED_ERROR, MYF(0), "SUPER");
    return true;
  }
  return false;
}

static Sys_var_bool Sys_table_encryption_privilege_check(
    "table_encryption_privilege_check",
    "Indicates if server enables privilege check when user tries to use "
    "non-default value for CREATE DATABASE or CREATE TABLESPACE or when "
    "user tries to do CREATE TABLE with ENCRYPTION option which deviates "
    "from per-database default.",
    GLOBAL_VAR(opt_table_encryption_privilege_check), CMD_LINE(OPT_ARG),
    DEFAULT(false), NO_MUTEX_GUARD, NOT_IN_BINLOG,
    ON_CHECK(check_set_table_encryption_privilege_access), ON_UPDATE(nullptr));

static Sys_var_bool Sys_var_print_identified_with_as_hex(
    "print_identified_with_as_hex",
    "SHOW CREATE USER will print the AS clause as HEX if it contains "
    "non-prinable characters",
    SESSION_VAR(print_identified_with_as_hex), CMD_LINE(OPT_ARG),
    DEFAULT(false));

/**
   Session only flag to skip printing secondary engine in SHOW CREATE
   TABLE.

   @sa store_create_info
*/
static Sys_var_bool Sys_var_show_create_table_skip_secondary_engine(
    "show_create_table_skip_secondary_engine",
    "SHOW CREATE TABLE will skip SECONDARY_ENGINE when printing the table "
    "definition",
    SESSION_ONLY(show_create_table_skip_secondary_engine), NO_CMD_LINE,
    DEFAULT(false));

static Sys_var_uint Sys_generated_random_password_length(
    "generated_random_password_length",
    "Determines the length randomly generated passwords in CREATE USER-,"
    "SET PASSWORD- or ALTER USER statements",
    SESSION_VAR(generated_random_password_length), CMD_LINE(REQUIRED_ARG),
    VALID_RANGE(5, 255), DEFAULT(20), BLOCK_SIZE(1), NO_MUTEX_GUARD, IN_BINLOG,
    ON_CHECK(nullptr));

static bool check_set_protocol_compression_algorithms(sys_var *, THD *,
                                                      set_var *var) {
  if (!(var->save_result.string_value.str)) return true;
  return validate_compression_attributes(var->save_result.string_value.str,
                                         std::string(), true);
}

static Sys_var_charptr Sys_protocol_compression_algorithms(
    "protocol_compression_algorithms",
    "List of compression algorithms supported by server. Supported values "
    "are any combination of zlib, zstd, uncompressed. Command line clients "
    "may use the --compression-algorithms flag to specify a set of algorithms, "
    "and the connection will use an algorithm supported by both client and "
    "server. It picks zlib if both client and server support it; otherwise it "
    "picks zstd if both support it; otherwise it picks uncompressed if both "
    "support it; otherwise it fails.",
    GLOBAL_VAR(opt_protocol_compression_algorithms), CMD_LINE(REQUIRED_ARG),
    IN_FS_CHARSET,
    DEFAULT(const_cast<char *>(PROTOCOL_COMPRESSION_DEFAULT_VALUE)),
    NO_MUTEX_GUARD, NOT_IN_BINLOG,
    ON_CHECK(check_set_protocol_compression_algorithms), ON_UPDATE(nullptr));

static bool check_set_require_row_format(sys_var *, THD *thd, set_var *var) {
  /*
   Should own SUPER or SYSTEM_VARIABLES_ADMIN or SESSION_VARIABLES_ADMIN
   when the value is changing to NO, no privileges are needed to set to YES
  */
  longlong previous_val = thd->variables.require_row_format;
  longlong val = (longlong)var->save_result.ulonglong_value;
  assert(!var->is_global_persist());

  // if it was true and we are changing it
  if (previous_val && val != previous_val) {
    if (thd->security_context()->check_access(SUPER_ACL) ||
        thd->security_context()
            ->has_global_grant(STRING_WITH_LEN("SYSTEM_VARIABLES_ADMIN"))
            .first ||
        thd->security_context()
            ->has_global_grant(STRING_WITH_LEN("SESSION_VARIABLES_ADMIN"))
            .first)
      return false;

    my_error(ER_SPECIFIC_ACCESS_DENIED_ERROR, MYF(0),
             "SUPER or SYSTEM_VARIABLES_ADMIN or SESSION_VARIABLES_ADMIN");
    return true;
  }
  return false;
}

/**
   Session only flag to limit the application of queries to row based events
   and DDLs with the exception of temporary table creation/deletion
*/
static Sys_var_bool Sys_var_require_row_format(
    "require_row_format",
    "Limit the application of queries to row based events "
    "and DDLs with the exception of temporary table creation/deletion.",
    SESSION_ONLY(require_row_format), NO_CMD_LINE, DEFAULT(false),
    NO_MUTEX_GUARD, NOT_IN_BINLOG, ON_CHECK(check_set_require_row_format));

/**
  Changes the `Delegate` internal state in regards to which type of lock to
  use and in regards to whether or not to take plugin locks in each hook
  invocation.
*/
static bool handle_plugin_lock_type_change(sys_var *, THD *, enum_var_type) {
  DBUG_TRACE;
  delegates_acquire_locks();
  delegates_update_lock_type();
  delegates_release_locks();
  return false;
}

static Sys_var_bool Sys_replication_optimize_for_static_plugin_config(
    "replication_optimize_for_static_plugin_config",
    "Optional flag that blocks plugin install/uninstall and allows skipping "
    "the acquisition of the lock to read from the plugin list and the usage "
    "of read-optimized spin-locks. Use only when plugin hook callback needs "
    "optimization (a lot of semi-sync slaves, for instance).",
    GLOBAL_VAR(opt_replication_optimize_for_static_plugin_config),
    CMD_LINE(OPT_ARG), DEFAULT(false), NO_MUTEX_GUARD, NOT_IN_BINLOG,
    ON_CHECK(nullptr), ON_UPDATE(handle_plugin_lock_type_change));

static Sys_var_bool Sys_replication_sender_observe_commit_only(
    "replication_sender_observe_commit_only",
    "Optional flag that allows for only calling back observer hooks at "
    "commit.",
    GLOBAL_VAR(opt_replication_sender_observe_commit_only), CMD_LINE(OPT_ARG),
    DEFAULT(false), NO_MUTEX_GUARD, NOT_IN_BINLOG, ON_CHECK(nullptr),
    ON_UPDATE(nullptr));

static Sys_var_bool Sys_skip_slave_start(
    "skip_slave_start", "If set, slave is not autostarted.",
    READ_ONLY GLOBAL_VAR(opt_skip_slave_start), CMD_LINE(OPT_ARG),
    DEFAULT(false), NO_MUTEX_GUARD, NOT_IN_BINLOG, ON_CHECK(nullptr),
    ON_UPDATE(nullptr));<|MERGE_RESOLUTION|>--- conflicted
+++ resolved
@@ -4988,43 +4988,6 @@
                                          ON_CHECK(check_session_admin));
 #endif /* defined(ENABLED_DEBUG_SYNC) */
 
-<<<<<<< HEAD
-static bool fix_autocommit(sys_var *self, THD *thd, enum_var_type type) {
-  if (self->is_global_persist(type)) {
-=======
-/**
- "time_format" "date_format" "datetime_format"
-
-  the following three variables are unused, and the source of confusion
-  (bug reports like "I've changed date_format, but date format hasn't changed.
-  I've made them read-only, to alleviate the situation somewhat.
-
-  @todo make them NO_CMD_LINE ?
-*/
-static Sys_var_charptr Sys_date_format(
-       "date_format", "The DATE format (ignored)",
-       READ_ONLY GLOBAL_VAR(global_date_format.format.str),
-       CMD_LINE(REQUIRED_ARG), IN_SYSTEM_CHARSET,
-       DEFAULT(known_date_time_formats[ISO_FORMAT].date_format),
-       NO_MUTEX_GUARD, NOT_IN_BINLOG, ON_CHECK(0), ON_UPDATE(0),
-       DEPRECATED_VAR(""));
-
-static Sys_var_charptr Sys_datetime_format(
-       "datetime_format", "The DATETIME format (ignored)",
-       READ_ONLY GLOBAL_VAR(global_datetime_format.format.str),
-       CMD_LINE(REQUIRED_ARG), IN_SYSTEM_CHARSET,
-       DEFAULT(known_date_time_formats[ISO_FORMAT].datetime_format),
-       NO_MUTEX_GUARD, NOT_IN_BINLOG, ON_CHECK(0), ON_UPDATE(0),
-       DEPRECATED_VAR(""));
-
-static Sys_var_charptr Sys_time_format(
-       "time_format", "The TIME format (ignored)",
-       READ_ONLY GLOBAL_VAR(global_time_format.format.str),
-       CMD_LINE(REQUIRED_ARG), IN_SYSTEM_CHARSET,
-       DEFAULT(known_date_time_formats[ISO_FORMAT].time_format),
-       NO_MUTEX_GUARD, NOT_IN_BINLOG, ON_CHECK(0), ON_UPDATE(0),
-       DEPRECATED_VAR(""));
-
 /**
   Pre-update function to commit connection's active transactions when autocommit
   is enabled.
@@ -5041,24 +5004,18 @@
   @retval true   Error during commit
   @retval false  Otherwise
 */
-static bool pre_autocommit(sys_var *self, THD *thd, set_var *var)
-{
-  if (!(var->type == OPT_GLOBAL) &&
+static bool pre_autocommit(sys_var *self, THD *thd, set_var *var) {
+  if (!(self->is_global_persist(var->type)) &&
       (thd->variables.option_bits & OPTION_NOT_AUTOCOMMIT) &&
-       var->save_result.ulonglong_value)
-  {
+      var->save_result.ulonglong_value) {
     // Autocommit mode is about to be activated.
-    if (trans_commit_stmt(thd) || trans_commit(thd))
-      return true;
-  }
-  return false;
-}
-
-static bool fix_autocommit(sys_var *self, THD *thd, enum_var_type type)
-{
-  if (type == OPT_GLOBAL)
-  {
->>>>>>> 193e0a49
+    if (trans_commit_stmt(thd) || trans_commit(thd)) return true;
+  }
+  return false;
+}
+
+static bool fix_autocommit(sys_var *self, THD *thd, enum_var_type type) {
+  if (self->is_global_persist(type)) {
     if (global_system_variables.option_bits & OPTION_AUTOCOMMIT)
       global_system_variables.option_bits &= ~OPTION_NOT_AUTOCOMMIT;
     else
@@ -5067,18 +5024,8 @@
   }
 
   if (thd->variables.option_bits & OPTION_AUTOCOMMIT &&
-<<<<<<< HEAD
       thd->variables.option_bits &
           OPTION_NOT_AUTOCOMMIT) {  // activating autocommit
-
-    if (trans_commit_stmt(thd) || trans_commit(thd)) {
-      thd->variables.option_bits &= ~OPTION_AUTOCOMMIT;
-      return true;
-    }
-=======
-      thd->variables.option_bits & OPTION_NOT_AUTOCOMMIT)
-  { // activating autocommit
->>>>>>> 193e0a49
     /*
       Don't close thread tables or release metadata locks: if we do so, we
       risk releasing locks/closing tables of expressions used to assign
@@ -5109,21 +5056,13 @@
 
   return false;  // autocommit value wasn't changed
 }
-<<<<<<< HEAD
 static Sys_var_bit Sys_autocommit("autocommit", "autocommit",
                                   SESSION_VAR(option_bits), NO_CMD_LINE,
                                   OPTION_AUTOCOMMIT, DEFAULT(true),
                                   NO_MUTEX_GUARD, NOT_IN_BINLOG,
-                                  ON_CHECK(nullptr), ON_UPDATE(fix_autocommit));
+                                  ON_CHECK(nullptr), PRE_UPDATE(pre_autocommit),
+                                  ON_UPDATE(fix_autocommit));
 export sys_var *Sys_autocommit_ptr = &Sys_autocommit;  // for sql_yacc.yy
-=======
-static Sys_var_bit Sys_autocommit(
-       "autocommit", "autocommit",
-       SESSION_VAR(option_bits), NO_CMD_LINE, OPTION_AUTOCOMMIT, DEFAULT(TRUE),
-       NO_MUTEX_GUARD, NOT_IN_BINLOG, ON_CHECK(0),
-       PRE_UPDATE(pre_autocommit), ON_UPDATE(fix_autocommit));
-export sys_var *Sys_autocommit_ptr= &Sys_autocommit; // for sql_yacc.yy
->>>>>>> 193e0a49
 
 static Sys_var_bool Sys_big_tables(
     "big_tables",
@@ -5247,20 +5186,12 @@
                                      DEFAULT(true), NO_MUTEX_GUARD, IN_BINLOG);
 
 #ifdef ENABLED_PROFILING
-<<<<<<< HEAD
 static Sys_var_bit Sys_profiling("profiling", "profiling",
                                  SESSION_VAR(option_bits), NO_CMD_LINE,
                                  OPTION_PROFILING, DEFAULT(false),
                                  NO_MUTEX_GUARD, NOT_IN_BINLOG,
-                                 ON_CHECK(nullptr), ON_UPDATE(nullptr),
-                                 DEPRECATED_VAR(""));
-=======
-static Sys_var_bit Sys_profiling(
-       "profiling", "profiling",
-       SESSION_VAR(option_bits), NO_CMD_LINE, OPTION_PROFILING,
-       DEFAULT(FALSE), NO_MUTEX_GUARD, NOT_IN_BINLOG, ON_CHECK(0),
-       PRE_UPDATE(0), ON_UPDATE(0), DEPRECATED_VAR(""));
->>>>>>> 193e0a49
+                                 ON_CHECK(nullptr), PRE_UPDATE(nullptr),
+                                 ON_UPDATE(nullptr), DEPRECATED_VAR(""));
 
 static Sys_var_ulong Sys_profiling_history_size(
     "profiling_history_size", "Limit of query profiling memory",
