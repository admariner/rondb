/* Copyright (c) 2009, 2018, Oracle and/or its affiliates. All rights reserved.

   This program is free software; you can redistribute it and/or modify
   it under the terms of the GNU General Public License, version 2.0,
   as published by the Free Software Foundation.

   This program is also distributed with certain software (including
   but not limited to OpenSSL) that is licensed under separate terms,
   as designated in a particular file or component or in included license
   documentation.  The authors of MySQL hereby grant you an additional
   permission to link the program and your derivative works with the
   separately licensed software that they have included with MySQL.

   This program is distributed in the hope that it will be useful,
   but WITHOUT ANY WARRANTY; without even the implied warranty of
   MERCHANTABILITY or FITNESS FOR A PARTICULAR PURPOSE.  See the
   GNU General Public License, version 2.0, for more details.

   You should have received a copy of the GNU General Public License
   along with this program; if not, write to the Free Software
   Foundation, Inc., 51 Franklin St, Fifth Floor, Boston, MA 02110-1301  USA */

/**
  @file
  Definitions of all server's session or global variables.

  How to add new variables:

  1. copy one of the existing variables, and edit the declaration.
  2. if you need special behavior on assignment or additional checks
     use ON_CHECK and ON_UPDATE callbacks.
  3. *Don't* add new Sys_var classes or uncle Occam will come
     with his razor to haunt you at nights

  Note - all storage engine variables (for example myisam_whatever)
  should go into the corresponding storage engine sources
  (for example in storage/myisam/ha_myisam.cc) !
*/

#include "sql/sys_vars.h"

#include "my_config.h"

#include <assert.h>
#include <limits.h>
#include <math.h>
#include <stdint.h>
#include <stdio.h>
#include <sys/stat.h>
#include <zlib.h>
#include <atomic>
#include <limits>

#include "my_loglevel.h"
#include "mysql_com.h"
#include "sql/protocol.h"
#include "sql/rpl_trx_tracking.h"
#ifdef HAVE_SYS_TIME_H
#include <sys/time.h>
#endif
#ifdef HAVE_UNISTD_H
#include <unistd.h>
#endif
#include <algorithm>
#include <map>
#include <utility>

#include "../components/mysql_server/log_builtins_filter_imp.h"  // until we have pluggable variables
#include "binlog_event.h"
#include "ft_global.h"
#include "m_string.h"
#include "my_aes.h"  // my_aes_opmode_names
#include "my_command.h"
#include "my_compiler.h"
#include "my_dbug.h"
#include "my_dir.h"
#include "my_double2ulonglong.h"
#include "my_io.h"
#include "my_macros.h"
#include "my_sqlcommand.h"
#include "my_thread.h"
#include "my_thread_local.h"
#include "my_time.h"
#include "myisam.h"  // myisam_flush
#include "mysql/components/services/log_builtins.h"
#include "mysql/psi/mysql_mutex.h"
#include "mysql_version.h"
#include "sql/auth/auth_acls.h"
#include "sql/auth/auth_common.h"                      // validate_user_plugins
#include "sql/binlog.h"                                // mysql_bin_log
#include "sql/conn_handler/connection_handler_impl.h"  // Per_thread_connection_handler
#include "sql/conn_handler/connection_handler_manager.h"  // Connection_handler_manager
#include "sql/conn_handler/socket_connection.h"  // MY_BIND_ALL_ADDRESSES
#include "sql/derror.h"                          // read_texts
#include "sql/discrete_interval.h"
#include "sql/events.h"    // Events
#include "sql/hostname.h"  // host_cache_resize
#include "sql/log.h"
#include "sql/log_event.h"  // MAX_MAX_ALLOWED_PACKET
#include "sql/mdl.h"
#include "sql/my_decimal.h"
#include "sql/opt_trace_context.h"
#include "sql/options_mysqld.h"
#include "sql/protocol_classic.h"
#include "sql/psi_memory_key.h"
#include "sql/query_options.h"
#include "sql/rpl_group_replication.h"  // is_group_replication_running
#include "sql/rpl_info_factory.h"       // Rpl_info_factory
#include "sql/rpl_info_handler.h"       // INFO_REPOSITORY_TABLE
#include "sql/rpl_mi.h"                 // Master_info
#include "sql/rpl_msr.h"                // channel_map
#include "sql/rpl_mts_submode.h"        // MTS_PARALLEL_TYPE_DB_NAME
#include "sql/rpl_rli.h"                // Relay_log_info
#include "sql/rpl_slave.h"              // SLAVE_THD_TYPE
#include "sql/rpl_write_set_handler.h"  // transaction_write_set_hashing_algorithms
#include "sql/session_tracker.h"
#include "sql/sp_head.h"  // SP_PSI_STATEMENT_INFO_COUNT
#include "sql/sql_lex.h"
#include "sql/sql_locale.h"     // my_locale_by_number
#include "sql/sql_parse.h"      // killall_non_super_threads
#include "sql/sql_tmp_table.h"  // internal_tmp_disk_storage_engine
#include "sql/system_variables.h"
#include "sql/table_cache.h"  // Table_cache_manager
#include "sql/transaction.h"  // trans_commit_stmt
#include "sql/transaction_info.h"
#include "sql/xa.h"
#include "template_utils.h"  // pointer_cast
#include "thr_lock.h"

#ifdef WITH_PERFSCHEMA_STORAGE_ENGINE
#include "storage/perfschema/pfs_server.h"
#endif /* WITH_PERFSCHEMA_STORAGE_ENGINE */

TYPELIB bool_typelib = {array_elements(bool_values) - 1, "", bool_values, 0};

static bool update_buffer_size(THD *, KEY_CACHE *key_cache,
                               ptrdiff_t offset MY_ATTRIBUTE((unused)),
                               ulonglong new_value) {
  bool error = false;
  DBUG_ASSERT(offset == offsetof(KEY_CACHE, param_buff_size));

  if (new_value == 0) {
    if (key_cache == dflt_key_cache) {
      my_error(ER_WARN_CANT_DROP_DEFAULT_KEYCACHE, MYF(0));
      return true;
    }

    if (key_cache->key_cache_inited)  // If initied
    {
      /*
        Move tables using this key cache to the default key cache
        and clear the old key cache.
      */
      key_cache->in_init = 1;
      mysql_mutex_unlock(&LOCK_global_system_variables);
      key_cache->param_buff_size = 0;
      ha_resize_key_cache(key_cache);
      ha_change_key_cache(key_cache, dflt_key_cache);
      /*
        We don't delete the key cache as some running threads my still be in
        the key cache code with a pointer to the deleted (empty) key cache
      */
      mysql_mutex_lock(&LOCK_global_system_variables);
      key_cache->in_init = 0;
    }
    return error;
  }

  key_cache->param_buff_size = new_value;

  /* If key cache didn't exist initialize it, else resize it */
  key_cache->in_init = 1;
  mysql_mutex_unlock(&LOCK_global_system_variables);

  if (!key_cache->key_cache_inited)
    error = ha_init_key_cache(0, key_cache);
  else
    error = ha_resize_key_cache(key_cache);

  mysql_mutex_lock(&LOCK_global_system_variables);
  key_cache->in_init = 0;

  return error;
}

static bool update_keycache_param(THD *, KEY_CACHE *key_cache, ptrdiff_t offset,
                                  ulonglong new_value) {
  bool error = false;
  DBUG_ASSERT(offset != offsetof(KEY_CACHE, param_buff_size));

  keycache_var(key_cache, offset) = new_value;

  key_cache->in_init = 1;
  mysql_mutex_unlock(&LOCK_global_system_variables);
  error = ha_resize_key_cache(key_cache);

  mysql_mutex_lock(&LOCK_global_system_variables);
  key_cache->in_init = 0;

  return error;
}

/*
  The rule for this file: everything should be 'static'. When a sys_var
  variable or a function from this file is - in very rare cases - needed
  elsewhere it should be explicitly declared 'export' here to show that it's
  not a mistakenly forgotten 'static' keyword.
*/
#define export /* not static */

#ifdef WITH_PERFSCHEMA_STORAGE_ENGINE

#define PFS_TRAILING_PROPERTIES                                         \
  NO_MUTEX_GUARD, NOT_IN_BINLOG, ON_CHECK(NULL), ON_UPDATE(NULL), NULL, \
      sys_var::PARSE_EARLY

static Sys_var_bool Sys_pfs_enabled("performance_schema",
                                    "Enable the performance schema.",
                                    READ_ONLY GLOBAL_VAR(pfs_param.m_enabled),
                                    CMD_LINE(OPT_ARG), DEFAULT(true),
                                    PFS_TRAILING_PROPERTIES);

static Sys_var_charptr Sys_pfs_instrument(
    "performance_schema_instrument",
    "Default startup value for a performance schema instrument.",
    READ_ONLY NOT_VISIBLE GLOBAL_VAR(pfs_param.m_pfs_instrument),
    CMD_LINE(OPT_ARG, OPT_PFS_INSTRUMENT), IN_FS_CHARSET, DEFAULT(""),
    PFS_TRAILING_PROPERTIES);

static Sys_var_bool Sys_pfs_consumer_events_stages_current(
    "performance_schema_consumer_events_stages_current",
    "Default startup value for the events_stages_current consumer.",
    READ_ONLY NOT_VISIBLE
        GLOBAL_VAR(pfs_param.m_consumer_events_stages_current_enabled),
    CMD_LINE(OPT_ARG), DEFAULT(false), PFS_TRAILING_PROPERTIES);

static Sys_var_bool Sys_pfs_consumer_events_stages_history(
    "performance_schema_consumer_events_stages_history",
    "Default startup value for the events_stages_history consumer.",
    READ_ONLY NOT_VISIBLE
        GLOBAL_VAR(pfs_param.m_consumer_events_stages_history_enabled),
    CMD_LINE(OPT_ARG), DEFAULT(false), PFS_TRAILING_PROPERTIES);

static Sys_var_bool Sys_pfs_consumer_events_stages_history_long(
    "performance_schema_consumer_events_stages_history_long",
    "Default startup value for the events_stages_history_long consumer.",
    READ_ONLY NOT_VISIBLE
        GLOBAL_VAR(pfs_param.m_consumer_events_stages_history_long_enabled),
    CMD_LINE(OPT_ARG), DEFAULT(false), PFS_TRAILING_PROPERTIES);

static Sys_var_bool Sys_pfs_consumer_events_statements_current(
    "performance_schema_consumer_events_statements_current",
    "Default startup value for the events_statements_current consumer.",
    READ_ONLY NOT_VISIBLE
        GLOBAL_VAR(pfs_param.m_consumer_events_statements_current_enabled),
    CMD_LINE(OPT_ARG), DEFAULT(true), PFS_TRAILING_PROPERTIES);

static Sys_var_bool Sys_pfs_consumer_events_statements_history(
    "performance_schema_consumer_events_statements_history",
    "Default startup value for the events_statements_history consumer.",
    READ_ONLY NOT_VISIBLE
        GLOBAL_VAR(pfs_param.m_consumer_events_statements_history_enabled),
    CMD_LINE(OPT_ARG), DEFAULT(true), PFS_TRAILING_PROPERTIES);

static Sys_var_bool Sys_pfs_consumer_events_statements_history_long(
    "performance_schema_consumer_events_statements_history_long",
    "Default startup value for the events_statements_history_long consumer.",
    READ_ONLY NOT_VISIBLE
        GLOBAL_VAR(pfs_param.m_consumer_events_statements_history_long_enabled),
    CMD_LINE(OPT_ARG), DEFAULT(false), PFS_TRAILING_PROPERTIES);

static Sys_var_bool Sys_pfs_consumer_events_transactions_current(
    "performance_schema_consumer_events_transactions_current",
    "Default startup value for the events_transactions_current consumer.",
    READ_ONLY NOT_VISIBLE
        GLOBAL_VAR(pfs_param.m_consumer_events_transactions_current_enabled),
    CMD_LINE(OPT_ARG), DEFAULT(true), PFS_TRAILING_PROPERTIES);

static Sys_var_bool Sys_pfs_consumer_events_transactions_history(
    "performance_schema_consumer_events_transactions_history",
    "Default startup value for the events_transactions_history consumer.",
    READ_ONLY NOT_VISIBLE
        GLOBAL_VAR(pfs_param.m_consumer_events_transactions_history_enabled),
    CMD_LINE(OPT_ARG), DEFAULT(true), PFS_TRAILING_PROPERTIES);

static Sys_var_bool Sys_pfs_consumer_events_transactions_history_long(
    "performance_schema_consumer_events_transactions_history_long",
    "Default startup value for the events_transactions_history_long consumer.",
    READ_ONLY NOT_VISIBLE GLOBAL_VAR(
        pfs_param.m_consumer_events_transactions_history_long_enabled),
    CMD_LINE(OPT_ARG), DEFAULT(false), PFS_TRAILING_PROPERTIES);

static Sys_var_bool Sys_pfs_consumer_events_waits_current(
    "performance_schema_consumer_events_waits_current",
    "Default startup value for the events_waits_current consumer.",
    READ_ONLY NOT_VISIBLE
        GLOBAL_VAR(pfs_param.m_consumer_events_waits_current_enabled),
    CMD_LINE(OPT_ARG), DEFAULT(false), PFS_TRAILING_PROPERTIES);

static Sys_var_bool Sys_pfs_consumer_events_waits_history(
    "performance_schema_consumer_events_waits_history",
    "Default startup value for the events_waits_history consumer.",
    READ_ONLY NOT_VISIBLE
        GLOBAL_VAR(pfs_param.m_consumer_events_waits_history_enabled),
    CMD_LINE(OPT_ARG), DEFAULT(false), PFS_TRAILING_PROPERTIES);

static Sys_var_bool Sys_pfs_consumer_events_waits_history_long(
    "performance_schema_consumer_events_waits_history_long",
    "Default startup value for the events_waits_history_long consumer.",
    READ_ONLY NOT_VISIBLE
        GLOBAL_VAR(pfs_param.m_consumer_events_waits_history_long_enabled),
    CMD_LINE(OPT_ARG), DEFAULT(false), PFS_TRAILING_PROPERTIES);

static Sys_var_bool Sys_pfs_consumer_global_instrumentation(
    "performance_schema_consumer_global_instrumentation",
    "Default startup value for the global_instrumentation consumer.",
    READ_ONLY NOT_VISIBLE
        GLOBAL_VAR(pfs_param.m_consumer_global_instrumentation_enabled),
    CMD_LINE(OPT_ARG), DEFAULT(true), PFS_TRAILING_PROPERTIES);

static Sys_var_bool Sys_pfs_consumer_thread_instrumentation(
    "performance_schema_consumer_thread_instrumentation",
    "Default startup value for the thread_instrumentation consumer.",
    READ_ONLY NOT_VISIBLE
        GLOBAL_VAR(pfs_param.m_consumer_thread_instrumentation_enabled),
    CMD_LINE(OPT_ARG), DEFAULT(true), PFS_TRAILING_PROPERTIES);

static Sys_var_bool Sys_pfs_consumer_statement_digest(
    "performance_schema_consumer_statements_digest",
    "Default startup value for the statements_digest consumer.",
    READ_ONLY NOT_VISIBLE
        GLOBAL_VAR(pfs_param.m_consumer_statement_digest_enabled),
    CMD_LINE(OPT_ARG), DEFAULT(true), PFS_TRAILING_PROPERTIES);

static Sys_var_long Sys_pfs_events_waits_history_long_size(
    "performance_schema_events_waits_history_long_size",
    "Number of rows in EVENTS_WAITS_HISTORY_LONG."
    " Use 0 to disable, -1 for automated sizing.",
    READ_ONLY GLOBAL_VAR(pfs_param.m_events_waits_history_long_sizing),
    CMD_LINE(REQUIRED_ARG), VALID_RANGE(-1, 1024 * 1024),
    DEFAULT(PFS_AUTOSIZE_VALUE), BLOCK_SIZE(1), PFS_TRAILING_PROPERTIES);

static Sys_var_long Sys_pfs_events_waits_history_size(
    "performance_schema_events_waits_history_size",
    "Number of rows per thread in EVENTS_WAITS_HISTORY."
    " Use 0 to disable, -1 for automated sizing.",
    READ_ONLY GLOBAL_VAR(pfs_param.m_events_waits_history_sizing),
    CMD_LINE(REQUIRED_ARG), VALID_RANGE(-1, 1024), DEFAULT(PFS_AUTOSIZE_VALUE),
    BLOCK_SIZE(1), PFS_TRAILING_PROPERTIES);

static Sys_var_ulong Sys_pfs_max_cond_classes(
    "performance_schema_max_cond_classes",
    "Maximum number of condition instruments.",
    READ_ONLY GLOBAL_VAR(pfs_param.m_cond_class_sizing), CMD_LINE(REQUIRED_ARG),
    VALID_RANGE(0, 1024), DEFAULT(PFS_MAX_COND_CLASS), BLOCK_SIZE(1),
    PFS_TRAILING_PROPERTIES);

static Sys_var_long Sys_pfs_max_cond_instances(
    "performance_schema_max_cond_instances",
    "Maximum number of instrumented condition objects."
    " Use 0 to disable, -1 for automated scaling.",
    READ_ONLY GLOBAL_VAR(pfs_param.m_cond_sizing), CMD_LINE(REQUIRED_ARG),
    VALID_RANGE(-1, 1024 * 1024), DEFAULT(PFS_AUTOSCALE_VALUE), BLOCK_SIZE(1),
    PFS_TRAILING_PROPERTIES);

static Sys_var_long Sys_pfs_max_program_instances(
    "performance_schema_max_program_instances",
    "Maximum number of instrumented programs."
    " Use 0 to disable, -1 for automated scaling.",
    READ_ONLY GLOBAL_VAR(pfs_param.m_program_sizing), CMD_LINE(REQUIRED_ARG),
    VALID_RANGE(-1, 1024 * 1024), DEFAULT(PFS_AUTOSCALE_VALUE), BLOCK_SIZE(1),
    PFS_TRAILING_PROPERTIES);

static Sys_var_long Sys_pfs_max_prepared_stmt_instances(
    "performance_schema_max_prepared_statements_instances",
    "Maximum number of instrumented prepared statements."
    " Use 0 to disable, -1 for automated scaling.",
    READ_ONLY GLOBAL_VAR(pfs_param.m_prepared_stmt_sizing),
    CMD_LINE(REQUIRED_ARG), VALID_RANGE(-1, 1024 * 1024),
    DEFAULT(PFS_AUTOSCALE_VALUE), BLOCK_SIZE(1), PFS_TRAILING_PROPERTIES);

static Sys_var_ulong Sys_pfs_max_file_classes(
    "performance_schema_max_file_classes",
    "Maximum number of file instruments.",
    READ_ONLY GLOBAL_VAR(pfs_param.m_file_class_sizing), CMD_LINE(REQUIRED_ARG),
    VALID_RANGE(0, 1024), DEFAULT(PFS_MAX_FILE_CLASS), BLOCK_SIZE(1),
    PFS_TRAILING_PROPERTIES);

static Sys_var_ulong Sys_pfs_max_file_handles(
    "performance_schema_max_file_handles",
    "Maximum number of opened instrumented files.",
    READ_ONLY GLOBAL_VAR(pfs_param.m_file_handle_sizing),
    CMD_LINE(REQUIRED_ARG), VALID_RANGE(0, 1024 * 1024),
    DEFAULT(PFS_MAX_FILE_HANDLE), BLOCK_SIZE(1), PFS_TRAILING_PROPERTIES);

static Sys_var_long Sys_pfs_max_file_instances(
    "performance_schema_max_file_instances",
    "Maximum number of instrumented files."
    " Use 0 to disable, -1 for automated scaling.",
    READ_ONLY GLOBAL_VAR(pfs_param.m_file_sizing), CMD_LINE(REQUIRED_ARG),
    VALID_RANGE(-1, 1024 * 1024), DEFAULT(PFS_AUTOSCALE_VALUE), BLOCK_SIZE(1),
    PFS_TRAILING_PROPERTIES);

static Sys_var_long Sys_pfs_max_sockets(
    "performance_schema_max_socket_instances",
    "Maximum number of opened instrumented sockets."
    " Use 0 to disable, -1 for automated scaling.",
    READ_ONLY GLOBAL_VAR(pfs_param.m_socket_sizing), CMD_LINE(REQUIRED_ARG),
    VALID_RANGE(-1, 1024 * 1024), DEFAULT(PFS_AUTOSCALE_VALUE), BLOCK_SIZE(1),
    PFS_TRAILING_PROPERTIES);

static Sys_var_ulong Sys_pfs_max_socket_classes(
    "performance_schema_max_socket_classes",
    "Maximum number of socket instruments.",
    READ_ONLY GLOBAL_VAR(pfs_param.m_socket_class_sizing),
    CMD_LINE(REQUIRED_ARG), VALID_RANGE(0, 1024), DEFAULT(PFS_MAX_SOCKET_CLASS),
    BLOCK_SIZE(1), PFS_TRAILING_PROPERTIES);

static Sys_var_ulong Sys_pfs_max_mutex_classes(
    "performance_schema_max_mutex_classes",
    "Maximum number of mutex instruments.",
    READ_ONLY GLOBAL_VAR(pfs_param.m_mutex_class_sizing),
    CMD_LINE(REQUIRED_ARG), VALID_RANGE(0, 1024), DEFAULT(PFS_MAX_MUTEX_CLASS),
    BLOCK_SIZE(1), PFS_TRAILING_PROPERTIES);

static Sys_var_long Sys_pfs_max_mutex_instances(
    "performance_schema_max_mutex_instances",
    "Maximum number of instrumented MUTEX objects."
    " Use 0 to disable, -1 for automated scaling.",
    READ_ONLY GLOBAL_VAR(pfs_param.m_mutex_sizing), CMD_LINE(REQUIRED_ARG),
    VALID_RANGE(-1, 100 * 1024 * 1024), DEFAULT(PFS_AUTOSCALE_VALUE),
    BLOCK_SIZE(1), PFS_TRAILING_PROPERTIES);

static Sys_var_ulong Sys_pfs_max_rwlock_classes(
    "performance_schema_max_rwlock_classes",
    "Maximum number of rwlock instruments.",
    READ_ONLY GLOBAL_VAR(pfs_param.m_rwlock_class_sizing),
    CMD_LINE(REQUIRED_ARG), VALID_RANGE(0, 1024), DEFAULT(PFS_MAX_RWLOCK_CLASS),
    BLOCK_SIZE(1), PFS_TRAILING_PROPERTIES);

static Sys_var_long Sys_pfs_max_rwlock_instances(
    "performance_schema_max_rwlock_instances",
    "Maximum number of instrumented RWLOCK objects."
    " Use 0 to disable, -1 for automated scaling.",
    READ_ONLY GLOBAL_VAR(pfs_param.m_rwlock_sizing), CMD_LINE(REQUIRED_ARG),
    VALID_RANGE(-1, 100 * 1024 * 1024), DEFAULT(PFS_AUTOSCALE_VALUE),
    BLOCK_SIZE(1), PFS_TRAILING_PROPERTIES);

static Sys_var_long Sys_pfs_max_table_handles(
    "performance_schema_max_table_handles",
    "Maximum number of opened instrumented tables."
    " Use 0 to disable, -1 for automated scaling.",
    READ_ONLY GLOBAL_VAR(pfs_param.m_table_sizing), CMD_LINE(REQUIRED_ARG),
    VALID_RANGE(-1, 1024 * 1024), DEFAULT(PFS_AUTOSCALE_VALUE), BLOCK_SIZE(1),
    PFS_TRAILING_PROPERTIES);

static Sys_var_long Sys_pfs_max_table_instances(
    "performance_schema_max_table_instances",
    "Maximum number of instrumented tables."
    " Use 0 to disable, -1 for automated scaling.",
    READ_ONLY GLOBAL_VAR(pfs_param.m_table_share_sizing),
    CMD_LINE(REQUIRED_ARG), VALID_RANGE(-1, 1024 * 1024),
    DEFAULT(PFS_AUTOSCALE_VALUE), BLOCK_SIZE(1), PFS_TRAILING_PROPERTIES);

static Sys_var_long Sys_pfs_max_table_lock_stat(
    "performance_schema_max_table_lock_stat",
    "Maximum number of lock statistics for instrumented tables."
    " Use 0 to disable, -1 for automated scaling.",
    READ_ONLY GLOBAL_VAR(pfs_param.m_table_lock_stat_sizing),
    CMD_LINE(REQUIRED_ARG), VALID_RANGE(-1, 1024 * 1024),
    DEFAULT(PFS_AUTOSCALE_VALUE), BLOCK_SIZE(1), PFS_TRAILING_PROPERTIES);

static Sys_var_long Sys_pfs_max_index_stat(
    "performance_schema_max_index_stat",
    "Maximum number of index statistics for instrumented tables."
    " Use 0 to disable, -1 for automated scaling.",
    READ_ONLY GLOBAL_VAR(pfs_param.m_index_stat_sizing), CMD_LINE(REQUIRED_ARG),
    VALID_RANGE(-1, 1024 * 1024), DEFAULT(PFS_AUTOSCALE_VALUE), BLOCK_SIZE(1),
    PFS_TRAILING_PROPERTIES);

static Sys_var_ulong Sys_pfs_max_thread_classes(
    "performance_schema_max_thread_classes",
    "Maximum number of thread instruments.",
    READ_ONLY GLOBAL_VAR(pfs_param.m_thread_class_sizing),
    CMD_LINE(REQUIRED_ARG), VALID_RANGE(0, 1024), DEFAULT(PFS_MAX_THREAD_CLASS),
    BLOCK_SIZE(1), PFS_TRAILING_PROPERTIES);

static Sys_var_long Sys_pfs_max_thread_instances(
    "performance_schema_max_thread_instances",
    "Maximum number of instrumented threads."
    " Use 0 to disable, -1 for automated scaling.",
    READ_ONLY GLOBAL_VAR(pfs_param.m_thread_sizing), CMD_LINE(REQUIRED_ARG),
    VALID_RANGE(-1, 1024 * 1024), DEFAULT(PFS_AUTOSCALE_VALUE), BLOCK_SIZE(1),
    PFS_TRAILING_PROPERTIES);

static Sys_var_long Sys_pfs_setup_actors_size(
    "performance_schema_setup_actors_size",
    "Maximum number of rows in SETUP_ACTORS."
    " Use 0 to disable, -1 for automated scaling.",
    READ_ONLY GLOBAL_VAR(pfs_param.m_setup_actor_sizing),
    CMD_LINE(REQUIRED_ARG), VALID_RANGE(-1, 1024 * 1024),
    DEFAULT(PFS_AUTOSCALE_VALUE), BLOCK_SIZE(1), PFS_TRAILING_PROPERTIES);

static Sys_var_long Sys_pfs_setup_objects_size(
    "performance_schema_setup_objects_size",
    "Maximum number of rows in SETUP_OBJECTS."
    " Use 0 to disable, -1 for automated scaling.",
    READ_ONLY GLOBAL_VAR(pfs_param.m_setup_object_sizing),
    CMD_LINE(REQUIRED_ARG), VALID_RANGE(-1, 1024 * 1024),
    DEFAULT(PFS_AUTOSCALE_VALUE), BLOCK_SIZE(1), PFS_TRAILING_PROPERTIES);

static Sys_var_long Sys_pfs_accounts_size(
    "performance_schema_accounts_size",
    "Maximum number of instrumented user@host accounts."
    " Use 0 to disable, -1 for automated scaling.",
    READ_ONLY GLOBAL_VAR(pfs_param.m_account_sizing), CMD_LINE(REQUIRED_ARG),
    VALID_RANGE(-1, 1024 * 1024), DEFAULT(PFS_AUTOSCALE_VALUE), BLOCK_SIZE(1),
    PFS_TRAILING_PROPERTIES);

static Sys_var_long Sys_pfs_hosts_size(
    "performance_schema_hosts_size",
    "Maximum number of instrumented hosts."
    " Use 0 to disable, -1 for automated scaling.",
    READ_ONLY GLOBAL_VAR(pfs_param.m_host_sizing), CMD_LINE(REQUIRED_ARG),
    VALID_RANGE(-1, 1024 * 1024), DEFAULT(PFS_AUTOSCALE_VALUE), BLOCK_SIZE(1),
    PFS_TRAILING_PROPERTIES);

static Sys_var_long Sys_pfs_users_size(
    "performance_schema_users_size",
    "Maximum number of instrumented users."
    " Use 0 to disable, -1 for automated scaling.",
    READ_ONLY GLOBAL_VAR(pfs_param.m_user_sizing), CMD_LINE(REQUIRED_ARG),
    VALID_RANGE(-1, 1024 * 1024), DEFAULT(PFS_AUTOSCALE_VALUE), BLOCK_SIZE(1),
    PFS_TRAILING_PROPERTIES);

static Sys_var_ulong Sys_pfs_max_stage_classes(
    "performance_schema_max_stage_classes",
    "Maximum number of stage instruments.",
    READ_ONLY GLOBAL_VAR(pfs_param.m_stage_class_sizing),
    CMD_LINE(REQUIRED_ARG), VALID_RANGE(0, 1024), DEFAULT(PFS_MAX_STAGE_CLASS),
    BLOCK_SIZE(1), PFS_TRAILING_PROPERTIES);

static Sys_var_long Sys_pfs_events_stages_history_long_size(
    "performance_schema_events_stages_history_long_size",
    "Number of rows in EVENTS_STAGES_HISTORY_LONG."
    " Use 0 to disable, -1 for automated sizing.",
    READ_ONLY GLOBAL_VAR(pfs_param.m_events_stages_history_long_sizing),
    CMD_LINE(REQUIRED_ARG), VALID_RANGE(-1, 1024 * 1024),
    DEFAULT(PFS_AUTOSIZE_VALUE), BLOCK_SIZE(1), PFS_TRAILING_PROPERTIES);

static Sys_var_long Sys_pfs_events_stages_history_size(
    "performance_schema_events_stages_history_size",
    "Number of rows per thread in EVENTS_STAGES_HISTORY."
    " Use 0 to disable, -1 for automated sizing.",
    READ_ONLY GLOBAL_VAR(pfs_param.m_events_stages_history_sizing),
    CMD_LINE(REQUIRED_ARG), VALID_RANGE(-1, 1024), DEFAULT(PFS_AUTOSIZE_VALUE),
    BLOCK_SIZE(1), PFS_TRAILING_PROPERTIES);

/**
  Variable performance_schema_max_statement_classes.
  The default number of statement classes is the sum of:
  - COM_END for all regular "statement/com/...",
  - 1 for "statement/com/new_packet", for unknown enum_server_command
  - 1 for "statement/com/Error", for invalid enum_server_command
  - SQLCOM_END for all regular "statement/sql/...",
  - 1 for "statement/sql/error", for invalid enum_sql_command.
  - SP_PSI_STATEMENT_INFO_COUNT for "statement/sp/...".
  - 1 for "statement/rpl/relay_log", for replicated statements.
  - 1 for "statement/scheduler/event", for scheduled events.
*/
static Sys_var_ulong Sys_pfs_max_statement_classes(
    "performance_schema_max_statement_classes",
    "Maximum number of statement instruments.",
    READ_ONLY GLOBAL_VAR(pfs_param.m_statement_class_sizing),
    CMD_LINE(REQUIRED_ARG), VALID_RANGE(0, 256),
    DEFAULT((ulong)SQLCOM_END + (ulong)COM_END + 5 +
            SP_PSI_STATEMENT_INFO_COUNT),
    BLOCK_SIZE(1), PFS_TRAILING_PROPERTIES);

static Sys_var_long Sys_pfs_events_statements_history_long_size(
    "performance_schema_events_statements_history_long_size",
    "Number of rows in EVENTS_STATEMENTS_HISTORY_LONG."
    " Use 0 to disable, -1 for automated sizing.",
    READ_ONLY GLOBAL_VAR(pfs_param.m_events_statements_history_long_sizing),
    CMD_LINE(REQUIRED_ARG), VALID_RANGE(-1, 1024 * 1024),
    DEFAULT(PFS_AUTOSIZE_VALUE), BLOCK_SIZE(1), PFS_TRAILING_PROPERTIES);

static Sys_var_long Sys_pfs_events_statements_history_size(
    "performance_schema_events_statements_history_size",
    "Number of rows per thread in EVENTS_STATEMENTS_HISTORY."
    " Use 0 to disable, -1 for automated sizing.",
    READ_ONLY GLOBAL_VAR(pfs_param.m_events_statements_history_sizing),
    CMD_LINE(REQUIRED_ARG), VALID_RANGE(-1, 1024), DEFAULT(PFS_AUTOSIZE_VALUE),
    BLOCK_SIZE(1), PFS_TRAILING_PROPERTIES);

static Sys_var_ulong Sys_pfs_statement_stack_size(
    "performance_schema_max_statement_stack",
    "Number of rows per thread in EVENTS_STATEMENTS_CURRENT.",
    READ_ONLY GLOBAL_VAR(pfs_param.m_statement_stack_sizing),
    CMD_LINE(REQUIRED_ARG), VALID_RANGE(1, 256),
    DEFAULT(PFS_STATEMENTS_STACK_SIZE), BLOCK_SIZE(1), PFS_TRAILING_PROPERTIES);

static Sys_var_ulong Sys_pfs_max_memory_classes(
    "performance_schema_max_memory_classes",
    "Maximum number of memory pool instruments.",
    READ_ONLY GLOBAL_VAR(pfs_param.m_memory_class_sizing),
    CMD_LINE(REQUIRED_ARG), VALID_RANGE(0, 1024), DEFAULT(PFS_MAX_MEMORY_CLASS),
    BLOCK_SIZE(1), PFS_TRAILING_PROPERTIES);

static Sys_var_long Sys_pfs_digest_size(
    "performance_schema_digests_size",
    "Size of the statement digest."
    " Use 0 to disable, -1 for automated sizing.",
    READ_ONLY GLOBAL_VAR(pfs_param.m_digest_sizing), CMD_LINE(REQUIRED_ARG),
    VALID_RANGE(-1, 1024 * 1024), DEFAULT(PFS_AUTOSIZE_VALUE), BLOCK_SIZE(1),
    PFS_TRAILING_PROPERTIES);

static Sys_var_long Sys_pfs_events_transactions_history_long_size(
    "performance_schema_events_transactions_history_long_size",
    "Number of rows in EVENTS_TRANSACTIONS_HISTORY_LONG."
    " Use 0 to disable, -1 for automated sizing.",
    READ_ONLY GLOBAL_VAR(pfs_param.m_events_transactions_history_long_sizing),
    CMD_LINE(REQUIRED_ARG), VALID_RANGE(-1, 1024 * 1024),
    DEFAULT(PFS_AUTOSIZE_VALUE), BLOCK_SIZE(1), PFS_TRAILING_PROPERTIES);

static Sys_var_long Sys_pfs_events_transactions_history_size(
    "performance_schema_events_transactions_history_size",
    "Number of rows per thread in EVENTS_TRANSACTIONS_HISTORY."
    " Use 0 to disable, -1 for automated sizing.",
    READ_ONLY GLOBAL_VAR(pfs_param.m_events_transactions_history_sizing),
    CMD_LINE(REQUIRED_ARG), VALID_RANGE(-1, 1024), DEFAULT(PFS_AUTOSIZE_VALUE),
    BLOCK_SIZE(1), PFS_TRAILING_PROPERTIES);

static Sys_var_long Sys_pfs_max_digest_length(
    "performance_schema_max_digest_length",
    "Maximum length considered for digest text, when stored in "
    "performance_schema tables.",
    READ_ONLY GLOBAL_VAR(pfs_param.m_max_digest_length), CMD_LINE(REQUIRED_ARG),
    VALID_RANGE(0, 1024 * 1024), DEFAULT(1024), BLOCK_SIZE(1),
    PFS_TRAILING_PROPERTIES);

static Sys_var_ulong Sys_pfs_max_digest_sample_age(
    "performance_schema_max_digest_sample_age",
    "The time in seconds after which a previous query sample is considered old."
    " When the value is 0, queries are sampled once."
    " When the value is greater than zero, queries are re sampled if the"
    " last sample is more than performance_schema_max_digest_sample_age "
    "seconds old.",
    GLOBAL_VAR(pfs_param.m_max_digest_sample_age), CMD_LINE(REQUIRED_ARG),
    VALID_RANGE(0, 1024 * 1024), DEFAULT(60), BLOCK_SIZE(1),
    PFS_TRAILING_PROPERTIES);

static Sys_var_long Sys_pfs_connect_attrs_size(
    "performance_schema_session_connect_attrs_size",
    "Size of session attribute string buffer per thread."
    " Use 0 to disable, -1 for automated sizing.",
    READ_ONLY GLOBAL_VAR(pfs_param.m_session_connect_attrs_sizing),
    CMD_LINE(REQUIRED_ARG), VALID_RANGE(-1, 1024 * 1024),
    DEFAULT(PFS_AUTOSIZE_VALUE), BLOCK_SIZE(1), PFS_TRAILING_PROPERTIES);

static Sys_var_long Sys_pfs_max_metadata_locks(
    "performance_schema_max_metadata_locks",
    "Maximum number of metadata locks."
    " Use 0 to disable, -1 for automated scaling.",
    READ_ONLY GLOBAL_VAR(pfs_param.m_metadata_lock_sizing),
    CMD_LINE(REQUIRED_ARG), VALID_RANGE(-1, 100 * 1024 * 1024),
    DEFAULT(PFS_AUTOSCALE_VALUE), BLOCK_SIZE(1), PFS_TRAILING_PROPERTIES);

static Sys_var_long Sys_pfs_max_sql_text_length(
    "performance_schema_max_sql_text_length",
    "Maximum length of displayed sql text.",
    READ_ONLY GLOBAL_VAR(pfs_param.m_max_sql_text_length),
    CMD_LINE(REQUIRED_ARG), VALID_RANGE(0, 1024 * 1024), DEFAULT(1024),
    BLOCK_SIZE(1), PFS_TRAILING_PROPERTIES);

static Sys_var_long Sys_pfs_error_size(
    "performance_schema_error_size", "Number of server errors instrumented.",
    READ_ONLY GLOBAL_VAR(pfs_param.m_error_sizing), CMD_LINE(REQUIRED_ARG),
    VALID_RANGE(0, 1024 * 1024), DEFAULT(PFS_MAX_SERVER_ERRORS), BLOCK_SIZE(1),
    PFS_TRAILING_PROPERTIES);

#endif /* WITH_PERFSCHEMA_STORAGE_ENGINE */

static Sys_var_ulong Sys_auto_increment_increment(
    "auto_increment_increment",
    "Auto-increment columns are incremented by this",
    HINT_UPDATEABLE SESSION_VAR(auto_increment_increment), CMD_LINE(OPT_ARG),
    VALID_RANGE(1, 65535), DEFAULT(1), BLOCK_SIZE(1), NO_MUTEX_GUARD,
    IN_BINLOG);

static Sys_var_ulong Sys_auto_increment_offset(
    "auto_increment_offset",
    "Offset added to Auto-increment columns. Used when "
    "auto-increment-increment != 1",
    HINT_UPDATEABLE SESSION_VAR(auto_increment_offset), CMD_LINE(OPT_ARG),
    VALID_RANGE(1, 65535), DEFAULT(1), BLOCK_SIZE(1), NO_MUTEX_GUARD,
    IN_BINLOG);

static Sys_var_bool Sys_windowing_use_high_precision(
    "windowing_use_high_precision",
    "For SQL window functions, determines whether to enable inversion "
    "optimization for moving window frames also for floating values.",
    HINT_UPDATEABLE SESSION_VAR(windowing_use_high_precision),
    CMD_LINE(OPT_ARG), DEFAULT(true));

static Sys_var_uint Sys_cte_max_recursion_depth(
    "cte_max_recursion_depth",
    "Abort a recursive common table expression "
    "if it does more than this number of iterations.",
    HINT_UPDATEABLE SESSION_VAR(cte_max_recursion_depth),
    CMD_LINE(REQUIRED_ARG), VALID_RANGE(0, UINT_MAX32), DEFAULT(1000),
    BLOCK_SIZE(1));

static Sys_var_bool Sys_automatic_sp_privileges(
    "automatic_sp_privileges",
    "Creating and dropping stored procedures alters ACLs",
    GLOBAL_VAR(sp_automatic_privileges), CMD_LINE(OPT_ARG), DEFAULT(true));

static Sys_var_ulong Sys_back_log(
    "back_log",
    "The number of outstanding connection requests "
    "MySQL can have. This comes into play when the main MySQL thread "
    "gets very many connection requests in a very short time",
    READ_ONLY GLOBAL_VAR(back_log), CMD_LINE(REQUIRED_ARG),
    VALID_RANGE(0, 65535), DEFAULT(0), BLOCK_SIZE(1));

static Sys_var_charptr Sys_basedir(
    "basedir",
    "Path to installation directory. All paths are "
    "usually resolved relative to this",
    READ_ONLY NON_PERSIST GLOBAL_VAR(mysql_home_ptr),
    CMD_LINE(REQUIRED_ARG, 'b'), IN_FS_CHARSET, DEFAULT(0));

static Sys_var_charptr Sys_default_authentication_plugin(
    "default_authentication_plugin",
    "The default authentication plugin "
    "used by the server to hash the password.",
    READ_ONLY NON_PERSIST GLOBAL_VAR(default_auth_plugin),
    CMD_LINE(REQUIRED_ARG), IN_FS_CHARSET, DEFAULT("caching_sha2_password"));

static PolyLock_mutex Plock_default_password_lifetime(
    &LOCK_default_password_lifetime);
static Sys_var_uint Sys_default_password_lifetime(
    "default_password_lifetime",
    "The number of days after which the "
    "password will expire.",
    GLOBAL_VAR(default_password_lifetime), CMD_LINE(REQUIRED_ARG),
    VALID_RANGE(0, UINT_MAX16), DEFAULT(0), BLOCK_SIZE(1),
    &Plock_default_password_lifetime);

static Sys_var_charptr Sys_my_bind_addr(
    "bind_address", "IP address to bind to.",
    READ_ONLY NON_PERSIST GLOBAL_VAR(my_bind_addr_str), CMD_LINE(REQUIRED_ARG),
    IN_FS_CHARSET, DEFAULT(MY_BIND_ALL_ADDRESSES));

static bool fix_binlog_cache_size(sys_var *, THD *thd, enum_var_type) {
  check_binlog_cache_size(thd);
  return false;
}

static bool fix_binlog_stmt_cache_size(sys_var *, THD *thd, enum_var_type) {
  check_binlog_stmt_cache_size(thd);
  return false;
}

static Sys_var_ulong Sys_binlog_cache_size(
    "binlog_cache_size",
    "The size of the transactional cache for "
    "updates to transactional engines for the binary log. "
    "If you often use transactions containing many statements, "
    "you can increase this to get more performance",
    GLOBAL_VAR(binlog_cache_size), CMD_LINE(REQUIRED_ARG),
    VALID_RANGE(IO_SIZE, ULONG_MAX), DEFAULT(32768), BLOCK_SIZE(IO_SIZE),
    NO_MUTEX_GUARD, NOT_IN_BINLOG, ON_CHECK(0),
    ON_UPDATE(fix_binlog_cache_size));

static Sys_var_ulong Sys_binlog_stmt_cache_size(
    "binlog_stmt_cache_size",
    "The size of the statement cache for "
    "updates to non-transactional engines for the binary log. "
    "If you often use statements updating a great number of rows, "
    "you can increase this to get more performance",
    GLOBAL_VAR(binlog_stmt_cache_size), CMD_LINE(REQUIRED_ARG),
    VALID_RANGE(IO_SIZE, ULONG_MAX), DEFAULT(32768), BLOCK_SIZE(IO_SIZE),
    NO_MUTEX_GUARD, NOT_IN_BINLOG, ON_CHECK(0),
    ON_UPDATE(fix_binlog_stmt_cache_size));

static Sys_var_int32 Sys_binlog_max_flush_queue_time(
    "binlog_max_flush_queue_time",
    "The maximum time that the binary log group commit will keep reading"
    " transactions before it flush the transactions to the binary log (and"
    " optionally sync, depending on the value of sync_binlog).",
    GLOBAL_VAR(opt_binlog_max_flush_queue_time),
    CMD_LINE(REQUIRED_ARG, OPT_BINLOG_MAX_FLUSH_QUEUE_TIME),
    VALID_RANGE(0, 100000), DEFAULT(0), BLOCK_SIZE(1), NO_MUTEX_GUARD,
    NOT_IN_BINLOG, ON_CHECK(0), ON_UPDATE(0), DEPRECATED(""));

<<<<<<< HEAD
static Sys_var_ulong Sys_binlog_group_commit_sync_delay(
    "binlog_group_commit_sync_delay",
    "The number of microseconds the server waits for the "
    "binary log group commit sync queue to fill before "
    "continuing. Default: 0. Min: 0. Max: 1000000.",
    GLOBAL_VAR(opt_binlog_group_commit_sync_delay), CMD_LINE(REQUIRED_ARG),
    VALID_RANGE(0, 1000000 /* max 1 sec */), DEFAULT(0), BLOCK_SIZE(1),
    NO_MUTEX_GUARD, NOT_IN_BINLOG);
=======
static Sys_var_long Sys_binlog_group_commit_sync_delay(
       "binlog_group_commit_sync_delay",
       "The number of microseconds the server waits for the "
       "binary log group commit sync queue to fill before "
       "continuing. Default: 0. Min: 0. Max: 1000000.",
       GLOBAL_VAR(opt_binlog_group_commit_sync_delay),
       CMD_LINE(REQUIRED_ARG),
       VALID_RANGE(0, 1000000 /* max 1 sec */), DEFAULT(0), BLOCK_SIZE(1),
       NO_MUTEX_GUARD, NOT_IN_BINLOG);
>>>>>>> 9be1f53a

static Sys_var_ulong Sys_binlog_group_commit_sync_no_delay_count(
    "binlog_group_commit_sync_no_delay_count",
    "If there are this many transactions in the commit sync "
    "queue and the server is waiting for more transactions "
    "to be enqueued (as set using --binlog-group-commit-sync-delay), "
    "the commit procedure resumes.",
    GLOBAL_VAR(opt_binlog_group_commit_sync_no_delay_count),
    CMD_LINE(REQUIRED_ARG), VALID_RANGE(0, 100000 /* max connections */),
    DEFAULT(0), BLOCK_SIZE(1), NO_MUTEX_GUARD, NOT_IN_BINLOG);

static bool check_has_super(sys_var *self MY_ATTRIBUTE((unused)), THD *thd,
                            set_var *) {
  DBUG_ASSERT(self->scope() !=
              sys_var::GLOBAL);  // don't abuse check_has_super()
  Security_context *sctx = thd->security_context();
  if (!sctx->check_access(SUPER_ACL) &&
      !sctx->has_global_grant(STRING_WITH_LEN("SYSTEM_VARIABLES_ADMIN"))
           .first) {
    my_error(ER_SPECIFIC_ACCESS_DENIED_ERROR, MYF(0),
             "SUPER or SYSTEM_VARIABLES_ADMIN");
    return true;
  }
  return false;
}

static bool check_outside_trx(sys_var *, THD *thd, set_var *var) {
  if (thd->in_active_multi_stmt_transaction()) {
    my_error(ER_VARIABLE_NOT_SETTABLE_IN_TRANSACTION, MYF(0),
             var->var->name.str);
    return true;
  }
  if (!thd->owned_gtid.is_empty()) {
    char buf[Gtid::MAX_TEXT_LENGTH + 1];
    if (thd->owned_gtid.sidno > 0)
      thd->owned_gtid.to_string(thd->owned_sid, buf);
    else
      strcpy(buf, "ANONYMOUS");
    my_error(ER_CANT_SET_VARIABLE_WHEN_OWNING_GTID, MYF(0), var->var->name.str,
             buf);
    return true;
  }
  return false;
}

static bool check_super_outside_trx_outside_sf(sys_var *self, THD *thd,
                                               set_var *var) {
  if (thd->in_sub_stmt) {
    my_error(ER_VARIABLE_NOT_SETTABLE_IN_SF_OR_TRIGGER, MYF(0),
             var->var->name.str);
    return true;
  }
  if (check_outside_trx(self, thd, var)) return true;
  if (self->scope() != sys_var::GLOBAL) return check_has_super(self, thd, var);
  return false;
}

static bool check_explicit_defaults_for_timestamp(sys_var *self, THD *thd,
                                                  set_var *var) {
  // Deprecation warning if switching OFF explicit_defaults_for_timestamp
  if (thd->variables.explicit_defaults_for_timestamp) {
    if (!var->save_result.ulonglong_value)
      push_warning_printf(thd, Sql_condition::SL_WARNING,
                          ER_WARN_DEPRECATED_SYNTAX,
                          ER_THD(thd, ER_WARN_DEPRECATED_SYNTAX_NO_REPLACEMENT),
                          self->name.str, "");
  }
  if (thd->in_sub_stmt) {
    my_error(ER_VARIABLE_NOT_SETTABLE_IN_SF_OR_TRIGGER, MYF(0),
             var->var->name.str);
    return true;
  }
  if (thd->in_active_multi_stmt_transaction()) {
    my_error(ER_VARIABLE_NOT_SETTABLE_IN_TRANSACTION, MYF(0),
             var->var->name.str);
    return true;
  }
  if (self->scope() != sys_var::GLOBAL) return check_has_super(self, thd, var);
  return false;
}

/**
  Check-function to @@GTID_NEXT system variable.

  @param self   a pointer to the sys_var, i.e. gtid_next
  @param thd    a reference to THD object
  @param var    a pointer to the set_var created by the parser.

  @return @c false if the change is allowed, otherwise @c true.
*/

static bool check_gtid_next(sys_var *self, THD *thd, set_var *var) {
  bool is_prepared_trx =
      thd->get_transaction()->xid_state()->has_state(XID_STATE::XA_PREPARED);

  if (thd->in_sub_stmt) {
    my_error(ER_VARIABLE_NOT_SETTABLE_IN_SF_OR_TRIGGER, MYF(0),
             var->var->name.str);
    return true;
  }
  if (!is_prepared_trx && thd->in_active_multi_stmt_transaction()) {
    my_error(ER_VARIABLE_NOT_SETTABLE_IN_TRANSACTION, MYF(0),
             var->var->name.str);
    return true;
  }
  return check_has_super(self, thd, var);
}

static bool check_super_outside_trx_outside_sf_outside_sp(sys_var *self,
                                                          THD *thd,
                                                          set_var *var) {
  if (check_super_outside_trx_outside_sf(self, thd, var)) return true;
  if (thd->lex->sphead) {
    my_error(ER_VARIABLE_NOT_SETTABLE_IN_SP, MYF(0), var->var->name.str);
    return true;
  }
  return false;
}

static bool binlog_format_check(sys_var *self, THD *thd, set_var *var) {
  if (check_has_super(self, thd, var)) return true;

  if (!var->is_global_persist()) {
    /*
      If binlog_format='ROW' or 'MIXED' and there are open temporary tables,
      their CREATE TABLE will not be in the binlog, so we can't toggle to
      'STATEMENT' in this connection.
    */
    if (thd->temporary_tables &&
        var->save_result.ulonglong_value == BINLOG_FORMAT_STMT &&
        (thd->variables.binlog_format == BINLOG_FORMAT_MIXED ||
         thd->variables.binlog_format == BINLOG_FORMAT_ROW)) {
      my_error(ER_TEMP_TABLE_PREVENTS_SWITCH_OUT_OF_RBR, MYF(0));
      return true;
    }

    /*
      if in a stored function/trigger, it's too late to change mode
    */
    if (thd->in_sub_stmt) {
      my_error(ER_STORED_FUNCTION_PREVENTS_SWITCH_BINLOG_FORMAT, MYF(0));
      return true;
    }
    /*
      Make the session variable 'binlog_format' read-only inside a transaction.
    */
    if (thd->in_active_multi_stmt_transaction()) {
      my_error(ER_INSIDE_TRANSACTION_PREVENTS_SWITCH_BINLOG_FORMAT, MYF(0));
      return true;
    }
  }

  /*
    If moving to statement format, and binlog_row_value_options is set,
    generate a warning.
  */
  if (var->save_result.ulonglong_value == BINLOG_FORMAT_STMT) {
    if ((var->is_global_persist() &&
         global_system_variables.binlog_row_value_options != 0) ||
        (!var->is_global_persist() &&
         thd->variables.binlog_row_value_options != 0)) {
      push_warning_printf(thd, Sql_condition::SL_WARNING,
                          ER_WARN_BINLOG_PARTIAL_UPDATES_DISABLED,
                          ER_THD(thd, ER_WARN_BINLOG_PARTIAL_UPDATES_DISABLED),
                          "binlog_format=STATEMENT", "PARTIAL_JSON");
    }
  }

  return false;
}

static bool fix_binlog_format_after_update(sys_var *, THD *thd,
                                           enum_var_type type) {
  if (type == OPT_SESSION) thd->reset_current_stmt_binlog_format_row();
  return false;
}

static bool prevent_global_rbr_exec_mode_idempotent(sys_var *self, THD *,
                                                    set_var *var) {
  if (var->is_global_persist()) {
    my_error(ER_LOCAL_VARIABLE, MYF(0), self->name.str);
    return true;
  }
  return false;
}

static Sys_var_test_flag Sys_core_file("core_file",
                                       "write a core-file on crashes",
                                       TEST_CORE_ON_SIGNAL);

static Sys_var_enum Sys_binlog_format(
    "binlog_format",
    "What form of binary logging the master will "
    "use: either ROW for row-based binary logging, STATEMENT "
    "for statement-based binary logging, or MIXED. MIXED is statement-"
    "based binary logging except for those statements where only row-"
    "based is correct: those which involve user-defined functions (i.e. "
    "UDFs) or the UUID() function; for those, row-based binary logging is "
    "automatically used. If NDBCLUSTER is enabled and binlog-format is "
    "MIXED, the format switches to row-based and back implicitly per each "
    "query accessing an NDBCLUSTER table",
    SESSION_VAR(binlog_format), CMD_LINE(REQUIRED_ARG, OPT_BINLOG_FORMAT),
    binlog_format_names, DEFAULT(BINLOG_FORMAT_ROW), NO_MUTEX_GUARD,
    NOT_IN_BINLOG, ON_CHECK(binlog_format_check),
    ON_UPDATE(fix_binlog_format_after_update));

static const char *rbr_exec_mode_names[] = {"STRICT", "IDEMPOTENT", 0};
static Sys_var_enum rbr_exec_mode(
    "rbr_exec_mode",
    "Modes for how row events should be executed. Legal values "
    "are STRICT (default) and IDEMPOTENT. In IDEMPOTENT mode, "
    "the server will not throw errors for operations that are idempotent. "
    "In STRICT mode, server will throw errors for the operations that "
    "cause a conflict.",
    SESSION_VAR(rbr_exec_mode_options), NO_CMD_LINE, rbr_exec_mode_names,
    DEFAULT(RBR_EXEC_MODE_STRICT), NO_MUTEX_GUARD, NOT_IN_BINLOG,
    ON_CHECK(prevent_global_rbr_exec_mode_idempotent), ON_UPDATE(NULL));

static bool check_binlog_row_image(sys_var *self MY_ATTRIBUTE((unused)),
                                   THD *thd, set_var *var) {
  DBUG_ENTER("check_binlog_row_image");
  if (check_has_super(self, thd, var)) DBUG_RETURN(true);
  if (var->save_result.ulonglong_value == BINLOG_ROW_IMAGE_FULL) {
    if ((var->is_global_persist() &&
         global_system_variables.binlog_row_value_options != 0) ||
        (!var->is_global_persist() &&
         thd->variables.binlog_row_value_options != 0)) {
      push_warning_printf(
          thd, Sql_condition::SL_WARNING,
          ER_WARN_BINLOG_PARTIAL_UPDATES_SUGGESTS_PARTIAL_IMAGES,
          ER_THD(thd, ER_WARN_BINLOG_PARTIAL_UPDATES_SUGGESTS_PARTIAL_IMAGES),
          "binlog_row_image=FULL", "PARTIAL_JSON");
    }
  }
  DBUG_RETURN(false);
}

static const char *binlog_row_image_names[] = {"MINIMAL", "NOBLOB", "FULL",
                                               NullS};
static Sys_var_enum Sys_binlog_row_image(
    "binlog_row_image",
    "Controls whether rows should be logged in 'FULL', 'NOBLOB' or "
    "'MINIMAL' formats. 'FULL', means that all columns in the before "
    "and after image are logged. 'NOBLOB', means that mysqld avoids logging "
    "blob columns whenever possible (eg, blob column was not changed or "
    "is not part of primary key). 'MINIMAL', means that a PK equivalent (PK "
    "columns or full row if there is no PK in the table) is logged in the "
    "before image, and only changed columns are logged in the after image. "
    "(Default: FULL).",
    SESSION_VAR(binlog_row_image), CMD_LINE(REQUIRED_ARG),
    binlog_row_image_names, DEFAULT(BINLOG_ROW_IMAGE_FULL), NO_MUTEX_GUARD,
    NOT_IN_BINLOG, ON_CHECK(check_binlog_row_image), ON_UPDATE(NULL));

static const char *binlog_row_metadata_names[] = {"MINIMAL", "FULL", NullS};
static Sys_var_enum Sys_binlog_row_metadata(
    "binlog_row_metadata",
    "Controls whether metadata is logged using FULL or MINIMAL format. "
    "FULL causes all metadata to be logged; MINIMAL means that only "
    "metadata actually required by slave is logged. Default: MINIMAL.",
    GLOBAL_VAR(binlog_row_metadata), CMD_LINE(REQUIRED_ARG),
    binlog_row_metadata_names, DEFAULT(BINLOG_ROW_METADATA_MINIMAL),
    NO_MUTEX_GUARD, NOT_IN_BINLOG, ON_CHECK(NULL), ON_UPDATE(NULL));

static bool on_session_track_gtids_update(sys_var *, THD *thd, enum_var_type) {
  thd->session_tracker.get_tracker(SESSION_GTIDS_TRACKER)->update(thd);
  return false;
}

static const char *session_track_gtids_names[] = {"OFF", "OWN_GTID",
                                                  "ALL_GTIDS", NullS};
static Sys_var_enum Sys_session_track_gtids(
    "session_track_gtids",
    "Controls the amount of global transaction ids to be "
    "included in the response packet sent by the server."
    "(Default: OFF).",
    SESSION_VAR(session_track_gtids), CMD_LINE(REQUIRED_ARG),
    session_track_gtids_names, DEFAULT(OFF), NO_MUTEX_GUARD, NOT_IN_BINLOG,
    ON_CHECK(check_outside_trx), ON_UPDATE(on_session_track_gtids_update));

static bool binlog_direct_check(sys_var *self, THD *thd, set_var *var) {
  if (check_has_super(self, thd, var)) return true;

  if (var->is_global_persist()) return false;

  /*
    Makes the session variable 'binlog_direct_non_transactional_updates'
    read-only if within a procedure, trigger or function.
  */
  if (thd->in_sub_stmt) {
    my_error(ER_STORED_FUNCTION_PREVENTS_SWITCH_BINLOG_DIRECT, MYF(0));
    return true;
  }
  /*
    Makes the session variable 'binlog_direct_non_transactional_updates'
    read-only inside a transaction.
  */
  if (thd->in_active_multi_stmt_transaction()) {
    my_error(ER_INSIDE_TRANSACTION_PREVENTS_SWITCH_BINLOG_DIRECT, MYF(0));
    return true;
  }

  return false;
}

static Sys_var_bool Sys_binlog_direct(
    "binlog_direct_non_transactional_updates",
    "Causes updates to non-transactional engines using statement format to "
    "be written directly to binary log. Before using this option make sure "
    "that there are no dependencies between transactional and "
    "non-transactional tables such as in the statement INSERT INTO t_myisam "
    "SELECT * FROM t_innodb; otherwise, slaves may diverge from the master.",
    SESSION_VAR(binlog_direct_non_trans_update), CMD_LINE(OPT_ARG),
    DEFAULT(false), NO_MUTEX_GUARD, NOT_IN_BINLOG,
    ON_CHECK(binlog_direct_check));

/**
  This variable is read only to users. It can be enabled or disabled
  only at mysqld startup. This variable is used by User thread and
  as well as by replication slave applier thread to apply relay_log.
  Slave applier thread enables/disables this option based on
  relay_log's from replication master versions. There is possibility of
  slave applier thread and User thread to have different setting for
  explicit_defaults_for_timestamp, hence this options is defined as
  SESSION_VAR rather than GLOBAL_VAR.
*/
static Sys_var_bool Sys_explicit_defaults_for_timestamp(
    "explicit_defaults_for_timestamp",
    "This option causes CREATE TABLE to create all TIMESTAMP columns "
    "as NULL with DEFAULT NULL attribute, Without this option, "
    "TIMESTAMP columns are NOT NULL and have implicit DEFAULT clauses. "
    "The old behavior is deprecated. "
    "The variable can only be set by users having the SUPER privilege.",
    SESSION_VAR(explicit_defaults_for_timestamp), CMD_LINE(OPT_ARG),
    DEFAULT(true), NO_MUTEX_GUARD, NOT_IN_BINLOG,
    ON_CHECK(check_explicit_defaults_for_timestamp));

static bool repository_check(sys_var *self, THD *thd, set_var *var,
                             SLAVE_THD_TYPE thread_mask) {
  bool ret = false;
  if (check_super_outside_trx_outside_sf(self, thd, var)) return true;
  Master_info *mi;
  int running = 0;
  const char *msg = NULL;
  bool rpl_info_option = static_cast<uint>(var->save_result.ulonglong_value);

  /* don't convert if the repositories are same */
  if (rpl_info_option == (thread_mask == SLAVE_THD_IO ? opt_mi_repository_id
                                                      : opt_rli_repository_id))
    return false;

  channel_map.wrlock();

  /* Repository conversion not possible, when multiple channels exist */
  if (channel_map.get_num_instances(true) > 1) {
    msg = "Repository conversion is possible when only default channel exists";
    my_error(ER_CHANGE_RPL_INFO_REPOSITORY_FAILURE, MYF(0), msg);
    channel_map.unlock();
    return true;
  }

  mi = channel_map.get_default_channel_mi();

  if (mi != NULL) {
    lock_slave_threads(mi);
    init_thread_mask(&running, mi, false);
    if (!running) {
      switch (thread_mask) {
        case SLAVE_THD_IO:
          if (Rpl_info_factory::change_mi_repository(
                  mi, static_cast<uint>(var->save_result.ulonglong_value),
                  &msg)) {
            ret = true;
            my_error(ER_CHANGE_RPL_INFO_REPOSITORY_FAILURE, MYF(0), msg);
          }
          break;
        case SLAVE_THD_SQL:
          mts_recovery_groups(mi->rli);
          if (!mi->rli->is_mts_recovery()) {
            if (Rpl_info_factory::reset_workers(mi->rli) ||
                Rpl_info_factory::change_rli_repository(
                    mi->rli,
                    static_cast<uint>(var->save_result.ulonglong_value),
                    &msg)) {
              ret = true;
              my_error(ER_CHANGE_RPL_INFO_REPOSITORY_FAILURE, MYF(0), msg);
            }
          } else
            LogErr(WARNING_LEVEL, ER_RPL_REPO_HAS_GAPS);
          break;
        default:
          assert(0);
          break;
      }
    } else {
      ret = true;
      my_error(ER_SLAVE_CHANNEL_MUST_STOP, MYF(0), mi->get_channel());
    }
    unlock_slave_threads(mi);
  }
  channel_map.unlock();
  return ret;
}

static bool relay_log_info_repository_check(sys_var *self, THD *thd,
                                            set_var *var) {
  return repository_check(self, thd, var, SLAVE_THD_SQL);
}

static bool master_info_repository_check(sys_var *self, THD *thd,
                                         set_var *var) {
  return repository_check(self, thd, var, SLAVE_THD_IO);
}

static bool relay_log_info_repository_update(sys_var *, THD *thd,
                                             enum_var_type) {
  if (opt_rli_repository_id == INFO_REPOSITORY_FILE) {
    push_warning_printf(
        thd, Sql_condition::SL_WARNING, ER_WARN_DEPRECATED_SYNTAX,
        ER_THD(thd, ER_WARN_DEPRECATED_SYNTAX), "FILE", "'TABLE'");
  }
  return false;
}

static bool master_info_repository_update(sys_var *, THD *thd, enum_var_type) {
  if (opt_mi_repository_id == INFO_REPOSITORY_FILE) {
    push_warning_printf(
        thd, Sql_condition::SL_WARNING, ER_WARN_DEPRECATED_SYNTAX,
        ER_THD(thd, ER_WARN_DEPRECATED_SYNTAX), "FILE", "'TABLE'");
  }
  return false;
}

static const char *repository_names[] = {"FILE", "TABLE",
#ifndef DBUG_OFF
                                         "DUMMY",
#endif
                                         0};

ulong opt_mi_repository_id = INFO_REPOSITORY_TABLE;
static Sys_var_enum Sys_mi_repository(
    "master_info_repository",
    "Defines the type of the repository for the master information.",
    GLOBAL_VAR(opt_mi_repository_id), CMD_LINE(REQUIRED_ARG), repository_names,
    DEFAULT(INFO_REPOSITORY_TABLE), NO_MUTEX_GUARD, NOT_IN_BINLOG,
    ON_CHECK(master_info_repository_check),
    ON_UPDATE(master_info_repository_update));

ulong opt_rli_repository_id = INFO_REPOSITORY_TABLE;
static Sys_var_enum Sys_rli_repository(
    "relay_log_info_repository",
    "Defines the type of the repository for the relay log information "
    "and associated workers.",
    GLOBAL_VAR(opt_rli_repository_id), CMD_LINE(REQUIRED_ARG), repository_names,
    DEFAULT(INFO_REPOSITORY_TABLE), NO_MUTEX_GUARD, NOT_IN_BINLOG,
    ON_CHECK(relay_log_info_repository_check),
    ON_UPDATE(relay_log_info_repository_update));

static Sys_var_bool Sys_binlog_rows_query(
    "binlog_rows_query_log_events",
    "Allow writing of Rows_query_log events into binary log.",
    SESSION_VAR(binlog_rows_query_log_events), CMD_LINE(OPT_ARG),
    DEFAULT(false), NO_MUTEX_GUARD, NOT_IN_BINLOG, ON_CHECK(check_has_super));

static Sys_var_bool Sys_binlog_order_commits(
    "binlog_order_commits",
    "Issue internal commit calls in the same order as transactions are"
    " written to the binary log. Default is to order commits.",
    GLOBAL_VAR(opt_binlog_order_commits), CMD_LINE(OPT_ARG), DEFAULT(true));

static Sys_var_ulong Sys_bulk_insert_buff_size(
    "bulk_insert_buffer_size",
    "Size of tree cache used in bulk "
    "insert optimisation. Note that this is a limit per thread!",
    HINT_UPDATEABLE SESSION_VAR(bulk_insert_buff_size), CMD_LINE(REQUIRED_ARG),
    VALID_RANGE(0, ULONG_MAX), DEFAULT(8192 * 1024), BLOCK_SIZE(1));

static Sys_var_charptr Sys_character_sets_dir(
    "character_sets_dir", "Directory where character sets are",
    READ_ONLY NON_PERSIST GLOBAL_VAR(charsets_dir), CMD_LINE(REQUIRED_ARG),
    IN_FS_CHARSET, DEFAULT(0));

static bool check_not_null(sys_var *, THD *, set_var *var) {
  return var->value && var->value->is_null();
}

/**
  Check storage engine is not empty and log warning.

  Checks if default_storage_engine or default_tmp_storage_engine is set
  empty and return true. This method also logs warning if the
  storage engine set is a disabled storage engine specified in
  disabled_storage_engines.

  @param self    pointer to system variable object.
  @param thd     Connection handle.
  @param var     pointer to set variable object.

  @return  true if the set variable is empty.
           false if the set variable is not empty.
*/
static bool check_storage_engine(sys_var *self, THD *thd, set_var *var) {
  if (check_not_null(self, thd, var)) return true;

  if (!opt_initialize && !opt_noacl) {
    char buff[STRING_BUFFER_USUAL_SIZE];
    String str(buff, sizeof(buff), system_charset_info), *res;
    LEX_STRING se_name;

    if (var->value) {
      res = var->value->val_str(&str);
      lex_string_set(&se_name, res->ptr());
    } else {
      // Use the default value defined by sys_var.
      lex_string_set(&se_name,
                     reinterpret_cast<const char *>(
                         dynamic_cast<Sys_var_plugin *>(self)->global_value_ptr(
                             thd, NULL)));
    }

    plugin_ref plugin;
    if ((plugin = ha_resolve_by_name(NULL, &se_name, false))) {
      handlerton *hton = plugin_data<handlerton *>(plugin);
      if (ha_is_storage_engine_disabled(hton))
        LogErr(WARNING_LEVEL, ER_DISABLED_STORAGE_ENGINE_AS_DEFAULT,
               self->name.str, se_name.str);
      plugin_unlock(NULL, plugin);
    }
  }
  return false;
}

static bool check_charset(sys_var *, THD *, set_var *var) {
  if (!var->value) return false;

  char buff[STRING_BUFFER_USUAL_SIZE];
  if (var->value->result_type() == STRING_RESULT) {
    String str(buff, sizeof(buff), system_charset_info), *res;
    if (!(res = var->value->val_str(&str)))
      var->save_result.ptr = NULL;
    else {
      ErrConvString err(res); /* Get utf8 '\0' terminated string */
      if (!(var->save_result.ptr =
                get_charset_by_csname(err.ptr(), MY_CS_PRIMARY, MYF(0))) &&
          !(var->save_result.ptr = get_old_charset_by_name(err.ptr()))) {
        my_error(ER_UNKNOWN_CHARACTER_SET, MYF(0), err.ptr());
        return true;
      }
    }
  } else  // INT_RESULT
  {
    int csno = (int)var->value->val_int();
    if (!(var->save_result.ptr = get_charset(csno, MYF(0)))) {
      my_error(ER_UNKNOWN_CHARACTER_SET, MYF(0), llstr(csno, buff));
      return true;
    }
  }
  return false;
}
static bool check_charset_not_null(sys_var *self, THD *thd, set_var *var) {
  return check_charset(self, thd, var) || check_not_null(self, thd, var);
}

namespace {
struct Get_name {
  explicit Get_name(const CHARSET_INFO *ci) : m_ci(ci) {}
  uchar *get_name() {
    return const_cast<uchar *>(pointer_cast<const uchar *>(m_ci->name));
  }
  const CHARSET_INFO *m_ci;
};

struct Get_csname {
  explicit Get_csname(const CHARSET_INFO *ci) : m_ci(ci) {}
  uchar *get_name() {
    return const_cast<uchar *>(pointer_cast<const uchar *>(m_ci->csname));
  }
  const CHARSET_INFO *m_ci;
};

}  // namespace

static Sys_var_struct<CHARSET_INFO, Get_csname> Sys_character_set_system(
    "character_set_system",
    "The character set used by the server "
    "for storing identifiers",
    READ_ONLY NON_PERSIST GLOBAL_VAR(system_charset_info), NO_CMD_LINE,
    DEFAULT(0));

static Sys_var_struct<CHARSET_INFO, Get_csname> Sys_character_set_server(
    "character_set_server", "The default character set",
    SESSION_VAR(collation_server), NO_CMD_LINE, DEFAULT(&default_charset_info),
    NO_MUTEX_GUARD, IN_BINLOG, ON_CHECK(check_charset_not_null));

static bool check_charset_db(sys_var *self, THD *thd, set_var *var) {
  if (check_charset_not_null(self, thd, var)) return true;
  if (!var->value)  // = DEFAULT
    var->save_result.ptr = thd->db_charset;
  return false;
}
static bool update_deprecated(sys_var *self, THD *thd, enum_var_type) {
  push_warning_printf(
      thd, Sql_condition::SL_WARNING, ER_WARN_DEPRECATED_SYNTAX_NO_REPLACEMENT,
      ER_THD(thd, ER_WARN_DEPRECATED_SYSVAR_UPDATE), self->name.str);
  return false;
}
static Sys_var_struct<CHARSET_INFO, Get_csname> Sys_character_set_database(
    "character_set_database", " The character set used by the default database",
    SESSION_VAR(collation_database), NO_CMD_LINE,
    DEFAULT(&default_charset_info), NO_MUTEX_GUARD, IN_BINLOG,
    ON_CHECK(check_charset_db), ON_UPDATE(update_deprecated));

static bool check_cs_client(sys_var *self, THD *thd, set_var *var) {
  if (check_charset_not_null(self, thd, var)) return true;

  // Currently, UCS-2 cannot be used as a client character set
  if (((CHARSET_INFO *)(var->save_result.ptr))->mbminlen > 1) return true;

  return false;
}
static bool fix_thd_charset(sys_var *, THD *thd, enum_var_type type) {
  if (type == OPT_SESSION) thd->update_charset();
  return false;
}
static Sys_var_struct<CHARSET_INFO, Get_csname> Sys_character_set_client(
    "character_set_client",
    "The character set for statements "
    "that arrive from the client",
    SESSION_VAR(character_set_client), NO_CMD_LINE,
    DEFAULT(&default_charset_info), NO_MUTEX_GUARD, IN_BINLOG,
    ON_CHECK(check_cs_client), ON_UPDATE(fix_thd_charset));

static Sys_var_struct<CHARSET_INFO, Get_csname> Sys_character_set_connection(
    "character_set_connection",
    "The character set used for "
    "literals that do not have a character set introducer and for "
    "number-to-string conversion",
    SESSION_VAR(collation_connection), NO_CMD_LINE,
    DEFAULT(&default_charset_info), NO_MUTEX_GUARD, IN_BINLOG,
    ON_CHECK(check_charset_not_null), ON_UPDATE(fix_thd_charset));

static Sys_var_struct<CHARSET_INFO, Get_csname> Sys_character_set_results(
    "character_set_results",
    "The character set used for returning "
    "query results to the client",
    SESSION_VAR(character_set_results), NO_CMD_LINE,
    DEFAULT(&default_charset_info), NO_MUTEX_GUARD, NOT_IN_BINLOG,
    ON_CHECK(check_charset));

static Sys_var_struct<CHARSET_INFO, Get_csname> Sys_character_set_filesystem(
    "character_set_filesystem", "The filesystem character set",
    SESSION_VAR(character_set_filesystem), NO_CMD_LINE,
    DEFAULT(&character_set_filesystem), NO_MUTEX_GUARD, NOT_IN_BINLOG,
    ON_CHECK(check_charset_not_null), ON_UPDATE(fix_thd_charset));

static const char *completion_type_names[] = {"NO_CHAIN", "CHAIN", "RELEASE",
                                              0};
static Sys_var_enum Sys_completion_type(
    "completion_type",
    "The transaction completion type, one of "
    "NO_CHAIN, CHAIN, RELEASE",
    SESSION_VAR(completion_type), CMD_LINE(REQUIRED_ARG), completion_type_names,
    DEFAULT(0));

static bool check_collation_not_null(sys_var *self, THD *thd, set_var *var) {
  if (!var->value) return false;

  char buff[STRING_BUFFER_USUAL_SIZE];
  if (var->value->result_type() == STRING_RESULT) {
    String str(buff, sizeof(buff), system_charset_info), *res;
    if (!(res = var->value->val_str(&str)))
      var->save_result.ptr = NULL;
    else {
      ErrConvString err(res); /* Get utf8 '\0'-terminated string */
      if (!(var->save_result.ptr = get_charset_by_name(err.ptr(), MYF(0)))) {
        my_error(ER_UNKNOWN_COLLATION, MYF(0), err.ptr());
        return true;
      }
    }
  } else  // INT_RESULT
  {
    int csno = (int)var->value->val_int();
    if (!(var->save_result.ptr = get_charset(csno, MYF(0)))) {
      my_error(ER_UNKNOWN_COLLATION, MYF(0), llstr(csno, buff));
      return true;
    }
  }
  return check_not_null(self, thd, var);
}
static Sys_var_struct<CHARSET_INFO, Get_name> Sys_collation_connection(
    "collation_connection",
    "The collation of the connection "
    "character set",
    SESSION_VAR(collation_connection), NO_CMD_LINE,
    DEFAULT(&default_charset_info), NO_MUTEX_GUARD, IN_BINLOG,
    ON_CHECK(check_collation_not_null), ON_UPDATE(fix_thd_charset));

static bool check_collation_db(sys_var *self, THD *thd, set_var *var) {
  if (check_collation_not_null(self, thd, var)) return true;
  if (!var->value)  // = DEFAULT
    var->save_result.ptr = thd->db_charset;
  return false;
}
static Sys_var_struct<CHARSET_INFO, Get_name> Sys_collation_database(
    "collation_database",
    "The collation of the database "
    "character set",
    SESSION_VAR(collation_database), NO_CMD_LINE,
    DEFAULT(&default_charset_info), NO_MUTEX_GUARD, IN_BINLOG,
    ON_CHECK(check_collation_db), ON_UPDATE(update_deprecated));

static Sys_var_struct<CHARSET_INFO, Get_name> Sys_collation_server(
    "collation_server", "The server default collation",
    SESSION_VAR(collation_server), NO_CMD_LINE, DEFAULT(&default_charset_info),
    NO_MUTEX_GUARD, IN_BINLOG, ON_CHECK(check_collation_not_null));

static const char *concurrent_insert_names[] = {"NEVER", "AUTO", "ALWAYS", 0};
static Sys_var_enum Sys_concurrent_insert(
    "concurrent_insert",
    "Use concurrent insert with MyISAM. Possible "
    "values are NEVER, AUTO, ALWAYS",
    GLOBAL_VAR(myisam_concurrent_insert), CMD_LINE(OPT_ARG),
    concurrent_insert_names, DEFAULT(1));

static Sys_var_ulong Sys_connect_timeout(
    "connect_timeout",
    "The number of seconds the mysqld server is waiting for a connect "
    "packet before responding with 'Bad handshake'",
    GLOBAL_VAR(connect_timeout), CMD_LINE(REQUIRED_ARG),
    VALID_RANGE(2, LONG_TIMEOUT), DEFAULT(CONNECT_TIMEOUT), BLOCK_SIZE(1));

static Sys_var_ulong Sys_information_schema_stats_expiry(
    "information_schema_stats_expiry",
    "The number of seconds after which mysqld server will fetch "
    "data from storage engine and replace the data in cache.",
    SESSION_VAR(information_schema_stats_expiry), CMD_LINE(REQUIRED_ARG),
    VALID_RANGE(0, LONG_TIMEOUT), DEFAULT(24 * 60 * 60), BLOCK_SIZE(1));

static Sys_var_charptr Sys_datadir(
    "datadir", "Path to the database root directory",
    READ_ONLY NON_PERSIST GLOBAL_VAR(mysql_real_data_home_ptr),
    CMD_LINE(REQUIRED_ARG, 'h'), IN_FS_CHARSET, DEFAULT(mysql_real_data_home));

#ifndef DBUG_OFF
static Sys_var_dbug Sys_dbug("debug", "Debug log", sys_var::SESSION,
                             CMD_LINE(OPT_ARG, '#'), DEFAULT(""),
                             NO_MUTEX_GUARD, NOT_IN_BINLOG,
                             ON_CHECK(check_has_super));
#endif

/**
  @todo
    When updating myisam_delay_key_write, we should do a 'flush tables'
    of all MyISAM tables to ensure that they are reopen with the
    new attribute.
*/
export bool fix_delay_key_write(sys_var *, THD *, enum_var_type) {
  switch (delay_key_write_options) {
    case DELAY_KEY_WRITE_NONE:
      myisam_delay_key_write = 0;
      break;
    case DELAY_KEY_WRITE_ON:
      myisam_delay_key_write = 1;
      break;
    case DELAY_KEY_WRITE_ALL:
      myisam_delay_key_write = 1;
      ha_open_options |= HA_OPEN_DELAY_KEY_WRITE;
      break;
  }
  return false;
}
static const char *delay_key_write_names[] = {"OFF", "ON", "ALL", NullS};
static Sys_var_enum Sys_delay_key_write(
    "delay_key_write", "Type of DELAY_KEY_WRITE",
    GLOBAL_VAR(delay_key_write_options), CMD_LINE(OPT_ARG),
    delay_key_write_names, DEFAULT(DELAY_KEY_WRITE_ON), NO_MUTEX_GUARD,
    NOT_IN_BINLOG, ON_CHECK(0), ON_UPDATE(fix_delay_key_write));

static Sys_var_ulong Sys_delayed_insert_limit(
    "delayed_insert_limit",
    "After inserting delayed_insert_limit rows, the INSERT DELAYED "
    "handler will check if there are any SELECT statements pending. "
    "If so, it allows these to execute before continuing. "
    "This variable is deprecated along with INSERT DELAYED.",
    GLOBAL_VAR(delayed_insert_limit), CMD_LINE(REQUIRED_ARG),
    VALID_RANGE(1, ULONG_MAX), DEFAULT(DELAYED_LIMIT), BLOCK_SIZE(1),
    NO_MUTEX_GUARD, NOT_IN_BINLOG, ON_CHECK(0), ON_UPDATE(0), DEPRECATED(""));

static Sys_var_ulong Sys_delayed_insert_timeout(
    "delayed_insert_timeout",
    "How long a INSERT DELAYED thread should wait for INSERT statements "
    "before terminating. "
    "This variable is deprecated along with INSERT DELAYED.",
    GLOBAL_VAR(delayed_insert_timeout), CMD_LINE(REQUIRED_ARG),
    VALID_RANGE(1, LONG_TIMEOUT), DEFAULT(DELAYED_WAIT_TIMEOUT), BLOCK_SIZE(1),
    NO_MUTEX_GUARD, NOT_IN_BINLOG, ON_CHECK(0), ON_UPDATE(0), DEPRECATED(""));

static Sys_var_ulong Sys_delayed_queue_size(
    "delayed_queue_size",
    "What size queue (in rows) should be allocated for handling INSERT "
    "DELAYED. If the queue becomes full, any client that does INSERT "
    "DELAYED will wait until there is room in the queue again. "
    "This variable is deprecated along with INSERT DELAYED.",
    GLOBAL_VAR(delayed_queue_size), CMD_LINE(REQUIRED_ARG),
    VALID_RANGE(1, ULONG_MAX), DEFAULT(DELAYED_QUEUE_SIZE), BLOCK_SIZE(1),
    NO_MUTEX_GUARD, NOT_IN_BINLOG, ON_CHECK(0), ON_UPDATE(0), DEPRECATED(""));

static const char *event_scheduler_names[] = {"OFF", "ON", "DISABLED", NullS};
static bool event_scheduler_check(sys_var *, THD *, set_var *var) {
  /* DISABLED is only accepted on the command line */
  if (var->save_result.ulonglong_value == Events::EVENTS_DISABLED) return true;
  if (Events::opt_event_scheduler == Events::EVENTS_DISABLED) {
    my_error(ER_OPTION_PREVENTS_STATEMENT, MYF(0),
             "--event-scheduler=DISABLED or --skip-grant-tables");
    return true;
  }
  return false;
}
static bool event_scheduler_update(sys_var *, THD *, enum_var_type) {
  int err_no = 0;
  ulong opt_event_scheduler_value = Events::opt_event_scheduler;
  mysql_mutex_unlock(&LOCK_global_system_variables);
  /*
    Events::start() is heavyweight. In particular it creates a new THD,
    which takes LOCK_global_system_variables internally.
    Thus we have to release it here.
    We need to re-take it before returning, though.

    Note that since we release LOCK_global_system_variables before calling
    start/stop, there is a possibility that the server variable
    can become out of sync with the real event scheduler state.

    This can happen with two concurrent statments if the first gets
    interrupted after start/stop but before retaking
    LOCK_global_system_variables. However, this problem should be quite
    rare and it's difficult to avoid it without opening up possibilities
    for deadlocks. See bug#51160.
  */
  bool ret = opt_event_scheduler_value == Events::EVENTS_ON
                 ? Events::start(&err_no)
                 : Events::stop();
  mysql_mutex_lock(&LOCK_global_system_variables);
  if (ret) {
    Events::opt_event_scheduler = Events::EVENTS_OFF;
    my_error(ER_EVENT_SET_VAR_ERROR, MYF(0), err_no);
  }
  return ret;
}

static Sys_var_enum Sys_event_scheduler(
    "event_scheduler",
    "Enable the event scheduler. Possible values are "
    "ON, OFF, and DISABLED (keep the event scheduler completely "
    "deactivated, it cannot be activated run-time)",
    GLOBAL_VAR(Events::opt_event_scheduler), CMD_LINE(OPT_ARG),
    event_scheduler_names, DEFAULT(Events::EVENTS_ON), NO_MUTEX_GUARD,
    NOT_IN_BINLOG, ON_CHECK(event_scheduler_check),
    ON_UPDATE(event_scheduler_update));

static bool check_expire_logs_days(sys_var *, THD *, set_var *var) {
  ulong expire_logs_days_value = var->save_result.ulonglong_value;

  if (expire_logs_days_value && binlog_expire_logs_seconds) {
    my_error(ER_BINLOG_EXPIRE_LOG_DAYS_AND_SECS_USED_TOGETHER, MYF(0));
    return true;
  }
  return false;
}

static bool check_expire_logs_seconds(sys_var *, THD *, set_var *var) {
  ulong expire_logs_seconds_value = var->save_result.ulonglong_value;

  if (expire_logs_days && expire_logs_seconds_value) {
    my_error(ER_EXPIRE_LOGS_DAYS_IGNORED, MYF(0));
    return true;
  }
  return false;
}

static Sys_var_ulong Sys_expire_logs_days(
    "expire_logs_days",
    "If non-zero, binary logs will be purged after expire_logs_days "
    "days; If this option alone is set on the command line or in a "
    "configuration file, it overrides the default value for "
    "binlog-expire-logs-seconds. If both options are set to nonzero values, "
    "binlog-expire-logs-seconds takes priority. Possible purges happen at "
    "startup and at binary log rotation.",
    GLOBAL_VAR(expire_logs_days), CMD_LINE(REQUIRED_ARG, OPT_EXPIRE_LOGS_DAYS),
    VALID_RANGE(0, 99), DEFAULT(0), BLOCK_SIZE(1), NO_MUTEX_GUARD,
    NOT_IN_BINLOG, ON_CHECK(check_expire_logs_days), ON_UPDATE(NULL),
    DEPRECATED("binlog_expire_logs_seconds"));

static Sys_var_ulong Sys_binlog_expire_logs_seconds(
    "binlog_expire_logs_seconds",
    "If non-zero, binary logs will be purged after binlog_expire_logs_seconds"
    " seconds; If both this option and expire_logs_days are set to non-zero"
    "  values, this option takes priority. Purges happen at"
    " startup and at binary log rotation.",
    GLOBAL_VAR(binlog_expire_logs_seconds),
    CMD_LINE(REQUIRED_ARG, OPT_BINLOG_EXPIRE_LOGS_SECONDS),
    VALID_RANGE(0, 0xFFFFFFFF), DEFAULT(2592000), BLOCK_SIZE(1), NO_MUTEX_GUARD,
    NOT_IN_BINLOG, ON_CHECK(check_expire_logs_seconds), ON_UPDATE(NULL));

static Sys_var_bool Sys_flush(
    "flush", "Flush MyISAM tables to disk between SQL commands",
    GLOBAL_VAR(myisam_flush), CMD_LINE(OPT_ARG), DEFAULT(false));

static Sys_var_ulong Sys_flush_time(
    "flush_time",
    "A dedicated thread is created to flush all tables at the "
    "given interval",
    GLOBAL_VAR(flush_time), CMD_LINE(REQUIRED_ARG),
    VALID_RANGE(0, LONG_TIMEOUT), DEFAULT(0), BLOCK_SIZE(1));

static bool check_ftb_syntax(sys_var *, THD *, set_var *var) {
  return ft_boolean_check_syntax_string(
      (uchar *)(var->save_result.string_value.str));
}
/// @todo make SESSION_VAR (usability enhancement and a fix for a race
/// condition)
static Sys_var_charptr Sys_ft_boolean_syntax(
    "ft_boolean_syntax",
    "List of operators for "
    "MATCH ... AGAINST ( ... IN BOOLEAN MODE)",
    GLOBAL_VAR(ft_boolean_syntax), CMD_LINE(REQUIRED_ARG), IN_SYSTEM_CHARSET,
    DEFAULT(DEFAULT_FTB_SYNTAX), NO_MUTEX_GUARD, NOT_IN_BINLOG,
    ON_CHECK(check_ftb_syntax));

static Sys_var_ulong Sys_ft_max_word_len(
    "ft_max_word_len",
    "The maximum length of the word to be included in a FULLTEXT index. "
    "Note: FULLTEXT indexes must be rebuilt after changing this variable",
    READ_ONLY GLOBAL_VAR(ft_max_word_len), CMD_LINE(REQUIRED_ARG),
    VALID_RANGE(10, HA_FT_MAXCHARLEN), DEFAULT(HA_FT_MAXCHARLEN),
    BLOCK_SIZE(1));

static Sys_var_ulong Sys_ft_min_word_len(
    "ft_min_word_len",
    "The minimum length of the word to be included in a FULLTEXT index. "
    "Note: FULLTEXT indexes must be rebuilt after changing this variable",
    READ_ONLY GLOBAL_VAR(ft_min_word_len), CMD_LINE(REQUIRED_ARG),
    VALID_RANGE(1, HA_FT_MAXCHARLEN), DEFAULT(4), BLOCK_SIZE(1));

/// @todo make it an updatable SESSION_VAR
static Sys_var_ulong Sys_ft_query_expansion_limit(
    "ft_query_expansion_limit",
    "Number of best matches to use for query expansion",
    READ_ONLY GLOBAL_VAR(ft_query_expansion_limit), CMD_LINE(REQUIRED_ARG),
    VALID_RANGE(0, 1000), DEFAULT(20), BLOCK_SIZE(1));

static Sys_var_charptr Sys_ft_stopword_file(
    "ft_stopword_file", "Use stopwords from this file instead of built-in list",
    READ_ONLY NON_PERSIST GLOBAL_VAR(ft_stopword_file), CMD_LINE(REQUIRED_ARG),
    IN_FS_CHARSET, DEFAULT(0));

static bool check_init_string(sys_var *, THD *, set_var *var) {
  if (var->save_result.string_value.str == 0) {
    var->save_result.string_value.str = const_cast<char *>("");
    var->save_result.string_value.length = 0;
  }
  return false;
}
static PolyLock_rwlock PLock_sys_init_connect(&LOCK_sys_init_connect);
static Sys_var_lexstring Sys_init_connect(
    "init_connect",
    "Command(s) that are executed for each "
    "new connection",
    GLOBAL_VAR(opt_init_connect), CMD_LINE(REQUIRED_ARG), IN_SYSTEM_CHARSET,
    DEFAULT(""), &PLock_sys_init_connect, NOT_IN_BINLOG,
    ON_CHECK(check_init_string));

static Sys_var_charptr Sys_init_file(
    "init_file", "Read SQL commands from this file at startup",
    READ_ONLY NON_PERSIST GLOBAL_VAR(opt_init_file), CMD_LINE(REQUIRED_ARG),
    IN_FS_CHARSET, DEFAULT(0));

static PolyLock_rwlock PLock_sys_init_slave(&LOCK_sys_init_slave);
static Sys_var_lexstring Sys_init_slave(
    "init_slave",
    "Command(s) that are executed by a slave server "
    "each time the SQL thread starts",
    GLOBAL_VAR(opt_init_slave), CMD_LINE(REQUIRED_ARG), IN_SYSTEM_CHARSET,
    DEFAULT(""), &PLock_sys_init_slave, NOT_IN_BINLOG,
    ON_CHECK(check_init_string));

static Sys_var_ulong Sys_interactive_timeout(
    "interactive_timeout",
    "The number of seconds the server waits for activity on an interactive "
    "connection before closing it",
    SESSION_VAR(net_interactive_timeout), CMD_LINE(REQUIRED_ARG),
    VALID_RANGE(1, LONG_TIMEOUT), DEFAULT(NET_WAIT_TIMEOUT), BLOCK_SIZE(1));

static Sys_var_ulong Sys_join_buffer_size(
    "join_buffer_size", "The size of the buffer that is used for full joins",
    HINT_UPDATEABLE SESSION_VAR(join_buff_size), CMD_LINE(REQUIRED_ARG),
    VALID_RANGE(128, ULONG_MAX), DEFAULT(256 * 1024), BLOCK_SIZE(128));

static Sys_var_keycache Sys_key_buffer_size(
    "key_buffer_size",
    "The size of the buffer used for "
    "index blocks for MyISAM tables. Increase this to get better index "
    "handling (for all reads and multiple writes) to as much as you can "
    "afford",
    KEYCACHE_VAR(param_buff_size), CMD_LINE(REQUIRED_ARG, OPT_KEY_BUFFER_SIZE),
    VALID_RANGE(0, SIZE_T_MAX), DEFAULT(KEY_CACHE_SIZE), BLOCK_SIZE(IO_SIZE),
    NO_MUTEX_GUARD, NOT_IN_BINLOG, ON_CHECK(0), ON_UPDATE(update_buffer_size));

static Sys_var_keycache Sys_key_cache_block_size(
    "key_cache_block_size", "The default size of key cache blocks",
    KEYCACHE_VAR(param_block_size),
    CMD_LINE(REQUIRED_ARG, OPT_KEY_CACHE_BLOCK_SIZE),
    VALID_RANGE(512, 1024 * 16), DEFAULT(KEY_CACHE_BLOCK_SIZE), BLOCK_SIZE(512),
    NO_MUTEX_GUARD, NOT_IN_BINLOG, ON_CHECK(0),
    ON_UPDATE(update_keycache_param));

static Sys_var_keycache Sys_key_cache_division_limit(
    "key_cache_division_limit",
    "The minimum percentage of warm blocks in key cache",
    KEYCACHE_VAR(param_division_limit),
    CMD_LINE(REQUIRED_ARG, OPT_KEY_CACHE_DIVISION_LIMIT), VALID_RANGE(1, 100),
    DEFAULT(100), BLOCK_SIZE(1), NO_MUTEX_GUARD, NOT_IN_BINLOG, ON_CHECK(0),
    ON_UPDATE(update_keycache_param));

static Sys_var_keycache Sys_key_cache_age_threshold(
    "key_cache_age_threshold",
    "This characterizes the number of "
    "hits a hot block has to be untouched until it is considered aged "
    "enough to be downgraded to a warm block. This specifies the "
    "percentage ratio of that number of hits to the total number of "
    "blocks in key cache",
    KEYCACHE_VAR(param_age_threshold),
    CMD_LINE(REQUIRED_ARG, OPT_KEY_CACHE_AGE_THRESHOLD),
    VALID_RANGE(100, ULONG_MAX), DEFAULT(300), BLOCK_SIZE(100), NO_MUTEX_GUARD,
    NOT_IN_BINLOG, ON_CHECK(0), ON_UPDATE(update_keycache_param));

static Sys_var_bool Sys_large_files_support(
    "large_files_support",
    "Whether mysqld was compiled with options for large file support",
    READ_ONLY NON_PERSIST GLOBAL_VAR(opt_large_files), NO_CMD_LINE,
    DEFAULT(sizeof(my_off_t) > 4));

static Sys_var_uint Sys_large_page_size(
    "large_page_size",
    "If large page support is enabled, this shows the size of memory pages",
    READ_ONLY NON_PERSIST GLOBAL_VAR(opt_large_page_size), NO_CMD_LINE,
    VALID_RANGE(0, UINT_MAX), DEFAULT(0), BLOCK_SIZE(1));

static Sys_var_bool Sys_large_pages("large_pages",
                                    "Enable support for large pages",
                                    READ_ONLY GLOBAL_VAR(opt_large_pages),
                                    IF_WIN(NO_CMD_LINE, CMD_LINE(OPT_ARG)),
                                    DEFAULT(false));

static Sys_var_charptr Sys_language(
    "lc_messages_dir", "Directory where error messages are",
    READ_ONLY NON_PERSIST GLOBAL_VAR(lc_messages_dir_ptr),
    CMD_LINE(REQUIRED_ARG, OPT_LC_MESSAGES_DIRECTORY), IN_FS_CHARSET,
    DEFAULT(0));

static Sys_var_bool Sys_local_infile("local_infile",
                                     "Enable LOAD DATA LOCAL INFILE",
                                     GLOBAL_VAR(opt_local_infile),
                                     CMD_LINE(OPT_ARG), DEFAULT(false));

static Sys_var_ulong Sys_lock_wait_timeout(
    "lock_wait_timeout",
    "Timeout in seconds to wait for a lock before returning an error.",
    HINT_UPDATEABLE SESSION_VAR(lock_wait_timeout), CMD_LINE(REQUIRED_ARG),
    VALID_RANGE(1, LONG_TIMEOUT), DEFAULT(LONG_TIMEOUT), BLOCK_SIZE(1));

#ifdef HAVE_MLOCKALL
static Sys_var_bool Sys_locked_in_memory(
    "locked_in_memory", "Whether mysqld was locked in memory with --memlock",
    READ_ONLY NON_PERSIST GLOBAL_VAR(locked_in_memory), NO_CMD_LINE,
    DEFAULT(false));
#endif

/* this says NO_CMD_LINE, as command-line option takes a string, not a bool */
static Sys_var_bool Sys_log_bin("log_bin", "Whether the binary log is enabled",
                                READ_ONLY NON_PERSIST GLOBAL_VAR(opt_bin_log),
                                NO_CMD_LINE, DEFAULT(true));

static bool transaction_write_set_check(sys_var *, THD *thd, set_var *var) {
  // Can't change the algorithm when group replication is enabled.
  if (is_group_replication_running()) {
    my_message(
        ER_GROUP_REPLICATION_RUNNING,
        "The write set algorithm cannot be changed when Group replication"
        " is running.",
        MYF(0));
    return true;
  }

  if ((var->is_global_persist()) &&
      global_system_variables.binlog_format != BINLOG_FORMAT_ROW) {
    my_error(ER_PREVENTS_VARIABLE_WITHOUT_RBR, MYF(0), var->var->name.str);
    return true;
  }

  if (var->type == OPT_SESSION &&
      thd->variables.binlog_format != BINLOG_FORMAT_ROW) {
    my_error(ER_PREVENTS_VARIABLE_WITHOUT_RBR, MYF(0), var->var->name.str);
    return true;
  }
  /*
    if in a stored function/trigger, it's too late to change
  */
  if (thd->in_sub_stmt) {
    my_error(ER_VARIABLE_NOT_SETTABLE_IN_TRANSACTION, MYF(0),
             var->var->name.str);
    return true;
  }
  /*
    Make the session variable 'transaction_write_set_extraction' read-only
    inside a transaction.
  */
  if (thd->in_active_multi_stmt_transaction()) {
    my_error(ER_VARIABLE_NOT_SETTABLE_IN_TRANSACTION, MYF(0),
             var->var->name.str);
    return true;
  }
  /*
    Disallow changing variable 'transaction_write_set_extraction' while
    binlog_transaction_dependency_tracking is different from COMMIT_ORDER.
  */
  if (mysql_bin_log.m_dependency_tracker.m_opt_tracking_mode !=
      DEPENDENCY_TRACKING_COMMIT_ORDER) {
    my_error(ER_WRONG_USAGE, MYF(0),
             "transaction_write_set_extraction (changed)",
             "binlog_transaction_dependency_tracking (!= COMMIT_ORDER)");
    return true;
  }

  return false;
}

static Sys_var_enum Sys_extract_write_set(
    "transaction_write_set_extraction",
    "This option is used to let the server know when to "
    "extract the write set which will be used for various purposes. ",
    SESSION_VAR(transaction_write_set_extraction), CMD_LINE(OPT_ARG),
    transaction_write_set_hashing_algorithms, DEFAULT(HASH_ALGORITHM_XXHASH64),
    NO_MUTEX_GUARD, NOT_IN_BINLOG, ON_CHECK(transaction_write_set_check),
    ON_UPDATE(NULL));

static Sys_var_ulong Sys_rpl_stop_slave_timeout(
    "rpl_stop_slave_timeout",
    "Timeout in seconds to wait for slave to stop before returning a "
    "warning.",
    GLOBAL_VAR(rpl_stop_slave_timeout), CMD_LINE(REQUIRED_ARG),
    VALID_RANGE(2, LONG_TIMEOUT), DEFAULT(LONG_TIMEOUT), BLOCK_SIZE(1));

static Sys_var_enum Sys_binlog_error_action(
    "binlog_error_action",
    "When statements cannot be written to the binary log due to a fatal "
    "error, the server can either ignore the error and let the master "
    "continue, or abort.",
    GLOBAL_VAR(binlog_error_action), CMD_LINE(REQUIRED_ARG),
    binlog_error_action_list, DEFAULT(ABORT_SERVER));

static Sys_var_bool Sys_trust_function_creators(
    "log_bin_trust_function_creators",
    "If set to FALSE (the default), then when --log-bin is used, creation "
    "of a stored function (or trigger) is allowed only to users having the "
    "SUPER privilege and only if this stored function (trigger) may not "
    "break binary logging. Note that if ALL connections to this server "
    "ALWAYS use row-based binary logging, the security issues do not "
    "exist and the binary logging cannot break, so you can safely set "
    "this to TRUE",
    GLOBAL_VAR(trust_function_creators), CMD_LINE(OPT_ARG), DEFAULT(false));

static Sys_var_bool Sys_check_proxy_users(
    "check_proxy_users",
    "If set to FALSE (the default), then proxy user identity will not be "
    "mapped for authentication plugins which support mapping from grant "
    "tables.  When set to TRUE, users associated with authentication "
    "plugins which signal proxy user mapping should be done according to "
    "GRANT PROXY privilege definition.",
    GLOBAL_VAR(check_proxy_users), CMD_LINE(OPT_ARG), DEFAULT(false));

static Sys_var_bool Sys_mysql_native_password_proxy_users(
    "mysql_native_password_proxy_users",
    "If set to FALSE (the default), then the mysql_native_password "
    "plugin will not signal for authenticated users to be checked for mapping "
    "to proxy users.  When set to TRUE, the plugin will flag associated "
    "authenticated accounts to be mapped to proxy users when the server option "
    "check_proxy_users is enabled.",
    GLOBAL_VAR(mysql_native_password_proxy_users), CMD_LINE(OPT_ARG),
    DEFAULT(false));

static Sys_var_bool Sys_sha256_password_proxy_users(
    "sha256_password_proxy_users",
    "If set to FALSE (the default), then the sha256_password authentication "
    "plugin will not signal for authenticated users to be checked for mapping "
    "to proxy users.  When set to TRUE, the plugin will flag associated "
    "authenticated accounts to be mapped to proxy users when the server option "
    "check_proxy_users is enabled.",
    GLOBAL_VAR(sha256_password_proxy_users), CMD_LINE(OPT_ARG), DEFAULT(false));

static bool check_log_bin_use_v1_row_events(sys_var *, THD *thd, set_var *var) {
  if (var->save_result.ulonglong_value == 1 &&
      global_system_variables.binlog_row_value_options != 0)
    push_warning_printf(thd, Sql_condition::SL_WARNING,
                        ER_WARN_BINLOG_V1_ROW_EVENTS_DISABLED,
                        ER_THD(thd, ER_WARN_BINLOG_V1_ROW_EVENTS_DISABLED),
                        "binlog_row_value_options=PARTIAL_JSON");
  return false;
}

static Sys_var_bool Sys_log_bin_use_v1_row_events(
    "log_bin_use_v1_row_events",
    "If equal to 1 then version 1 row events are written to a row based "
    "binary log.  If equal to 0, then the latest version of events are "
    "written.  "
    "This option is useful during some upgrades.",
    NON_PERSIST GLOBAL_VAR(log_bin_use_v1_row_events), CMD_LINE(OPT_ARG),
    DEFAULT(false), NO_MUTEX_GUARD, NOT_IN_BINLOG,
    ON_CHECK(check_log_bin_use_v1_row_events));

static Sys_var_charptr Sys_log_error(
    "log_error", "Error log file",
    READ_ONLY NON_PERSIST GLOBAL_VAR(log_error_dest),
    CMD_LINE(OPT_ARG, OPT_LOG_ERROR), IN_FS_CHARSET,
    DEFAULT(disabled_my_option), NO_MUTEX_GUARD, NOT_IN_BINLOG, ON_CHECK(NULL),
    ON_UPDATE(NULL), NULL, sys_var::PARSE_EARLY);

static bool check_log_error_services(sys_var *self, THD *thd, set_var *var) {
  // test whether syntax is OK and services exist
  int i;

  if (var->save_result.string_value.str == nullptr) return true;

  if ((i = log_builtins_error_stack(var->save_result.string_value.str, true)) <
      0) {
    push_warning_printf(
        thd, Sql_condition::SL_WARNING, ER_CANT_SET_ERROR_LOG_SERVICE,
        ER_THD(thd, ER_CANT_SET_ERROR_LOG_SERVICE), self->name.str,
        &((char *)var->save_result.string_value.str)[-(i + 1)]);
    return true;
  } else if (strlen(var->save_result.string_value.str) < 1) {
    push_warning_printf(
        thd, Sql_condition::SL_WARNING, ER_EMPTY_PIPELINE_FOR_ERROR_LOG_SERVICE,
        ER_THD(thd, ER_EMPTY_PIPELINE_FOR_ERROR_LOG_SERVICE), self->name.str);
  }

  return false;
}

static bool fix_log_error_services(sys_var *self MY_ATTRIBUTE((unused)),
                                   THD *thd,
                                   enum_var_type type MY_ATTRIBUTE((unused))) {
  // syntax is OK and services exist; try to initialize them!
  int rr = log_builtins_error_stack(opt_log_error_services, false);
  if (rr < 0) {
    rr = -(rr + 1);
    if (((size_t)rr) < strlen(opt_log_error_services))
      push_warning_printf(
          thd, Sql_condition::SL_WARNING, ER_CANT_START_ERROR_LOG_SERVICE,
          ER_THD(thd, ER_CANT_START_ERROR_LOG_SERVICE), self->name.str,
          &((char *)opt_log_error_services)[rr]);
    return true;
  }

  return false;
}

static Sys_var_charptr Sys_log_error_services(
    "log_error_services",
    "Services that should be called when an error event is received",
    GLOBAL_VAR(opt_log_error_services), CMD_LINE(REQUIRED_ARG),
    IN_SYSTEM_CHARSET, DEFAULT("log_filter_internal; log_sink_internal"),
    NO_MUTEX_GUARD, NOT_IN_BINLOG, ON_CHECK(check_log_error_services),
    ON_UPDATE(fix_log_error_services));

static Sys_var_bool Sys_log_queries_not_using_indexes(
    "log_queries_not_using_indexes",
    "Log queries that are executed without benefit of any index to the "
    "slow log if it is open",
    GLOBAL_VAR(opt_log_queries_not_using_indexes), CMD_LINE(OPT_ARG),
    DEFAULT(false));

static Sys_var_bool Sys_log_slow_admin_statements(
    "log_slow_admin_statements",
    "Log slow OPTIMIZE, ANALYZE, ALTER and other administrative statements to "
    "the slow log if it is open.",
    GLOBAL_VAR(opt_log_slow_admin_statements), CMD_LINE(OPT_ARG),
    DEFAULT(false));

static Sys_var_bool Sys_log_slow_slave_statements(
    "log_slow_slave_statements",
    "Log slow statements executed by slave thread to the slow log if it is "
    "open.",
    GLOBAL_VAR(opt_log_slow_slave_statements), CMD_LINE(OPT_ARG),
    DEFAULT(false));

static bool update_log_throttle_queries_not_using_indexes(sys_var *, THD *thd,
                                                          enum_var_type) {
  // Check if we should print a summary of any suppressed lines to the slow log
  // now since opt_log_throttle_queries_not_using_indexes was changed.
  log_throttle_qni.flush(thd);
  return false;
}

static Sys_var_ulong Sys_log_throttle_queries_not_using_indexes(
    "log_throttle_queries_not_using_indexes",
    "Log at most this many 'not using index' warnings per minute to the "
    "slow log. Any further warnings will be condensed into a single "
    "summary line. A value of 0 disables throttling. "
    "Option has no effect unless --log_queries_not_using_indexes is set.",
    GLOBAL_VAR(opt_log_throttle_queries_not_using_indexes),
    CMD_LINE(REQUIRED_ARG), VALID_RANGE(0, ULONG_MAX), DEFAULT(0),
    BLOCK_SIZE(1), NO_MUTEX_GUARD, NOT_IN_BINLOG, ON_CHECK(0),
    ON_UPDATE(update_log_throttle_queries_not_using_indexes));

static bool update_log_error_verbosity(sys_var *, THD *, enum_var_type) {
  return (log_builtins_filter_update_verbosity(log_error_verbosity) < 0);
}

static Sys_var_ulong Sys_log_error_verbosity(
    "log_error_verbosity",
    "How detailed the error log should be. "
    "1, log errors only. "
    "2, log errors and warnings. "
    "3, log errors, warnings, and notes. "
    "Messages sent to the client are unaffected by this setting.",
    GLOBAL_VAR(log_error_verbosity), CMD_LINE(REQUIRED_ARG), VALID_RANGE(1, 3),
    DEFAULT(2), BLOCK_SIZE(1), NO_MUTEX_GUARD, NOT_IN_BINLOG, ON_CHECK(0),
    ON_UPDATE(update_log_error_verbosity));

static Sys_var_enum Sys_log_timestamps(
    "log_timestamps",
    "UTC to timestamp log files in zulu time, for more concise timestamps "
    "and easier correlation of logs from servers from multiple time zones, "
    "or SYSTEM to use the system's local time. "
    "This affects only log files, not log tables, as the timestamp columns "
    "of the latter can be converted at will.",
    GLOBAL_VAR(opt_log_timestamps), CMD_LINE(REQUIRED_ARG),
    timestamp_type_names, DEFAULT(0), NO_MUTEX_GUARD, NOT_IN_BINLOG);

static Sys_var_bool Sys_log_statements_unsafe_for_binlog(
    "log_statements_unsafe_for_binlog",
    "Log statements considered unsafe when using statement based binary "
    "logging.",
    GLOBAL_VAR(opt_log_unsafe_statements), CMD_LINE(OPT_ARG), DEFAULT(true));

/* logging to host OS's syslog */

static bool fix_syslog_enable(sys_var *self, THD *thd MY_ATTRIBUTE((unused)),
                              enum_var_type type MY_ATTRIBUTE((unused))) {
  return LogVar(self->name).val((longlong)opt_log_syslog_enable).update();
}

static Sys_var_bool Sys_log_syslog_enable(
    "log_syslog",
    "Errors, warnings, and similar issues eligible for MySQL's error log "
    "file may additionally be sent to the host operating system's system "
    "log (\"syslog\").",
    GLOBAL_VAR(opt_log_syslog_enable), CMD_LINE(OPT_ARG),
    DEFAULT(true),  // true-when-loaded on either platform
    NO_MUTEX_GUARD, NOT_IN_BINLOG, ON_CHECK(0), ON_UPDATE(fix_syslog_enable),
    DEPRECATED("--log_error_services"));

static bool fix_syslog_tag(sys_var *self, THD *thd MY_ATTRIBUTE((unused)),
                           enum_var_type type MY_ATTRIBUTE((unused))) {
  return LogVar(self->name).val(opt_log_syslog_tag).update();
}

static bool check_syslog_tag(sys_var *self, THD *THD MY_ATTRIBUTE((unused)),
                             set_var *var) {
  if (var->value != nullptr)
    return LogVar(self->name).val(var->save_result.string_value).check();

  return false;
}

static Sys_var_charptr Sys_log_syslog_tag(
    "log_syslog_tag",
    "When logging issues using the host operating system's syslog, "
    "tag the entries from this particular MySQL server with this ident. "
    "This will help distinguish entries from MySQL servers co-existing "
    "on the same host machine. A non-empty tag will be appended to the "
    "default ident of 'mysqld', connected by a hyphen.",
    GLOBAL_VAR(opt_log_syslog_tag), CMD_LINE(REQUIRED_ARG), IN_SYSTEM_CHARSET,
    DEFAULT(""), NO_MUTEX_GUARD, NOT_IN_BINLOG, ON_CHECK(check_syslog_tag),
    ON_UPDATE(fix_syslog_tag));

#ifndef _WIN32

static bool check_syslog_facility(sys_var *self, THD *, set_var *var) {
  if (var->value != nullptr)
    return LogVar(self->name).val(var->save_result.string_value).check();
  return false;
}

static bool fix_syslog_facility(sys_var *self, THD *thd MY_ATTRIBUTE((unused)),
                                enum_var_type type MY_ATTRIBUTE((unused))) {
  return LogVar(self->name).val(opt_log_syslog_facility).update();
}

static Sys_var_charptr Sys_log_syslog_facility(
    "log_syslog_facility",
    "When logging issues using the host operating system's syslog, "
    "identify as a facility of the given type (to aid in log filtering).",
    GLOBAL_VAR(opt_log_syslog_facility), CMD_LINE(REQUIRED_ARG),
    IN_SYSTEM_CHARSET, DEFAULT("daemon"), NO_MUTEX_GUARD, NOT_IN_BINLOG,
    ON_CHECK(check_syslog_facility), ON_UPDATE(fix_syslog_facility));

static bool fix_syslog_pid(sys_var *self, THD *thd MY_ATTRIBUTE((unused)),
                           enum_var_type type MY_ATTRIBUTE((unused))) {
  return LogVar(self->name).val((longlong)opt_log_syslog_include_pid).update();
}

static Sys_var_bool Sys_log_syslog_log_pid(
    "log_syslog_include_pid",
    "When logging issues using the host operating system's syslog, "
    "include this MySQL server's process ID (PID). This setting does "
    "not affect MySQL's own error log file.",
    GLOBAL_VAR(opt_log_syslog_include_pid), CMD_LINE(OPT_ARG), DEFAULT(true),
    NO_MUTEX_GUARD, NOT_IN_BINLOG, ON_CHECK(0), ON_UPDATE(fix_syslog_pid));

#endif

static bool update_cached_long_query_time(sys_var *, THD *thd,
                                          enum_var_type type) {
  if (type == OPT_SESSION)
    thd->variables.long_query_time =
        double2ulonglong(thd->variables.long_query_time_double * 1e6);
  else
    global_system_variables.long_query_time =
        double2ulonglong(global_system_variables.long_query_time_double * 1e6);
  return false;
}

static Sys_var_double Sys_long_query_time(
    "long_query_time",
    "Log all queries that have taken more than long_query_time seconds "
    "to execute to file. The argument will be treated as a decimal value "
    "with microsecond precision",
    SESSION_VAR(long_query_time_double), CMD_LINE(REQUIRED_ARG),
    VALID_RANGE(0, LONG_TIMEOUT), DEFAULT(10), NO_MUTEX_GUARD, NOT_IN_BINLOG,
    ON_CHECK(0), ON_UPDATE(update_cached_long_query_time));

static bool fix_low_prio_updates(sys_var *, THD *thd, enum_var_type type) {
  if (type == OPT_SESSION) {
    thd->update_lock_default =
        (thd->variables.low_priority_updates ? TL_WRITE_LOW_PRIORITY
                                             : TL_WRITE);
    thd->insert_lock_default =
        (thd->variables.low_priority_updates ? TL_WRITE_LOW_PRIORITY
                                             : TL_WRITE_CONCURRENT_INSERT);
  } else
    thr_upgraded_concurrent_insert_lock =
        (global_system_variables.low_priority_updates ? TL_WRITE_LOW_PRIORITY
                                                      : TL_WRITE);
  return false;
}
static Sys_var_bool Sys_low_priority_updates(
    "low_priority_updates",
    "INSERT/DELETE/UPDATE has lower priority than selects",
    SESSION_VAR(low_priority_updates), CMD_LINE(OPT_ARG), DEFAULT(false),
    NO_MUTEX_GUARD, NOT_IN_BINLOG, ON_CHECK(0),
    ON_UPDATE(fix_low_prio_updates));

static Sys_var_bool Sys_lower_case_file_system(
    "lower_case_file_system",
    "Case sensitivity of file names on the file system where the "
    "data directory is located",
    READ_ONLY NON_PERSIST GLOBAL_VAR(lower_case_file_system), NO_CMD_LINE,
    DEFAULT(false));

static Sys_var_uint Sys_lower_case_table_names(
    "lower_case_table_names",
    "If set to 1 table names are stored in lowercase on disk and table "
    "names will be case-insensitive.  Should be set to 2 if you are using "
    "a case insensitive file system",
    READ_ONLY GLOBAL_VAR(lower_case_table_names),
    CMD_LINE(OPT_ARG, OPT_LOWER_CASE_TABLE_NAMES), VALID_RANGE(0, 2),
#ifdef FN_NO_CASE_SENSE
    DEFAULT(1),
#else
    DEFAULT(0),
#endif
    BLOCK_SIZE(1));

static bool session_readonly(sys_var *self, THD *, set_var *var) {
  if (var->is_global_persist()) return false;
  my_error(ER_VARIABLE_IS_READONLY, MYF(0), "SESSION", self->name.str,
           "GLOBAL");
  return true;
}

static bool check_max_allowed_packet(sys_var *self, THD *thd, set_var *var) {
  longlong val;
  if (session_readonly(self, thd, var)) return true;

  val = var->save_result.ulonglong_value;
  if (val < (longlong)global_system_variables.net_buffer_length) {
    push_warning_printf(thd, Sql_condition::SL_WARNING, WARN_OPTION_BELOW_LIMIT,
                        ER_THD(thd, WARN_OPTION_BELOW_LIMIT),
                        "max_allowed_packet", "net_buffer_length");
  }
  return false;
}

static Sys_var_ulong Sys_max_allowed_packet(
    "max_allowed_packet",
    "Max packet length to send to or receive from the server",
    SESSION_VAR(max_allowed_packet), CMD_LINE(REQUIRED_ARG),
    VALID_RANGE(1024, 1024 * 1024 * 1024), DEFAULT(64 * 1024 * 1024),
    BLOCK_SIZE(1024), NO_MUTEX_GUARD, NOT_IN_BINLOG,
    ON_CHECK(check_max_allowed_packet));

static Sys_var_ulong Sys_slave_max_allowed_packet(
    "slave_max_allowed_packet",
    "The maximum packet length to sent successfully from the master to slave.",
    GLOBAL_VAR(slave_max_allowed_packet), CMD_LINE(REQUIRED_ARG),
    VALID_RANGE(1024, MAX_MAX_ALLOWED_PACKET), DEFAULT(MAX_MAX_ALLOWED_PACKET),
    BLOCK_SIZE(1024));

static Sys_var_ulonglong Sys_max_binlog_cache_size(
    "max_binlog_cache_size", "Sets the total size of the transactional cache",
    GLOBAL_VAR(max_binlog_cache_size), CMD_LINE(REQUIRED_ARG),
    VALID_RANGE(IO_SIZE, ULLONG_MAX), DEFAULT((ULLONG_MAX / IO_SIZE) * IO_SIZE),
    BLOCK_SIZE(IO_SIZE), NO_MUTEX_GUARD, NOT_IN_BINLOG, ON_CHECK(0),
    ON_UPDATE(fix_binlog_cache_size));

static Sys_var_ulonglong Sys_max_binlog_stmt_cache_size(
    "max_binlog_stmt_cache_size", "Sets the total size of the statement cache",
    GLOBAL_VAR(max_binlog_stmt_cache_size), CMD_LINE(REQUIRED_ARG),
    VALID_RANGE(IO_SIZE, ULLONG_MAX), DEFAULT((ULLONG_MAX / IO_SIZE) * IO_SIZE),
    BLOCK_SIZE(IO_SIZE), NO_MUTEX_GUARD, NOT_IN_BINLOG, ON_CHECK(0),
    ON_UPDATE(fix_binlog_stmt_cache_size));

static bool fix_max_binlog_size(sys_var *, THD *, enum_var_type) {
  mysql_bin_log.set_max_size(max_binlog_size);
  /*
    For multisource replication, this max size is set to all relay logs
    per channel. So, run through them
  */
  if (!max_relay_log_size) {
    Master_info *mi = NULL;

    channel_map.wrlock();
    for (mi_map::iterator it = channel_map.begin(); it != channel_map.end();
         it++) {
      mi = it->second;
      if (mi != NULL) mi->rli->relay_log.set_max_size(max_binlog_size);
    }
    channel_map.unlock();
  }
  return false;
}
static Sys_var_ulong Sys_max_binlog_size(
    "max_binlog_size",
    "Binary log will be rotated automatically when the size exceeds this "
    "value. Will also apply to relay logs if max_relay_log_size is 0",
    GLOBAL_VAR(max_binlog_size), CMD_LINE(REQUIRED_ARG),
    VALID_RANGE(IO_SIZE, 1024 * 1024L * 1024L), DEFAULT(1024 * 1024L * 1024L),
    BLOCK_SIZE(IO_SIZE), NO_MUTEX_GUARD, NOT_IN_BINLOG, ON_CHECK(0),
    ON_UPDATE(fix_max_binlog_size));

static Sys_var_ulong Sys_max_connections(
    "max_connections", "The number of simultaneous clients allowed",
    GLOBAL_VAR(max_connections), CMD_LINE(REQUIRED_ARG), VALID_RANGE(1, 100000),
    DEFAULT(MAX_CONNECTIONS_DEFAULT), BLOCK_SIZE(1), NO_MUTEX_GUARD,
    NOT_IN_BINLOG, ON_CHECK(0), ON_UPDATE(0), NULL,
    /* max_connections is used as a sizing hint by the performance schema. */
    sys_var::PARSE_EARLY);

static Sys_var_ulong Sys_max_connect_errors(
    "max_connect_errors",
    "If there is more than this number of interrupted connections from "
    "a host this host will be blocked from further connections",
    GLOBAL_VAR(max_connect_errors), CMD_LINE(REQUIRED_ARG),
    VALID_RANGE(1, ULONG_MAX), DEFAULT(100), BLOCK_SIZE(1));

static Sys_var_long Sys_max_digest_length(
    "max_digest_length", "Maximum length considered for digest text.",
    READ_ONLY GLOBAL_VAR(max_digest_length), CMD_LINE(REQUIRED_ARG),
    VALID_RANGE(0, 1024 * 1024), DEFAULT(1024), BLOCK_SIZE(1));

static bool check_max_delayed_threads(sys_var *, THD *, set_var *var) {
  return (!var->is_global_persist()) && var->save_result.ulonglong_value != 0 &&
         var->save_result.ulonglong_value !=
             global_system_variables.max_insert_delayed_threads;
}

// Alias for max_delayed_threads
static Sys_var_ulong Sys_max_insert_delayed_threads(
    "max_insert_delayed_threads",
    "Don't start more than this number of threads to handle INSERT "
    "DELAYED statements. If set to zero INSERT DELAYED will be not used. "
    "This variable is deprecated along with INSERT DELAYED.",
    SESSION_VAR(max_insert_delayed_threads), NO_CMD_LINE, VALID_RANGE(0, 16384),
    DEFAULT(20), BLOCK_SIZE(1), NO_MUTEX_GUARD, NOT_IN_BINLOG,
    ON_CHECK(check_max_delayed_threads), ON_UPDATE(0), DEPRECATED(""));

static Sys_var_ulong Sys_max_delayed_threads(
    "max_delayed_threads",
    "Don't start more than this number of threads to handle INSERT "
    "DELAYED statements. If set to zero INSERT DELAYED will be not used. "
    "This variable is deprecated along with INSERT DELAYED.",
    SESSION_VAR(max_insert_delayed_threads), CMD_LINE(REQUIRED_ARG),
    VALID_RANGE(0, 16384), DEFAULT(20), BLOCK_SIZE(1), NO_MUTEX_GUARD,
    NOT_IN_BINLOG, ON_CHECK(check_max_delayed_threads), ON_UPDATE(0),
    DEPRECATED(""));

static Sys_var_ulong Sys_max_error_count(
    "max_error_count", "Max number of errors/warnings to store for a statement",
    HINT_UPDATEABLE SESSION_VAR(max_error_count), CMD_LINE(REQUIRED_ARG),
    VALID_RANGE(0, 65535), DEFAULT(DEFAULT_ERROR_COUNT), BLOCK_SIZE(1));

static Sys_var_ulonglong Sys_max_heap_table_size(
    "max_heap_table_size",
    "Don't allow creation of heap tables bigger than this",
    HINT_UPDATEABLE SESSION_VAR(max_heap_table_size), CMD_LINE(REQUIRED_ARG),
    VALID_RANGE(16384, (ulonglong) ~(intptr)0), DEFAULT(16 * 1024 * 1024),
    BLOCK_SIZE(1024));

static ulong mdl_locks_cache_size_unused;
static Sys_var_ulong Sys_metadata_locks_cache_size(
    "metadata_locks_cache_size", "Has no effect, deprecated",
    READ_ONLY GLOBAL_VAR(mdl_locks_cache_size_unused),
    CMD_LINE(REQUIRED_ARG, OPT_MDL_CACHE_SIZE), VALID_RANGE(1, 1024 * 1024),
    DEFAULT(1024), BLOCK_SIZE(1), NO_MUTEX_GUARD, NOT_IN_BINLOG, ON_CHECK(0),
    ON_UPDATE(0), DEPRECATED(""));

static ulong mdl_locks_hash_partitions_unused;
static Sys_var_ulong Sys_metadata_locks_hash_instances(
    "metadata_locks_hash_instances", "Has no effect, deprecated",
    READ_ONLY GLOBAL_VAR(mdl_locks_hash_partitions_unused),
    CMD_LINE(REQUIRED_ARG, OPT_MDL_HASH_INSTANCES), VALID_RANGE(1, 1024),
    DEFAULT(8), BLOCK_SIZE(1), NO_MUTEX_GUARD, NOT_IN_BINLOG, ON_CHECK(0),
    ON_UPDATE(0), DEPRECATED(""));

// relies on DBUG_ASSERT(sizeof(my_thread_id) == 4);
static Sys_var_uint Sys_pseudo_thread_id(
    "pseudo_thread_id", "This variable is for internal server use",
    SESSION_ONLY(pseudo_thread_id), NO_CMD_LINE, VALID_RANGE(0, UINT_MAX32),
    DEFAULT(0), BLOCK_SIZE(1), NO_MUTEX_GUARD, IN_BINLOG,
    ON_CHECK(check_has_super));

static bool fix_max_join_size(sys_var *self, THD *thd, enum_var_type type) {
  System_variables *sv = (self->is_global_persist(type))
                             ? &global_system_variables
                             : &thd->variables;
  if (sv->max_join_size == HA_POS_ERROR)
    sv->option_bits |= OPTION_BIG_SELECTS;
  else
    sv->option_bits &= ~OPTION_BIG_SELECTS;
  return false;
}
static Sys_var_harows Sys_max_join_size(
    "max_join_size",
    "Joins that are probably going to read more than max_join_size "
    "records return an error",
    HINT_UPDATEABLE SESSION_VAR(max_join_size), CMD_LINE(REQUIRED_ARG),
    VALID_RANGE(1, HA_POS_ERROR), DEFAULT(HA_POS_ERROR), BLOCK_SIZE(1),
    NO_MUTEX_GUARD, NOT_IN_BINLOG, ON_CHECK(0), ON_UPDATE(fix_max_join_size));

static Sys_var_ulong Sys_max_seeks_for_key(
    "max_seeks_for_key",
    "Limit assumed max number of seeks when looking up rows based on a key",
    HINT_UPDATEABLE SESSION_VAR(max_seeks_for_key), CMD_LINE(REQUIRED_ARG),
    VALID_RANGE(1, ULONG_MAX), DEFAULT(ULONG_MAX), BLOCK_SIZE(1));

static Sys_var_ulong Sys_max_length_for_sort_data(
    "max_length_for_sort_data", "Max number of bytes in sorted records",
    HINT_UPDATEABLE SESSION_VAR(max_length_for_sort_data),
    CMD_LINE(REQUIRED_ARG), VALID_RANGE(4, 8192 * 1024L), DEFAULT(4096),
    BLOCK_SIZE(1));

static Sys_var_ulong Sys_max_points_in_geometry(
    "max_points_in_geometry", "Maximum number of points in a geometry",
    HINT_UPDATEABLE SESSION_VAR(max_points_in_geometry), CMD_LINE(OPT_ARG),
    VALID_RANGE(3, 1024 * 1024L), DEFAULT(64 * 1024), BLOCK_SIZE(1));

static PolyLock_mutex PLock_prepared_stmt_count(&LOCK_prepared_stmt_count);

static Sys_var_ulong Sys_max_prepared_stmt_count(
    "max_prepared_stmt_count",
    "Maximum number of prepared statements in the server",
    GLOBAL_VAR(max_prepared_stmt_count), CMD_LINE(REQUIRED_ARG),
    VALID_RANGE(0, 1024 * 1024), DEFAULT(16382), BLOCK_SIZE(1),
    &PLock_prepared_stmt_count, NOT_IN_BINLOG, ON_CHECK(NULL), ON_UPDATE(NULL),
    NULL,
    /* max_prepared_stmt_count is used as a sizing hint by the performance
       schema. */
    sys_var::PARSE_EARLY);

static bool fix_max_relay_log_size(sys_var *, THD *, enum_var_type) {
  Master_info *mi = NULL;

  channel_map.wrlock();
  for (mi_map::iterator it = channel_map.begin(); it != channel_map.end();
       it++) {
    mi = it->second;

    if (mi != NULL)
      mi->rli->relay_log.set_max_size(max_relay_log_size ? max_relay_log_size
                                                         : max_binlog_size);
  }
  channel_map.unlock();
  return false;
}
static Sys_var_ulong Sys_max_relay_log_size(
    "max_relay_log_size",
    "If non-zero: relay log will be rotated automatically when the "
    "size exceeds this value; if zero: when the size "
    "exceeds max_binlog_size",
    GLOBAL_VAR(max_relay_log_size), CMD_LINE(REQUIRED_ARG),
    VALID_RANGE(0, 1024L * 1024 * 1024), DEFAULT(0), BLOCK_SIZE(IO_SIZE),
    NO_MUTEX_GUARD, NOT_IN_BINLOG, ON_CHECK(0),
    ON_UPDATE(fix_max_relay_log_size));

static Sys_var_ulong Sys_max_sort_length(
    "max_sort_length",
    "The number of bytes to use when sorting long values with PAD SPACE "
    "collations (only the first max_sort_length bytes of each value are "
    "used; the rest are ignored)",
    HINT_UPDATEABLE SESSION_VAR(max_sort_length), CMD_LINE(REQUIRED_ARG),
    VALID_RANGE(4, 8192 * 1024L), DEFAULT(1024), BLOCK_SIZE(1));

static Sys_var_ulong Sys_max_sp_recursion_depth(
    "max_sp_recursion_depth", "Maximum stored procedure recursion depth",
    SESSION_VAR(max_sp_recursion_depth), CMD_LINE(OPT_ARG), VALID_RANGE(0, 255),
    DEFAULT(0), BLOCK_SIZE(1));

// non-standard session_value_ptr() here
static Sys_var_max_user_conn Sys_max_user_connections(
    "max_user_connections",
    "The maximum number of active connections for a single user "
    "(0 = no limit)",
    SESSION_VAR(max_user_connections), CMD_LINE(REQUIRED_ARG),
    VALID_RANGE(0, UINT_MAX), DEFAULT(0), BLOCK_SIZE(1), NO_MUTEX_GUARD,
    NOT_IN_BINLOG, ON_CHECK(session_readonly));

static Sys_var_ulong Sys_max_write_lock_count(
    "max_write_lock_count",
    "After this many write locks, allow some read locks to run in between",
    GLOBAL_VAR(max_write_lock_count), CMD_LINE(REQUIRED_ARG),
    VALID_RANGE(1, ULONG_MAX), DEFAULT(ULONG_MAX), BLOCK_SIZE(1));

static Sys_var_ulong Sys_min_examined_row_limit(
    "min_examined_row_limit",
    "Don't write queries to slow log that examine fewer rows "
    "than that",
    SESSION_VAR(min_examined_row_limit), CMD_LINE(REQUIRED_ARG),
    VALID_RANGE(0, ULONG_MAX), DEFAULT(0), BLOCK_SIZE(1));

#ifdef _WIN32
static Sys_var_bool Sys_named_pipe("named_pipe", "Enable the named pipe (NT)",
                                   READ_ONLY NON_PERSIST
                                       GLOBAL_VAR(opt_enable_named_pipe),
                                   CMD_LINE(OPT_ARG), DEFAULT(false));
#endif

static bool check_net_buffer_length(sys_var *self, THD *thd, set_var *var) {
  longlong val;
  if (session_readonly(self, thd, var)) return true;

  val = var->save_result.ulonglong_value;
  if (val > (longlong)global_system_variables.max_allowed_packet) {
    push_warning_printf(thd, Sql_condition::SL_WARNING, WARN_OPTION_BELOW_LIMIT,
                        ER_THD(thd, WARN_OPTION_BELOW_LIMIT),
                        "max_allowed_packet", "net_buffer_length");
  }
  return false;
}
static Sys_var_ulong Sys_net_buffer_length(
    "net_buffer_length", "Buffer length for TCP/IP and socket communication",
    SESSION_VAR(net_buffer_length), CMD_LINE(REQUIRED_ARG),
    VALID_RANGE(1024, 1024 * 1024), DEFAULT(16384), BLOCK_SIZE(1024),
    NO_MUTEX_GUARD, NOT_IN_BINLOG, ON_CHECK(check_net_buffer_length));

static bool fix_net_read_timeout(sys_var *self, THD *thd, enum_var_type type) {
  if (!self->is_global_persist(type)) {
    // net_buffer_length is a specific property for the classic protocols
    if (!thd->is_classic_protocol()) {
      my_error(ER_PLUGGABLE_PROTOCOL_COMMAND_NOT_SUPPORTED, MYF(0));
      return true;
    }
    my_net_set_read_timeout(thd->get_protocol_classic()->get_net(),
                            thd->variables.net_read_timeout);
  }
  return false;
}
static Sys_var_ulong Sys_net_read_timeout(
    "net_read_timeout",
    "Number of seconds to wait for more data from a connection before "
    "aborting the read",
    SESSION_VAR(net_read_timeout), CMD_LINE(REQUIRED_ARG),
    VALID_RANGE(1, LONG_TIMEOUT), DEFAULT(NET_READ_TIMEOUT), BLOCK_SIZE(1),
    NO_MUTEX_GUARD, NOT_IN_BINLOG, ON_CHECK(0),
    ON_UPDATE(fix_net_read_timeout));

static bool fix_net_write_timeout(sys_var *self, THD *thd, enum_var_type type) {
  if (!self->is_global_persist(type)) {
    // net_read_timeout is a specific property for the classic protocols
    if (!thd->is_classic_protocol()) {
      my_error(ER_PLUGGABLE_PROTOCOL_COMMAND_NOT_SUPPORTED, MYF(0));
      return true;
    }
    my_net_set_write_timeout(thd->get_protocol_classic()->get_net(),
                             thd->variables.net_write_timeout);
  }
  return false;
}
static Sys_var_ulong Sys_net_write_timeout(
    "net_write_timeout",
    "Number of seconds to wait for a block to be written to a connection "
    "before aborting the write",
    SESSION_VAR(net_write_timeout), CMD_LINE(REQUIRED_ARG),
    VALID_RANGE(1, LONG_TIMEOUT), DEFAULT(NET_WRITE_TIMEOUT), BLOCK_SIZE(1),
    NO_MUTEX_GUARD, NOT_IN_BINLOG, ON_CHECK(0),
    ON_UPDATE(fix_net_write_timeout));

static bool fix_net_retry_count(sys_var *self, THD *thd, enum_var_type type) {
  if (!self->is_global_persist(type)) {
    // net_write_timeout is a specific property for the classic protocols
    if (!thd->is_classic_protocol()) {
      my_error(ER_PLUGGABLE_PROTOCOL_COMMAND_NOT_SUPPORTED, MYF(0));
      return true;
    }
    thd->get_protocol_classic()->get_net()->retry_count =
        thd->variables.net_retry_count;
  }
  return false;
}
static Sys_var_ulong Sys_net_retry_count(
    "net_retry_count",
    "If a read on a communication port is interrupted, retry this "
    "many times before giving up",
    SESSION_VAR(net_retry_count), CMD_LINE(REQUIRED_ARG),
    VALID_RANGE(1, ULONG_MAX), DEFAULT(MYSQLD_NET_RETRY_COUNT), BLOCK_SIZE(1),
    NO_MUTEX_GUARD, NOT_IN_BINLOG, ON_CHECK(0), ON_UPDATE(fix_net_retry_count));

static Sys_var_bool Sys_new_mode("new",
                                 "Use very new possible \"unsafe\" functions",
                                 SESSION_VAR(new_mode), CMD_LINE(OPT_ARG, 'n'),
                                 DEFAULT(false));

static Sys_var_bool Sys_old_mode("old", "Use compatible behavior",
                                 READ_ONLY GLOBAL_VAR(old_mode),
                                 CMD_LINE(OPT_ARG), DEFAULT(false));

static Sys_var_bool Sys_old_alter_table("old_alter_table",
                                        "Use old, non-optimized alter table",
                                        SESSION_VAR(old_alter_table),
                                        CMD_LINE(OPT_ARG), DEFAULT(false));

static Sys_var_ulong Sys_open_files_limit(
    "open_files_limit",
    "If this is not 0, then mysqld will use this value to reserve file "
    "descriptors to use with setrlimit(). If this value is 0 then mysqld "
    "will reserve max_connections*5 or max_connections + table_open_cache*2 "
    "(whichever is larger) number of file descriptors",
    READ_ONLY GLOBAL_VAR(open_files_limit), CMD_LINE(REQUIRED_ARG),
    VALID_RANGE(0, OS_FILE_LIMIT), DEFAULT(0), BLOCK_SIZE(1), NO_MUTEX_GUARD,
    NOT_IN_BINLOG, ON_CHECK(NULL), ON_UPDATE(NULL), NULL,
    /* open_files_limit is used as a sizing hint by the performance schema. */
    sys_var::PARSE_EARLY);

/// @todo change to enum
static Sys_var_ulong Sys_optimizer_prune_level(
    "optimizer_prune_level",
    "Controls the heuristic(s) applied during query optimization to prune "
    "less-promising partial plans from the optimizer search space. "
    "Meaning: 0 - do not apply any heuristic, thus perform exhaustive "
    "search; 1 - prune plans based on number of retrieved rows",
    HINT_UPDATEABLE SESSION_VAR(optimizer_prune_level), CMD_LINE(REQUIRED_ARG),
    VALID_RANGE(0, 1), DEFAULT(1), BLOCK_SIZE(1));

static Sys_var_ulong Sys_optimizer_search_depth(
    "optimizer_search_depth",
    "Maximum depth of search performed by the query optimizer. Values "
    "larger than the number of relations in a query result in better "
    "query plans, but take longer to compile a query. Values smaller "
    "than the number of tables in a relation result in faster "
    "optimization, but may produce very bad query plans. If set to 0, "
    "the system will automatically pick a reasonable value",
    HINT_UPDATEABLE SESSION_VAR(optimizer_search_depth), CMD_LINE(REQUIRED_ARG),
    VALID_RANGE(0, MAX_TABLES + 1), DEFAULT(MAX_TABLES + 1), BLOCK_SIZE(1));

static Sys_var_ulong Sys_range_optimizer_max_mem_size(
    "range_optimizer_max_mem_size",
    "Maximum amount of memory used by the range optimizer "
    "to allocate predicates during range analysis. "
    "The larger the number, more memory may be consumed during "
    "range analysis. If the value is too low to completed range "
    "optimization of a query, index range scan will not be "
    "considered for this query. A value of 0 means range optimizer "
    "does not have any cap on memory. ",
    HINT_UPDATEABLE SESSION_VAR(range_optimizer_max_mem_size),
    CMD_LINE(REQUIRED_ARG), VALID_RANGE(0, ULONG_MAX), DEFAULT(8388608),
    BLOCK_SIZE(1));

static bool limit_parser_max_mem_size(sys_var *, THD *thd, set_var *var) {
  if (var->is_global_persist()) return false;
  ulonglong val = var->save_result.ulonglong_value;
  if (val > global_system_variables.parser_max_mem_size) {
    if (thd->security_context()->check_access(SUPER_ACL)) return false;
    var->save_result.ulonglong_value =
        global_system_variables.parser_max_mem_size;
    return throw_bounds_warning(thd, "parser_max_mem_size",
                                true,  // fixed
                                true,  // is_unsigned
                                val);
  }
  return false;
}

constexpr size_t max_mem_sz = std::numeric_limits<size_t>::max();

static Sys_var_ulonglong Sys_histogram_generation_max_mem_size(
    "histogram_generation_max_mem_size",
    "Maximum amount of memory available for generating histograms",
    SESSION_VAR(histogram_generation_max_mem_size), CMD_LINE(REQUIRED_ARG),
    VALID_RANGE(1000000, max_mem_sz), DEFAULT(20000000), BLOCK_SIZE(1),
    NO_MUTEX_GUARD, NOT_IN_BINLOG, ON_CHECK(check_has_super), ON_UPDATE(NULL));

/*
  Need at least 400Kb to get through bootstrap.
  Need at least 8Mb to get through mtr check testcase, which does
    SELECT * FROM INFORMATION_SCHEMA.VIEWS
*/
static Sys_var_ulonglong Sys_parser_max_mem_size(
    "parser_max_mem_size", "Maximum amount of memory available to the parser",
    SESSION_VAR(parser_max_mem_size), CMD_LINE(REQUIRED_ARG),
    VALID_RANGE(10 * 1000 * 1000, max_mem_sz), DEFAULT(max_mem_sz),
    BLOCK_SIZE(1), NO_MUTEX_GUARD, NOT_IN_BINLOG,
    ON_CHECK(limit_parser_max_mem_size), ON_UPDATE(NULL));

/*
  There is no call on Sys_var_integer::do_check() for 'set xxx=default';
  The predefined default for parser_max_mem_size is "infinite".
  Update it in case we have seen option maximum-parser-max-mem-size
  Also update global_system_variables, so 'SELECT parser_max_mem_size'
  reports correct data.
*/
export void update_parser_max_mem_size() {
  const ulonglong max_max = max_system_variables.parser_max_mem_size;
  if (max_max == max_mem_sz) return;
  // In case parser-max-mem-size is also set:
  const ulonglong new_val =
      std::min(max_max, global_system_variables.parser_max_mem_size);
  Sys_parser_max_mem_size.update_default(new_val);
  global_system_variables.parser_max_mem_size = new_val;
}

/**
  @note
  @b BEWARE! These must have the same order as the \#defines in sql_const.h!
*/
static const char *optimizer_switch_names[] = {
    "index_merge",
    "index_merge_union",
    "index_merge_sort_union",
    "index_merge_intersection",
    "engine_condition_pushdown",
    "index_condition_pushdown",
    "mrr",
    "mrr_cost_based",
    "block_nested_loop",
    "batched_key_access",
    "materialization",
    "semijoin",
    "loosescan",
    "firstmatch",
    "duplicateweedout",
    "subquery_materialization_cost_based",
    "use_index_extensions",
    "condition_fanout_filter",
    "derived_merge",
    "use_invisible_indexes",
    "default",
    NullS};
static Sys_var_flagset Sys_optimizer_switch(
    "optimizer_switch",
    "optimizer_switch=option=val[,option=val...], where option is one of "
    "{index_merge, index_merge_union, index_merge_sort_union, "
    "index_merge_intersection, engine_condition_pushdown, "
    "index_condition_pushdown, mrr, mrr_cost_based"
    ", materialization, semijoin, loosescan, firstmatch, duplicateweedout,"
    " subquery_materialization_cost_based"
    ", block_nested_loop, batched_key_access, use_index_extensions,"
    " condition_fanout_filter, derived_merge} and val is one of "
    "{on, off, default}",
    HINT_UPDATEABLE SESSION_VAR(optimizer_switch), CMD_LINE(REQUIRED_ARG),
    optimizer_switch_names, DEFAULT(OPTIMIZER_SWITCH_DEFAULT), NO_MUTEX_GUARD,
    NOT_IN_BINLOG, ON_CHECK(NULL), ON_UPDATE(NULL));

static Sys_var_bool Sys_var_end_markers_in_json(
    "end_markers_in_json",
    "In JSON output (\"EXPLAIN FORMAT=JSON\" and optimizer trace), "
    "if variable is set to 1, repeats the structure's key (if it has one) "
    "near the closing bracket",
    HINT_UPDATEABLE SESSION_VAR(end_markers_in_json), CMD_LINE(OPT_ARG),
    DEFAULT(false));

static Sys_var_flagset Sys_optimizer_trace(
    "optimizer_trace",
    "Controls tracing of the Optimizer:"
    " optimizer_trace=option=val[,option=val...], where option is one of"
    " {enabled, one_line}"
    " and val is one of {on, default}",
    SESSION_VAR(optimizer_trace), CMD_LINE(REQUIRED_ARG),
    Opt_trace_context::flag_names, DEFAULT(Opt_trace_context::FLAG_DEFAULT));
// @see set_var::is_var_optimizer_trace()
export sys_var *Sys_optimizer_trace_ptr = &Sys_optimizer_trace;

/**
  Note how "misc" is not here: it is not accessible to the user; disabling
  "misc" would disable the top object, which would make an empty trace.
*/
static Sys_var_flagset Sys_optimizer_trace_features(
    "optimizer_trace_features",
    "Enables/disables tracing of selected features of the Optimizer:"
    " optimizer_trace_features=option=val[,option=val...], where option is one "
    "of"
    " {greedy_search, range_optimizer, dynamic_range, repeated_subselect}"
    " and val is one of {on, off, default}",
    SESSION_VAR(optimizer_trace_features), CMD_LINE(REQUIRED_ARG),
    Opt_trace_context::feature_names,
    DEFAULT(Opt_trace_context::default_features));

/** Delete all old optimizer traces */
static bool optimizer_trace_update(sys_var *, THD *thd, enum_var_type) {
  thd->opt_trace.reset();
  return false;
}

static Sys_var_long Sys_optimizer_trace_offset(
    "optimizer_trace_offset",
    "Offset of first optimizer trace to show; see manual",
    SESSION_VAR(optimizer_trace_offset), CMD_LINE(REQUIRED_ARG),
    VALID_RANGE(LONG_MIN, LONG_MAX), DEFAULT(-1), BLOCK_SIZE(1), NO_MUTEX_GUARD,
    NOT_IN_BINLOG, ON_CHECK(NULL), ON_UPDATE(optimizer_trace_update));

static Sys_var_long Sys_optimizer_trace_limit(
    "optimizer_trace_limit", "Maximum number of shown optimizer traces",
    SESSION_VAR(optimizer_trace_limit), CMD_LINE(REQUIRED_ARG),
    VALID_RANGE(0, LONG_MAX), DEFAULT(1), BLOCK_SIZE(1), NO_MUTEX_GUARD,
    NOT_IN_BINLOG, ON_CHECK(NULL), ON_UPDATE(optimizer_trace_update));

static Sys_var_ulong Sys_optimizer_trace_max_mem_size(
    "optimizer_trace_max_mem_size",
    "Maximum allowed cumulated size of stored optimizer traces",
    SESSION_VAR(optimizer_trace_max_mem_size), CMD_LINE(REQUIRED_ARG),
    VALID_RANGE(0, ULONG_MAX), DEFAULT(1024 * 1024), BLOCK_SIZE(1));

static Sys_var_charptr Sys_pid_file(
    "pid_file", "Pid file used by safe_mysqld",
    READ_ONLY NON_PERSIST GLOBAL_VAR(pidfile_name_ptr), CMD_LINE(REQUIRED_ARG),
    IN_FS_CHARSET, DEFAULT(0));

static Sys_var_charptr Sys_plugin_dir(
    "plugin_dir", "Directory for plugins",
    READ_ONLY NON_PERSIST GLOBAL_VAR(opt_plugin_dir_ptr),
    CMD_LINE(REQUIRED_ARG), IN_FS_CHARSET, DEFAULT(0));

static Sys_var_uint Sys_port(
    "port",
    "Port number to use for connection or 0 to default to, "
    "my.cnf, $MYSQL_TCP_PORT, "
#if MYSQL_PORT_DEFAULT == 0
    "/etc/services, "
#endif
    "built-in default (" STRINGIFY_ARG(MYSQL_PORT) "), whatever comes first",
    READ_ONLY NON_PERSIST GLOBAL_VAR(mysqld_port), CMD_LINE(REQUIRED_ARG, 'P'),
    VALID_RANGE(0, 65535), DEFAULT(0), BLOCK_SIZE(1));

static Sys_var_ulong Sys_preload_buff_size(
    "preload_buffer_size",
    "The size of the buffer that is allocated when preloading indexes",
    SESSION_VAR(preload_buff_size), CMD_LINE(REQUIRED_ARG),
    VALID_RANGE(1024, 1024 * 1024 * 1024), DEFAULT(32768), BLOCK_SIZE(1));

static Sys_var_uint Sys_protocol_version(
    "protocol_version",
    "The version of the client/server protocol used by the MySQL server",
    READ_ONLY NON_PERSIST GLOBAL_VAR(protocol_version), NO_CMD_LINE,
    VALID_RANGE(0, ~0), DEFAULT(PROTOCOL_VERSION), BLOCK_SIZE(1));

static Sys_var_proxy_user Sys_proxy_user(
    "proxy_user", "The proxy user account name used when logging in",
    IN_SYSTEM_CHARSET);

static Sys_var_external_user Sys_external_user(
    "external_user", "The external user account used when logging in",
    IN_SYSTEM_CHARSET);

static Sys_var_ulong Sys_read_buff_size(
    "read_buffer_size",
    "Each thread that does a sequential scan allocates a buffer of "
    "this size for each table it scans. If you do many sequential scans, "
    "you may want to increase this value",
    HINT_UPDATEABLE SESSION_VAR(read_buff_size), CMD_LINE(REQUIRED_ARG),
    VALID_RANGE(IO_SIZE * 2, INT_MAX32), DEFAULT(128 * 1024),
    BLOCK_SIZE(IO_SIZE));

static bool check_read_only(sys_var *, THD *thd, set_var *) {
  /* Prevent self dead-lock */
  if (thd->locked_tables_mode || thd->in_active_multi_stmt_transaction()) {
    my_error(ER_LOCK_OR_ACTIVE_TRANSACTION, MYF(0));
    return true;
  }
  return false;
}

static bool check_require_secure_transport(
    sys_var *, THD *, set_var *var MY_ATTRIBUTE((unused))) {
#if !defined(_WIN32)
  /*
    always allow require_secure_transport to be enabled on
    Linux, as socket is secure.
  */
  return false;
#else
  /*
    check whether SSL or shared memory transports are enabled before
    turning require_secure_transport ON, otherwise no connections will
    be allowed on Windows.
  */

  if (!var->save_result.ulonglong_value) return false;
  if ((have_ssl == SHOW_OPTION_YES) || opt_enable_shared_memory) return false;
  /* reject if SSL and shared memory are both disabled: */
  my_error(ER_NO_SECURE_TRANSPORTS_CONFIGURED, MYF(0));
  return true;

#endif
}

static bool fix_read_only(sys_var *self, THD *thd, enum_var_type) {
  bool result = true;
  bool new_read_only = read_only;  // make a copy before releasing a mutex
  DBUG_ENTER("sys_var_opt_readonly::update");

  if (read_only == false || read_only == opt_readonly) {
    if (opt_super_readonly && !read_only) {
      opt_super_readonly = false;
      super_read_only = false;
    }
    opt_readonly = read_only;
    DBUG_RETURN(false);
  }

  if (check_read_only(self, thd, 0))  // just in case
    goto end;

  if (thd->global_read_lock.is_acquired()) {
    /*
      This connection already holds the global read lock.
      This can be the case with:
      - FLUSH TABLES WITH READ LOCK
      - SET GLOBAL READ_ONLY = 1
    */
    if (opt_super_readonly && !read_only) {
      opt_super_readonly = false;
      super_read_only = false;
    }
    opt_readonly = read_only;
    DBUG_RETURN(false);
  }

  /*
    READ_ONLY=1 prevents write locks from being taken on tables and
    blocks transactions from committing. We therefore should make sure
    that no such events occur while setting the read_only variable.
    This is a 2 step process:
    [1] lock_global_read_lock()
      Prevents connections from obtaining new write locks on
      tables. Note that we can still have active rw transactions.
    [2] make_global_read_lock_block_commit()
      Prevents transactions from committing.
  */

  read_only = opt_readonly;
  mysql_mutex_unlock(&LOCK_global_system_variables);

  if (thd->global_read_lock.lock_global_read_lock(thd))
    goto end_with_mutex_unlock;

  if ((result = thd->global_read_lock.make_global_read_lock_block_commit(thd)))
    goto end_with_read_lock;

  /* Change the opt_readonly system variable, safe because the lock is held */
  opt_readonly = new_read_only;

  result = false;

end_with_read_lock:
  /* Release the lock */
  thd->global_read_lock.unlock_global_read_lock(thd);
end_with_mutex_unlock:
  mysql_mutex_lock(&LOCK_global_system_variables);
end:
  read_only = opt_readonly;
  DBUG_RETURN(result);
}

static bool fix_super_read_only(sys_var *, THD *thd, enum_var_type type) {
  DBUG_ENTER("sys_var_opt_super_readonly::update");

  /* return if no changes: */
  if (super_read_only == opt_super_readonly) DBUG_RETURN(false);

  /* return immediately if turning super_read_only OFF: */
  if (super_read_only == false) {
    opt_super_readonly = false;
    DBUG_RETURN(false);
  }
  bool result = true;
  bool new_super_read_only =
      super_read_only; /* make a copy before releasing a mutex */

  /* set read_only to ON if it is OFF, letting fix_read_only()
     handle its own locking needs
  */
  if (!opt_readonly) {
    read_only = true;
    if ((result = fix_read_only(NULL, thd, type))) goto end;
  }

  /* if we already have global read lock, set super_read_only
     and return immediately:
  */
  if (thd->global_read_lock.is_acquired()) {
    opt_super_readonly = super_read_only;
    DBUG_RETURN(false);
  }

  /* now we're turning ON super_read_only: */
  super_read_only = opt_super_readonly;
  mysql_mutex_unlock(&LOCK_global_system_variables);

  if (thd->global_read_lock.lock_global_read_lock(thd))
    goto end_with_mutex_unlock;

  if ((result = thd->global_read_lock.make_global_read_lock_block_commit(thd)))
    goto end_with_read_lock;
  opt_super_readonly = new_super_read_only;
  result = false;

end_with_read_lock:
  /* Release the lock */
  thd->global_read_lock.unlock_global_read_lock(thd);
end_with_mutex_unlock:
  mysql_mutex_lock(&LOCK_global_system_variables);
end:
  super_read_only = opt_super_readonly;
  DBUG_RETURN(result);
}

static Sys_var_bool Sys_require_secure_transport(
    "require_secure_transport",
    "When this option is enabled, connections attempted using insecure "
    "transport will be rejected.  Secure transports are SSL/TLS, "
    "Unix socket or Shared Memory (on Windows).",
    GLOBAL_VAR(opt_require_secure_transport), CMD_LINE(OPT_ARG), DEFAULT(false),
    NO_MUTEX_GUARD, NOT_IN_BINLOG, ON_CHECK(check_require_secure_transport),
    ON_UPDATE(0));

/**
  The read_only boolean is always equal to the opt_readonly boolean except
  during fix_read_only(); when that function is entered, opt_readonly is
  the pre-update value and read_only is the post-update value.
  fix_read_only() compares them and runs needed operations for the
  transition (especially when transitioning from false to true) and
  synchronizes both booleans in the end.
*/
static Sys_var_bool Sys_readonly(
    "read_only",
    "Make all non-temporary tables read-only, with the exception for "
    "replication (slave) threads and users with the SUPER privilege",
    GLOBAL_VAR(read_only), CMD_LINE(OPT_ARG), DEFAULT(false), NO_MUTEX_GUARD,
    NOT_IN_BINLOG, ON_CHECK(check_read_only), ON_UPDATE(fix_read_only));

/**
Setting super_read_only to ON triggers read_only to also be set to ON.
*/
static Sys_var_bool Sys_super_readonly(
    "super_read_only",
    "Make all non-temporary tables read-only, with the exception for "
    "replication (slave) threads.  Users with the SUPER privilege are "
    "affected, unlike read_only.  Setting super_read_only to ON "
    "also sets read_only to ON.",
    GLOBAL_VAR(super_read_only), CMD_LINE(OPT_ARG), DEFAULT(false),
    NO_MUTEX_GUARD, NOT_IN_BINLOG, ON_CHECK(0), ON_UPDATE(fix_super_read_only));

// Small lower limit to be able to test MRR
static Sys_var_ulong Sys_read_rnd_buff_size(
    "read_rnd_buffer_size",
    "When reading rows in sorted order after a sort, the rows are read "
    "through this buffer to avoid a disk seeks",
    HINT_UPDATEABLE SESSION_VAR(read_rnd_buff_size), CMD_LINE(REQUIRED_ARG),
    VALID_RANGE(1, INT_MAX32), DEFAULT(256 * 1024), BLOCK_SIZE(1));

static Sys_var_ulong Sys_div_precincrement(
    "div_precision_increment",
    "Precision of the result of '/' "
    "operator will be increased on that value",
    HINT_UPDATEABLE SESSION_VAR(div_precincrement), CMD_LINE(REQUIRED_ARG),
    VALID_RANGE(0, DECIMAL_MAX_SCALE), DEFAULT(4), BLOCK_SIZE(1));

static Sys_var_uint Sys_eq_range_index_dive_limit(
    "eq_range_index_dive_limit",
    "The optimizer will use existing index statistics instead of "
    "doing index dives for equality ranges if the number of equality "
    "ranges for the index is larger than or equal to this number. "
    "If set to 0, index dives are always used.",
    HINT_UPDATEABLE SESSION_VAR(eq_range_index_dive_limit),
    CMD_LINE(REQUIRED_ARG), VALID_RANGE(0, UINT_MAX32), DEFAULT(200),
    BLOCK_SIZE(1));

static Sys_var_ulong Sys_range_alloc_block_size(
    "range_alloc_block_size",
    "Allocation block size for storing ranges during optimization",
    HINT_UPDATEABLE SESSION_VAR(range_alloc_block_size), CMD_LINE(REQUIRED_ARG),
    VALID_RANGE(RANGE_ALLOC_BLOCK_SIZE, UINT32_MAX),
    DEFAULT(RANGE_ALLOC_BLOCK_SIZE), BLOCK_SIZE(1024));

static bool fix_thd_mem_root(sys_var *self, THD *thd, enum_var_type type) {
  if (!self->is_global_persist(type))
    reset_root_defaults(thd->mem_root, thd->variables.query_alloc_block_size,
                        thd->variables.query_prealloc_size);
  return false;
}
static Sys_var_ulong Sys_query_alloc_block_size(
    "query_alloc_block_size",
    "Allocation block size for query parsing and execution",
    SESSION_VAR(query_alloc_block_size), CMD_LINE(REQUIRED_ARG),
    VALID_RANGE(1024, UINT_MAX32), DEFAULT(QUERY_ALLOC_BLOCK_SIZE),
    BLOCK_SIZE(1024), NO_MUTEX_GUARD, NOT_IN_BINLOG, ON_CHECK(0),
    ON_UPDATE(fix_thd_mem_root));

static Sys_var_ulong Sys_query_prealloc_size(
    "query_prealloc_size", "Persistent buffer for query parsing and execution",
    SESSION_VAR(query_prealloc_size), CMD_LINE(REQUIRED_ARG),
    VALID_RANGE(QUERY_ALLOC_PREALLOC_SIZE, ULONG_MAX),
    DEFAULT(QUERY_ALLOC_PREALLOC_SIZE), BLOCK_SIZE(1024), NO_MUTEX_GUARD,
    NOT_IN_BINLOG, ON_CHECK(0), ON_UPDATE(fix_thd_mem_root));

#if defined(_WIN32)
static Sys_var_bool Sys_shared_memory(
    "shared_memory", "Enable the shared memory",
    READ_ONLY NON_PERSIST GLOBAL_VAR(opt_enable_shared_memory),
    CMD_LINE(OPT_ARG), DEFAULT(false));

static Sys_var_charptr Sys_shared_memory_base_name(
    "shared_memory_base_name", "Base name of shared memory",
    READ_ONLY NON_PERSIST GLOBAL_VAR(shared_memory_base_name),
    CMD_LINE(REQUIRED_ARG), IN_FS_CHARSET, DEFAULT(0));
#endif

// this has to be NO_CMD_LINE as the command-line option has a different name
static Sys_var_bool Sys_skip_external_locking(
    "skip_external_locking", "Don't use system (external) locking",
    READ_ONLY NON_PERSIST GLOBAL_VAR(my_disable_locking), NO_CMD_LINE,
    DEFAULT(true));

static Sys_var_bool Sys_skip_networking(
    "skip_networking", "Don't allow connection with TCP/IP",
    READ_ONLY NON_PERSIST GLOBAL_VAR(opt_disable_networking), CMD_LINE(OPT_ARG),
    DEFAULT(false));

static Sys_var_bool Sys_skip_name_resolve(
    "skip_name_resolve",
    "Don't resolve hostnames. All hostnames are IP's or 'localhost'.",
    READ_ONLY GLOBAL_VAR(opt_skip_name_resolve),
    CMD_LINE(OPT_ARG, OPT_SKIP_RESOLVE), DEFAULT(false));

static Sys_var_bool Sys_skip_show_database(
    "skip_show_database", "Don't allow 'SHOW DATABASE' commands",
    READ_ONLY GLOBAL_VAR(opt_skip_show_db), CMD_LINE(OPT_ARG), DEFAULT(false));

static Sys_var_charptr Sys_socket(
    "socket", "Socket file to use for connection",
    READ_ONLY NON_PERSIST GLOBAL_VAR(mysqld_unix_port), CMD_LINE(REQUIRED_ARG),
    IN_FS_CHARSET, DEFAULT(0));

static Sys_var_ulong Sys_thread_stack(
    "thread_stack", "The stack size for each thread",
    READ_ONLY GLOBAL_VAR(my_thread_stack_size), CMD_LINE(REQUIRED_ARG),
    VALID_RANGE(128 * 1024, ULONG_MAX), DEFAULT(DEFAULT_THREAD_STACK),
    BLOCK_SIZE(1024));

static Sys_var_charptr Sys_tmpdir(
    "tmpdir",
    "Path for temporary files. Several paths may "
    "be specified, separated by a "
#if defined(_WIN32)
    "semicolon (;)"
#else
    "colon (:)"
#endif
    ", in this case they are used in a round-robin fashion",
    READ_ONLY NON_PERSIST GLOBAL_VAR(opt_mysql_tmpdir),
    CMD_LINE(REQUIRED_ARG, 't'), IN_FS_CHARSET, DEFAULT(0));

static bool fix_trans_mem_root(sys_var *self, THD *thd, enum_var_type type) {
  if (!self->is_global_persist(type))
    thd->get_transaction()->init_mem_root_defaults(
        thd->variables.trans_alloc_block_size,
        thd->variables.trans_prealloc_size);
  return false;
}
static Sys_var_ulong Sys_trans_alloc_block_size(
    "transaction_alloc_block_size",
    "Allocation block size for transactions to be stored in binary log",
    SESSION_VAR(trans_alloc_block_size), CMD_LINE(REQUIRED_ARG),
    VALID_RANGE(1024, 128 * 1024), DEFAULT(QUERY_ALLOC_BLOCK_SIZE),
    BLOCK_SIZE(1024), NO_MUTEX_GUARD, NOT_IN_BINLOG, ON_CHECK(0),
    ON_UPDATE(fix_trans_mem_root));

static Sys_var_ulong Sys_trans_prealloc_size(
    "transaction_prealloc_size",
    "Persistent buffer for transactions to be stored in binary log",
    SESSION_VAR(trans_prealloc_size), CMD_LINE(REQUIRED_ARG),
    VALID_RANGE(1024, 128 * 1024), DEFAULT(TRANS_ALLOC_PREALLOC_SIZE),
    BLOCK_SIZE(1024), NO_MUTEX_GUARD, NOT_IN_BINLOG, ON_CHECK(0),
    ON_UPDATE(fix_trans_mem_root));

static const char *thread_handling_names[] = {
    "one-thread-per-connection", "no-threads", "loaded-dynamically", 0};
static Sys_var_enum Sys_thread_handling(
    "thread_handling",
    "Define threads usage for handling queries, one of "
    "one-thread-per-connection, no-threads, loaded-dynamically",
    READ_ONLY GLOBAL_VAR(Connection_handler_manager::thread_handling),
    CMD_LINE(REQUIRED_ARG), thread_handling_names, DEFAULT(0));

static Sys_var_charptr Sys_secure_file_priv(
    "secure_file_priv",
    "Limit LOAD DATA, SELECT ... OUTFILE, and LOAD_FILE() to files "
    "within specified directory",
    READ_ONLY NON_PERSIST GLOBAL_VAR(opt_secure_file_priv),
    CMD_LINE(REQUIRED_ARG), IN_FS_CHARSET,
    DEFAULT(DEFAULT_SECURE_FILE_PRIV_DIR));

static bool fix_server_id(sys_var *, THD *thd, enum_var_type) {
  // server_id is 'MYSQL_PLUGIN_IMPORT ulong'
  // So we cast here, rather than change its type.
  server_id_supplied = 1;
  thd->server_id = static_cast<uint32>(server_id);
  return false;
}
static Sys_var_ulong Sys_server_id(
    "server_id",
    "Uniquely identifies the server instance in the community of "
    "replication partners",
    GLOBAL_VAR(server_id), CMD_LINE(REQUIRED_ARG, OPT_SERVER_ID),
    VALID_RANGE(0, UINT_MAX32), DEFAULT(1), BLOCK_SIZE(1), NO_MUTEX_GUARD,
    NOT_IN_BINLOG, ON_CHECK(0), ON_UPDATE(fix_server_id));

static Sys_var_charptr Sys_server_uuid(
    "server_uuid", "Uniquely identifies the server instance in the universe",
    READ_ONLY NON_PERSIST GLOBAL_VAR(server_uuid_ptr), NO_CMD_LINE,
    IN_FS_CHARSET, DEFAULT(server_uuid));

static Sys_var_uint Sys_server_id_bits(
    "server_id_bits", "Set number of significant bits in server-id",
    GLOBAL_VAR(opt_server_id_bits), CMD_LINE(REQUIRED_ARG), VALID_RANGE(0, 32),
    DEFAULT(32), BLOCK_SIZE(1));

static Sys_var_int32 Sys_regexp_time_limit(
    "regexp_time_limit",
    "Timeout for regular expressions matches, in steps of the match "
    "engine, typically on the order of milliseconds.",
    GLOBAL_VAR(opt_regexp_time_limit), CMD_LINE(REQUIRED_ARG),
    VALID_RANGE(0, INT32_MAX), DEFAULT(32), BLOCK_SIZE(1));

static Sys_var_int32 Sys_regexp_stack_limit(
    "regexp_stack_limit", "Stack size limit for regular expressions matches",
    GLOBAL_VAR(opt_regexp_stack_limit), CMD_LINE(REQUIRED_ARG),
    VALID_RANGE(0, INT32_MAX), DEFAULT(8000000), BLOCK_SIZE(1));

static Sys_var_bool Sys_slave_compressed_protocol(
    "slave_compressed_protocol", "Use compression on master/slave protocol",
    GLOBAL_VAR(opt_slave_compressed_protocol), CMD_LINE(OPT_ARG),
    DEFAULT(false));

static const char *slave_exec_mode_names[] = {"STRICT", "IDEMPOTENT", 0};
static Sys_var_enum Slave_exec_mode(
    "slave_exec_mode",
    "Modes for how replication events should be executed. Legal values "
    "are STRICT (default) and IDEMPOTENT. In IDEMPOTENT mode, "
    "replication will not stop for operations that are idempotent. "
    "In STRICT mode, replication will stop on any unexpected difference "
    "between the master and the slave",
    GLOBAL_VAR(slave_exec_mode_options), CMD_LINE(REQUIRED_ARG),
    slave_exec_mode_names, DEFAULT(RBR_EXEC_MODE_STRICT));

const char *slave_type_conversions_name[] = {"ALL_LOSSY", "ALL_NON_LOSSY",
                                             "ALL_UNSIGNED", "ALL_SIGNED", 0};
static Sys_var_set Slave_type_conversions(
    "slave_type_conversions",
    "Set of slave type conversions that are enabled. Legal values are:"
    " ALL_LOSSY to enable lossy conversions,"
    " ALL_NON_LOSSY to enable non-lossy conversions,"
    " ALL_UNSIGNED to treat all integer column type data to be unsigned "
    "values, and"
    " ALL_SIGNED to treat all integer column type data to be signed values."
    " Default treatment is ALL_SIGNED. If ALL_SIGNED and ALL_UNSIGNED both are"
    " specified, ALL_SIGNED will take higher priority than ALL_UNSIGNED."
    " If the variable is assigned the empty set, no conversions are"
    " allowed and it is expected that the types match exactly.",
    GLOBAL_VAR(slave_type_conversions_options), CMD_LINE(REQUIRED_ARG),
    slave_type_conversions_name, DEFAULT(0));

static Sys_var_bool Sys_slave_sql_verify_checksum(
    "slave_sql_verify_checksum",
    "Force checksum verification of replication events after reading them "
    "from relay log. Note: Events are always checksum-verified by slave on "
    "receiving them from the network before writing them to the relay "
    "log. Enabled by default.",
    GLOBAL_VAR(opt_slave_sql_verify_checksum), CMD_LINE(OPT_ARG),
    DEFAULT(true));

static bool check_not_null_not_empty(sys_var *self, THD *thd, set_var *var) {
  String str, *res;
  /* null value is not allowed */
  if (check_not_null(self, thd, var)) return true;

  /** empty value ('') is not allowed */
  res = var->value ? var->value->val_str(&str) : NULL;
  if (res && res->is_empty()) return true;

  return false;
}

static bool check_slave_stopped(sys_var *self, THD *thd, set_var *var) {
  bool result = false;
  Master_info *mi = 0;

  if (check_not_null_not_empty(self, thd, var)) return true;

  channel_map.wrlock();

  for (mi_map::iterator it = channel_map.begin(); it != channel_map.end();
       it++) {
    mi = it->second;
    if (mi) {
      mysql_mutex_lock(&mi->rli->run_lock);
      if (mi->rli->slave_running) {
        my_error(ER_SLAVE_SQL_THREAD_MUST_STOP, MYF(0));
        result = true;
      }
      mysql_mutex_unlock(&mi->rli->run_lock);
    }
  }
  channel_map.unlock();
  return result;
}

static const char *slave_rows_search_algorithms_names[] = {
    "TABLE_SCAN", "INDEX_SCAN", "HASH_SCAN", 0};
static Sys_var_set Slave_rows_search_algorithms(
    "slave_rows_search_algorithms",
    "Set of searching algorithms that the slave will use while "
    "searching for records from the storage engine to either "
    "updated or deleted them. Possible values are: INDEX_SCAN, "
    "TABLE_SCAN and HASH_SCAN. Any combination is allowed, and "
    "the slave will always pick the most suitable algorithm for "
    "any given scenario. "
    "(Default: INDEX_SCAN, HASH_SCAN).",
    GLOBAL_VAR(slave_rows_search_algorithms_options), CMD_LINE(REQUIRED_ARG),
    slave_rows_search_algorithms_names,
    DEFAULT(SLAVE_ROWS_INDEX_SCAN | SLAVE_ROWS_HASH_SCAN), NO_MUTEX_GUARD,
    NOT_IN_BINLOG, ON_CHECK(check_not_null_not_empty), ON_UPDATE(NULL));

static const char *mts_parallel_type_names[] = {"DATABASE", "LOGICAL_CLOCK", 0};
static Sys_var_enum Mts_parallel_type(
    "slave_parallel_type",
    "Specifies if the slave will use database partitioning "
    "or information from master to parallelize transactions."
    "(Default: DATABASE).",
    PERSIST_AS_READONLY GLOBAL_VAR(mts_parallel_option), CMD_LINE(REQUIRED_ARG),
    mts_parallel_type_names, DEFAULT(MTS_PARALLEL_TYPE_DB_NAME), NO_MUTEX_GUARD,
    NOT_IN_BINLOG, ON_CHECK(check_slave_stopped), ON_UPDATE(NULL));

static bool check_binlog_transaction_dependency_tracking(sys_var *, THD *,
                                                         set_var *var) {
  if (global_system_variables.transaction_write_set_extraction ==
          HASH_ALGORITHM_OFF &&
      var->save_result.ulonglong_value != DEPENDENCY_TRACKING_COMMIT_ORDER) {
    my_error(ER_WRONG_USAGE, MYF(0),
             "binlog_transaction_dependency_tracking (!= COMMIT_ORDER)",
             "transaction_write_set_extraction (= OFF)");

    return true;
  }
  return false;
}

static bool update_binlog_transaction_dependency_tracking(sys_var *, THD *,
                                                          enum_var_type) {
  /*
    the writeset_history_start needs to be set to 0 whenever there is a
    change in the transaction dependency source so that WS and COMMIT
    transition smoothly.
  */
  mysql_bin_log.m_dependency_tracker.tracking_mode_changed();
  return false;
}

void PolyLock_lock_log::rdlock() {
  mysql_mutex_lock(mysql_bin_log.get_log_lock());
}

void PolyLock_lock_log::wrlock() {
  mysql_mutex_lock(mysql_bin_log.get_log_lock());
}

void PolyLock_lock_log::unlock() {
  mysql_mutex_unlock(mysql_bin_log.get_log_lock());
}

static PolyLock_lock_log PLock_log;
static const char *opt_binlog_transaction_dependency_tracking_names[] = {
    "COMMIT_ORDER", "WRITESET", "WRITESET_SESSION", NullS};
static Sys_var_enum Binlog_transaction_dependency_tracking(
    "binlog_transaction_dependency_tracking",
    "Selects the source of dependency information from which to "
    "assess which transactions can be executed in parallel by the "
    "slave's multi-threaded applier. "
    "Possible values are COMMIT_ORDER, WRITESET and WRITESET_SESSION.",
    GLOBAL_VAR(mysql_bin_log.m_dependency_tracker.m_opt_tracking_mode),
    CMD_LINE(REQUIRED_ARG), opt_binlog_transaction_dependency_tracking_names,
    DEFAULT(DEPENDENCY_TRACKING_COMMIT_ORDER), &PLock_log, NOT_IN_BINLOG,
    ON_CHECK(check_binlog_transaction_dependency_tracking),
    ON_UPDATE(update_binlog_transaction_dependency_tracking));
static Sys_var_ulong Binlog_transaction_dependency_history_size(
    "binlog_transaction_dependency_history_size",
    "Maximum number of rows to keep in the writeset history.",
    GLOBAL_VAR(mysql_bin_log.m_dependency_tracker.get_writeset()
                   ->m_opt_max_history_size),
    CMD_LINE(REQUIRED_ARG, 0), VALID_RANGE(1, 1000000), DEFAULT(25000),
    BLOCK_SIZE(1), &PLock_log, NOT_IN_BINLOG, ON_CHECK(NULL), ON_UPDATE(NULL));

static Sys_var_bool Sys_slave_preserve_commit_order(
    "slave_preserve_commit_order",
    "Force slave workers to make commits in the same order as on the master. "
    "Disabled by default.",
    PERSIST_AS_READONLY GLOBAL_VAR(opt_slave_preserve_commit_order),
    CMD_LINE(OPT_ARG, OPT_SLAVE_PRESERVE_COMMIT_ORDER), DEFAULT(false),
    NO_MUTEX_GUARD, NOT_IN_BINLOG, ON_CHECK(check_slave_stopped),
    ON_UPDATE(NULL));

bool Sys_var_charptr::global_update(THD *, set_var *var) {
  char *new_val, *ptr = var->save_result.string_value.str;
  size_t len = var->save_result.string_value.length;
  if (ptr) {
    new_val = (char *)my_memdup(key_memory_Sys_var_charptr_value, ptr, len + 1,
                                MYF(MY_WME));
    if (!new_val) return true;
    new_val[len] = 0;
  } else
    new_val = 0;
  if (flags & ALLOCATED) my_free(global_var(char *));
  flags |= ALLOCATED;
  global_var(char *) = new_val;
  return false;
}

bool Sys_var_enum_binlog_checksum::global_update(THD *thd, set_var *var) {
  bool check_purge = false;

  /*
    SET binlog_checksome command should ignore 'read-only' and 'super_read_only'
    options so that it can update 'mysql.gtid_executed' replication repository
    table.
  */
  thd->set_skip_readonly_check();
  mysql_mutex_lock(mysql_bin_log.get_log_lock());
  if (mysql_bin_log.is_open()) {
    bool alg_changed =
        (binlog_checksum_options != (uint)var->save_result.ulonglong_value);
    if (alg_changed)
      mysql_bin_log.checksum_alg_reset =
          (uint8)var->save_result.ulonglong_value;
    mysql_bin_log.rotate(true, &check_purge);
    if (alg_changed)
      mysql_bin_log.checksum_alg_reset =
          binary_log::BINLOG_CHECKSUM_ALG_UNDEF;  // done
  } else {
    binlog_checksum_options =
        static_cast<ulong>(var->save_result.ulonglong_value);
  }
  DBUG_ASSERT(binlog_checksum_options == var->save_result.ulonglong_value);
  DBUG_ASSERT(mysql_bin_log.checksum_alg_reset ==
              binary_log::BINLOG_CHECKSUM_ALG_UNDEF);
  mysql_mutex_unlock(mysql_bin_log.get_log_lock());

  if (check_purge) mysql_bin_log.purge();

  return 0;
}

bool Sys_var_gtid_next::session_update(THD *thd, set_var *var) {
  DBUG_ENTER("Sys_var_gtid_next::session_update");
  char buf[Gtid::MAX_TEXT_LENGTH + 1];
  // Get the value
  String str(buf, sizeof(buf), &my_charset_latin1);
  char *res = NULL;
  if (!var->value) {
    // set session gtid_next= default
    DBUG_ASSERT(var->save_result.string_value.str);
    DBUG_ASSERT(var->save_result.string_value.length);
    res = var->save_result.string_value.str;
  } else if (var->value->val_str(&str))
    res = var->value->val_str(&str)->c_ptr_safe();
  if (!res) {
    my_error(ER_WRONG_VALUE_FOR_VAR, MYF(0), name.str, "NULL");
    DBUG_RETURN(true);
  }
  global_sid_lock->rdlock();
  Gtid_specification spec;
  if (spec.parse(global_sid_map, res) != RETURN_STATUS_OK) {
    global_sid_lock->unlock();
    DBUG_RETURN(true);
  }

  bool ret = set_gtid_next(thd, spec);
  // set_gtid_next releases global_sid_lock
  DBUG_RETURN(ret);
}

#ifdef HAVE_GTID_NEXT_LIST
bool Sys_var_gtid_set::session_update(THD *thd, set_var *var) {
  DBUG_ENTER("Sys_var_gtid_set::session_update");
  Gtid_set_or_null *gsn = (Gtid_set_or_null *)session_var_ptr(thd);
  char *value = var->save_result.string_value.str;
  if (value == NULL)
    gsn->set_null();
  else {
    Gtid_set *gs = gsn->set_non_null(global_sid_map);
    if (gs == NULL) {
      my_error(ER_OUT_OF_RESOURCES, MYF(0));  // allocation failed
      DBUG_RETURN(true);
    }
    /*
      If string begins with '+', add to the existing set, otherwise
      replace existing set.
    */
    while (isspace(*value)) value++;
    if (*value == '+')
      value++;
    else
      gs->clear();
    // Add specified set of groups to Gtid_set.
    global_sid_lock->rdlock();
    enum_return_status ret = gs->add_gtid_text(value);
    global_sid_lock->unlock();
    if (ret != RETURN_STATUS_OK) {
      gsn->set_null();
      DBUG_RETURN(true);
    }
  }
  DBUG_RETURN(false);
}
#endif  // HAVE_GTID_NEXT_LIST

/**
  This function shall issue a deprecation warning
  if the new gtid mode is set to GTID_MODE_ON and
  there is at least one replication channel with
  IGNORE_SERVER_IDS configured (i.e., not empty).

  The caller must have acquired a lock on the
  channel_map object before calling this function.

  The warning emitted is: ER_WARN_DEPRECATED_SYNTAX_NO_REPLACEMENT .

  @param thd The current session thread context.
  @param oldmode The old value of @@global.gtid_mode.
  @param newmode The new value for @@global.gtid_mode.

*/
static void issue_deprecation_warnings_gtid_mode(
    THD *thd, enum_gtid_mode oldmode MY_ATTRIBUTE((unused)),
    enum_gtid_mode newmode) {
  channel_map.assert_some_lock();

  /*
    Check that if changing to gtid_mode=on no channel is configured
    to ignore server ids. If it is, issue a deprecation warning.
  */
  if (newmode == GTID_MODE_ON) {
    for (mi_map::iterator it = channel_map.begin(); it != channel_map.end();
         it++) {
      Master_info *mi = it->second;
      if (mi != NULL && mi->is_ignore_server_ids_configured()) {
        push_warning_printf(
            thd, Sql_condition::SL_WARNING, ER_WARN_DEPRECATED_SYNTAX,
            ER_THD(thd, ER_WARN_DEPRECATED_SYNTAX_NO_REPLACEMENT),
            "CHANGE MASTER TO ... IGNORE_SERVER_IDS='...' "
            "(when @@GLOBAL.GTID_MODE = ON)",
            "");

        break;  // Only push one warning
      }
    }
  }
}

/**
  This function shall be called whenever the global scope
  of gtid_mode var is updated.

  It checks some preconditions and also emits deprecation
  warnings conditionally when changing the value.

  Deprecation warnings are emitted after error conditions
  have been checked and only if there is no error raised.
*/
bool Sys_var_gtid_mode::global_update(THD *thd, set_var *var) {
  DBUG_ENTER("Sys_var_gtid_mode::global_update");
  bool ret = true;

  /*
    SET binlog_checksome command should ignore 'read-only' and 'super_read_only'
    options so that it can update 'mysql.gtid_executed' replication repository
    table.
  */
  thd->set_skip_readonly_check();
  /*
    Hold lock_log so that:
    - other transactions are not flushed while gtid_mode is changed;
    - gtid_mode is not changed while some other thread is rotating
    the binlog.

    Hold channel_map lock so that:
    - gtid_mode is not changed during the execution of some
    replication command; particularly CHANGE MASTER. CHANGE MASTER
    checks if GTID_MODE is compatible with AUTO_POSITION, and
    later it actually updates the in-memory structure for
    AUTO_POSITION.  If gtid_mode was changed between these calls,
    auto_position could be set incompatible with gtid_mode.

    Hold global_sid_lock.wrlock so that:
    - other transactions cannot acquire ownership of any gtid.

    Hold gtid_mode_lock so that all places that don't want to hold
    any of the other locks, but want to read gtid_mode, don't need
    to take the other locks.
  */

  enum_gtid_mode new_gtid_mode =
      (enum_gtid_mode)var->save_result.ulonglong_value;

  if (gtid_mode_lock->trywrlock()) {
    my_error(ER_CANT_SET_GTID_MODE, MYF(0), get_gtid_mode_string(new_gtid_mode),
             "there is a concurrent operation that disallows changes to "
             "@@GLOBAL.GTID_MODE");
    DBUG_RETURN(ret);
  }

  channel_map.wrlock();
  mysql_mutex_lock(mysql_bin_log.get_log_lock());
  global_sid_lock->wrlock();
  int lock_count = 4;

  enum_gtid_mode old_gtid_mode = get_gtid_mode(GTID_MODE_LOCK_SID);
  DBUG_ASSERT(new_gtid_mode <= GTID_MODE_ON);

  DBUG_PRINT("info", ("old_gtid_mode=%d new_gtid_mode=%d", old_gtid_mode,
                      new_gtid_mode));

  if (new_gtid_mode == old_gtid_mode) goto end;

  // Can only change one step at a time.
  /*
   Change gtid_mode value without checking for one step change during
   server startup.
  */
  if (mysqld_server_started &&
      abs((int)new_gtid_mode - (int)old_gtid_mode) > 1) {
    my_error(ER_GTID_MODE_CAN_ONLY_CHANGE_ONE_STEP_AT_A_TIME, MYF(0));
    goto err;
  }

  // Not allowed with slave_sql_skip_counter
  DBUG_PRINT("info", ("sql_slave_skip_counter=%d", sql_slave_skip_counter));
  if (new_gtid_mode == GTID_MODE_ON && sql_slave_skip_counter > 0) {
    my_error(ER_CANT_SET_GTID_MODE, MYF(0), "ON",
             "@@GLOBAL.SQL_SLAVE_SKIP_COUNTER is greater than zero");
    goto err;
  }

  // Cannot set OFF when some channel uses AUTO_POSITION.
  if (new_gtid_mode == GTID_MODE_OFF) {
    for (mi_map::iterator it = channel_map.begin(); it != channel_map.end();
         it++) {
      Master_info *mi = it->second;
      DBUG_PRINT("info", ("auto_position for channel '%s' is %d",
                          mi->get_channel(), mi->is_auto_position()));
      if (mi != NULL && mi->is_auto_position()) {
        char buf[1024];
        snprintf(buf, sizeof(buf),
                 "replication channel '%.192s' is configured "
                 "in AUTO_POSITION mode. Execute "
                 "CHANGE MASTER TO MASTER_AUTO_POSITION = 0 "
                 "FOR CHANNEL '%.192s' before you set "
                 "@@GLOBAL.GTID_MODE = OFF.",
                 mi->get_channel(), mi->get_channel());
        my_error(ER_CANT_SET_GTID_MODE, MYF(0), "OFF", buf);
        goto err;
      }
    }
  }

  // Can't set GTID_MODE != ON when group replication is enabled.
  if (is_group_replication_running()) {
    DBUG_ASSERT(old_gtid_mode == GTID_MODE_ON);
    DBUG_ASSERT(new_gtid_mode == GTID_MODE_ON_PERMISSIVE);
    my_error(ER_CANT_SET_GTID_MODE, MYF(0), get_gtid_mode_string(new_gtid_mode),
             "group replication requires @@GLOBAL.GTID_MODE=ON");
    goto err;
  }

  // Compatible with ongoing transactions.
  DBUG_PRINT("info", ("anonymous_ownership_count=%d owned_gtids->is_empty=%d",
                      gtid_state->get_anonymous_ownership_count(),
                      gtid_state->get_owned_gtids()->is_empty()));
  gtid_state->get_owned_gtids()->dbug_print("global owned_gtids");
  if (new_gtid_mode == GTID_MODE_ON &&
      gtid_state->get_anonymous_ownership_count() > 0) {
    my_error(ER_CANT_SET_GTID_MODE, MYF(0), "ON",
             "there are ongoing, anonymous transactions. Before "
             "setting @@GLOBAL.GTID_MODE = ON, wait until "
             "SHOW STATUS LIKE 'ANONYMOUS_TRANSACTION_COUNT' "
             "shows zero on all servers. Then wait for all "
             "existing, anonymous transactions to replicate to "
             "all slaves, and then execute "
             "SET @@GLOBAL.GTID_MODE = ON on all servers. "
             "See the Manual for details");
    goto err;
  }

  if (new_gtid_mode == GTID_MODE_OFF &&
      !gtid_state->get_owned_gtids()->is_empty()) {
    my_error(ER_CANT_SET_GTID_MODE, MYF(0), "OFF",
             "there are ongoing transactions that have a GTID. "
             "Before you set @@GLOBAL.GTID_MODE = OFF, wait "
             "until SELECT @@GLOBAL.GTID_OWNED is empty on all "
             "servers. Then wait for all GTID-transactions to "
             "replicate to all servers, and then execute "
             "SET @@GLOBAL.GTID_MODE = OFF on all servers. "
             "See the Manual for details");
    goto err;
  }

  // Compatible with ongoing GTID-violating transactions
  DBUG_PRINT("info",
             ("automatic_gtid_violating_transaction_count=%d",
              gtid_state->get_automatic_gtid_violating_transaction_count()));
  if (new_gtid_mode >= GTID_MODE_ON_PERMISSIVE &&
      gtid_state->get_automatic_gtid_violating_transaction_count() > 0) {
    my_error(ER_CANT_SET_GTID_MODE, MYF(0), "ON_PERMISSIVE",
             "there are ongoing transactions that use "
             "GTID_NEXT = 'AUTOMATIC', which violate GTID "
             "consistency. Adjust your workload to be "
             "GTID-consistent before setting "
             "@@GLOBAL.GTID_MODE = ON_PERMISSIVE. "
             "See the Manual for "
             "@@GLOBAL.ENFORCE_GTID_CONSISTENCY for details");
    goto err;
  }

  // Compatible with ENFORCE_GTID_CONSISTENCY.
  if (new_gtid_mode == GTID_MODE_ON &&
      get_gtid_consistency_mode() != GTID_CONSISTENCY_MODE_ON) {
    my_error(ER_CANT_SET_GTID_MODE, MYF(0), "ON",
             "ENFORCE_GTID_CONSISTENCY is not ON");
    goto err;
  }

  // Can't set GTID_MODE=OFF with ongoing calls to
  // WAIT_FOR_EXECUTED_GTID_SET or
  // WAIT_UNTIL_SQL_THREAD_AFTER_GTIDS.
  DBUG_PRINT("info",
             ("gtid_wait_count=%d", gtid_state->get_gtid_wait_count() > 0));
  if (new_gtid_mode == GTID_MODE_OFF && gtid_state->get_gtid_wait_count() > 0) {
    my_error(ER_CANT_SET_GTID_MODE, MYF(0), "OFF",
             "there are ongoing calls to "
             "WAIT_FOR_EXECUTED_GTID_SET or "
             "WAIT_UNTIL_SQL_THREAD_AFTER_GTIDS. Before you set "
             "@@GLOBAL.GTID_MODE = OFF, ensure that no other "
             "client is waiting for GTID-transactions to be "
             "committed");
    goto err;
  }

  // Update the mode
  global_var(ulong) = new_gtid_mode;
  gtid_mode_counter++;
  global_sid_lock->unlock();
  lock_count = 3;

  // Generate note in log
  LogErr(SYSTEM_LEVEL, ER_CHANGED_GTID_MODE, gtid_mode_names[old_gtid_mode],
         gtid_mode_names[new_gtid_mode]);

  // Rotate
  {
    bool dont_care = false;
    if (mysql_bin_log.rotate(true, &dont_care)) goto err;
  }

end:
  /* handle deprecations warning */
  issue_deprecation_warnings_gtid_mode(thd, old_gtid_mode, new_gtid_mode);

  ret = false;
err:
  DBUG_ASSERT(lock_count >= 0);
  DBUG_ASSERT(lock_count <= 4);
  if (lock_count == 4) global_sid_lock->unlock();
  mysql_mutex_unlock(mysql_bin_log.get_log_lock());
  channel_map.unlock();
  gtid_mode_lock->unlock();
  DBUG_RETURN(ret);
}

bool Sys_var_enforce_gtid_consistency::global_update(THD *thd, set_var *var) {
  DBUG_ENTER("Sys_var_enforce_gtid_consistency::global_update");
  bool ret = true;

  /*
    Hold global_sid_lock.wrlock so that other transactions cannot
    acquire ownership of any gtid.
  */
  global_sid_lock->wrlock();

  DBUG_PRINT("info", ("var->save_result.ulonglong_value=%llu",
                      var->save_result.ulonglong_value));
  enum_gtid_consistency_mode new_mode =
      (enum_gtid_consistency_mode)var->save_result.ulonglong_value;
  enum_gtid_consistency_mode old_mode = get_gtid_consistency_mode();
  enum_gtid_mode gtid_mode = get_gtid_mode(GTID_MODE_LOCK_SID);

  DBUG_ASSERT(new_mode <= GTID_CONSISTENCY_MODE_WARN);

  DBUG_PRINT("info", ("old enforce_gtid_consistency=%d "
                      "new enforce_gtid_consistency=%d "
                      "gtid_mode=%d ",
                      old_mode, new_mode, gtid_mode));

  if (new_mode == old_mode) goto end;

  // Can't turn off GTID-consistency when GTID_MODE=ON.
  if (new_mode != GTID_CONSISTENCY_MODE_ON && gtid_mode == GTID_MODE_ON) {
    my_error(ER_GTID_MODE_ON_REQUIRES_ENFORCE_GTID_CONSISTENCY_ON, MYF(0));
    goto err;
  }
  // If there are ongoing GTID-violating transactions, and we are
  // moving from OFF->ON, WARN->ON, or OFF->WARN, generate warning
  // or error accordingly.
  if (new_mode == GTID_CONSISTENCY_MODE_ON ||
      (old_mode == GTID_CONSISTENCY_MODE_OFF &&
       new_mode == GTID_CONSISTENCY_MODE_WARN)) {
    DBUG_PRINT("info",
               ("automatic_gtid_violating_transaction_count=%d "
                "anonymous_gtid_violating_transaction_count=%d",
                gtid_state->get_automatic_gtid_violating_transaction_count(),
                gtid_state->get_anonymous_gtid_violating_transaction_count()));
    if (gtid_state->get_automatic_gtid_violating_transaction_count() > 0 ||
        gtid_state->get_anonymous_gtid_violating_transaction_count() > 0) {
      if (new_mode == GTID_CONSISTENCY_MODE_ON) {
        my_error(
            ER_CANT_ENFORCE_GTID_CONSISTENCY_WITH_ONGOING_GTID_VIOLATING_TX,
            MYF(0));
        goto err;
      } else {
        push_warning(
            thd, Sql_condition::SL_WARNING,
            ER_ENFORCE_GTID_CONSISTENCY_WARN_WITH_ONGOING_GTID_VIOLATING_TX,
            ER_THD(
                thd,
                ER_ENFORCE_GTID_CONSISTENCY_WARN_WITH_ONGOING_GTID_VIOLATING_TX));
      }
    }
  }

  // Update the mode
  global_var(ulong) = new_mode;

  // Generate note in log
  LogErr(INFORMATION_LEVEL, ER_CHANGED_ENFORCE_GTID_CONSISTENCY,
         get_gtid_consistency_mode_string(old_mode),
         get_gtid_consistency_mode_string(new_mode));

end:
  ret = false;
err:
  global_sid_lock->unlock();
  DBUG_RETURN(ret);
}

static Sys_var_enum_binlog_checksum Binlog_checksum_enum(
    "binlog_checksum",
    "Type of BINLOG_CHECKSUM_ALG. Include checksum for "
    "log events in the binary log. Possible values are NONE and CRC32; "
    "default is CRC32.",
    GLOBAL_VAR(binlog_checksum_options), CMD_LINE(REQUIRED_ARG),
    binlog_checksum_type_names, DEFAULT(binary_log::BINLOG_CHECKSUM_ALG_CRC32),
    NO_MUTEX_GUARD, NOT_IN_BINLOG, ON_CHECK(check_outside_trx));

static Sys_var_bool Sys_master_verify_checksum(
    "master_verify_checksum",
    "Force checksum verification of logged events in binary log before "
    "sending them to slaves or printing them in output of SHOW BINLOG EVENTS. "
    "Disabled by default.",
    GLOBAL_VAR(opt_master_verify_checksum), CMD_LINE(OPT_ARG), DEFAULT(false));

static Sys_var_ulong Sys_slow_launch_time(
    "slow_launch_time",
    "If creating the thread takes longer than this value (in seconds), "
    "the Slow_launch_threads counter will be incremented",
    GLOBAL_VAR(slow_launch_time), CMD_LINE(REQUIRED_ARG),
    VALID_RANGE(0, LONG_TIMEOUT), DEFAULT(2), BLOCK_SIZE(1));

static Sys_var_ulong Sys_sort_buffer(
    "sort_buffer_size",
    "Each thread that needs to do a sort allocates a buffer of this size",
    HINT_UPDATEABLE SESSION_VAR(sortbuff_size), CMD_LINE(REQUIRED_ARG),
    VALID_RANGE(MIN_SORT_MEMORY, ULONG_MAX), DEFAULT(DEFAULT_SORT_MEMORY),
    BLOCK_SIZE(1));

/**
  Check sql modes strict_mode, 'NO_ZERO_DATE', 'NO_ZERO_IN_DATE' and
  'ERROR_FOR_DIVISION_BY_ZERO' are used together. If only subset of it
  is set then warning is reported.

  @param sql_mode sql mode.
  @param thd      Current thread
*/
static void check_sub_modes_of_strict_mode(sql_mode_t &sql_mode, THD *thd) {
  const sql_mode_t strict_modes =
      (MODE_STRICT_TRANS_TABLES | MODE_STRICT_ALL_TABLES);

  const sql_mode_t new_strict_submodes =
      (MODE_NO_ZERO_IN_DATE | MODE_NO_ZERO_DATE |
       MODE_ERROR_FOR_DIVISION_BY_ZERO);

  const sql_mode_t strict_modes_set = (sql_mode & strict_modes);
  const sql_mode_t new_strict_submodes_set = (sql_mode & new_strict_submodes);

  if (((strict_modes_set | new_strict_submodes_set) != 0) &&
      ((new_strict_submodes_set != new_strict_submodes) ||
       (strict_modes_set == 0))) {
    if (thd)
      push_warning(thd, Sql_condition::SL_WARNING, ER_SQL_MODE_MERGED,
                   ER_THD(thd, ER_SQL_MODE_MERGED));
    else
      LogErr(WARNING_LEVEL, ER_SQL_MODE_MERGED_WITH_STRICT_MODE);
  }
}

export sql_mode_t expand_sql_mode(sql_mode_t sql_mode, THD *thd) {
  if (sql_mode & MODE_ANSI) {
    /*
      Note that we dont set
      MODE_NO_KEY_OPTIONS | MODE_NO_TABLE_OPTIONS | MODE_NO_FIELD_OPTIONS
      to allow one to get full use of MySQL in this mode.
    */
    sql_mode |= (MODE_REAL_AS_FLOAT | MODE_PIPES_AS_CONCAT | MODE_ANSI_QUOTES |
                 MODE_IGNORE_SPACE | MODE_ONLY_FULL_GROUP_BY);
  }
  if (sql_mode & MODE_TRADITIONAL)
    sql_mode |= (MODE_STRICT_TRANS_TABLES | MODE_STRICT_ALL_TABLES |
                 MODE_NO_ZERO_IN_DATE | MODE_NO_ZERO_DATE |
                 MODE_ERROR_FOR_DIVISION_BY_ZERO | MODE_NO_ENGINE_SUBSTITUTION);

  check_sub_modes_of_strict_mode(sql_mode, thd);
  return sql_mode;
}
static bool check_sql_mode(sys_var *, THD *thd, set_var *var) {
  const sql_mode_t candidate_mode =
      expand_sql_mode(var->save_result.ulonglong_value, thd);
  var->save_result.ulonglong_value = candidate_mode;

  if (candidate_mode & ~MODE_ALLOWED_MASK) {
    push_warning_printf(thd, Sql_condition::SL_WARNING,
                        ER_WARN_DEPRECATED_SQLMODE,
                        ER_THD(thd, ER_WARN_DEPRECATED_SQLMODE), "HEI HEI");
    return true;
  }

  return false;
}
static bool fix_sql_mode(sys_var *self, THD *thd, enum_var_type type) {
  if (!self->is_global_persist(type)) {
    /* Update thd->server_status */
    if (thd->variables.sql_mode & MODE_NO_BACKSLASH_ESCAPES)
      thd->server_status |= SERVER_STATUS_NO_BACKSLASH_ESCAPES;
    else
      thd->server_status &= ~SERVER_STATUS_NO_BACKSLASH_ESCAPES;
  }
  return false;
}
/*
  WARNING: When adding new SQL modes don't forget to update the
  tables definitions that stores it's value (ie: mysql.event, mysql.routines,
  mysql.triggers)
*/
static const char *sql_mode_names[] = {"REAL_AS_FLOAT",
                                       "PIPES_AS_CONCAT",
                                       "ANSI_QUOTES",
                                       "IGNORE_SPACE",
                                       ",",
                                       "ONLY_FULL_GROUP_BY",
                                       "NO_UNSIGNED_SUBTRACTION",
                                       "NO_DIR_IN_CREATE",
                                       "NOT_USED_9",
                                       "NOT_USED_10",
                                       "NOT_USED_11",
                                       "NOT_USED_12",
                                       "NOT_USED_13",
                                       "NOT_USED_14",
                                       "NOT_USED_15",
                                       "NOT_USED_16",
                                       "NOT_USED_17",
                                       "NOT_USED_18",
                                       "ANSI",
                                       "NO_AUTO_VALUE_ON_ZERO",
                                       "NO_BACKSLASH_ESCAPES",
                                       "STRICT_TRANS_TABLES",
                                       "STRICT_ALL_TABLES",
                                       "NO_ZERO_IN_DATE",
                                       "NO_ZERO_DATE",
                                       "ALLOW_INVALID_DATES",
                                       "ERROR_FOR_DIVISION_BY_ZERO",
                                       "TRADITIONAL",
                                       "NOT_USED_29",
                                       "HIGH_NOT_PRECEDENCE",
                                       "NO_ENGINE_SUBSTITUTION",
                                       "PAD_CHAR_TO_FULL_LENGTH",
                                       "TIME_TRUNCATE_FRACTIONAL",
                                       0};
export bool sql_mode_string_representation(THD *thd, sql_mode_t sql_mode,
                                           LEX_STRING *ls) {
  set_to_string(thd, ls, sql_mode, sql_mode_names);
  return ls->str == 0;
}
/*
  sql_mode should *not* be IN_BINLOG: even though it is written to the binlog,
  the slave ignores the MODE_NO_DIR_IN_CREATE variable, so slave's value
  differs from master's (see log_event.cc: Query_log_event::do_apply_event()).
*/
static Sys_var_set Sys_sql_mode(
    "sql_mode",
    "Syntax: sql-mode=mode[,mode[,mode...]]. See the manual for the "
    "complete list of valid sql modes",
    HINT_UPDATEABLE SESSION_VAR(sql_mode), CMD_LINE(REQUIRED_ARG),
    sql_mode_names,
    DEFAULT(MODE_NO_ENGINE_SUBSTITUTION | MODE_ONLY_FULL_GROUP_BY |
            MODE_STRICT_TRANS_TABLES | MODE_NO_ZERO_IN_DATE |
            MODE_NO_ZERO_DATE | MODE_ERROR_FOR_DIVISION_BY_ZERO),
    NO_MUTEX_GUARD, NOT_IN_BINLOG, ON_CHECK(check_sql_mode),
    ON_UPDATE(fix_sql_mode));

static Sys_var_ulong Sys_max_execution_time(
    "max_execution_time",
    "Kill SELECT statement that takes over the specified number of "
    "milliseconds",
    HINT_UPDATEABLE SESSION_VAR(max_execution_time), CMD_LINE(REQUIRED_ARG),
    VALID_RANGE(0, ULONG_MAX), DEFAULT(0), BLOCK_SIZE(1));

#if defined(HAVE_OPENSSL)
#define SSL_OPT(X) CMD_LINE(REQUIRED_ARG, X)
#endif

/*
  If you are adding new system variable for SSL communication, please take a
  look at do_auto_cert_generation() function in sql_authentication.cc and
  add new system variable in checks if required.
*/

static Sys_var_charptr Sys_ssl_ca(
    "ssl_ca", "CA file in PEM format (check OpenSSL docs, implies --ssl)",
    READ_ONLY NON_PERSIST GLOBAL_VAR(opt_ssl_ca), SSL_OPT(OPT_SSL_CA),
    IN_FS_CHARSET, DEFAULT(0));

static Sys_var_charptr Sys_ssl_capath(
    "ssl_capath", "CA directory (check OpenSSL docs, implies --ssl)",
    READ_ONLY NON_PERSIST GLOBAL_VAR(opt_ssl_capath), SSL_OPT(OPT_SSL_CAPATH),
    IN_FS_CHARSET, DEFAULT(0));

static Sys_var_charptr Sys_tls_version(
    "tls_version", "TLS version, permitted values are TLSv1, TLSv1.1, TLSv1.2",
    READ_ONLY GLOBAL_VAR(opt_tls_version), SSL_OPT(OPT_TLS_VERSION),
    IN_FS_CHARSET, "TLSv1,TLSv1.1,TLSv1.2");

#ifndef HAVE_WOLFSSL
static bool update_fips_mode(sys_var *, THD *, enum_var_type) {
  char ssl_err_string[OPENSSL_ERROR_LENGTH] = {'\0'};
  if (set_fips_mode(opt_ssl_fips_mode, ssl_err_string) != 1) {
    my_error(ER_SSL_FIPS_MODE_ERROR, MYF(0), "Openssl is not fips enabled");
    return true;
  } else {
    return false;
  }
}
#endif

#ifdef HAVE_WOLFSSL
static const char *ssl_fips_mode_names[] = {"OFF", 0};
#else
static const char *ssl_fips_mode_names[] = {"OFF", "ON", "STRICT", 0};
#endif
static Sys_var_enum Sys_ssl_fips_mode(
    "ssl_fips_mode",
    "ssl fips mode, permitted values are OFF, ON, STRICT (Only for openssl)",
    GLOBAL_VAR(opt_ssl_fips_mode), SSL_OPT(OPT_SSL_FIPS_MODE),
    ssl_fips_mode_names, DEFAULT(0), NO_MUTEX_GUARD, NOT_IN_BINLOG,
    ON_CHECK(NULL),
#ifndef HAVE_WOLFSSL
    ON_UPDATE(update_fips_mode),
#else
    ON_UPDATE(NULL),
#endif
    NULL);

static Sys_var_charptr Sys_ssl_cert(
    "ssl_cert", "X509 cert in PEM format (implies --ssl)",
    READ_ONLY NON_PERSIST GLOBAL_VAR(opt_ssl_cert), SSL_OPT(OPT_SSL_CERT),
    IN_FS_CHARSET, DEFAULT(0));

static Sys_var_charptr Sys_ssl_cipher("ssl_cipher",
                                      "SSL cipher to use (implies --ssl)",
                                      READ_ONLY GLOBAL_VAR(opt_ssl_cipher),
                                      SSL_OPT(OPT_SSL_CIPHER), IN_FS_CHARSET,
                                      DEFAULT(0));

static Sys_var_charptr Sys_ssl_key(
    "ssl_key", "X509 key in PEM format (implies --ssl)",
    READ_ONLY NON_PERSIST GLOBAL_VAR(opt_ssl_key), SSL_OPT(OPT_SSL_KEY),
    IN_FS_CHARSET, DEFAULT(0));

static Sys_var_charptr Sys_ssl_crl(
    "ssl_crl", "CRL file in PEM format (check OpenSSL docs, implies --ssl)",
    READ_ONLY NON_PERSIST GLOBAL_VAR(opt_ssl_crl), SSL_OPT(OPT_SSL_CRL),
    IN_FS_CHARSET, DEFAULT(0));

static Sys_var_charptr Sys_ssl_crlpath(
    "ssl_crlpath", "CRL directory (check OpenSSL docs, implies --ssl)",
    READ_ONLY NON_PERSIST GLOBAL_VAR(opt_ssl_crlpath), SSL_OPT(OPT_SSL_CRLPATH),
    IN_FS_CHARSET, DEFAULT(0));

#if defined(HAVE_OPENSSL) && !defined(HAVE_WOLFSSL)
static Sys_var_bool Sys_auto_generate_certs(
    "auto_generate_certs",
    "Auto generate SSL certificates at server startup if --ssl is set to "
    "ON and none of the other SSL system variables are specified and "
    "certificate/key files are not present in data directory.",
    READ_ONLY NON_PERSIST GLOBAL_VAR(opt_auto_generate_certs),
    CMD_LINE(OPT_ARG), DEFAULT(true), NO_MUTEX_GUARD, NOT_IN_BINLOG,
    ON_CHECK(NULL), ON_UPDATE(NULL), NULL);
#endif /* HAVE_OPENSSL && !HAVE_WOLFSSL */

// why ENUM and not BOOL ?
static const char *updatable_views_with_limit_names[] = {"NO", "YES", 0};
static Sys_var_enum Sys_updatable_views_with_limit(
    "updatable_views_with_limit",
    "YES = Don't issue an error message (warning only) if a VIEW without "
    "presence of a key of the underlying table is used in queries with a "
    "LIMIT clause for updating. NO = Prohibit update of a VIEW, which "
    "does not contain a key of the underlying table and the query uses "
    "a LIMIT clause (usually get from GUI tools)",
    HINT_UPDATEABLE SESSION_VAR(updatable_views_with_limit),
    CMD_LINE(REQUIRED_ARG), updatable_views_with_limit_names, DEFAULT(true));

static char *system_time_zone_ptr;
static Sys_var_charptr Sys_system_time_zone(
    "system_time_zone", "The server system time zone",
    READ_ONLY NON_PERSIST GLOBAL_VAR(system_time_zone_ptr), NO_CMD_LINE,
    IN_FS_CHARSET, DEFAULT(system_time_zone));

static Sys_var_ulong Sys_table_def_size(
    "table_definition_cache", "The number of cached table definitions",
    GLOBAL_VAR(table_def_size),
    CMD_LINE(REQUIRED_ARG, OPT_TABLE_DEFINITION_CACHE),
    VALID_RANGE(TABLE_DEF_CACHE_MIN, 512 * 1024),
    DEFAULT(TABLE_DEF_CACHE_DEFAULT), BLOCK_SIZE(1), NO_MUTEX_GUARD,
    NOT_IN_BINLOG, ON_CHECK(NULL), ON_UPDATE(NULL), NULL,
    /* table_definition_cache is used as a sizing hint by the performance
       schema. */
    sys_var::PARSE_EARLY);

static Sys_var_ulong Sys_schema_def_size(
    "schema_definition_cache", "The number of cached schema definitions",
    GLOBAL_VAR(schema_def_size), CMD_LINE(REQUIRED_ARG),
    VALID_RANGE(SCHEMA_DEF_CACHE_MIN, 512 * 1024),
    DEFAULT(SCHEMA_DEF_CACHE_DEFAULT), BLOCK_SIZE(1));

static Sys_var_ulong Sys_tablespace_def_size(
    "tablespace_definition_cache",
    "The number of cached tablespace definitions",
    GLOBAL_VAR(tablespace_def_size), CMD_LINE(REQUIRED_ARG),
    VALID_RANGE(TABLESPACE_DEF_CACHE_MIN, 512 * 1024),
    DEFAULT(TABLESPACE_DEF_CACHE_DEFAULT), BLOCK_SIZE(1));

static Sys_var_ulong Sys_stored_program_def_size(
    "stored_program_definition_cache",
    "The number of cached stored program definitions",
    GLOBAL_VAR(stored_program_def_size), CMD_LINE(REQUIRED_ARG),
    VALID_RANGE(STORED_PROGRAM_DEF_CACHE_MIN, 512 * 1024),
    DEFAULT(STORED_PROGRAM_DEF_CACHE_DEFAULT), BLOCK_SIZE(1));

static bool fix_table_cache_size(sys_var *, THD *, enum_var_type) {
  /*
    table_open_cache parameter is a soft limit for total number of objects
    in all table cache instances. Once this value is updated we need to
    update value of a per-instance soft limit on table cache size.
  */
  table_cache_size_per_instance = table_cache_size / table_cache_instances;
  return false;
}

static Sys_var_ulong Sys_table_cache_size(
    "table_open_cache",
    "The number of cached open tables "
    "(total for all table cache instances)",
    GLOBAL_VAR(table_cache_size), CMD_LINE(REQUIRED_ARG),
    VALID_RANGE(1, 512 * 1024), DEFAULT(TABLE_OPEN_CACHE_DEFAULT),
    BLOCK_SIZE(1), NO_MUTEX_GUARD, NOT_IN_BINLOG, ON_CHECK(NULL),
    ON_UPDATE(fix_table_cache_size), NULL,
    /* table_open_cache is used as a sizing hint by the performance schema. */
    sys_var::PARSE_EARLY);

static Sys_var_ulong Sys_table_cache_instances(
    "table_open_cache_instances", "The number of table cache instances",
    READ_ONLY GLOBAL_VAR(table_cache_instances), CMD_LINE(REQUIRED_ARG),
    VALID_RANGE(1, Table_cache_manager::MAX_TABLE_CACHES),
    DEFAULT(Table_cache_manager::DEFAULT_MAX_TABLE_CACHES), BLOCK_SIZE(1),
    NO_MUTEX_GUARD, NOT_IN_BINLOG, ON_CHECK(NULL), ON_UPDATE(NULL), NULL,
    /*
      table_open_cache is used as a sizing hint by the performance schema,
      and 'table_open_cache' is a prefix of 'table_open_cache_instances'.
      Is is better to keep these options together, to avoid confusing
      handle_options() with partial name matches.
    */
    sys_var::PARSE_EARLY);

static Sys_var_ulong Sys_thread_cache_size(
    "thread_cache_size", "How many threads we should keep in a cache for reuse",
    GLOBAL_VAR(Per_thread_connection_handler::max_blocked_pthreads),
    CMD_LINE(REQUIRED_ARG, OPT_THREAD_CACHE_SIZE), VALID_RANGE(0, 16384),
    DEFAULT(0), BLOCK_SIZE(1));

/**
  Function to check if the 'next' transaction isolation level
  can be changed.

  @param[in] thd    Thread handler.
  @param[in] var    A pointer to set_var holding the specified list of
                    system variable names.

  @retval   false   Success.
  @retval   true    Error.
*/
static bool check_transaction_isolation(sys_var *, THD *thd, set_var *var) {
  if (var->type == OPT_DEFAULT &&
      (thd->in_active_multi_stmt_transaction() || thd->in_sub_stmt)) {
    DBUG_ASSERT(thd->in_multi_stmt_transaction_mode() || thd->in_sub_stmt);
    my_error(ER_CANT_CHANGE_TX_CHARACTERISTICS, MYF(0));
    return true;
  }
  return false;
}

/**
  This function sets the session variable thd->variables.transaction_isolation
  to reflect changes to @@session.transaction_isolation.

  @param[in] thd    Thread handler.
  @param[in] var    A pointer to the set_var.

  @retval   false   Success.
  @retval   true    Error.
*/
bool Sys_var_transaction_isolation::session_update(THD *thd, set_var *var) {
  if (var->type == OPT_SESSION && Sys_var_enum::session_update(thd, var))
    return true;
  if (var->type == OPT_DEFAULT ||
      !(thd->in_active_multi_stmt_transaction() || thd->in_sub_stmt)) {
    /*
      Update the isolation level of the next transaction.
      I.e. if one did:
      COMMIT;
      SET SESSION ISOLATION LEVEL ...
      BEGIN; <-- this transaction has the new isolation
      Note, that in case of:
      COMMIT;
      SET TRANSACTION ISOLATION LEVEL ...
      SET SESSION ISOLATION LEVEL ...
      BEGIN; <-- the session isolation level is used, not the
      result of SET TRANSACTION statement.

      When we are in a trigger/function the transaction is already
      started. Adhering to above behavior, the SET TRANSACTION would
      fail when run from within trigger/function. And SET SESSION
      TRANSACTION would always succeed making the characteristics
      effective for the next transaction that starts.
     */
    enum_tx_isolation tx_isol;
    tx_isol = (enum_tx_isolation)var->save_result.ulonglong_value;
    bool one_shot = (var->type == OPT_DEFAULT);
    return set_tx_isolation(thd, tx_isol, one_shot);
  }
  return false;
}

// NO_CMD_LINE
static Sys_var_transaction_isolation Sys_transaction_isolation(
    "transaction_isolation", "Default transaction isolation level",
    UNTRACKED_DEFAULT SESSION_VAR(transaction_isolation), NO_CMD_LINE,
    tx_isolation_names, DEFAULT(ISO_REPEATABLE_READ), NO_MUTEX_GUARD,
    NOT_IN_BINLOG, ON_CHECK(check_transaction_isolation));

/**
  Function to check if the state of 'transaction_read_only' can be changed.
  The state cannot be changed if there is already a transaction in progress.

  @param[in] thd    Thread handler
  @param[in] var    A pointer to set_var holding the specified list of
                    system variable names.

  @retval   false   Success.
  @retval   true    Error.
*/
static bool check_transaction_read_only(sys_var *, THD *thd, set_var *var) {
  if (var->type == OPT_DEFAULT &&
      (thd->in_active_multi_stmt_transaction() || thd->in_sub_stmt)) {
    DBUG_ASSERT(thd->in_multi_stmt_transaction_mode() || thd->in_sub_stmt);
    my_error(ER_CANT_CHANGE_TX_CHARACTERISTICS, MYF(0));
    return true;
  }
  return false;
}

/**
  This function sets the session variable thd->variables.transaction_read_only
  to reflect changes to @@session.transaction_read_only.

  @param[in] thd    Thread handler.
  @param[in] var    A pointer to the set_var.

  @retval   false   Success.
*/
bool Sys_var_transaction_read_only::session_update(THD *thd, set_var *var) {
  if (var->type == OPT_SESSION && Sys_var_bool::session_update(thd, var))
    return true;
  if (var->type == OPT_DEFAULT ||
      !(thd->in_active_multi_stmt_transaction() || thd->in_sub_stmt)) {
    // @see Sys_var_transaction_isolation::session_update() above for the rules.
    thd->tx_read_only = var->save_result.ulonglong_value;

    if (thd->variables.session_track_transaction_info > TX_TRACK_NONE) {
      Transaction_state_tracker *tst =
          (Transaction_state_tracker *)thd->session_tracker.get_tracker(
              TRANSACTION_INFO_TRACKER);

      if (var->type == OPT_DEFAULT)
        tst->set_read_flags(thd,
                            thd->tx_read_only ? TX_READ_ONLY : TX_READ_WRITE);
      else
        tst->set_read_flags(thd, TX_READ_INHERIT);
    }
  }
  return false;
}

static Sys_var_transaction_read_only Sys_transaction_read_only(
    "transaction_read_only",
    "Set default transaction access mode to read only.",
    UNTRACKED_DEFAULT SESSION_VAR(transaction_read_only), NO_CMD_LINE,
    DEFAULT(0), NO_MUTEX_GUARD, NOT_IN_BINLOG,
    ON_CHECK(check_transaction_read_only));

static Sys_var_ulonglong Sys_tmp_table_size(
    "tmp_table_size",
    "If an internal in-memory temporary table in the MEMORY storage engine "
    "exceeds this size, MySQL will automatically convert it to an on-disk "
    "table",
    HINT_UPDATEABLE SESSION_VAR(tmp_table_size), CMD_LINE(REQUIRED_ARG),
    VALID_RANGE(1024, (ulonglong) ~(intptr)0), DEFAULT(16 * 1024 * 1024),
    BLOCK_SIZE(1));

static char *server_version_ptr;
static Sys_var_version Sys_version(
    "version", "Server version",
    READ_ONLY NON_PERSIST GLOBAL_VAR(server_version_ptr), NO_CMD_LINE,
    IN_SYSTEM_CHARSET, DEFAULT(server_version));

static char *server_version_comment_ptr;
static Sys_var_charptr Sys_version_comment(
    "version_comment", "version_comment",
    READ_ONLY NON_PERSIST GLOBAL_VAR(server_version_comment_ptr), NO_CMD_LINE,
    IN_SYSTEM_CHARSET, DEFAULT(MYSQL_COMPILATION_COMMENT));

static char *server_version_compile_machine_ptr;
static Sys_var_charptr Sys_version_compile_machine(
    "version_compile_machine", "version_compile_machine",
    READ_ONLY NON_PERSIST GLOBAL_VAR(server_version_compile_machine_ptr),
    NO_CMD_LINE, IN_SYSTEM_CHARSET, DEFAULT(MACHINE_TYPE));

static char *server_version_compile_os_ptr;
static Sys_var_charptr Sys_version_compile_os(
    "version_compile_os", "version_compile_os",
    READ_ONLY NON_PERSIST GLOBAL_VAR(server_version_compile_os_ptr),
    NO_CMD_LINE, IN_SYSTEM_CHARSET, DEFAULT(SYSTEM_TYPE));

static const char *server_version_compile_zlib_ptr = ZLIB_VERSION;
static Sys_var_charptr Sys_version_compile_zlib(
    "version_compile_zlib", "version_compile_zlib",
    READ_ONLY NON_PERSIST GLOBAL_VAR(server_version_compile_zlib_ptr),
    NO_CMD_LINE, IN_SYSTEM_CHARSET, DEFAULT(ZLIB_VERSION));

static Sys_var_ulong Sys_net_wait_timeout(
    "wait_timeout",
    "The number of seconds the server waits for activity on a "
    "connection before closing it",
    SESSION_VAR(net_wait_timeout), CMD_LINE(REQUIRED_ARG),
    VALID_RANGE(1, IF_WIN(INT_MAX32 / 1000, LONG_TIMEOUT)),
    DEFAULT(NET_WAIT_TIMEOUT), BLOCK_SIZE(1));

static Sys_var_plugin Sys_default_storage_engine(
    "default_storage_engine", "The default storage engine for new tables",
    SESSION_VAR(table_plugin), NO_CMD_LINE, MYSQL_STORAGE_ENGINE_PLUGIN,
    DEFAULT(&default_storage_engine), NO_MUTEX_GUARD, NOT_IN_BINLOG,
    ON_CHECK(check_storage_engine));

const char *internal_tmp_disk_storage_engine_names[] = {"MyISAM", "InnoDB", 0};
static Sys_var_enum Sys_internal_tmp_disk_storage_engine(
    "internal_tmp_disk_storage_engine",
    "The default storage engine for on-disk internal temporary tables.",
    GLOBAL_VAR(internal_tmp_disk_storage_engine), CMD_LINE(OPT_ARG),
    internal_tmp_disk_storage_engine_names, DEFAULT(TMP_TABLE_INNODB));

const char *internal_tmp_mem_storage_engine_names[] = {"MEMORY", "TempTable",
                                                       0};
static Sys_var_enum Sys_internal_tmp_mem_storage_engine(
    "internal_tmp_mem_storage_engine",
    "The default storage engine for in-memory internal temporary tables.",
    HINT_UPDATEABLE SESSION_VAR(internal_tmp_mem_storage_engine),
    CMD_LINE(REQUIRED_ARG), internal_tmp_mem_storage_engine_names,
    DEFAULT(TMP_TABLE_TEMPTABLE));

static Sys_var_ulonglong Sys_temptable_max_ram(
    "temptable_max_ram",
    "Maximum amount of memory (in bytes) the TempTable storage engine is "
    "allowed to allocate from the main memory (RAM) before starting to "
    "store data on disk.",
    GLOBAL_VAR(temptable_max_ram), CMD_LINE(REQUIRED_ARG),
    VALID_RANGE(2 << 20 /* 2 MiB */, ULLONG_MAX), DEFAULT(1 << 30 /* 1 GiB */),
    BLOCK_SIZE(1));

static Sys_var_plugin Sys_default_tmp_storage_engine(
    "default_tmp_storage_engine",
    "The default storage engine for new explicit temporary tables",
    HINT_UPDATEABLE SESSION_VAR(temp_table_plugin), NO_CMD_LINE,
    MYSQL_STORAGE_ENGINE_PLUGIN, DEFAULT(&default_tmp_storage_engine),
    NO_MUTEX_GUARD, NOT_IN_BINLOG, ON_CHECK(check_storage_engine));

#if defined(ENABLED_DEBUG_SYNC)
/*
  Variable can be set for the session only.

  This could be changed later. Then we need to have a global array of
  actions in addition to the thread local ones. SET GLOBAL would
  manage the global array, SET [SESSION] the local array. A sync point
  would need to look for a local and a global action. Setting and
  executing of global actions need to be protected by a mutex.

  The purpose of global actions could be to allow synchronizing with
  connectionless threads that cannot execute SET statements.
*/
static Sys_var_debug_sync Sys_debug_sync("debug_sync", "Debug Sync Facility",
                                         sys_var::ONLY_SESSION, NO_CMD_LINE,
                                         DEFAULT(0), NO_MUTEX_GUARD,
                                         NOT_IN_BINLOG,
                                         ON_CHECK(check_has_super));
#endif /* defined(ENABLED_DEBUG_SYNC) */

static bool fix_autocommit(sys_var *self, THD *thd, enum_var_type type) {
  if (self->is_global_persist(type)) {
    if (global_system_variables.option_bits & OPTION_AUTOCOMMIT)
      global_system_variables.option_bits &= ~OPTION_NOT_AUTOCOMMIT;
    else
      global_system_variables.option_bits |= OPTION_NOT_AUTOCOMMIT;
    return false;
  }

  if (thd->variables.option_bits & OPTION_AUTOCOMMIT &&
      thd->variables.option_bits &
          OPTION_NOT_AUTOCOMMIT) {  // activating autocommit

    if (trans_commit_stmt(thd) || trans_commit(thd)) {
      thd->variables.option_bits &= ~OPTION_AUTOCOMMIT;
      return true;
    }
    /*
      Don't close thread tables or release metadata locks: if we do so, we
      risk releasing locks/closing tables of expressions used to assign
      other variables, as in:
      set @var=my_stored_function1(), @@autocommit=1, @var2=(select max(a)
      from my_table), ...
      The locks will be released at statement end anyway, as SET
      statement that assigns autocommit is marked to commit
      transaction implicitly at the end (@sa stmt_causes_implicitcommit()).
    */
    thd->variables.option_bits &= ~(OPTION_BEGIN | OPTION_NOT_AUTOCOMMIT);
    thd->get_transaction()->reset_unsafe_rollback_flags(
        Transaction_ctx::SESSION);
    thd->server_status |= SERVER_STATUS_AUTOCOMMIT;
    return false;
  }

  if (!(thd->variables.option_bits & OPTION_AUTOCOMMIT) &&
      !(thd->variables.option_bits &
        OPTION_NOT_AUTOCOMMIT)) {  // disabling autocommit

    thd->get_transaction()->reset_unsafe_rollback_flags(
        Transaction_ctx::SESSION);
    thd->server_status &= ~SERVER_STATUS_AUTOCOMMIT;
    thd->variables.option_bits |= OPTION_NOT_AUTOCOMMIT;
    return false;
  }

  return false;  // autocommit value wasn't changed
}
static Sys_var_bit Sys_autocommit("autocommit", "autocommit",
                                  SESSION_VAR(option_bits), NO_CMD_LINE,
                                  OPTION_AUTOCOMMIT, DEFAULT(true),
                                  NO_MUTEX_GUARD, NOT_IN_BINLOG, ON_CHECK(0),
                                  ON_UPDATE(fix_autocommit));
export sys_var *Sys_autocommit_ptr = &Sys_autocommit;  // for sql_yacc.yy

static Sys_var_bool Sys_big_tables(
    "big_tables",
    "Allow big result sets by saving all "
    "temporary sets on file (Solves most 'table full' errors)",
    HINT_UPDATEABLE SESSION_VAR(big_tables), CMD_LINE(OPT_ARG), DEFAULT(false));

static Sys_var_bit Sys_big_selects("sql_big_selects", "sql_big_selects",
                                   HINT_UPDATEABLE SESSION_VAR(option_bits),
                                   NO_CMD_LINE, OPTION_BIG_SELECTS,
                                   DEFAULT(false));

static Sys_var_bit Sys_log_off("sql_log_off", "sql_log_off",
                               SESSION_VAR(option_bits), NO_CMD_LINE,
                               OPTION_LOG_OFF, DEFAULT(false), NO_MUTEX_GUARD,
                               NOT_IN_BINLOG, ON_CHECK(check_has_super));

/**
  This function sets the session variable thd->variables.sql_log_bin
  to reflect changes to @@session.sql_log_bin.

  @param     thd    Current thread
  @param[in] type   The type either session or global.

  @return @c false.
*/
static bool fix_sql_log_bin_after_update(
    sys_var *, THD *thd, enum_var_type type MY_ATTRIBUTE((unused))) {
  DBUG_ASSERT(type == OPT_SESSION);

  if (thd->variables.sql_log_bin)
    thd->variables.option_bits |= OPTION_BIN_LOG;
  else
    thd->variables.option_bits &= ~OPTION_BIN_LOG;

  return false;
}

/**
  This function checks if the sql_log_bin can be changed,
  what is possible if:
    - the user is a super user;
    - the set is not called from within a function/trigger;
    - there is no on-going transaction.

  @param     thd    Current thread
  @param[in] self   A pointer to the sys_var, i.e. Sys_log_binlog.
  @param[in] var    A pointer to the set_var created by the parser.

  @return @c false if the change is allowed, otherwise @c true.
*/
static bool check_sql_log_bin(sys_var *self, THD *thd, set_var *var) {
  if (check_has_super(self, thd, var)) return true;

  if (var->is_global_persist()) return true;

  /* If in a stored function/trigger, it's too late to change sql_log_bin. */
  if (thd->in_sub_stmt) {
    my_error(ER_STORED_FUNCTION_PREVENTS_SWITCH_SQL_LOG_BIN, MYF(0));
    return true;
  }
  /* Make the session variable 'sql_log_bin' read-only inside a transaction. */
  if (thd->in_active_multi_stmt_transaction()) {
    my_error(ER_INSIDE_TRANSACTION_PREVENTS_SWITCH_SQL_LOG_BIN, MYF(0));
    return true;
  }

  return false;
}

static Sys_var_bool Sys_log_binlog(
    "sql_log_bin", "Controls whether logging to the binary log is done",
    SESSION_ONLY(sql_log_bin), NO_CMD_LINE, DEFAULT(true), NO_MUTEX_GUARD,
    NOT_IN_BINLOG, ON_CHECK(check_sql_log_bin),
    ON_UPDATE(fix_sql_log_bin_after_update));

static Sys_var_bit Sys_transaction_allow_batching(
    "transaction_allow_batching", "transaction_allow_batching",
    SESSION_ONLY(option_bits), NO_CMD_LINE, OPTION_ALLOW_BATCH, DEFAULT(false));

static Sys_var_bit Sys_sql_warnings("sql_warnings", "sql_warnings",
                                    SESSION_VAR(option_bits), NO_CMD_LINE,
                                    OPTION_WARNINGS, DEFAULT(false));

static Sys_var_bit Sys_sql_notes("sql_notes", "sql_notes",
                                 SESSION_VAR(option_bits), NO_CMD_LINE,
                                 OPTION_SQL_NOTES, DEFAULT(true));

static Sys_var_bit Sys_auto_is_null("sql_auto_is_null", "sql_auto_is_null",
                                    HINT_UPDATEABLE SESSION_VAR(option_bits),
                                    NO_CMD_LINE, OPTION_AUTO_IS_NULL,
                                    DEFAULT(false), NO_MUTEX_GUARD, IN_BINLOG);

static Sys_var_bit Sys_safe_updates("sql_safe_updates", "sql_safe_updates",
                                    HINT_UPDATEABLE SESSION_VAR(option_bits),
                                    NO_CMD_LINE, OPTION_SAFE_UPDATES,
                                    DEFAULT(false));

static Sys_var_bit Sys_buffer_results("sql_buffer_result", "sql_buffer_result",
                                      HINT_UPDATEABLE SESSION_VAR(option_bits),
                                      NO_CMD_LINE, OPTION_BUFFER_RESULT,
                                      DEFAULT(false));

static Sys_var_bit Sys_quote_show_create("sql_quote_show_create",
                                         "sql_quote_show_create",
                                         SESSION_VAR(option_bits), NO_CMD_LINE,
                                         OPTION_QUOTE_SHOW_CREATE,
                                         DEFAULT(true));

static Sys_var_bit Sys_foreign_key_checks(
    "foreign_key_checks", "foreign_key_checks",
    HINT_UPDATEABLE SESSION_VAR(option_bits), NO_CMD_LINE,
    REVERSE(OPTION_NO_FOREIGN_KEY_CHECKS), DEFAULT(true), NO_MUTEX_GUARD,
    IN_BINLOG);

static Sys_var_bit Sys_unique_checks("unique_checks", "unique_checks",
                                     HINT_UPDATEABLE SESSION_VAR(option_bits),
                                     NO_CMD_LINE,
                                     REVERSE(OPTION_RELAXED_UNIQUE_CHECKS),
                                     DEFAULT(true), NO_MUTEX_GUARD, IN_BINLOG);

#ifdef ENABLED_PROFILING
static Sys_var_bit Sys_profiling("profiling", "profiling",
                                 SESSION_VAR(option_bits), NO_CMD_LINE,
                                 OPTION_PROFILING, DEFAULT(false),
                                 NO_MUTEX_GUARD, NOT_IN_BINLOG, ON_CHECK(0),
                                 ON_UPDATE(0), DEPRECATED(""));

static Sys_var_ulong Sys_profiling_history_size(
    "profiling_history_size", "Limit of query profiling memory",
    SESSION_VAR(profiling_history_size), CMD_LINE(REQUIRED_ARG),
    VALID_RANGE(0, 100), DEFAULT(15), BLOCK_SIZE(1), NO_MUTEX_GUARD,
    NOT_IN_BINLOG, ON_CHECK(0), ON_UPDATE(0), DEPRECATED(""));
#endif

static Sys_var_harows Sys_select_limit(
    "sql_select_limit",
    "The maximum number of rows to return from SELECT statements",
    HINT_UPDATEABLE SESSION_VAR(select_limit), NO_CMD_LINE,
    VALID_RANGE(0, HA_POS_ERROR), DEFAULT(HA_POS_ERROR), BLOCK_SIZE(1));

static bool update_timestamp(THD *thd, set_var *var) {
  if (var->value) {
    double fl = floor(var->save_result.double_value);  // Truncate integer part
    struct timeval tmp;
    tmp.tv_sec = static_cast<long>(fl);
    /* Round nanoseconds to nearest microsecond */
    tmp.tv_usec =
        static_cast<long>(rint((var->save_result.double_value - fl) * 1000000));
    thd->set_time(&tmp);
  } else  // SET timestamp=DEFAULT
  {
    thd->user_time.tv_sec = 0;
    thd->user_time.tv_usec = 0;
  }
  return false;
}
static double read_timestamp(THD *thd) {
  return (double)thd->start_time.tv_sec +
         (double)thd->start_time.tv_usec / 1000000;
}

static bool check_timestamp(sys_var *, THD *, set_var *var) {
  double val;

  if (!var->value) return false;

  val = var->save_result.double_value;
  if (val != 0 &&  // this is how you set the default value
      (val < TIMESTAMP_MIN_VALUE || val > TIMESTAMP_MAX_VALUE)) {
    ErrConvString prm(val);
    my_error(ER_WRONG_VALUE_FOR_VAR, MYF(0), "timestamp", prm.ptr());
    return true;
  }
  return false;
}

static Sys_var_session_special_double Sys_timestamp(
    "timestamp", "Set the time for this client",
    HINT_UPDATEABLE sys_var::ONLY_SESSION, NO_CMD_LINE, VALID_RANGE(0, 0),
    BLOCK_SIZE(1), NO_MUTEX_GUARD, IN_BINLOG, ON_CHECK(check_timestamp),
    ON_UPDATE(update_timestamp), ON_READ(read_timestamp));

static bool update_last_insert_id(THD *thd, set_var *var) {
  if (!var->value) {
    my_error(ER_NO_DEFAULT, MYF(0), var->var->name.str);
    return true;
  }
  thd->first_successful_insert_id_in_prev_stmt =
      var->save_result.ulonglong_value;
  thd->substitute_null_with_insert_id = true;
  return false;
}
static ulonglong read_last_insert_id(THD *thd) {
  return thd->read_first_successful_insert_id_in_prev_stmt();
}
static Sys_var_session_special Sys_last_insert_id(
    "last_insert_id", "The value to be returned from LAST_INSERT_ID()",
    sys_var::ONLY_SESSION, NO_CMD_LINE, VALID_RANGE(0, ULLONG_MAX),
    BLOCK_SIZE(1), NO_MUTEX_GUARD, IN_BINLOG, ON_CHECK(0),
    ON_UPDATE(update_last_insert_id), ON_READ(read_last_insert_id));

// alias for last_insert_id(), Sybase-style
static Sys_var_session_special Sys_identity(
    "identity", "Synonym for the last_insert_id variable",
    sys_var::ONLY_SESSION, NO_CMD_LINE, VALID_RANGE(0, ULLONG_MAX),
    BLOCK_SIZE(1), NO_MUTEX_GUARD, IN_BINLOG, ON_CHECK(0),
    ON_UPDATE(update_last_insert_id), ON_READ(read_last_insert_id));

/*
  insert_id should *not* be marked as written to the binlog (i.e., it
  should *not* be IN_BINLOG), because we want any statement that
  refers to insert_id explicitly to be unsafe.  (By "explicitly", we
  mean using @@session.insert_id, whereas insert_id is used
  "implicitly" when NULL value is inserted into an auto_increment
  column).

  We want statements referring explicitly to @@session.insert_id to be
  unsafe, because insert_id is modified internally by the slave sql
  thread when NULL values are inserted in an AUTO_INCREMENT column.
  This modification interfers with the value of the
  @@session.insert_id variable if @@session.insert_id is referred
  explicitly by an insert statement (as is seen by executing "SET
  @@session.insert_id=0; CREATE TABLE t (a INT, b INT KEY
  AUTO_INCREMENT); INSERT INTO t(a) VALUES (@@session.insert_id);" in
  statement-based logging mode: t will be different on master and
  slave).
*/
static bool update_insert_id(THD *thd, set_var *var) {
  if (!var->value) {
    my_error(ER_NO_DEFAULT, MYF(0), var->var->name.str);
    return true;
  }
  thd->force_one_auto_inc_interval(var->save_result.ulonglong_value);
  return false;
}

static ulonglong read_insert_id(THD *thd) {
  return thd->auto_inc_intervals_forced.minimum();
}
static Sys_var_session_special Sys_insert_id(
    "insert_id",
    "The value to be used by the following INSERT "
    "or ALTER TABLE statement when inserting an AUTO_INCREMENT value",
    HINT_UPDATEABLE sys_var::ONLY_SESSION, NO_CMD_LINE,
    VALID_RANGE(0, ULLONG_MAX), BLOCK_SIZE(1), NO_MUTEX_GUARD, NOT_IN_BINLOG,
    ON_CHECK(0), ON_UPDATE(update_insert_id), ON_READ(read_insert_id));

static bool update_rand_seed1(THD *thd, set_var *var) {
  if (!var->value) {
    my_error(ER_NO_DEFAULT, MYF(0), var->var->name.str);
    return true;
  }
  thd->rand.seed1 = (ulong)var->save_result.ulonglong_value;
  return false;
}
static ulonglong read_rand_seed(THD *) { return 0; }
static Sys_var_session_special Sys_rand_seed1(
    "rand_seed1",
    "Sets the internal state of the RAND() "
    "generator for replication purposes",
    sys_var::ONLY_SESSION, NO_CMD_LINE, VALID_RANGE(0, ULONG_MAX),
    BLOCK_SIZE(1), NO_MUTEX_GUARD, IN_BINLOG, ON_CHECK(0),
    ON_UPDATE(update_rand_seed1), ON_READ(read_rand_seed));

static bool update_rand_seed2(THD *thd, set_var *var) {
  if (!var->value) {
    my_error(ER_NO_DEFAULT, MYF(0), var->var->name.str);
    return true;
  }
  thd->rand.seed2 = (ulong)var->save_result.ulonglong_value;
  return false;
}
static Sys_var_session_special Sys_rand_seed2(
    "rand_seed2",
    "Sets the internal state of the RAND() "
    "generator for replication purposes",
    sys_var::ONLY_SESSION, NO_CMD_LINE, VALID_RANGE(0, ULONG_MAX),
    BLOCK_SIZE(1), NO_MUTEX_GUARD, IN_BINLOG, ON_CHECK(0),
    ON_UPDATE(update_rand_seed2), ON_READ(read_rand_seed));

static ulonglong read_error_count(THD *thd) {
  return thd->get_stmt_da()->error_count(thd);
}
// this really belongs to the SHOW STATUS
static Sys_var_session_special Sys_error_count(
    "error_count",
    "The number of errors that resulted from the "
    "last statement that generated messages",
    READ_ONLY sys_var::ONLY_SESSION, NO_CMD_LINE, VALID_RANGE(0, ULLONG_MAX),
    BLOCK_SIZE(1), NO_MUTEX_GUARD, NOT_IN_BINLOG, ON_CHECK(0), ON_UPDATE(0),
    ON_READ(read_error_count));

static ulonglong read_warning_count(THD *thd) {
  return thd->get_stmt_da()->warn_count(thd);
}
// this really belongs to the SHOW STATUS
static Sys_var_session_special Sys_warning_count(
    "warning_count",
    "The number of errors, warnings, and notes "
    "that resulted from the last statement that generated messages",
    READ_ONLY sys_var::ONLY_SESSION, NO_CMD_LINE, VALID_RANGE(0, ULLONG_MAX),
    BLOCK_SIZE(1), NO_MUTEX_GUARD, NOT_IN_BINLOG, ON_CHECK(0), ON_UPDATE(0),
    ON_READ(read_warning_count));

static Sys_var_ulong Sys_default_week_format(
    "default_week_format", "The default week format used by WEEK() functions",
    SESSION_VAR(default_week_format), CMD_LINE(REQUIRED_ARG), VALID_RANGE(0, 7),
    DEFAULT(0), BLOCK_SIZE(1));

static Sys_var_ulong Sys_group_concat_max_len(
    "group_concat_max_len",
    "The maximum length of the result of function  GROUP_CONCAT()",
    HINT_UPDATEABLE SESSION_VAR(group_concat_max_len), CMD_LINE(REQUIRED_ARG),
    VALID_RANGE(4, ULONG_MAX), DEFAULT(1024), BLOCK_SIZE(1));

static char *glob_hostname_ptr;
static Sys_var_charptr Sys_hostname(
    "hostname", "Server host name",
    READ_ONLY NON_PERSIST GLOBAL_VAR(glob_hostname_ptr), NO_CMD_LINE,
    IN_FS_CHARSET, DEFAULT(glob_hostname));

static Sys_var_charptr Sys_repl_report_host(
    "report_host",
    "Hostname or IP of the slave to be reported to the master during "
    "slave registration. Will appear in the output of SHOW SLAVE HOSTS. "
    "Leave unset if you do not want the slave to register itself with the "
    "master. Note that it is not sufficient for the master to simply read "
    "the IP of the slave off the socket once the slave connects. Due to "
    "NAT and other routing issues, that IP may not be valid for connecting "
    "to the slave from the master or other hosts",
    READ_ONLY GLOBAL_VAR(report_host), CMD_LINE(REQUIRED_ARG), IN_FS_CHARSET,
    DEFAULT(0));

static Sys_var_charptr Sys_repl_report_user(
    "report_user",
    "The account user name of the slave to be reported to the master "
    "during slave registration",
    READ_ONLY GLOBAL_VAR(report_user), CMD_LINE(REQUIRED_ARG), IN_FS_CHARSET,
    DEFAULT(0));

static Sys_var_charptr Sys_repl_report_password(
    "report_password",
    "The account password of the slave to be reported to the master "
    "during slave registration",
    READ_ONLY GLOBAL_VAR(report_password), CMD_LINE(REQUIRED_ARG),
    IN_FS_CHARSET, DEFAULT(0));

static Sys_var_uint Sys_repl_report_port(
    "report_port",
    "Port for connecting to slave reported to the master during slave "
    "registration. Set it only if the slave is listening on a non-default "
    "port or if you have a special tunnel from the master or other clients "
    "to the slave. If not sure, leave this option unset",
    READ_ONLY GLOBAL_VAR(report_port), CMD_LINE(REQUIRED_ARG),
    VALID_RANGE(0, 65535), DEFAULT(0), BLOCK_SIZE(1));

static Sys_var_bool Sys_keep_files_on_create(
    "keep_files_on_create",
    "Don't overwrite stale .MYD and .MYI even if no directory is specified",
    SESSION_VAR(keep_files_on_create), CMD_LINE(OPT_ARG), DEFAULT(false));

static char *license;
static Sys_var_charptr Sys_license("license",
                                   "The type of license the server has",
                                   READ_ONLY NON_PERSIST GLOBAL_VAR(license),
                                   NO_CMD_LINE, IN_SYSTEM_CHARSET,
                                   DEFAULT(STRINGIFY_ARG(LICENSE)));

static bool check_log_path(sys_var *self, THD *, set_var *var) {
  if (!var->value) return false;  // DEFAULT is ok

  if (!var->save_result.string_value.str) return true;

  if (!is_valid_log_name(var->save_result.string_value.str,
                         var->save_result.string_value.length)) {
    my_error(ER_WRONG_VALUE_FOR_VAR, MYF(0), self->name.str,
             var->save_result.string_value.str);
    return true;
  }

  if (var->save_result.string_value.length > FN_REFLEN) {  // path is too long
    my_error(ER_PATH_LENGTH, MYF(0), self->name.str);
    return true;
  }

  char path[FN_REFLEN];
  size_t path_length = unpack_filename(path, var->save_result.string_value.str);

  if (!path_length) return true;

  if (!is_filename_allowed(var->save_result.string_value.str,
                           var->save_result.string_value.length, true)) {
    my_error(ER_WRONG_VALUE_FOR_VAR, MYF(0), self->name.str,
             var->save_result.string_value.str);
    return true;
  }

  MY_STAT f_stat;

  if (my_stat(path, &f_stat, MYF(0))) {
    if (!MY_S_ISREG(f_stat.st_mode) || !(f_stat.st_mode & MY_S_IWRITE))
      return true;  // not a regular writable file
    return false;
  }

  (void)dirname_part(path, var->save_result.string_value.str, &path_length);

  if (var->save_result.string_value.length - path_length >=
      FN_LEN) {  // filename is too long
    my_error(ER_PATH_LENGTH, MYF(0), self->name.str);
    return true;
  }

  if (!path_length)  // no path is good path (remember, relative to datadir)
    return false;

  if (my_access(path, (F_OK | W_OK))) return true;  // directory is not writable

  return false;
}

static bool fix_general_log_file(sys_var *, THD *, enum_var_type) {
  bool res;

  if (!opt_general_logname)  // SET ... = DEFAULT
  {
    char buff[FN_REFLEN];
    opt_general_logname = my_strdup(
        key_memory_LOG_name, make_query_log_name(buff, QUERY_LOG_GENERAL),
        MYF(MY_FAE + MY_WME));
    if (!opt_general_logname) return true;
  }

  res = query_logger.set_log_file(QUERY_LOG_GENERAL);

  if (opt_general_log) {
    mysql_mutex_unlock(&LOCK_global_system_variables);

    if (!res)
      res = query_logger.reopen_log_file(QUERY_LOG_GENERAL);
    else
      query_logger.deactivate_log_handler(QUERY_LOG_GENERAL);

    mysql_mutex_lock(&LOCK_global_system_variables);
  }

  if (res) opt_general_log = false;

  return res;
}

static Sys_var_charptr Sys_general_log_path(
    "general_log_file", "Log connections and queries to given file",
    GLOBAL_VAR(opt_general_logname), CMD_LINE(REQUIRED_ARG), IN_FS_CHARSET,
    DEFAULT(0), NO_MUTEX_GUARD, NOT_IN_BINLOG, ON_CHECK(check_log_path),
    ON_UPDATE(fix_general_log_file));

static bool fix_slow_log_file(sys_var *, THD *thd MY_ATTRIBUTE((unused)),
                              enum_var_type) {
  bool res;

  DEBUG_SYNC(thd, "log_fix_slow_log_holds_sysvar_lock");

  if (!opt_slow_logname)  // SET ... = DEFAULT
  {
    char buff[FN_REFLEN];
    opt_slow_logname = my_strdup(key_memory_LOG_name,
                                 make_query_log_name(buff, QUERY_LOG_SLOW),
                                 MYF(MY_FAE + MY_WME));
    if (!opt_slow_logname) return true;
  }

  res = query_logger.set_log_file(QUERY_LOG_SLOW);

  DEBUG_SYNC(thd, "log_fix_slow_log_released_logger_lock");

  if (opt_slow_log) {
    mysql_mutex_unlock(&LOCK_global_system_variables);

    DEBUG_SYNC(thd, "log_fix_slow_log_released_sysvar_lock");

    if (!res)
      res = query_logger.reopen_log_file(QUERY_LOG_SLOW);
    else
      query_logger.deactivate_log_handler(QUERY_LOG_SLOW);

    mysql_mutex_lock(&LOCK_global_system_variables);
  }

  if (res) opt_slow_log = false;

  return res;
}
static Sys_var_charptr Sys_slow_log_path(
    "slow_query_log_file",
    "Log slow queries to given log file. "
    "Defaults logging to hostname-slow.log. Must be enabled to activate "
    "other slow log options",
    GLOBAL_VAR(opt_slow_logname), CMD_LINE(REQUIRED_ARG), IN_FS_CHARSET,
    DEFAULT(0), NO_MUTEX_GUARD, NOT_IN_BINLOG, ON_CHECK(check_log_path),
    ON_UPDATE(fix_slow_log_file));

static Sys_var_have Sys_have_compress(
    "have_compress", "have_compress",
    READ_ONLY NON_PERSIST GLOBAL_VAR(have_compress), NO_CMD_LINE);

static Sys_var_have Sys_have_dlopen(
    "have_dynamic_loading", "have_dynamic_loading",
    READ_ONLY NON_PERSIST GLOBAL_VAR(have_dlopen), NO_CMD_LINE);

static Sys_var_have Sys_have_geometry(
    "have_geometry", "have_geometry",
    READ_ONLY NON_PERSIST GLOBAL_VAR(have_geometry), NO_CMD_LINE);

static Sys_var_have Sys_have_openssl("have_openssl", "have_openssl",
                                     READ_ONLY NON_PERSIST GLOBAL_VAR(have_ssl),
                                     NO_CMD_LINE);

static Sys_var_have Sys_have_profiling(
    "have_profiling", "have_profiling",
    READ_ONLY NON_PERSIST GLOBAL_VAR(have_profiling), NO_CMD_LINE,
    NO_MUTEX_GUARD, NOT_IN_BINLOG, ON_CHECK(0), ON_UPDATE(0), DEPRECATED(""));

static Sys_var_have Sys_have_query_cache(
    "have_query_cache",
    "have_query_cache. "
    "This variable is deprecated and will be removed in a future release.",
    READ_ONLY NON_PERSIST GLOBAL_VAR(have_query_cache), NO_CMD_LINE,
    NO_MUTEX_GUARD, NOT_IN_BINLOG, ON_CHECK(nullptr), ON_UPDATE(nullptr),
    DEPRECATED(""));

static Sys_var_have Sys_have_rtree_keys(
    "have_rtree_keys", "have_rtree_keys",
    READ_ONLY NON_PERSIST GLOBAL_VAR(have_rtree_keys), NO_CMD_LINE);

static Sys_var_have Sys_have_ssl("have_ssl", "have_ssl",
                                 READ_ONLY NON_PERSIST GLOBAL_VAR(have_ssl),
                                 NO_CMD_LINE);

static Sys_var_have Sys_have_symlink(
    "have_symlink", "have_symlink",
    READ_ONLY NON_PERSIST GLOBAL_VAR(have_symlink), NO_CMD_LINE);

static Sys_var_have Sys_have_statement_timeout(
    "have_statement_timeout", "have_statement_timeout",
    READ_ONLY NON_PERSIST GLOBAL_VAR(have_statement_timeout), NO_CMD_LINE);

static bool fix_general_log_state(sys_var *, THD *thd, enum_var_type) {
  bool new_state = opt_general_log, res = false;

  if (query_logger.is_log_file_enabled(QUERY_LOG_GENERAL) == new_state)
    return false;

  mysql_mutex_unlock(&LOCK_global_system_variables);

  if (!new_state) {
    query_logger.deactivate_log_handler(QUERY_LOG_GENERAL);
  } else {
    res = query_logger.activate_log_handler(thd, QUERY_LOG_GENERAL);
  }

  mysql_mutex_lock(&LOCK_global_system_variables);

  if (res) opt_general_log = false;

  return res;
}
static Sys_var_bool Sys_general_log(
    "general_log",
    "Log connections and queries to a table or log file. "
    "Defaults to logging to a file hostname.log, "
    "or if --log-output=TABLE is used, to a table mysql.general_log.",
    GLOBAL_VAR(opt_general_log), CMD_LINE(OPT_ARG), DEFAULT(false),
    NO_MUTEX_GUARD, NOT_IN_BINLOG, ON_CHECK(0),
    ON_UPDATE(fix_general_log_state));

static bool fix_slow_log_state(sys_var *, THD *thd, enum_var_type) {
  bool new_state = opt_slow_log, res = false;

  if (query_logger.is_log_file_enabled(QUERY_LOG_SLOW) == new_state)
    return false;

  mysql_mutex_unlock(&LOCK_global_system_variables);

  if (!new_state) {
    query_logger.deactivate_log_handler(QUERY_LOG_SLOW);
  } else {
    res = query_logger.activate_log_handler(thd, QUERY_LOG_SLOW);
  }

  mysql_mutex_lock(&LOCK_global_system_variables);

  if (res) opt_slow_log = false;

  return res;
}
static Sys_var_bool Sys_slow_query_log(
    "slow_query_log",
    "Log slow queries to a table or log file. Defaults logging to a file "
    "hostname-slow.log or a table mysql.slow_log if --log-output=TABLE is "
    "used. Must be enabled to activate other slow log options",
    GLOBAL_VAR(opt_slow_log), CMD_LINE(OPT_ARG), DEFAULT(false), NO_MUTEX_GUARD,
    NOT_IN_BINLOG, ON_CHECK(0), ON_UPDATE(fix_slow_log_state));

static bool check_not_empty_set(sys_var *, THD *, set_var *var) {
  return var->save_result.ulonglong_value == 0;
}
static bool fix_log_output(sys_var *, THD *, enum_var_type) {
  query_logger.set_handlers(static_cast<uint>(log_output_options));
  return false;
}

static const char *log_output_names[] = {"NONE", "FILE", "TABLE", NULL};

static Sys_var_set Sys_log_output(
    "log_output",
    "Syntax: log-output=value[,value...], "
    "where \"value\" could be TABLE, FILE or NONE",
    GLOBAL_VAR(log_output_options), CMD_LINE(REQUIRED_ARG), log_output_names,
    DEFAULT(LOG_FILE), NO_MUTEX_GUARD, NOT_IN_BINLOG,
    ON_CHECK(check_not_empty_set), ON_UPDATE(fix_log_output));

static Sys_var_bool Sys_log_slave_updates(
    "log_slave_updates",
    "Tells the slave to log the updates from "
    "the slave thread to the binary log.",
    READ_ONLY GLOBAL_VAR(opt_log_slave_updates),
    CMD_LINE(OPT_ARG, OPT_LOG_SLAVE_UPDATES), DEFAULT(1));

static Sys_var_charptr Sys_relay_log(
    "relay_log", "The location and name to use for relay logs",
    READ_ONLY NON_PERSIST GLOBAL_VAR(opt_relay_logname), CMD_LINE(REQUIRED_ARG),
    IN_FS_CHARSET, DEFAULT(0));

/*
  Uses NO_CMD_LINE since the --relay-log-index option set
  opt_relaylog_index_name variable and computes a value for the
  relay_log_index variable.
*/
static Sys_var_charptr Sys_relay_log_index(
    "relay_log_index",
    "The location and name to use for the file "
    "that keeps a list of the last relay logs",
    READ_ONLY NON_PERSIST GLOBAL_VAR(relay_log_index), NO_CMD_LINE,
    IN_FS_CHARSET, DEFAULT(0));

/*
  Uses NO_CMD_LINE since the --log-bin-index option set
  opt_binlog_index_name variable and computes a value for the
  log_bin_index variable.
*/
static Sys_var_charptr Sys_binlog_index(
    "log_bin_index", "File that holds the names for last binary log files.",
    READ_ONLY NON_PERSIST GLOBAL_VAR(log_bin_index), NO_CMD_LINE, IN_FS_CHARSET,
    DEFAULT(0));

static Sys_var_charptr Sys_relay_log_basename(
    "relay_log_basename",
    "The full path of the relay log file names, excluding the extension.",
    READ_ONLY NON_PERSIST GLOBAL_VAR(relay_log_basename), NO_CMD_LINE,
    IN_FS_CHARSET, DEFAULT(0));

static Sys_var_charptr Sys_log_bin_basename(
    "log_bin_basename",
    "The full path of the binary log file names, excluding the extension.",
    READ_ONLY NON_PERSIST GLOBAL_VAR(log_bin_basename), NO_CMD_LINE,
    IN_FS_CHARSET, DEFAULT(0));

static Sys_var_charptr Sys_relay_log_info_file(
    "relay_log_info_file",
    "The location and name of the file that "
    "remembers where the SQL replication thread is in the relay logs",
    READ_ONLY NON_PERSIST GLOBAL_VAR(relay_log_info_file),
    CMD_LINE(REQUIRED_ARG), IN_FS_CHARSET, DEFAULT(0));

static Sys_var_bool Sys_relay_log_purge(
    "relay_log_purge",
    "if disabled - do not purge relay logs. "
    "if enabled - purge them as soon as they are no more needed",
    GLOBAL_VAR(relay_log_purge), CMD_LINE(OPT_ARG), DEFAULT(true));

static Sys_var_bool Sys_relay_log_recovery(
    "relay_log_recovery",
    "Enables automatic relay log recovery "
    "right after the database startup, which means that the IO Thread "
    "starts re-fetching from the master right after the last transaction "
    "processed",
    READ_ONLY GLOBAL_VAR(relay_log_recovery), CMD_LINE(OPT_ARG),
    DEFAULT(false));

static Sys_var_ulong Sys_rpl_read_size(
    "rpl_read_size",
    "The size for reads done from the binlog and relay log. "
    "It must be a multiple of 4kb. Making it larger might help with IO "
    "stalls while reading these files when they are not in the OS buffer "
    "cache",
    GLOBAL_VAR(rpl_read_size), CMD_LINE(REQUIRED_ARG),
    VALID_RANGE(IO_SIZE * 2, ULONG_MAX), DEFAULT(IO_SIZE * 2),
    BLOCK_SIZE(IO_SIZE));

static Sys_var_bool Sys_slave_allow_batching(
    "slave_allow_batching", "Allow slave to batch requests",
    GLOBAL_VAR(opt_slave_allow_batching), CMD_LINE(OPT_ARG), DEFAULT(false));

static Sys_var_charptr Sys_slave_load_tmpdir(
    "slave_load_tmpdir",
    "The location where the slave should put "
    "its temporary files when replicating a LOAD DATA INFILE command",
    READ_ONLY NON_PERSIST GLOBAL_VAR(slave_load_tmpdir), CMD_LINE(REQUIRED_ARG),
    IN_FS_CHARSET, DEFAULT(0));

static bool fix_slave_net_timeout(sys_var *, THD *thd, enum_var_type) {
  DEBUG_SYNC(thd, "fix_slave_net_timeout");
  Master_info *mi;

  /* @TODO: slave net timeout is for all channels, but does this make
           sense?
   */

  /*
   Here we have lock on LOCK_global_system_variables and we need
    lock on channel_map lock. In START_SLAVE handler, we take these
    two locks in different order. This can lead to DEADLOCKs. See
    BUG#14236151 for more details.
   So we release lock on LOCK_global_system_variables before acquiring
    lock on channel_map lock. But this could lead to isolation issues
    between multiple setters. Hence introducing secondary guard
    for this global variable and releasing the lock here and acquiring
    locks back again at the end of this function.
   */
  mysql_mutex_unlock(&LOCK_slave_net_timeout);
  mysql_mutex_unlock(&LOCK_global_system_variables);
  channel_map.wrlock();

  for (mi_map::iterator it = channel_map.begin(); it != channel_map.end();
       it++) {
    mi = it->second;

    DBUG_PRINT("info", ("slave_net_timeout=%u mi->heartbeat_period=%.3f",
                        slave_net_timeout, (mi ? mi->heartbeat_period : 0.0)));
    if (mi != NULL && slave_net_timeout < mi->heartbeat_period)
      push_warning(thd, Sql_condition::SL_WARNING,
                   ER_SLAVE_HEARTBEAT_VALUE_OUT_OF_RANGE_MAX,
                   ER_THD(thd, ER_SLAVE_HEARTBEAT_VALUE_OUT_OF_RANGE_MAX));
  }

  channel_map.unlock();
  mysql_mutex_lock(&LOCK_global_system_variables);
  mysql_mutex_lock(&LOCK_slave_net_timeout);
  return false;
}
static PolyLock_mutex PLock_slave_net_timeout(&LOCK_slave_net_timeout);
static Sys_var_uint Sys_slave_net_timeout(
    "slave_net_timeout",
    "Number of seconds to wait for more data "
    "from a master/slave connection before aborting the read",
    GLOBAL_VAR(slave_net_timeout), CMD_LINE(REQUIRED_ARG),
    VALID_RANGE(1, LONG_TIMEOUT), DEFAULT(SLAVE_NET_TIMEOUT), BLOCK_SIZE(1),
    &PLock_slave_net_timeout, NOT_IN_BINLOG, ON_CHECK(0),
    ON_UPDATE(fix_slave_net_timeout));

static bool check_slave_skip_counter(sys_var *, THD *, set_var *) {
  /*
    @todo: move this check into the set function and hold the lock on
    gtid_mode_lock until the operation has completed, so that we are
    sure a concurrent connection does not change gtid_mode between
    check and fix.
  */
  if (get_gtid_mode(GTID_MODE_LOCK_NONE) == GTID_MODE_ON) {
    my_error(ER_SQL_SLAVE_SKIP_COUNTER_NOT_SETTABLE_IN_GTID_MODE, MYF(0));
    return true;
  }

  return false;
}

static PolyLock_mutex PLock_sql_slave_skip_counter(
    &LOCK_sql_slave_skip_counter);
static Sys_var_uint Sys_slave_skip_counter(
    "sql_slave_skip_counter", "sql_slave_skip_counter",
    GLOBAL_VAR(sql_slave_skip_counter), NO_CMD_LINE, VALID_RANGE(0, UINT_MAX),
    DEFAULT(0), BLOCK_SIZE(1), &PLock_sql_slave_skip_counter, NOT_IN_BINLOG,
    ON_CHECK(check_slave_skip_counter));

static Sys_var_charptr Sys_slave_skip_errors(
    "slave_skip_errors",
    "Tells the slave thread to continue "
    "replication when a query event returns an error from the "
    "provided list",
    READ_ONLY GLOBAL_VAR(opt_slave_skip_errors), CMD_LINE(REQUIRED_ARG),
    IN_SYSTEM_CHARSET, DEFAULT(0));

static Sys_var_ulonglong Sys_relay_log_space_limit(
    "relay_log_space_limit", "Maximum space to use for all relay logs",
    READ_ONLY GLOBAL_VAR(relay_log_space_limit), CMD_LINE(REQUIRED_ARG),
    VALID_RANGE(0, ULONG_MAX), DEFAULT(0), BLOCK_SIZE(1));

static Sys_var_uint Sys_sync_relaylog_period(
    "sync_relay_log",
    "Synchronously flush relay log to disk after "
    "every #th event. Use 0 to disable synchronous flushing",
    GLOBAL_VAR(sync_relaylog_period), CMD_LINE(REQUIRED_ARG),
    VALID_RANGE(0, UINT_MAX), DEFAULT(10000), BLOCK_SIZE(1));

static Sys_var_uint Sys_sync_relayloginfo_period(
    "sync_relay_log_info",
    "Synchronously flush relay log info "
    "to disk after every #th transaction. Use 0 to disable "
    "synchronous flushing",
    GLOBAL_VAR(sync_relayloginfo_period), CMD_LINE(REQUIRED_ARG),
    VALID_RANGE(0, UINT_MAX), DEFAULT(10000), BLOCK_SIZE(1));

static Sys_var_uint Sys_checkpoint_mts_period(
    "slave_checkpoint_period",
    "Gather workers' activities to "
    "Update progress status of Multi-threaded slave and flush "
    "the relay log info to disk after every #th milli-seconds.",
    GLOBAL_VAR(opt_mts_checkpoint_period), CMD_LINE(REQUIRED_ARG),
#ifndef DBUG_OFF
    VALID_RANGE(0, UINT_MAX), DEFAULT(300), BLOCK_SIZE(1));
#else
    VALID_RANGE(1, UINT_MAX), DEFAULT(300), BLOCK_SIZE(1));
#endif /* DBUG_OFF */

static Sys_var_uint Sys_checkpoint_mts_group(
    "slave_checkpoint_group",
    "Maximum number of processed transactions by Multi-threaded slave "
    "before a checkpoint operation is called to update progress status.",
    GLOBAL_VAR(opt_mts_checkpoint_group), CMD_LINE(REQUIRED_ARG),
#ifndef DBUG_OFF
    VALID_RANGE(1, MTS_MAX_BITS_IN_GROUP), DEFAULT(512), BLOCK_SIZE(1));
#else
    VALID_RANGE(32, MTS_MAX_BITS_IN_GROUP), DEFAULT(512), BLOCK_SIZE(8));
#endif /* DBUG_OFF */

static Sys_var_uint Sys_sync_binlog_period(
    "sync_binlog",
    "Synchronously flush binary log to disk after"
    " every #th write to the file. Use 0 to disable synchronous"
    " flushing",
    GLOBAL_VAR(sync_binlog_period), CMD_LINE(REQUIRED_ARG),
    VALID_RANGE(0, UINT_MAX), DEFAULT(1), BLOCK_SIZE(1));

static Sys_var_uint Sys_sync_masterinfo_period(
    "sync_master_info",
    "Synchronously flush master info to disk "
    "after every #th event. Use 0 to disable synchronous flushing",
    GLOBAL_VAR(sync_masterinfo_period), CMD_LINE(REQUIRED_ARG),
    VALID_RANGE(0, UINT_MAX), DEFAULT(10000), BLOCK_SIZE(1));

static Sys_var_ulonglong Sys_var_original_commit_timestamp(
    "original_commit_timestamp",
    "The time when the current transaction was committed on the originating "
    "replication master, measured in microseconds since the epoch.",
    SESSION_ONLY(original_commit_timestamp), NO_CMD_LINE,
    VALID_RANGE(0, MAX_COMMIT_TIMESTAMP_VALUE),
    DEFAULT(MAX_COMMIT_TIMESTAMP_VALUE), BLOCK_SIZE(1), NO_MUTEX_GUARD,
    IN_BINLOG, ON_CHECK(check_has_super));

static Sys_var_ulong Sys_slave_trans_retries(
    "slave_transaction_retries",
    "Number of times the slave SQL "
    "thread will retry a transaction in case it failed with a deadlock "
    "or elapsed lock wait timeout, before giving up and stopping",
    GLOBAL_VAR(slave_trans_retries), CMD_LINE(REQUIRED_ARG),
    VALID_RANGE(0, ULONG_MAX), DEFAULT(10), BLOCK_SIZE(1));

static Sys_var_ulong Sys_slave_parallel_workers(
    "slave_parallel_workers",
    "Number of worker threads for executing events in parallel ",
    PERSIST_AS_READONLY GLOBAL_VAR(opt_mts_slave_parallel_workers),
    CMD_LINE(REQUIRED_ARG), VALID_RANGE(0, MTS_MAX_WORKERS), DEFAULT(0),
    BLOCK_SIZE(1));

static Sys_var_ulonglong Sys_mts_pending_jobs_size_max(
    "slave_pending_jobs_size_max",
    "Max size of Slave Worker queues holding yet not applied events."
    "The least possible value must be not less than the master side "
    "max_allowed_packet.",
    GLOBAL_VAR(opt_mts_pending_jobs_size_max), CMD_LINE(REQUIRED_ARG),
    VALID_RANGE(1024, (ulonglong) ~(intptr)0), DEFAULT(128 * 1024 * 1024),
    BLOCK_SIZE(1024), ON_CHECK(0));

static bool check_locale(sys_var *self, THD *thd, set_var *var) {
  if (!var->value) return false;

  MY_LOCALE *locale;
  char buff[STRING_BUFFER_USUAL_SIZE];
  if (var->value->result_type() == INT_RESULT) {
    int lcno = (int)var->value->val_int();
    if (!(locale = my_locale_by_number(lcno))) {
      my_error(ER_UNKNOWN_LOCALE, MYF(0), llstr(lcno, buff));
      return true;
    }
    if (check_not_null(self, thd, var)) return true;
  } else  // STRING_RESULT
  {
    String str(buff, sizeof(buff), system_charset_info), *res;
    if (!(res = var->value->val_str(&str)))
      return true;
    else if (!(locale = my_locale_by_name(thd, res->c_ptr_safe()))) {
      ErrConvString err(res);
      my_error(ER_UNKNOWN_LOCALE, MYF(0), err.ptr());
      return true;
    }
  }

  var->save_result.ptr = locale;

  if (!locale->errmsgs->is_loaded()) {
    mysql_mutex_lock(&LOCK_error_messages);
    if (!locale->errmsgs->is_loaded() && locale->errmsgs->read_texts()) {
      push_warning_printf(thd, Sql_condition::SL_WARNING, ER_UNKNOWN_ERROR,
                          "Can't process error message file for locale '%s'",
                          locale->name);
      mysql_mutex_unlock(&LOCK_error_messages);
      return true;
    }
    mysql_mutex_unlock(&LOCK_error_messages);
  }
  return false;
}

namespace {
struct Get_locale_name {
  explicit Get_locale_name(const MY_LOCALE *ml) : m_ml(ml) {}
  uchar *get_name() {
    return const_cast<uchar *>(pointer_cast<const uchar *>(m_ml->name));
  }
  const MY_LOCALE *m_ml;
};
}  // namespace

static Sys_var_struct<MY_LOCALE, Get_locale_name> Sys_lc_messages(
    "lc_messages", "Set the language used for the error messages",
    SESSION_VAR(lc_messages), NO_CMD_LINE, DEFAULT(&my_default_lc_messages),
    NO_MUTEX_GUARD, NOT_IN_BINLOG, ON_CHECK(check_locale));

static Sys_var_struct<MY_LOCALE, Get_locale_name> Sys_lc_time_names(
    "lc_time_names",
    "Set the language used for the month "
    "names and the days of the week",
    SESSION_VAR(lc_time_names), NO_CMD_LINE, DEFAULT(&my_default_lc_time_names),
    NO_MUTEX_GUARD, IN_BINLOG, ON_CHECK(check_locale));

static Sys_var_tz Sys_time_zone("time_zone", "time_zone",
                                SESSION_VAR(time_zone), NO_CMD_LINE,
                                DEFAULT(&default_tz), NO_MUTEX_GUARD,
                                IN_BINLOG);

static bool fix_host_cache_size(sys_var *, THD *, enum_var_type) {
  hostname_cache_resize(host_cache_size);
  return false;
}

static Sys_var_uint Sys_host_cache_size(
    "host_cache_size",
    "How many host names should be cached to avoid resolving.",
    GLOBAL_VAR(host_cache_size), CMD_LINE(REQUIRED_ARG, OPT_HOST_CACHE_SIZE),
    VALID_RANGE(0, 65536), DEFAULT(HOST_CACHE_SIZE), BLOCK_SIZE(1),
    NO_MUTEX_GUARD, NOT_IN_BINLOG, ON_CHECK(NULL),
    ON_UPDATE(fix_host_cache_size));

const Sys_var_multi_enum::ALIAS enforce_gtid_consistency_aliases[] = {
    {"OFF", 0}, {"ON", 1}, {"WARN", 2}, {"FALSE", 0}, {"TRUE", 1}, {NULL, 0}};
static Sys_var_enforce_gtid_consistency Sys_enforce_gtid_consistency(
    "enforce_gtid_consistency",
    "Prevents execution of statements that would be impossible to log "
    "in a transactionally safe manner. Currently, the disallowed "
    "statements include CREATE TEMPORARY TABLE inside transactions, "
    "all updates to non-transactional tables, and CREATE TABLE ... SELECT.",
    PERSIST_AS_READONLY GLOBAL_VAR(_gtid_consistency_mode),
    CMD_LINE(OPT_ARG, OPT_ENFORCE_GTID_CONSISTENCY),
    enforce_gtid_consistency_aliases, 3,
    DEFAULT(3 /*position of "FALSE" in enforce_gtid_consistency_aliases*/),
    DEFAULT(GTID_CONSISTENCY_MODE_ON), NO_MUTEX_GUARD, NOT_IN_BINLOG,
    ON_CHECK(check_super_outside_trx_outside_sf_outside_sp));
const char *fixup_enforce_gtid_consistency_command_line(char *value_arg) {
  return Sys_enforce_gtid_consistency.fixup_command_line(value_arg);
}

static Sys_var_bool Sys_binlog_gtid_simple_recovery(
    "binlog_gtid_simple_recovery",
    "If this option is enabled, the server does not open more than "
    "two binary logs when initializing GTID_PURGED and "
    "GTID_EXECUTED, either during server restart or when binary "
    "logs are being purged. Enabling this option is useful when "
    "the server has already generated many binary logs without "
    "GTID events (e.g., having GTID_MODE = OFF). Note: If this "
    "option is enabled, GLOBAL.GTID_EXECUTED and "
    "GLOBAL.GTID_PURGED may be initialized wrongly in two cases: "
    "(1) All binary logs were generated by MySQL 5.7.5 or older, "
    "and GTID_MODE was ON for some binary logs but OFF for the "
    "newest binary log. (2) The oldest existing binary log was "
    "generated by MySQL 5.7.5 or older, and SET GTID_PURGED was "
    "issued after the oldest binary log was generated. If a wrong "
    "set is computed in one of case (1) or case (2), it will "
    "remain wrong even if the server is later restarted with this "
    "option disabled.",
    READ_ONLY GLOBAL_VAR(binlog_gtid_simple_recovery), CMD_LINE(OPT_ARG),
    DEFAULT(true));

static Sys_var_ulong Sys_sp_cache_size(
    "stored_program_cache",
    "The soft upper limit for number of cached stored routines for "
    "one connection.",
    GLOBAL_VAR(stored_program_cache_size), CMD_LINE(REQUIRED_ARG),
    VALID_RANGE(16, 512 * 1024), DEFAULT(256), BLOCK_SIZE(1));

static bool check_pseudo_slave_mode(sys_var *self, THD *thd, set_var *var) {
  if (check_outside_trx(self, thd, var)) return true;
  longlong previous_val = thd->variables.pseudo_slave_mode;
  longlong val = (longlong)var->save_result.ulonglong_value;
  bool rli_fake = false;

  rli_fake = thd->rli_fake ? true : false;

  if (rli_fake) {
    if (!val) {
      thd->rli_fake->end_info();
      delete thd->rli_fake;
      thd->rli_fake = NULL;
    } else if (previous_val && val)
      goto ineffective;
    else if (!previous_val && val)
      push_warning(thd, Sql_condition::SL_WARNING, ER_WRONG_VALUE_FOR_VAR,
                   "'pseudo_slave_mode' is already ON.");
  } else {
    if (!previous_val && !val)
      goto ineffective;
    else if (previous_val && !val)
      push_warning(thd, Sql_condition::SL_WARNING, ER_WRONG_VALUE_FOR_VAR,
                   "Slave applier execution mode not active, "
                   "statement ineffective.");
  }
  goto end;

ineffective:
  push_warning(thd, Sql_condition::SL_WARNING, ER_WRONG_VALUE_FOR_VAR,
               "'pseudo_slave_mode' change was ineffective.");

end:
  return false;
}
static Sys_var_bool Sys_pseudo_slave_mode(
    "pseudo_slave_mode",
    "SET pseudo_slave_mode= 0,1 are commands that mysqlbinlog "
    "adds to beginning and end of binary log dumps. While zero "
    "value indeed disables, the actual enabling of the slave "
    "applier execution mode is done implicitly when a "
    "Format_description_event is sent through the session.",
    SESSION_ONLY(pseudo_slave_mode), NO_CMD_LINE, DEFAULT(false),
    NO_MUTEX_GUARD, NOT_IN_BINLOG, ON_CHECK(check_pseudo_slave_mode));

#ifdef HAVE_GTID_NEXT_LIST
static bool check_gtid_next_list(sys_var *self, THD *thd, set_var *var) {
  DBUG_ENTER("check_gtid_next_list");
  my_error(ER_NOT_SUPPORTED_YET, MYF(0), "GTID_NEXT_LIST");
  if (check_super_outside_trx_outside_sf_outside_sp(self, thd, var))
    DBUG_RETURN(true);
  /*
    @todo: move this check into the set function and hold the lock on
    gtid_mode_lock until the operation has completed, so that we are
    sure a concurrent connection does not change gtid_mode between
    check and fix - if we ever implement this variable.
  */
  if (get_gtid_mode(GTID_MODE_LOCK_NONE) == GTID_MODE_OFF &&
      var->save_result.string_value.str != NULL)
    my_error(ER_CANT_SET_GTID_NEXT_LIST_TO_NON_NULL_WHEN_GTID_MODE_IS_OFF,
             MYF(0));
  DBUG_RETURN(false);
}

static bool update_gtid_next_list(sys_var *self, THD *thd, enum_var_type type) {
  DBUG_ASSERT(type == OPT_SESSION);
  if (thd->get_gtid_next_list() != NULL)
    return gtid_acquire_ownership_multiple(thd) != 0 ? true : false;
  return false;
}

static Sys_var_gtid_set Sys_gtid_next_list(
    "gtid_next_list",
    "Before re-executing a transaction that contains multiple "
    "Global Transaction Identifiers, this variable must be set "
    "to the set of all re-executed transactions.",
    SESSION_ONLY(gtid_next_list), NO_CMD_LINE, DEFAULT(NULL), NO_MUTEX_GUARD,
    NOT_IN_BINLOG, ON_CHECK(check_gtid_next_list),
    ON_UPDATE(update_gtid_next_list));
export sys_var *Sys_gtid_next_list_ptr = &Sys_gtid_next_list;
#endif  // HAVE_GTID_NEXT_LIST

static Sys_var_gtid_next Sys_gtid_next(
    "gtid_next",
    "Specifies the Global Transaction Identifier for the following "
    "transaction.",
    SESSION_ONLY(gtid_next), NO_CMD_LINE, DEFAULT("AUTOMATIC"), NO_MUTEX_GUARD,
    NOT_IN_BINLOG, ON_CHECK(check_gtid_next));
export sys_var *Sys_gtid_next_ptr = &Sys_gtid_next;

static Sys_var_gtid_executed Sys_gtid_executed(
    "gtid_executed",
    "The global variable contains the set of GTIDs in the "
    "binary log. The session variable contains the set of GTIDs "
    "in the current, ongoing transaction.");

static bool check_gtid_purged(sys_var *self, THD *thd, set_var *var) {
  DBUG_ENTER("check_gtid_purged");

  /*
    GTID_PURGED must not be set / updated when GR is running (it goes against
    the whole purpose of update everywhere replication).
  */
  if (is_group_replication_running()) {
    my_error(ER_UPDATE_GTID_PURGED_WITH_GR, MYF(0));
    DBUG_RETURN(true);
  }

  if (!var->value ||
      check_super_outside_trx_outside_sf_outside_sp(self, thd, var))
    DBUG_RETURN(true);

  if (var->value->result_type() != STRING_RESULT ||
      !var->save_result.string_value.str)
    DBUG_RETURN(true);

  DBUG_RETURN(false);
}

bool Sys_var_gtid_purged::global_update(THD *thd, set_var *var) {
  DBUG_ENTER("Sys_var_gtid_purged::global_update");
  bool error = false;

  global_sid_lock->wrlock();

  /*
    ensures the commit of the transaction started when saving the
    purged gtid set in the table
  */
  thd->lex->autocommit = true;

  /*
    SET GITD_PURGED command should ignore 'read-only' and 'super_read_only'
    options so that it can update 'mysql.gtid_executed' replication repository
    table.
  */
  thd->set_skip_readonly_check();
  char *previous_gtid_executed = NULL, *previous_gtid_purged = NULL,
       *current_gtid_executed = NULL, *current_gtid_purged = NULL;
  gtid_state->get_executed_gtids()->to_string(&previous_gtid_executed);
  gtid_state->get_lost_gtids()->to_string(&previous_gtid_purged);
  Gtid_set gtid_set(global_sid_map, global_sid_lock);
  bool starts_with_plus = false;
  enum_return_status ret = gtid_set.add_gtid_text(
      var->save_result.string_value.str, NULL, &starts_with_plus);

  if (ret != RETURN_STATUS_OK) {
    error = true;
    goto end;
  }
  ret = gtid_state->add_lost_gtids(&gtid_set, starts_with_plus);
  if (ret != RETURN_STATUS_OK) {
    error = true;
    goto end;
  }
  gtid_state->get_executed_gtids()->to_string(&current_gtid_executed);
  gtid_state->get_lost_gtids()->to_string(&current_gtid_purged);

  // Log messages saying that GTID_PURGED and GTID_EXECUTED were changed.
  LogErr(SYSTEM_LEVEL, ER_GTID_PURGED_WAS_UPDATED, previous_gtid_purged,
         current_gtid_purged);
  LogErr(SYSTEM_LEVEL, ER_GTID_EXECUTED_WAS_UPDATED, previous_gtid_executed,
         current_gtid_executed);

end:
  global_sid_lock->unlock();
  my_free(previous_gtid_executed);
  my_free(previous_gtid_purged);
  my_free(current_gtid_executed);
  my_free(current_gtid_purged);
  DBUG_RETURN(error);
}

Gtid_set *gtid_purged;
static Sys_var_gtid_purged Sys_gtid_purged(
    "gtid_purged",
    "The set of GTIDs that existed in previous, purged binary logs.",
    GLOBAL_VAR(gtid_purged), NO_CMD_LINE, DEFAULT(NULL), NO_MUTEX_GUARD,
    NOT_IN_BINLOG, ON_CHECK(check_gtid_purged));
export sys_var *Sys_gtid_purged_ptr = &Sys_gtid_purged;

static Sys_var_gtid_owned Sys_gtid_owned(
    "gtid_owned",
    "The global variable lists all GTIDs owned by all threads. "
    "The session variable lists all GTIDs owned by the current thread.");

static Sys_var_gtid_mode Sys_gtid_mode(
    "gtid_mode",
    "Controls whether Global Transaction Identifiers (GTIDs) are "
    "enabled. Can be OFF, OFF_PERMISSIVE, ON_PERMISSIVE, or ON. OFF "
    "means that no transaction has a GTID. OFF_PERMISSIVE means that "
    "new transactions (committed in a client session using "
    "GTID_NEXT='AUTOMATIC') are not assigned any GTID, and "
    "replicated transactions are allowed to have or not have a "
    "GTID. ON_PERMISSIVE means that new transactions are assigned a "
    "GTID, and replicated transactions are allowed to have or not "
    "have a GTID. ON means that all transactions have a GTID. "
    "ON is required on a master before any slave can use "
    "MASTER_AUTO_POSITION=1. To safely switch from OFF to ON, first "
    "set all servers to OFF_PERMISSIVE, then set all servers to "
    "ON_PERMISSIVE, then wait for all transactions without a GTID to "
    "be replicated and executed on all servers, and finally set all "
    "servers to GTID_MODE = ON.",
    PERSIST_AS_READONLY GLOBAL_VAR(_gtid_mode), CMD_LINE(REQUIRED_ARG),
    gtid_mode_names, DEFAULT(DEFAULT_GTID_MODE), NO_MUTEX_GUARD, NOT_IN_BINLOG,
    ON_CHECK(check_super_outside_trx_outside_sf_outside_sp));

static Sys_var_uint Sys_gtid_executed_compression_period(
    "gtid_executed_compression_period",
    "When binlog is disabled, "
    "a background thread wakes up to compress the gtid_executed table "
    "every gtid_executed_compression_period transactions, as a "
    "special case, if variable is 0, the thread never wakes up "
    "to compress the gtid_executed table.",
    GLOBAL_VAR(gtid_executed_compression_period), CMD_LINE(OPT_ARG),
    VALID_RANGE(0, UINT_MAX32), DEFAULT(1000), BLOCK_SIZE(1));

static Sys_var_bool Sys_disconnect_on_expired_password(
    "disconnect_on_expired_password",
    "Give clients that don't signal password expiration support execution time "
    "error(s) instead of connection error",
    READ_ONLY GLOBAL_VAR(disconnect_on_expired_password), CMD_LINE(OPT_ARG),
    DEFAULT(true));

static Sys_var_bool Sys_validate_user_plugins(
    "validate_user_plugins",
    "Turns on additional validation of authentication plugins assigned "
    "to user accounts. ",
    READ_ONLY NOT_VISIBLE GLOBAL_VAR(validate_user_plugins), CMD_LINE(OPT_ARG),
    DEFAULT(true), NO_MUTEX_GUARD, NOT_IN_BINLOG);

static Sys_var_enum Sys_block_encryption_mode(
    "block_encryption_mode", "mode for AES_ENCRYPT/AES_DECRYPT",
    SESSION_VAR(my_aes_mode), CMD_LINE(REQUIRED_ARG), my_aes_opmode_names,
    DEFAULT(my_aes_128_ecb));

static bool check_track_session_sys_vars(sys_var *, THD *thd, set_var *var) {
  DBUG_ENTER("check_sysvar_change_reporter");
  DBUG_RETURN(thd->session_tracker.get_tracker(SESSION_SYSVARS_TRACKER)
                  ->check(thd, var));
  DBUG_RETURN(false);
}

static bool update_track_session_sys_vars(sys_var *, THD *thd,
                                          enum_var_type type) {
  DBUG_ENTER("check_sysvar_change_reporter");
  /* Populate map only for session variable. */
  if (type == OPT_SESSION)
    DBUG_RETURN(
        thd->session_tracker.get_tracker(SESSION_SYSVARS_TRACKER)->update(thd));
  DBUG_RETURN(false);
}

static Sys_var_charptr Sys_track_session_sys_vars(
    "session_track_system_variables",
    "Track changes in registered system variables.",
    SESSION_VAR(track_sysvars_ptr), CMD_LINE(REQUIRED_ARG), IN_FS_CHARSET,
    DEFAULT("time_zone,autocommit,character_set_client,character_set_results,"
            "character_set_connection"),
    NO_MUTEX_GUARD, NOT_IN_BINLOG, ON_CHECK(check_track_session_sys_vars),
    ON_UPDATE(update_track_session_sys_vars));

static bool update_session_track_schema(sys_var *, THD *thd, enum_var_type) {
  DBUG_ENTER("update_session_track_schema");
  DBUG_RETURN(
      thd->session_tracker.get_tracker(CURRENT_SCHEMA_TRACKER)->update(thd));
}

static Sys_var_bool Sys_session_track_schema(
    "session_track_schema", "Track changes to the 'default schema'.",
    SESSION_VAR(session_track_schema), CMD_LINE(OPT_ARG), DEFAULT(true),
    NO_MUTEX_GUARD, NOT_IN_BINLOG, ON_CHECK(0),
    ON_UPDATE(update_session_track_schema));

static bool update_session_track_tx_info(sys_var *, THD *thd, enum_var_type) {
  DBUG_ENTER("update_session_track_tx_info");
  DBUG_RETURN(
      thd->session_tracker.get_tracker(TRANSACTION_INFO_TRACKER)->update(thd));
}

static const char *session_track_transaction_info_names[] = {
    "OFF", "STATE", "CHARACTERISTICS", NullS};

static Sys_var_enum Sys_session_track_transaction_info(
    "session_track_transaction_info",
    "Track changes to the transaction attributes. OFF to disable; "
    "STATE to track just transaction state (Is there an active transaction? "
    "Does it have any data? etc.); CHARACTERISTICS to track transaction "
    "state "
    "and report all statements needed to start a transaction with the same "
    "characteristics (isolation level, read only/read write, snapshot - "
    "but not any work done / data modified within the transaction).",
    SESSION_VAR(session_track_transaction_info), CMD_LINE(REQUIRED_ARG),
    session_track_transaction_info_names, DEFAULT(OFF), NO_MUTEX_GUARD,
    NOT_IN_BINLOG, ON_CHECK(0), ON_UPDATE(update_session_track_tx_info));

static bool update_session_track_state_change(sys_var *, THD *thd,
                                              enum_var_type) {
  DBUG_ENTER("update_session_track_state_change");
  DBUG_RETURN(thd->session_tracker.get_tracker(SESSION_STATE_CHANGE_TRACKER)
                  ->update(thd));
}

static Sys_var_bool Sys_session_track_state_change(
    "session_track_state_change", "Track changes to the 'session state'.",
    SESSION_VAR(session_track_state_change), CMD_LINE(OPT_ARG), DEFAULT(false),
    NO_MUTEX_GUARD, NOT_IN_BINLOG, ON_CHECK(0),
    ON_UPDATE(update_session_track_state_change));

static bool handle_offline_mode(sys_var *, THD *thd, enum_var_type) {
  DBUG_ENTER("handle_offline_mode");
  if (offline_mode == true) killall_non_super_threads(thd);
  DBUG_RETURN(false);
}

static PolyLock_mutex PLock_offline_mode(&LOCK_offline_mode);
static Sys_var_bool Sys_offline_mode("offline_mode",
                                     "Make the server into offline mode",
                                     GLOBAL_VAR(offline_mode),
                                     CMD_LINE(OPT_ARG), DEFAULT(false),
                                     &PLock_offline_mode, NOT_IN_BINLOG,
                                     ON_CHECK(0),
                                     ON_UPDATE(handle_offline_mode));

static Sys_var_bool Sys_avoid_temporal_upgrade(
    "avoid_temporal_upgrade",
    "When this option is enabled, the pre-5.6.4 temporal types are "
    "not upgraded to the new format for ALTER TABLE requests ADD/CHANGE/MODIFY"
    " COLUMN, ADD INDEX or FORCE operation. "
    "This variable is deprecated and will be removed in a future release.",
    GLOBAL_VAR(avoid_temporal_upgrade),
    CMD_LINE(OPT_ARG, OPT_AVOID_TEMPORAL_UPGRADE), DEFAULT(false),
    NO_MUTEX_GUARD, NOT_IN_BINLOG, ON_CHECK(0), ON_UPDATE(0), DEPRECATED(""));

static Sys_var_bool Sys_show_old_temporals(
    "show_old_temporals",
    "When this option is enabled, the pre-5.6.4 temporal types will "
    "be marked in the 'SHOW CREATE TABLE' and 'INFORMATION_SCHEMA.COLUMNS' "
    "table as a comment in COLUMN_TYPE field. "
    "This variable is deprecated and will be removed in a future release.",
    SESSION_VAR(show_old_temporals), CMD_LINE(OPT_ARG, OPT_SHOW_OLD_TEMPORALS),
    DEFAULT(false), NO_MUTEX_GUARD, NOT_IN_BINLOG, ON_CHECK(0), ON_UPDATE(0),
    DEPRECATED(""));

static Sys_var_charptr Sys_disabled_storage_engines(
    "disabled_storage_engines",
    "Limit CREATE TABLE for the storage engines listed",
    READ_ONLY GLOBAL_VAR(opt_disabled_storage_engines), CMD_LINE(REQUIRED_ARG),
    IN_SYSTEM_CHARSET, DEFAULT(""));

static Sys_var_bool Sys_persisted_globals_load(
    "persisted_globals_load",
    "When this option is enabled, config file mysqld-auto.cnf is read "
    "and applied to server, else this file is ignored even if present.",
    READ_ONLY NON_PERSIST GLOBAL_VAR(persisted_globals_load), CMD_LINE(OPT_ARG),
    DEFAULT(true), NO_MUTEX_GUARD, NOT_IN_BINLOG, ON_CHECK(0), ON_UPDATE(0));

static bool sysvar_check_authid_string(sys_var *, THD *thd, set_var *var) {
  /*
    Since mandatory_roles is similar to a GRANT role statement without a
    GRANT ADMIN privilege, setting this variable requires both the
    ROLE_ADMIN and the SYSTEM_VARIABLES_ADMIN.
  */
  Security_context *sctx = thd->security_context();
  DBUG_ASSERT(sctx != 0);
  if (sctx && !sctx->has_global_grant(STRING_WITH_LEN("ROLE_ADMIN")).first) {
    my_error(ER_SPECIFIC_ACCESS_DENIED_ERROR, MYF(0),
             "ROLE_ADMIN, SUPER or SYSTEM_VARIABLES_ADMIN");
    /* No privilege access error */
    return true;
  }
  if (var->save_result.string_value.str == 0) {
    var->save_result.string_value.str = const_cast<char *>("");
    var->save_result.string_value.length = 0;
  }
  return check_authorization_id_string(var->save_result.string_value.str,
                                       var->save_result.string_value.length);
}

static bool sysvar_update_mandatory_roles(sys_var *, THD *, enum_var_type) {
  update_mandatory_roles();
  return false;
}

static PolyLock_mutex PLock_sys_mandatory_roles(&LOCK_mandatory_roles);
static Sys_var_lexstring Sys_mandatory_roles(
    "mandatory_roles",
    "All the specified roles are always considered granted to every user and "
    "they"
    " can't be revoked. Mandatory roles still require activation unless they "
    "are made into "
    "default roles. The granted roles will not be visible in the "
    "mysql.role_edges"
    " table.",
    GLOBAL_VAR(opt_mandatory_roles), CMD_LINE(REQUIRED_ARG), IN_SYSTEM_CHARSET,
    DEFAULT(""), &PLock_sys_mandatory_roles, NOT_IN_BINLOG,
    ON_CHECK(sysvar_check_authid_string),
    ON_UPDATE(sysvar_update_mandatory_roles));

static Sys_var_bool Sys_always_activate_granted_roles(
    "activate_all_roles_on_login",
    "Automatically set all granted roles as active after the user has "
    "authenticated successfully.",
    GLOBAL_VAR(opt_always_activate_granted_roles), CMD_LINE(OPT_ARG),
    DEFAULT(false), NO_MUTEX_GUARD, NOT_IN_BINLOG, ON_CHECK(0), ON_UPDATE(0));

static PolyLock_mutex plock_sys_password_history(&LOCK_password_history);
static Sys_var_uint Sys_password_history(
    "password_history",
    "The number of old passwords to check in the history."
    " Set to 0 (the default) to turn the checks off",
    GLOBAL_VAR(global_password_history), CMD_LINE(REQUIRED_ARG),
    VALID_RANGE(0, UINT_MAX32), DEFAULT(0), BLOCK_SIZE(1),
    &plock_sys_password_history);

static PolyLock_mutex plock_sys_password_reuse_interval(
    &LOCK_password_reuse_interval);
static Sys_var_uint Sys_password_reuse_interval(
    "password_reuse_interval",
    "The minimum number of days that need to pass before a password can "
    "be reused. Set to 0 (the default) to turn the checks off",
    GLOBAL_VAR(global_password_reuse_interval), CMD_LINE(REQUIRED_ARG),
    VALID_RANGE(0, UINT_MAX32), DEFAULT(0), BLOCK_SIZE(1),
    &plock_sys_password_reuse_interval);

static bool check_resultset_metadata(sys_var *, THD *thd, set_var *var) {
  /*
    Set @@resultset_metadata to the value other than FULL only if
    the client supports it.
  */
  if (var->save_result.ulonglong_value != RESULTSET_METADATA_FULL &&
      !thd->get_protocol()->has_client_capability(
          CLIENT_OPTIONAL_RESULTSET_METADATA)) {
    my_error(ER_CLIENT_DOES_NOT_SUPPORT, MYF(0), "optional metadata transfer");
    return true;
  }
  return false;
}

static const char *resultset_metadata_names[] = {"NONE", "FULL", NullS};

static Sys_var_enum Sys_resultset_metadata(
    "resultset_metadata",
    "Controls what meatadata the server will send to the client: "
    "either FULL (default) for all metadata, NONE for no metadata.",
    SESSION_ONLY(resultset_metadata), NO_CMD_LINE, resultset_metadata_names,
    DEFAULT(static_cast<ulong>(RESULTSET_METADATA_FULL)), NO_MUTEX_GUARD,
    NOT_IN_BINLOG, ON_CHECK(check_resultset_metadata), ON_UPDATE(0));

static bool check_binlog_row_value_options(sys_var *self, THD *thd,
                                           set_var *var) {
  DBUG_ENTER("check_binlog_row_value_options");
  if (check_super_outside_trx_outside_sf_outside_sp(self, thd, var))
    DBUG_RETURN(true);
  if (var->save_result.ulonglong_value != 0) {
    const char *msg = NULL;
    int code = ER_WARN_BINLOG_PARTIAL_UPDATES_DISABLED;
    if (!mysql_bin_log.is_open())
      msg = "the binary log is closed";
    else if (!var->is_global_persist()) {
      if (!thd->variables.sql_log_bin)
        msg = "the binary log is disabled";
      else if (thd->variables.binlog_format == BINLOG_FORMAT_STMT)
        msg = "binlog_format=STATEMENT";
      else if (log_bin_use_v1_row_events) {
        msg = "binlog_row_value_options=PARTIAL_JSON";
        code = ER_WARN_BINLOG_V1_ROW_EVENTS_DISABLED;
      } else if (thd->variables.binlog_row_image == BINLOG_ROW_IMAGE_FULL) {
        msg = "binlog_row_image=FULL";
        code = ER_WARN_BINLOG_PARTIAL_UPDATES_SUGGESTS_PARTIAL_IMAGES;
      }
    } else {
      if (global_system_variables.binlog_format == BINLOG_FORMAT_STMT)
        msg = "binlog_format=STATEMENT";
      else if (log_bin_use_v1_row_events) {
        msg = "binlog_row_value_options=PARTIAL_JSON";
        code = ER_WARN_BINLOG_V1_ROW_EVENTS_DISABLED;
      } else if (global_system_variables.binlog_row_image ==
                 BINLOG_ROW_IMAGE_FULL) {
        msg = "binlog_row_image=FULL";
        code = ER_WARN_BINLOG_PARTIAL_UPDATES_SUGGESTS_PARTIAL_IMAGES;
      }
    }
    if (msg) {
      switch (code) {
        case ER_WARN_BINLOG_PARTIAL_UPDATES_DISABLED:
        case ER_WARN_BINLOG_PARTIAL_UPDATES_SUGGESTS_PARTIAL_IMAGES:
          push_warning_printf(thd, Sql_condition::SL_WARNING, code,
                              ER_THD(thd, code), msg, "PARTIAL_JSON");
          break;
        case ER_WARN_BINLOG_V1_ROW_EVENTS_DISABLED:
          push_warning_printf(thd, Sql_condition::SL_WARNING, code,
                              ER_THD(thd, code), msg);
          break;
        default:
          DBUG_ASSERT(0); /* purecov: deadcode */
      }
    }
  }

  DBUG_RETURN(false);
}

const char *binlog_row_value_options_names[] = {"PARTIAL_JSON", 0};
static Sys_var_set Sys_binlog_row_value_options(
    "binlog_row_value_options",
    "When set to PARTIAL_JSON, this option enables a space-efficient "
    "row-based binary log format for UPDATE statements that modify a "
    "JSON value using only the functions JSON_SET, JSON_REPLACE, and "
    "JSON_REMOVE. For such updates, only the modified parts of the "
    "JSON document are included in the binary log, so small changes of "
    "big documents may need significantly less space.",
    SESSION_VAR(binlog_row_value_options), CMD_LINE(REQUIRED_ARG),
    binlog_row_value_options_names, DEFAULT(0), NO_MUTEX_GUARD, NOT_IN_BINLOG,
    ON_CHECK(check_binlog_row_value_options));

static bool check_keyring_access(sys_var *, THD *thd, set_var *) {
  if (!thd->security_context()->check_access(SUPER_ACL) &&
      !(thd->security_context()
            ->has_global_grant(STRING_WITH_LEN("ENCRYPTION_KEY_ADMIN"))
            .first)) {
    my_error(ER_KEYRING_ACCESS_DENIED_ERROR, MYF(0),
             "SUPER or ENCRYPTION_KEY_ADMIN");
    return true;
  }
  return false;
}

/**
  This is a mutex used to protect global variable @@keyring_operations.
*/
static PolyLock_mutex PLock_keyring_operations(&LOCK_keyring_operations);
/**
  This variable provides access to keyring service APIs. When this variable
  is disabled calls to keyring_key_generate(), keyring_key_store() and
  keyring_key_remove() will report error until this variable is enabled.
  This variable is protected under a mutex named PLock_keyring_operations.
  To access this variable you must first set this mutex.

  @sa PLock_keyring_operations
*/
static Sys_var_bool Sys_keyring_operations(
    "keyring_operations",
    "This variable provides access to keyring service APIs. When this "
    "option is disabled calls to keyring_key_generate(), keyring_key_store() "
    "and keyring_key_remove() will report error until this variable is "
    "enabled.",
    NON_PERSIST GLOBAL_VAR(opt_keyring_operations), NO_CMD_LINE, DEFAULT(true),
    &PLock_keyring_operations, NOT_IN_BINLOG, ON_CHECK(check_keyring_access),
    ON_UPDATE(0));

static bool check_default_collation_for_utf8mb4(sys_var *self, THD *thd,
                                                set_var *var) {
  if (check_collation_not_null(self, thd, var)) {
    return true;
  }

  if (!var->value)
    var->save_result.ptr = reinterpret_cast<void *>(self->get_default());

  auto cs = static_cast<const CHARSET_INFO *>(var->save_result.ptr);
  if (cs == &my_charset_utf8mb4_0900_ai_ci ||
      cs == &my_charset_utf8mb4_general_ci)
    return check_has_super(self, thd, var);

  my_error(ER_INVALID_DEFAULT_UTF8MB4_COLLATION, MYF(0), cs->name);
  return true;
}

static Sys_var_struct<CHARSET_INFO, Get_name> Sys_default_collation_for_utf8mb4(
    "default_collation_for_utf8mb4",
    "Controls default collation for utf8mb4 while replicating implicit "
    "utf8mb4 collations.",
    SESSION_VAR(default_collation_for_utf8mb4), NO_CMD_LINE,
    DEFAULT(&my_charset_utf8mb4_0900_ai_ci), NO_MUTEX_GUARD, IN_BINLOG,
    ON_CHECK(check_default_collation_for_utf8mb4),
    ON_UPDATE(update_deprecated));

static Sys_var_bool Sys_show_create_table_verbosity(
    "show_create_table_verbosity",
    "When this option is enabled, it increases the verbosity of "
    "'SHOW CREATE TABLE'.",
    SESSION_VAR(show_create_table_verbosity), CMD_LINE(OPT_ARG), DEFAULT(false),
    NO_MUTEX_GUARD, NOT_IN_BINLOG, ON_CHECK(0), ON_UPDATE(0));<|MERGE_RESOLUTION|>--- conflicted
+++ resolved
@@ -795,8 +795,7 @@
     VALID_RANGE(0, 100000), DEFAULT(0), BLOCK_SIZE(1), NO_MUTEX_GUARD,
     NOT_IN_BINLOG, ON_CHECK(0), ON_UPDATE(0), DEPRECATED(""));
 
-<<<<<<< HEAD
-static Sys_var_ulong Sys_binlog_group_commit_sync_delay(
+static Sys_var_long Sys_binlog_group_commit_sync_delay(
     "binlog_group_commit_sync_delay",
     "The number of microseconds the server waits for the "
     "binary log group commit sync queue to fill before "
@@ -804,17 +803,6 @@
     GLOBAL_VAR(opt_binlog_group_commit_sync_delay), CMD_LINE(REQUIRED_ARG),
     VALID_RANGE(0, 1000000 /* max 1 sec */), DEFAULT(0), BLOCK_SIZE(1),
     NO_MUTEX_GUARD, NOT_IN_BINLOG);
-=======
-static Sys_var_long Sys_binlog_group_commit_sync_delay(
-       "binlog_group_commit_sync_delay",
-       "The number of microseconds the server waits for the "
-       "binary log group commit sync queue to fill before "
-       "continuing. Default: 0. Min: 0. Max: 1000000.",
-       GLOBAL_VAR(opt_binlog_group_commit_sync_delay),
-       CMD_LINE(REQUIRED_ARG),
-       VALID_RANGE(0, 1000000 /* max 1 sec */), DEFAULT(0), BLOCK_SIZE(1),
-       NO_MUTEX_GUARD, NOT_IN_BINLOG);
->>>>>>> 9be1f53a
 
 static Sys_var_ulong Sys_binlog_group_commit_sync_no_delay_count(
     "binlog_group_commit_sync_no_delay_count",
