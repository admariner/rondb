<<<<<<< HEAD
/* Copyright (c) 2000, 2010, Oracle and/or its affiliates. All rights reserved.
=======
/* Copyright (c) 2000, 2011, Oracle and/or its affiliates. All rights reserved.
>>>>>>> fcf11a4c

   This program is free software; you can redistribute it and/or modify
   it under the terms of the GNU General Public License as published by
   the Free Software Foundation; version 2 of the License.

   This program is distributed in the hope that it will be useful,
   but WITHOUT ANY WARRANTY; without even the implied warranty of
   MERCHANTABILITY or FITNESS FOR A PARTICULAR PURPOSE.  See the
   GNU General Public License for more details.

   You should have received a copy of the GNU General Public License
<<<<<<< HEAD
   along with this program; if not, write to the Free Software Foundation,
   51 Franklin Street, Suite 500, Boston, MA 02110-1335 USA */
=======
   along with this program; if not, write to the Free Software
   Foundation, Inc., 51 Franklin St, Fifth Floor, Boston, MA 02110-1301  USA */
>>>>>>> fcf11a4c


/*
  The privileges are saved in the following tables:
  mysql/user	 ; super user who are allowed to do almost anything
  mysql/host	 ; host privileges. This is used if host is empty in mysql/db.
  mysql/db	 ; database privileges / user

  data in tables is sorted according to how many not-wild-cards there is
  in the relevant fields. Empty strings comes last.
*/

#include "my_global.h"                          /* NO_EMBEDDED_ACCESS_CHECKS */
#include "sql_priv.h"
#include "sql_acl.h"         // MYSQL_DB_FIELD_COUNT, ACL_ACCESS
#include "sql_base.h"                           // close_mysql_tables
#include "key.h"             // key_copy, key_cmp_if_same, key_restore
#include "sql_show.h"        // append_identifier
#include "sql_table.h"                         // build_table_filename
#include "hash_filo.h"
#include "sql_parse.h"                          // check_access
#include "sql_view.h"                           // VIEW_ANY_ACL
#include "records.h"              // READ_RECORD, read_record_info,
                                  // init_read_record, end_read_record
#include "rpl_filter.h"           // rpl_filter
#include <m_ctype.h>
#include <stdarg.h>
#include "sp_head.h"
#include "sp.h"
#include "transaction.h"
#include "lock.h"                               // MYSQL_LOCK_IGNORE_TIMEOUT
#include "records.h"             // init_read_record, end_read_record
#include <sql_common.h>
#include <mysql/plugin_auth.h>
#include "sql_connect.h"
#include "hostname.h"
#include "sql_db.h"

bool mysql_user_table_is_in_short_password_format= false;

static const
TABLE_FIELD_TYPE mysql_db_table_fields[MYSQL_DB_FIELD_COUNT] = {
  {
    { C_STRING_WITH_LEN("Host") },            
    { C_STRING_WITH_LEN("char(60)") },
    {NULL, 0}
  }, 
  {
    { C_STRING_WITH_LEN("Db") },            
    { C_STRING_WITH_LEN("char(64)") },
    {NULL, 0}
  }, 
  {
    { C_STRING_WITH_LEN("User") },
    { C_STRING_WITH_LEN("char(16)") },
    {NULL, 0}
  },
  {
    { C_STRING_WITH_LEN("Select_priv") },
    { C_STRING_WITH_LEN("enum('N','Y')") },
    { C_STRING_WITH_LEN("utf8") }
  },
  {
    { C_STRING_WITH_LEN("Insert_priv") },
    { C_STRING_WITH_LEN("enum('N','Y')") },
    { C_STRING_WITH_LEN("utf8") }
  },
  {
    { C_STRING_WITH_LEN("Update_priv") },
    { C_STRING_WITH_LEN("enum('N','Y')") },
    { C_STRING_WITH_LEN("utf8") }
  },
  {
    { C_STRING_WITH_LEN("Delete_priv") },
    { C_STRING_WITH_LEN("enum('N','Y')") },
    { C_STRING_WITH_LEN("utf8") }
  },
  {
    { C_STRING_WITH_LEN("Create_priv") },
    { C_STRING_WITH_LEN("enum('N','Y')") },
    { C_STRING_WITH_LEN("utf8") }
  },
  {
    { C_STRING_WITH_LEN("Drop_priv") },
    { C_STRING_WITH_LEN("enum('N','Y')") },
    { C_STRING_WITH_LEN("utf8") }
  },
  {
    { C_STRING_WITH_LEN("Grant_priv") },
    { C_STRING_WITH_LEN("enum('N','Y')") },
    { C_STRING_WITH_LEN("utf8") }
  },
  {
    { C_STRING_WITH_LEN("References_priv") },
    { C_STRING_WITH_LEN("enum('N','Y')") },
    { C_STRING_WITH_LEN("utf8") }
  },
  {
    { C_STRING_WITH_LEN("Index_priv") },
    { C_STRING_WITH_LEN("enum('N','Y')") },
    { C_STRING_WITH_LEN("utf8") }
  },
  {
    { C_STRING_WITH_LEN("Alter_priv") },
    { C_STRING_WITH_LEN("enum('N','Y')") },
    { C_STRING_WITH_LEN("utf8") }
  },
  {
    { C_STRING_WITH_LEN("Create_tmp_table_priv") },
    { C_STRING_WITH_LEN("enum('N','Y')") },
    { C_STRING_WITH_LEN("utf8") }
  },
  {
    { C_STRING_WITH_LEN("Lock_tables_priv") },
    { C_STRING_WITH_LEN("enum('N','Y')") },
    { C_STRING_WITH_LEN("utf8") }
  },
  {
    { C_STRING_WITH_LEN("Create_view_priv") },
    { C_STRING_WITH_LEN("enum('N','Y')") },
    { C_STRING_WITH_LEN("utf8") }
  },
  {
    { C_STRING_WITH_LEN("Show_view_priv") },
    { C_STRING_WITH_LEN("enum('N','Y')") },
    { C_STRING_WITH_LEN("utf8") }
  },
  {
    { C_STRING_WITH_LEN("Create_routine_priv") },
    { C_STRING_WITH_LEN("enum('N','Y')") },
    { C_STRING_WITH_LEN("utf8") }
  },
  {
    { C_STRING_WITH_LEN("Alter_routine_priv") },
    { C_STRING_WITH_LEN("enum('N','Y')") },
    { C_STRING_WITH_LEN("utf8") }
  },
  {
    { C_STRING_WITH_LEN("Execute_priv") },
    { C_STRING_WITH_LEN("enum('N','Y')") },
    { C_STRING_WITH_LEN("utf8") }
  },
  {
    { C_STRING_WITH_LEN("Event_priv") },
    { C_STRING_WITH_LEN("enum('N','Y')") },
    { C_STRING_WITH_LEN("utf8") }
  },
  {
    { C_STRING_WITH_LEN("Trigger_priv") },
    { C_STRING_WITH_LEN("enum('N','Y')") },
    { C_STRING_WITH_LEN("utf8") }
  }
};

const TABLE_FIELD_DEF
  mysql_db_table_def= {MYSQL_DB_FIELD_COUNT, mysql_db_table_fields};

static LEX_STRING native_password_plugin_name= {
  C_STRING_WITH_LEN("mysql_native_password")
};
  
static LEX_STRING old_password_plugin_name= {
  C_STRING_WITH_LEN("mysql_old_password")
};
  
/// @todo make it configurable
LEX_STRING *default_auth_plugin_name= &native_password_plugin_name;

#ifndef NO_EMBEDDED_ACCESS_CHECKS
static plugin_ref old_password_plugin;
#endif
static plugin_ref native_password_plugin;

/* Classes */

struct acl_host_and_ip
{
  char *hostname;
  long ip, ip_mask;                      // Used with masked ip:s
};

class ACL_ACCESS {
public:
  ulong sort;
  ulong access;
};

/* ACL_HOST is used if no host is specified */

class ACL_HOST :public ACL_ACCESS
{
public:
  acl_host_and_ip host;
  char *db;
};

class ACL_USER :public ACL_ACCESS
{
public:
  acl_host_and_ip host;
  uint hostname_length;
  USER_RESOURCES user_resource;
  char *user;
  uint8 salt[SCRAMBLE_LENGTH + 1];       // scrambled password in binary form
  uint8 salt_len;        // 0 - no password, 4 - 3.20, 8 - 4.0,  20 - 4.1.1 
  enum SSL_type ssl_type;
  const char *ssl_cipher, *x509_issuer, *x509_subject;
  LEX_STRING plugin;
  LEX_STRING auth_string;

  ACL_USER *copy(MEM_ROOT *root)
  {
    ACL_USER *dst= (ACL_USER *) alloc_root(root, sizeof(ACL_USER));
    if (!dst)
      return 0;
    *dst= *this;
    dst->user= safe_strdup_root(root, user);
    dst->ssl_cipher= safe_strdup_root(root, ssl_cipher);
    dst->x509_issuer= safe_strdup_root(root, x509_issuer);
    dst->x509_subject= safe_strdup_root(root, x509_subject);
    if (plugin.str == native_password_plugin_name.str ||
        plugin.str == old_password_plugin_name.str)
      dst->plugin= plugin;
    else
      dst->plugin.str= strmake_root(root, plugin.str, plugin.length);
    dst->auth_string.str= safe_strdup_root(root, auth_string.str);
    dst->host.hostname= safe_strdup_root(root, host.hostname);
    return dst;
  }
};

class ACL_DB :public ACL_ACCESS
{
public:
  acl_host_and_ip host;
  char *user,*db;
};


#ifndef NO_EMBEDDED_ACCESS_CHECKS
static void update_hostname(acl_host_and_ip *host, const char *hostname);
static ulong get_sort(uint count,...);
static bool compare_hostname(const acl_host_and_ip *host, const char *hostname,
			     const char *ip);
static bool show_proxy_grants (THD *thd, LEX_USER *user,
                               char *buff, size_t buffsize);

class ACL_PROXY_USER :public ACL_ACCESS
{
  acl_host_and_ip host;
  const char *user;
  acl_host_and_ip proxied_host;
  const char *proxied_user;
  bool with_grant;

  typedef enum { 
    MYSQL_PROXIES_PRIV_HOST, 
    MYSQL_PROXIES_PRIV_USER, 
    MYSQL_PROXIES_PRIV_PROXIED_HOST,
    MYSQL_PROXIES_PRIV_PROXIED_USER, 
    MYSQL_PROXIES_PRIV_WITH_GRANT,
    MYSQL_PROXIES_PRIV_GRANTOR,
    MYSQL_PROXIES_PRIV_TIMESTAMP } old_acl_proxy_users;
public:
  ACL_PROXY_USER () {};

  void init(const char *host_arg, const char *user_arg,
       const char *proxied_host_arg, const char *proxied_user_arg,
       bool with_grant_arg)
  {
    user= (user_arg && *user_arg) ? user_arg : NULL;
    update_hostname (&host, 
                     (host_arg && *host_arg) ? host_arg : NULL);
    proxied_user= (proxied_user_arg && *proxied_user_arg) ? 
      proxied_user_arg : NULL;
    update_hostname (&proxied_host, 
                     (proxied_host_arg && *proxied_host_arg) ?
                     proxied_host_arg : NULL);
    with_grant= with_grant_arg;
    sort= get_sort(4, host.hostname, user,
                   proxied_host.hostname, proxied_user);
  }

  void init(MEM_ROOT *mem, const char *host_arg, const char *user_arg,
       const char *proxied_host_arg, const char *proxied_user_arg,
       bool with_grant_arg)
  {
    init ((host_arg && *host_arg) ? strdup_root (mem, host_arg) : NULL,
          (user_arg && *user_arg) ? strdup_root (mem, user_arg) : NULL,
          (proxied_host_arg && *proxied_host_arg) ? 
            strdup_root (mem, proxied_host_arg) : NULL,
          (proxied_user_arg && *proxied_user_arg) ? 
            strdup_root (mem, proxied_user_arg) : NULL,
          with_grant_arg);
  }

  void init(TABLE *table, MEM_ROOT *mem)
  {
    init (get_field(mem, table->field[MYSQL_PROXIES_PRIV_HOST]),
          get_field(mem, table->field[MYSQL_PROXIES_PRIV_USER]),
          get_field(mem, table->field[MYSQL_PROXIES_PRIV_PROXIED_HOST]),
          get_field(mem, table->field[MYSQL_PROXIES_PRIV_PROXIED_USER]),
          table->field[MYSQL_PROXIES_PRIV_WITH_GRANT]->val_int() != 0);
  }

  bool get_with_grant() { return with_grant; }
  const char *get_user() { return user; }
  const char *get_host() { return host.hostname; }
  const char *get_proxied_user() { return proxied_user; }
  const char *get_proxied_host() { return proxied_host.hostname; }
  void set_user(MEM_ROOT *mem, const char *user_arg) 
  { 
    user= user_arg && *user_arg ? strdup_root(mem, user_arg) : NULL;
  }
  void set_host(MEM_ROOT *mem, const char *host_arg) 
  { 
    update_hostname(&host, 
                    (host_arg && *host_arg) ? 
                    strdup_root(mem, host_arg) : NULL);
  }

  bool check_validity(bool check_no_resolve)
  {
    if (check_no_resolve && 
        (hostname_requires_resolving(host.hostname) ||
         hostname_requires_resolving(proxied_host.hostname)))
    {
      sql_print_warning("'proxies_priv' entry '%s@%s %s@%s' "
                        "ignored in --skip-name-resolve mode.",
                        proxied_user ? proxied_user : "",
                        proxied_host.hostname ? proxied_host.hostname : "",
                        user ? user : "",
                        host.hostname ? host.hostname : "");
      return TRUE;
    }
    return FALSE;
  }

  bool matches(const char *host_arg, const char *user_arg, const char *ip_arg,
                const char *proxied_user_arg)
  {
    DBUG_ENTER("ACL_PROXY_USER::matches");
    DBUG_PRINT("info", ("compare_hostname(%s,%s,%s) &&"
                        "compare_hostname(%s,%s,%s) &&"
                        "wild_compare (%s,%s) &&"
                        "wild_compare (%s,%s)",
                        host.hostname ? host.hostname : "<NULL>",
                        host_arg ? host_arg : "<NULL>",
                        ip_arg ? ip_arg : "<NULL>",
                        proxied_host.hostname ? proxied_host.hostname : "<NULL>",
                        host_arg ? host_arg : "<NULL>",
                        ip_arg ? ip_arg : "<NULL>",
                        user_arg ? user_arg : "<NULL>",
                        user ? user : "<NULL>",
                        proxied_user_arg ? proxied_user_arg : "<NULL>",
                        proxied_user ? proxied_user : "<NULL>"));
    DBUG_RETURN(compare_hostname(&host, host_arg, ip_arg) &&
                compare_hostname(&proxied_host, host_arg, ip_arg) &&
                (!user ||
                 (user_arg && !wild_compare(user_arg, user, TRUE))) &&
                (!proxied_user || 
                 (proxied_user && !wild_compare(proxied_user_arg, 
                                                proxied_user, TRUE))));
  }


  inline static bool auth_element_equals(const char *a, const char *b)
  {
    return (a == b || (a != NULL && b != NULL && !strcmp(a,b)));
  }


  bool pk_equals(ACL_PROXY_USER *grant)
  {
    DBUG_ENTER("pk_equals");
    DBUG_PRINT("info", ("strcmp(%s,%s) &&"
                        "strcmp(%s,%s) &&"
                        "wild_compare (%s,%s) &&"
                        "wild_compare (%s,%s)",
                        user ? user : "<NULL>",
                        grant->user ? grant->user : "<NULL>",
                        proxied_user ? proxied_user : "<NULL>",
                        grant->proxied_user ? grant->proxied_user : "<NULL>",
                        host.hostname ? host.hostname : "<NULL>",
                        grant->host.hostname ? grant->host.hostname : "<NULL>",
                        proxied_host.hostname ? proxied_host.hostname : "<NULL>",
                        grant->proxied_host.hostname ? 
                        grant->proxied_host.hostname : "<NULL>"));

    DBUG_RETURN(auth_element_equals(user, grant->user) &&
                auth_element_equals(proxied_user, grant->proxied_user) &&
                auth_element_equals(host.hostname, grant->host.hostname) &&
                auth_element_equals(proxied_host.hostname, 
                                    grant->proxied_host.hostname));
  }


  bool granted_on(const char *host_arg, const char *user_arg)
  {
    return (((!user && (!user_arg || !user_arg[0])) ||
             (user && user_arg && !strcmp(user, user_arg))) &&
            ((!host.hostname && (!host_arg || !host_arg[0])) ||
             (host.hostname && host_arg && !strcmp(host.hostname, host_arg))));
  }


  void print_grant(String *str)
  {
    str->append(STRING_WITH_LEN("GRANT PROXY ON '"));
    if (proxied_user)
      str->append(proxied_user, strlen(proxied_user));
    str->append(STRING_WITH_LEN("'@'"));
    if (proxied_host.hostname)
      str->append(proxied_host.hostname, strlen(proxied_host.hostname));
    str->append(STRING_WITH_LEN("' TO '"));
    if (user)
      str->append(user, strlen(user));
    str->append(STRING_WITH_LEN("'@'"));
    if (host.hostname)
      str->append(host.hostname, strlen(host.hostname));
    str->append(STRING_WITH_LEN("'"));
    if (with_grant)
      str->append(STRING_WITH_LEN(" WITH GRANT OPTION"));
  }

  void set_data(ACL_PROXY_USER *grant)
  {
    with_grant= grant->with_grant;
  }

  static int store_pk(TABLE *table, 
                      const LEX_STRING *host, 
                      const LEX_STRING *user,
                      const LEX_STRING *proxied_host, 
                      const LEX_STRING *proxied_user)
  {
    DBUG_ENTER("ACL_PROXY_USER::store_pk");
    DBUG_PRINT("info", ("host=%s, user=%s, proxied_host=%s, proxied_user=%s",
                        host->str ? host->str : "<NULL>",
                        user->str ? user->str : "<NULL>",
                        proxied_host->str ? proxied_host->str : "<NULL>",
                        proxied_user->str ? proxied_user->str : "<NULL>"));
    if (table->field[MYSQL_PROXIES_PRIV_HOST]->store(host->str, 
                                                   host->length,
                                                   system_charset_info))
      DBUG_RETURN(TRUE);
    if (table->field[MYSQL_PROXIES_PRIV_USER]->store(user->str, 
                                                   user->length,
                                                   system_charset_info))
      DBUG_RETURN(TRUE);
    if (table->field[MYSQL_PROXIES_PRIV_PROXIED_HOST]->store(proxied_host->str,
                                                           proxied_host->length,
                                                           system_charset_info))
      DBUG_RETURN(TRUE);
    if (table->field[MYSQL_PROXIES_PRIV_PROXIED_USER]->store(proxied_user->str,
                                                           proxied_user->length,
                                                           system_charset_info))
      DBUG_RETURN(TRUE);

    DBUG_RETURN(FALSE);
  }

  static int store_data_record(TABLE *table,
                               const LEX_STRING *host,
                               const LEX_STRING *user,
                               const LEX_STRING *proxied_host,
                               const LEX_STRING *proxied_user,
                               bool with_grant,
                               const char *grantor)
  {
    DBUG_ENTER("ACL_PROXY_USER::store_pk");
    if (store_pk(table,  host, user, proxied_host, proxied_user))
      DBUG_RETURN(TRUE);
    DBUG_PRINT("info", ("with_grant=%s", with_grant ? "TRUE" : "FALSE"));
    if (table->field[MYSQL_PROXIES_PRIV_WITH_GRANT]->store(with_grant ? 1 : 0, 
                                                         TRUE))
      DBUG_RETURN(TRUE);
    if (table->field[MYSQL_PROXIES_PRIV_GRANTOR]->store(grantor, 
                                                        strlen(grantor),
                                                        system_charset_info))
      DBUG_RETURN(TRUE);

    DBUG_RETURN(FALSE);
  }
};

#define FIRST_NON_YN_FIELD 26

class acl_entry :public hash_filo_element
{
public:
  ulong access;
  uint16 length;
  char key[1];					// Key will be stored here
};


static uchar* acl_entry_get_key(acl_entry *entry, size_t *length,
                                my_bool not_used __attribute__((unused)))
{
  *length=(uint) entry->length;
  return (uchar*) entry->key;
}

#define IP_ADDR_STRLEN (3 + 1 + 3 + 1 + 3 + 1 + 3)
#define ACL_KEY_LENGTH (IP_ADDR_STRLEN + 1 + NAME_LEN + \
                        1 + USERNAME_LENGTH + 1)

#if defined(HAVE_OPENSSL)
/*
  Without SSL the handshake consists of one packet. This packet
  has both client capabilities and scrambled password.
  With SSL the handshake might consist of two packets. If the first
  packet (client capabilities) has CLIENT_SSL flag set, we have to
  switch to SSL and read the second packet. The scrambled password
  is in the second packet and client_capabilities field will be ignored.
  Maybe it is better to accept flags other than CLIENT_SSL from the
  second packet?
*/
#define SSL_HANDSHAKE_SIZE      2
#define NORMAL_HANDSHAKE_SIZE   6
#define MIN_HANDSHAKE_SIZE      2
#else
#define MIN_HANDSHAKE_SIZE      6
#endif /* HAVE_OPENSSL && !EMBEDDED_LIBRARY */

static DYNAMIC_ARRAY acl_hosts, acl_users, acl_dbs, acl_proxy_users;
static MEM_ROOT mem, memex;
static bool initialized=0;
static bool allow_all_hosts=1;
static HASH acl_check_hosts, column_priv_hash, proc_priv_hash, func_priv_hash;
static DYNAMIC_ARRAY acl_wild_hosts;
static hash_filo *acl_cache;
static uint grant_version=0; /* Version of priv tables. incremented by acl_load */
static ulong get_access(TABLE *form,uint fieldnr, uint *next_field=0);
static int acl_compare(ACL_ACCESS *a,ACL_ACCESS *b);
static ulong get_sort(uint count,...);
static void init_check_host(void);
static void rebuild_check_host(void);
static ACL_USER *find_acl_user(const char *host, const char *user,
                               my_bool exact);
static bool update_user_table(THD *thd, TABLE *table,
                              const char *host, const char *user,
			      const char *new_password, uint new_password_len);
static my_bool acl_load(THD *thd, TABLE_LIST *tables);
static my_bool grant_load(THD *thd, TABLE_LIST *tables);
static inline void get_grantor(THD *thd, char* grantor);

/*
  Convert scrambled password to binary form, according to scramble type, 
  Binary form is stored in user.salt.
*/

static
void
set_user_salt(ACL_USER *acl_user, const char *password, uint password_len)
{
  if (password_len == SCRAMBLED_PASSWORD_CHAR_LENGTH)
  {
    get_salt_from_password(acl_user->salt, password);
    acl_user->salt_len= SCRAMBLE_LENGTH;
  }
  else if (password_len == SCRAMBLED_PASSWORD_CHAR_LENGTH_323)
  {
    get_salt_from_password_323((ulong *) acl_user->salt, password);
    acl_user->salt_len= SCRAMBLE_LENGTH_323;
  }
  else
    acl_user->salt_len= 0;
}

/*
  Initialize structures responsible for user/db-level privilege checking and
  load privilege information for them from tables in the 'mysql' database.

  SYNOPSIS
    acl_init()
      dont_read_acl_tables  TRUE if we want to skip loading data from
                            privilege tables and disable privilege checking.

  NOTES
    This function is mostly responsible for preparatory steps, main work
    on initialization and grants loading is done in acl_reload().

  RETURN VALUES
    0	ok
    1	Could not initialize grant's
*/

my_bool acl_init(bool dont_read_acl_tables)
{
  THD  *thd;
  my_bool return_val;
  DBUG_ENTER("acl_init");

  acl_cache= new hash_filo(ACL_CACHE_SIZE, 0, 0,
                           (my_hash_get_key) acl_entry_get_key,
                           (my_hash_free_key) free,
                           &my_charset_utf8_bin);

  /*
    cache built-in native authentication plugins,
    to avoid hash searches and a global mutex lock on every connect
  */
  native_password_plugin= my_plugin_lock_by_name(0,
           &native_password_plugin_name, MYSQL_AUTHENTICATION_PLUGIN);
  old_password_plugin= my_plugin_lock_by_name(0,
           &old_password_plugin_name, MYSQL_AUTHENTICATION_PLUGIN);

  if (!native_password_plugin || !old_password_plugin)
    DBUG_RETURN(1);

  if (dont_read_acl_tables)
  {
    DBUG_RETURN(0); /* purecov: tested */
  }

  /*
    To be able to run this from boot, we allocate a temporary THD
  */
  if (!(thd=new THD))
    DBUG_RETURN(1); /* purecov: inspected */
  thd->thread_stack= (char*) &thd;
  thd->store_globals();
  /*
    It is safe to call acl_reload() since acl_* arrays and hashes which
    will be freed there are global static objects and thus are initialized
    by zeros at startup.
  */
  return_val= acl_reload(thd);
  delete thd;
  /* Remember that we don't have a THD */
  my_pthread_setspecific_ptr(THR_THD,  0);
  DBUG_RETURN(return_val);
}

/**
  Choose from either native or old password plugins when assigning a password
*/

static bool
set_user_plugin (ACL_USER *user, int password_len)
{
  switch (password_len) 
  {
  case 0: /* no password */
  case SCRAMBLED_PASSWORD_CHAR_LENGTH:
    user->plugin= native_password_plugin_name;
    return FALSE;
  case SCRAMBLED_PASSWORD_CHAR_LENGTH_323:
    user->plugin= old_password_plugin_name;
    return FALSE;
  case 45: /* 4.1: to be removed */
    sql_print_warning("Found 4.1.0 style password for user '%s@%s'. "
                      "Ignoring user. "
                      "You should change password for this user.",
                      user->user ? user->user : "",
                      user->host.hostname ? user->host.hostname : "");
    return TRUE;
  default:
    sql_print_warning("Found invalid password for user: '%s@%s'; "
                      "Ignoring user", user->user ? user->user : "",
                      user->host.hostname ? user->host.hostname : "");
    return TRUE;
  }
}


/*
  Initialize structures responsible for user/db-level privilege checking
  and load information about grants from open privilege tables.

  SYNOPSIS
    acl_load()
      thd     Current thread
      tables  List containing open "mysql.host", "mysql.user" and
              "mysql.db" tables.

  RETURN VALUES
    FALSE  Success
    TRUE   Error
*/

static my_bool acl_load(THD *thd, TABLE_LIST *tables)
{
  TABLE *table;
  READ_RECORD read_record_info;
  my_bool return_val= TRUE;
  bool check_no_resolve= specialflag & SPECIAL_NO_RESOLVE;
  char tmp_name[NAME_LEN+1];
  int password_length;
  sql_mode_t old_sql_mode= thd->variables.sql_mode;
  DBUG_ENTER("acl_load");

  thd->variables.sql_mode&= ~MODE_PAD_CHAR_TO_FULL_LENGTH;

  grant_version++; /* Privileges updated */

  acl_cache->clear(1);				// Clear locked hostname cache

  init_sql_alloc(&mem, ACL_ALLOC_BLOCK_SIZE, 0);
  init_read_record(&read_record_info,thd,table= tables[0].table,NULL,1,0, 
                   FALSE);
  table->use_all_columns();
  (void) my_init_dynamic_array(&acl_hosts,sizeof(ACL_HOST),20,50);
  while (!(read_record_info.read_record(&read_record_info)))
  {
    ACL_HOST host;
    update_hostname(&host.host,get_field(&mem, table->field[0]));
    host.db=	 get_field(&mem, table->field[1]);
    if (lower_case_table_names && host.db)
    {
      /*
        convert db to lower case and give a warning if the db wasn't
        already in lower case
      */
      (void) strmov(tmp_name, host.db);
      my_casedn_str(files_charset_info, host.db);
      if (strcmp(host.db, tmp_name) != 0)
        sql_print_warning("'host' entry '%s|%s' had database in mixed "
                          "case that has been forced to lowercase because "
                          "lower_case_table_names is set. It will not be "
                          "possible to remove this privilege using REVOKE.",
                          host.host.hostname ? host.host.hostname : "",
                          host.db ? host.db : "");
    }
    host.access= get_access(table,2);
    host.access= fix_rights_for_db(host.access);
    host.sort=	 get_sort(2,host.host.hostname,host.db);
    if (check_no_resolve && hostname_requires_resolving(host.host.hostname))
    {
      sql_print_warning("'host' entry '%s|%s' "
		      "ignored in --skip-name-resolve mode.",
			host.host.hostname ? host.host.hostname : "",
			host.db ? host.db : "");
      continue;
    }
#ifndef TO_BE_REMOVED
    if (table->s->fields == 8)
    {						// Without grant
      if (host.access & CREATE_ACL)
	host.access|=REFERENCES_ACL | INDEX_ACL | ALTER_ACL | CREATE_TMP_ACL;
    }
#endif
    (void) push_dynamic(&acl_hosts,(uchar*) &host);
  }
  my_qsort((uchar*) dynamic_element(&acl_hosts,0,ACL_HOST*),acl_hosts.elements,
	   sizeof(ACL_HOST),(qsort_cmp) acl_compare);
  end_read_record(&read_record_info);
  freeze_size(&acl_hosts);

  init_read_record(&read_record_info,thd,table=tables[1].table,NULL,1,0,FALSE);
  table->use_all_columns();
  (void) my_init_dynamic_array(&acl_users,sizeof(ACL_USER),50,100);
  password_length= table->field[2]->field_length /
    table->field[2]->charset()->mbmaxlen;
  if (password_length < SCRAMBLED_PASSWORD_CHAR_LENGTH_323)
  {
    sql_print_error("Fatal error: mysql.user table is damaged or in "
                    "unsupported 3.20 format.");
    goto end;
  }

  DBUG_PRINT("info",("user table fields: %d, password length: %d",
		     table->s->fields, password_length));

  mysql_mutex_lock(&LOCK_global_system_variables);
  if (password_length < SCRAMBLED_PASSWORD_CHAR_LENGTH)
  {
    if (opt_secure_auth)
    {
      mysql_mutex_unlock(&LOCK_global_system_variables);
      sql_print_error("Fatal error: mysql.user table is in old format, "
                      "but server started with --secure-auth option.");
      goto end;
    }
    mysql_user_table_is_in_short_password_format= true;
    if (global_system_variables.old_passwords)
      mysql_mutex_unlock(&LOCK_global_system_variables);
    else
    {
      global_system_variables.old_passwords= 1;
      mysql_mutex_unlock(&LOCK_global_system_variables);
      sql_print_warning("mysql.user table is not updated to new password format; "
                        "Disabling new password usage until "
                        "mysql_fix_privilege_tables is run");
    }
    thd->variables.old_passwords= 1;
  }
  else
  {
    mysql_user_table_is_in_short_password_format= false;
    mysql_mutex_unlock(&LOCK_global_system_variables);
  }

  allow_all_hosts=0;
  while (!(read_record_info.read_record(&read_record_info)))
  {
    ACL_USER user;
    memset(&user, 0, sizeof(user));
    update_hostname(&user.host, get_field(&mem, table->field[0]));
    user.user= get_field(&mem, table->field[1]);
    if (check_no_resolve && hostname_requires_resolving(user.host.hostname))
    {
      sql_print_warning("'user' entry '%s@%s' "
                        "ignored in --skip-name-resolve mode.",
			user.user ? user.user : "",
			user.host.hostname ? user.host.hostname : "");
      continue;
    }

    char *password= get_field(&mem, table->field[2]);
    uint password_len= password ? strlen(password) : 0;
    user.auth_string.str= password ? password : const_cast<char*>("");
    user.auth_string.length= password_len;
    set_user_salt(&user, password, password_len);

    if (set_user_plugin(&user, password_len))
      continue;
    
    {
      uint next_field;
      user.access= get_access(table,3,&next_field) & GLOBAL_ACLS;
      /*
        if it is pre 5.0.1 privilege table then map CREATE privilege on
        CREATE VIEW & SHOW VIEW privileges
      */
      if (table->s->fields <= 31 && (user.access & CREATE_ACL))
        user.access|= (CREATE_VIEW_ACL | SHOW_VIEW_ACL);

      /*
        if it is pre 5.0.2 privilege table then map CREATE/ALTER privilege on
        CREATE PROCEDURE & ALTER PROCEDURE privileges
      */
      if (table->s->fields <= 33 && (user.access & CREATE_ACL))
        user.access|= CREATE_PROC_ACL;
      if (table->s->fields <= 33 && (user.access & ALTER_ACL))
        user.access|= ALTER_PROC_ACL;

      /*
        pre 5.0.3 did not have CREATE_USER_ACL
      */
      if (table->s->fields <= 36 && (user.access & GRANT_ACL))
        user.access|= CREATE_USER_ACL;


      /*
        if it is pre 5.1.6 privilege table then map CREATE privilege on
        CREATE|ALTER|DROP|EXECUTE EVENT
      */
      if (table->s->fields <= 37 && (user.access & SUPER_ACL))
        user.access|= EVENT_ACL;

      /*
        if it is pre 5.1.6 privilege then map TRIGGER privilege on CREATE.
      */
      if (table->s->fields <= 38 && (user.access & SUPER_ACL))
        user.access|= TRIGGER_ACL;

      user.sort= get_sort(2,user.host.hostname,user.user);
      user.hostname_length= (user.host.hostname ?
                             (uint) strlen(user.host.hostname) : 0);

      /* Starting from 4.0.2 we have more fields */
      if (table->s->fields >= 31)
      {
        char *ssl_type=get_field(thd->mem_root, table->field[next_field++]);
        if (!ssl_type)
          user.ssl_type=SSL_TYPE_NONE;
        else if (!strcmp(ssl_type, "ANY"))
          user.ssl_type=SSL_TYPE_ANY;
        else if (!strcmp(ssl_type, "X509"))
          user.ssl_type=SSL_TYPE_X509;
        else  /* !strcmp(ssl_type, "SPECIFIED") */
          user.ssl_type=SSL_TYPE_SPECIFIED;

        user.ssl_cipher=   get_field(&mem, table->field[next_field++]);
        user.x509_issuer=  get_field(&mem, table->field[next_field++]);
        user.x509_subject= get_field(&mem, table->field[next_field++]);

        char *ptr = get_field(thd->mem_root, table->field[next_field++]);
        user.user_resource.questions=ptr ? atoi(ptr) : 0;
        ptr = get_field(thd->mem_root, table->field[next_field++]);
        user.user_resource.updates=ptr ? atoi(ptr) : 0;
        ptr = get_field(thd->mem_root, table->field[next_field++]);
        user.user_resource.conn_per_hour= ptr ? atoi(ptr) : 0;
        if (user.user_resource.questions || user.user_resource.updates ||
            user.user_resource.conn_per_hour)
          mqh_used=1;

        if (table->s->fields >= 36)
        {
          /* Starting from 5.0.3 we have max_user_connections field */
          ptr= get_field(thd->mem_root, table->field[next_field++]);
          user.user_resource.user_conn= ptr ? atoi(ptr) : 0;
        }

        if (table->s->fields >= 41)
        {
          /* We may have plugin & auth_String fields */
          char *tmpstr= get_field(&mem, table->field[next_field++]);
          if (tmpstr)
          {
            if (user.auth_string.length)
            {
              sql_print_warning("'user' entry '%s@%s' has both a password "
                                "and an authentication plugin specified. The "
                                "password will be ignored.",
                                user.user ? user.user : "",
                                user.host.hostname ? user.host.hostname : "");
            }
            if (my_strcasecmp(system_charset_info, tmpstr,
                              native_password_plugin_name.str) == 0)
              user.plugin= native_password_plugin_name;
            else
              if (my_strcasecmp(system_charset_info, tmpstr,
                                old_password_plugin_name.str) == 0)
                user.plugin= old_password_plugin_name;
              else
              {
                user.plugin.str= tmpstr;
                user.plugin.length= strlen(tmpstr);
              }
            user.auth_string.str= get_field(&mem, table->field[next_field++]);
            if (!user.auth_string.str)
              user.auth_string.str= const_cast<char*>("");
            user.auth_string.length= strlen(user.auth_string.str);
          }
        }
      }
      else
      {
        user.ssl_type=SSL_TYPE_NONE;
#ifndef TO_BE_REMOVED
        if (table->s->fields <= 13)
        {						// Without grant
          if (user.access & CREATE_ACL)
            user.access|=REFERENCES_ACL | INDEX_ACL | ALTER_ACL;
        }
        /* Convert old privileges */
        user.access|= LOCK_TABLES_ACL | CREATE_TMP_ACL | SHOW_DB_ACL;
        if (user.access & FILE_ACL)
          user.access|= REPL_CLIENT_ACL | REPL_SLAVE_ACL;
        if (user.access & PROCESS_ACL)
          user.access|= SUPER_ACL | EXECUTE_ACL;
#endif
      }
      (void) push_dynamic(&acl_users,(uchar*) &user);
      if (!user.host.hostname ||
	  (user.host.hostname[0] == wild_many && !user.host.hostname[1]))
        allow_all_hosts=1;			// Anyone can connect
    }
  }
  my_qsort((uchar*) dynamic_element(&acl_users,0,ACL_USER*),acl_users.elements,
	   sizeof(ACL_USER),(qsort_cmp) acl_compare);
  end_read_record(&read_record_info);
  freeze_size(&acl_users);

  init_read_record(&read_record_info,thd,table=tables[2].table,NULL,1,0,FALSE);
  table->use_all_columns();
  (void) my_init_dynamic_array(&acl_dbs,sizeof(ACL_DB),50,100);
  while (!(read_record_info.read_record(&read_record_info)))
  {
    ACL_DB db;
    update_hostname(&db.host,get_field(&mem, table->field[MYSQL_DB_FIELD_HOST]));
    db.db=get_field(&mem, table->field[MYSQL_DB_FIELD_DB]);
    if (!db.db)
    {
      sql_print_warning("Found an entry in the 'db' table with empty database name; Skipped");
      continue;
    }
    db.user=get_field(&mem, table->field[MYSQL_DB_FIELD_USER]);
    if (check_no_resolve && hostname_requires_resolving(db.host.hostname))
    {
      sql_print_warning("'db' entry '%s %s@%s' "
		        "ignored in --skip-name-resolve mode.",
		        db.db,
			db.user ? db.user : "",
			db.host.hostname ? db.host.hostname : "");
      continue;
    }
    db.access=get_access(table,3);
    db.access=fix_rights_for_db(db.access);
    if (lower_case_table_names)
    {
      /*
        convert db to lower case and give a warning if the db wasn't
        already in lower case
      */
      (void)strmov(tmp_name, db.db);
      my_casedn_str(files_charset_info, db.db);
      if (strcmp(db.db, tmp_name) != 0)
      {
        sql_print_warning("'db' entry '%s %s@%s' had database in mixed "
                          "case that has been forced to lowercase because "
                          "lower_case_table_names is set. It will not be "
                          "possible to remove this privilege using REVOKE.",
		          db.db,
			  db.user ? db.user : "",
			  db.host.hostname ? db.host.hostname : "");
      }
    }
    db.sort=get_sort(3,db.host.hostname,db.db,db.user);
#ifndef TO_BE_REMOVED
    if (table->s->fields <=  9)
    {						// Without grant
      if (db.access & CREATE_ACL)
	db.access|=REFERENCES_ACL | INDEX_ACL | ALTER_ACL;
    }
#endif
    (void) push_dynamic(&acl_dbs,(uchar*) &db);
  }
  my_qsort((uchar*) dynamic_element(&acl_dbs,0,ACL_DB*),acl_dbs.elements,
	   sizeof(ACL_DB),(qsort_cmp) acl_compare);
  end_read_record(&read_record_info);
  freeze_size(&acl_dbs);

  (void) my_init_dynamic_array(&acl_proxy_users, sizeof(ACL_PROXY_USER), 
                               50, 100);
  if (tables[3].table)
  {
    init_read_record(&read_record_info, thd, table= tables[3].table, NULL, 1, 
                     0, FALSE);
    table->use_all_columns();
    while (!(read_record_info.read_record(&read_record_info)))
    {
      ACL_PROXY_USER proxy;
      proxy.init(table, &mem);
      if (proxy.check_validity(check_no_resolve))
        continue;
      if (push_dynamic(&acl_proxy_users, (uchar*) &proxy))
      {
        end_read_record(&read_record_info);
        goto end;
      }
    }
    my_qsort((uchar*) dynamic_element(&acl_proxy_users, 0, ACL_PROXY_USER*),
             acl_proxy_users.elements,
             sizeof(ACL_PROXY_USER), (qsort_cmp) acl_compare);
    end_read_record(&read_record_info);
  }
  else
  {
    sql_print_error("Missing system table mysql.proxies_priv; "
                    "please run mysql_upgrade to create it");
  }
  freeze_size(&acl_proxy_users);

  init_check_host();

  initialized=1;
  return_val= FALSE;

end:
  thd->variables.sql_mode= old_sql_mode;
  DBUG_RETURN(return_val);
}


void acl_free(bool end)
{
  free_root(&mem,MYF(0));
  delete_dynamic(&acl_hosts);
  delete_dynamic(&acl_users);
  delete_dynamic(&acl_dbs);
  delete_dynamic(&acl_wild_hosts);
  delete_dynamic(&acl_proxy_users);
  my_hash_free(&acl_check_hosts);
  plugin_unlock(0, native_password_plugin);
  plugin_unlock(0, old_password_plugin);
  if (!end)
    acl_cache->clear(1); /* purecov: inspected */
  else
  {
    delete acl_cache;
    acl_cache=0;
  }
}


/*
  Forget current user/db-level privileges and read new privileges
  from the privilege tables.

  SYNOPSIS
    acl_reload()
      thd  Current thread

  NOTE
    All tables of calling thread which were open and locked by LOCK TABLES
    statement will be unlocked and closed.
    This function is also used for initialization of structures responsible
    for user/db-level privilege checking.

  RETURN VALUE
    FALSE  Success
    TRUE   Failure
*/

my_bool acl_reload(THD *thd)
{
  TABLE_LIST tables[4];
  DYNAMIC_ARRAY old_acl_hosts, old_acl_users, old_acl_dbs, old_acl_proxy_users;
  MEM_ROOT old_mem;
  bool old_initialized;
  my_bool return_val= TRUE;
  DBUG_ENTER("acl_reload");

  /*
    To avoid deadlocks we should obtain table locks before
    obtaining acl_cache->lock mutex.
  */
  tables[0].init_one_table(C_STRING_WITH_LEN("mysql"),
                           C_STRING_WITH_LEN("host"), "host", TL_READ);
  tables[1].init_one_table(C_STRING_WITH_LEN("mysql"),
                           C_STRING_WITH_LEN("user"), "user", TL_READ);
  tables[2].init_one_table(C_STRING_WITH_LEN("mysql"),
                           C_STRING_WITH_LEN("db"), "db", TL_READ);
  tables[3].init_one_table(C_STRING_WITH_LEN("mysql"),
                           C_STRING_WITH_LEN("proxies_priv"), 
                           "proxies_priv", TL_READ);
  tables[0].next_local= tables[0].next_global= tables + 1;
  tables[1].next_local= tables[1].next_global= tables + 2;
  tables[2].next_local= tables[2].next_global= tables + 3;
  tables[0].open_type= tables[1].open_type= tables[2].open_type= 
  tables[3].open_type= OT_BASE_ONLY;
  tables[3].open_strategy= TABLE_LIST::OPEN_IF_EXISTS;

  if (open_and_lock_tables(thd, tables, FALSE, MYSQL_LOCK_IGNORE_TIMEOUT))
  {
    /*
      Execution might have been interrupted; only print the error message
      if an error condition has been raised.
    */
    if (thd->get_stmt_da()->is_error())
      sql_print_error("Fatal error: Can't open and lock privilege tables: %s",
                      thd->get_stmt_da()->message());
    goto end;
  }

  if ((old_initialized=initialized))
    mysql_mutex_lock(&acl_cache->lock);

  old_acl_hosts= acl_hosts;
  old_acl_users= acl_users;
  old_acl_proxy_users= acl_proxy_users;
  old_acl_dbs= acl_dbs;
  old_mem= mem;
  delete_dynamic(&acl_wild_hosts);
  my_hash_free(&acl_check_hosts);

  if ((return_val= acl_load(thd, tables)))
  {					// Error. Revert to old list
    DBUG_PRINT("error",("Reverting to old privileges"));
    acl_free();				/* purecov: inspected */
    acl_hosts= old_acl_hosts;
    acl_users= old_acl_users;
    acl_proxy_users= old_acl_proxy_users;
    acl_dbs= old_acl_dbs;
    mem= old_mem;
    init_check_host();
  }
  else
  {
    free_root(&old_mem,MYF(0));
    delete_dynamic(&old_acl_hosts);
    delete_dynamic(&old_acl_users);
    delete_dynamic(&old_acl_proxy_users);
    delete_dynamic(&old_acl_dbs);
  }
  if (old_initialized)
    mysql_mutex_unlock(&acl_cache->lock);
end:
  close_mysql_tables(thd);
  DBUG_RETURN(return_val);
}


/*
  Get all access bits from table after fieldnr

  IMPLEMENTATION
  We know that the access privileges ends when there is no more fields
  or the field is not an enum with two elements.

  SYNOPSIS
    get_access()
    form        an open table to read privileges from.
                The record should be already read in table->record[0]
    fieldnr     number of the first privilege (that is ENUM('N','Y') field
    next_field  on return - number of the field next to the last ENUM
                (unless next_field == 0)

  RETURN VALUE
    privilege mask
*/

static ulong get_access(TABLE *form, uint fieldnr, uint *next_field)
{
  ulong access_bits=0,bit;
  char buff[2];
  String res(buff,sizeof(buff),&my_charset_latin1);
  Field **pos;

  for (pos=form->field+fieldnr, bit=1;
       *pos && (*pos)->real_type() == MYSQL_TYPE_ENUM &&
	 ((Field_enum*) (*pos))->typelib->count == 2 ;
       pos++, fieldnr++, bit<<=1)
  {
    (*pos)->val_str(&res);
    if (my_toupper(&my_charset_latin1, res[0]) == 'Y')
      access_bits|= bit;
  }
  if (next_field)
    *next_field=fieldnr;
  return access_bits;
}


/*
  Return a number which, if sorted 'desc', puts strings in this order:
    no wildcards
    wildcards
    empty string
*/

static ulong get_sort(uint count,...)
{
  va_list args;
  va_start(args,count);
  ulong sort=0;

  /* Should not use this function with more than 4 arguments for compare. */
  DBUG_ASSERT(count <= 4);

  while (count--)
  {
    char *start, *str= va_arg(args,char*);
    uint chars= 0;
    uint wild_pos= 0;           /* first wildcard position */

    if ((start= str))
    {
      for (; *str ; str++)
      {
        if (*str == wild_prefix && str[1])
          str++;
        else if (*str == wild_many || *str == wild_one)
        {
          wild_pos= (uint) (str - start) + 1;
          break;
        }
        chars= 128;                             // Marker that chars existed
      }
    }
    sort= (sort << 8) + (wild_pos ? min(wild_pos, 127) : chars);
  }
  va_end(args);
  return sort;
}


static int acl_compare(ACL_ACCESS *a,ACL_ACCESS *b)
{
  if (a->sort > b->sort)
    return -1;
  if (a->sort < b->sort)
    return 1;
  return 0;
}


/*
  Gets user credentials without authentication and resource limit checks.

  SYNOPSIS
    acl_getroot()
      sctx               Context which should be initialized
      user               user name
      host               host name
      ip                 IP
      db                 current data base name

  RETURN
    FALSE  OK
    TRUE   Error
*/

bool acl_getroot(Security_context *sctx, char *user, char *host,
                 char *ip, char *db)
{
  int res= 1;
  uint i;
  ACL_USER *acl_user= 0;
  DBUG_ENTER("acl_getroot");

  DBUG_PRINT("enter", ("Host: '%s', Ip: '%s', User: '%s', db: '%s'",
                       (host ? host : "(NULL)"), (ip ? ip : "(NULL)"),
                       user, (db ? db : "(NULL)")));
  sctx->user= user;
  sctx->host= host;
  sctx->ip= ip;
  sctx->host_or_ip= host ? host : (ip ? ip : "");

  if (!initialized)
  {
    /*
      here if mysqld's been started with --skip-grant-tables option.
    */
    sctx->skip_grants();
    DBUG_RETURN(FALSE);
  }

  mysql_mutex_lock(&acl_cache->lock);

  sctx->master_access= 0;
  sctx->db_access= 0;
  *sctx->priv_user= *sctx->priv_host= 0;

  /*
     Find acl entry in user database.
     This is specially tailored to suit the check we do for CALL of
     a stored procedure; user is set to what is actually a
     priv_user, which can be ''.
  */
  for (i=0 ; i < acl_users.elements ; i++)
  {
    ACL_USER *acl_user_tmp= dynamic_element(&acl_users,i,ACL_USER*);
    if ((!acl_user_tmp->user && !user[0]) ||
        (acl_user_tmp->user && strcmp(user, acl_user_tmp->user) == 0))
    {
      if (compare_hostname(&acl_user_tmp->host, host, ip))
      {
        acl_user= acl_user_tmp;
        res= 0;
        break;
      }
    }
  }

  if (acl_user)
  {
    for (i=0 ; i < acl_dbs.elements ; i++)
    {
      ACL_DB *acl_db= dynamic_element(&acl_dbs, i, ACL_DB*);
      if (!acl_db->user ||
	  (user && user[0] && !strcmp(user, acl_db->user)))
      {
	if (compare_hostname(&acl_db->host, host, ip))
	{
	  if (!acl_db->db || (db && !wild_compare(db, acl_db->db, 0)))
	  {
	    sctx->db_access= acl_db->access;
	    break;
	  }
	}
      }
    }
    sctx->master_access= acl_user->access;

    if (acl_user->user)
      strmake(sctx->priv_user, user, USERNAME_LENGTH);
    else
      *sctx->priv_user= 0;

    if (acl_user->host.hostname)
      strmake(sctx->priv_host, acl_user->host.hostname, MAX_HOSTNAME - 1);
    else
      *sctx->priv_host= 0;
  }
  mysql_mutex_unlock(&acl_cache->lock);
  DBUG_RETURN(res);
}

static uchar* check_get_key(ACL_USER *buff, size_t *length,
                            my_bool not_used __attribute__((unused)))
{
  *length=buff->hostname_length;
  return (uchar*) buff->host.hostname;
}


static void acl_update_user(const char *user, const char *host,
			    const char *password, uint password_len,
			    enum SSL_type ssl_type,
			    const char *ssl_cipher,
			    const char *x509_issuer,
			    const char *x509_subject,
			    USER_RESOURCES  *mqh,
			    ulong privileges,
			    const LEX_STRING *plugin,
			    const LEX_STRING *auth)
{
  mysql_mutex_assert_owner(&acl_cache->lock);

  for (uint i=0 ; i < acl_users.elements ; i++)
  {
    ACL_USER *acl_user=dynamic_element(&acl_users,i,ACL_USER*);
    if ((!acl_user->user && !user[0]) ||
	(acl_user->user && !strcmp(user,acl_user->user)))
    {
      if ((!acl_user->host.hostname && !host[0]) ||
	  (acl_user->host.hostname &&
	  !my_strcasecmp(system_charset_info, host, acl_user->host.hostname)))
      {
        if (plugin->str[0])
        {
          acl_user->plugin.str= strmake_root(&mem, plugin->str, plugin->length);
          acl_user->plugin.length= plugin->length;
          acl_user->auth_string.str= auth->str ?
            strmake_root(&mem, auth->str, auth->length) : const_cast<char*>("");
          acl_user->auth_string.length= auth->length;
        }
	acl_user->access=privileges;
	if (mqh->specified_limits & USER_RESOURCES::QUERIES_PER_HOUR)
	  acl_user->user_resource.questions=mqh->questions;
	if (mqh->specified_limits & USER_RESOURCES::UPDATES_PER_HOUR)
	  acl_user->user_resource.updates=mqh->updates;
	if (mqh->specified_limits & USER_RESOURCES::CONNECTIONS_PER_HOUR)
	  acl_user->user_resource.conn_per_hour= mqh->conn_per_hour;
	if (mqh->specified_limits & USER_RESOURCES::USER_CONNECTIONS)
	  acl_user->user_resource.user_conn= mqh->user_conn;
	if (ssl_type != SSL_TYPE_NOT_SPECIFIED)
	{
	  acl_user->ssl_type= ssl_type;
	  acl_user->ssl_cipher= (ssl_cipher ? strdup_root(&mem,ssl_cipher) :
				 0);
	  acl_user->x509_issuer= (x509_issuer ? strdup_root(&mem,x509_issuer) :
				  0);
	  acl_user->x509_subject= (x509_subject ?
				   strdup_root(&mem,x509_subject) : 0);
	}
	if (password)
	  set_user_salt(acl_user, password, password_len);
        /* search complete: */
	break;
      }
    }
  }
}


static void acl_insert_user(const char *user, const char *host,
			    const char *password, uint password_len,
			    enum SSL_type ssl_type,
			    const char *ssl_cipher,
			    const char *x509_issuer,
			    const char *x509_subject,
			    USER_RESOURCES *mqh,
			    ulong privileges,
			    const LEX_STRING *plugin,
			    const LEX_STRING *auth)
{
  ACL_USER acl_user;

  mysql_mutex_assert_owner(&acl_cache->lock);

  acl_user.user=*user ? strdup_root(&mem,user) : 0;
  update_hostname(&acl_user.host, *host ? strdup_root(&mem, host): 0);
  if (plugin->str[0])
  {
    acl_user.plugin.str= strmake_root(&mem, plugin->str, plugin->length);
    acl_user.plugin.length= plugin->length;
    acl_user.auth_string.str= auth->str ?
      strmake_root(&mem, auth->str, auth->length) : const_cast<char*>("");
    acl_user.auth_string.length= auth->length;
  }
  else
  {
    acl_user.plugin= password_len == SCRAMBLED_PASSWORD_CHAR_LENGTH_323 ?
      old_password_plugin_name : native_password_plugin_name;
    acl_user.auth_string.str= strmake_root(&mem, password, password_len);
    acl_user.auth_string.length= password_len;
  }

  acl_user.access=privileges;
  acl_user.user_resource = *mqh;
  acl_user.sort=get_sort(2,acl_user.host.hostname,acl_user.user);
  acl_user.hostname_length=(uint) strlen(host);
  acl_user.ssl_type= (ssl_type != SSL_TYPE_NOT_SPECIFIED ?
		      ssl_type : SSL_TYPE_NONE);
  acl_user.ssl_cipher=	ssl_cipher   ? strdup_root(&mem,ssl_cipher) : 0;
  acl_user.x509_issuer= x509_issuer  ? strdup_root(&mem,x509_issuer) : 0;
  acl_user.x509_subject=x509_subject ? strdup_root(&mem,x509_subject) : 0;

  set_user_salt(&acl_user, password, password_len);

  (void) push_dynamic(&acl_users,(uchar*) &acl_user);
  if (!acl_user.host.hostname ||
      (acl_user.host.hostname[0] == wild_many && !acl_user.host.hostname[1]))
    allow_all_hosts=1;		// Anyone can connect /* purecov: tested */
  my_qsort((uchar*) dynamic_element(&acl_users,0,ACL_USER*),acl_users.elements,
	   sizeof(ACL_USER),(qsort_cmp) acl_compare);

  /* Rebuild 'acl_check_hosts' since 'acl_users' has been modified */
  rebuild_check_host();
}


static void acl_update_db(const char *user, const char *host, const char *db,
			  ulong privileges)
{
  mysql_mutex_assert_owner(&acl_cache->lock);

  for (uint i=0 ; i < acl_dbs.elements ; i++)
  {
    ACL_DB *acl_db=dynamic_element(&acl_dbs,i,ACL_DB*);
    if ((!acl_db->user && !user[0]) ||
	(acl_db->user &&
	!strcmp(user,acl_db->user)))
    {
      if ((!acl_db->host.hostname && !host[0]) ||
	  (acl_db->host.hostname &&
          !strcmp(host, acl_db->host.hostname)))
      {
	if ((!acl_db->db && !db[0]) ||
	    (acl_db->db && !strcmp(db,acl_db->db)))
	{
	  if (privileges)
	    acl_db->access=privileges;
	  else
	    delete_dynamic_element(&acl_dbs,i);
	}
      }
    }
  }
}


/*
  Insert a user/db/host combination into the global acl_cache

  SYNOPSIS
    acl_insert_db()
    user		User name
    host		Host name
    db			Database name
    privileges		Bitmap of privileges

  NOTES
    acl_cache->lock must be locked when calling this
*/

static void acl_insert_db(const char *user, const char *host, const char *db,
			  ulong privileges)
{
  ACL_DB acl_db;
  mysql_mutex_assert_owner(&acl_cache->lock);
  acl_db.user=strdup_root(&mem,user);
  update_hostname(&acl_db.host, *host ? strdup_root(&mem,host) : 0);
  acl_db.db=strdup_root(&mem,db);
  acl_db.access=privileges;
  acl_db.sort=get_sort(3,acl_db.host.hostname,acl_db.db,acl_db.user);
  (void) push_dynamic(&acl_dbs,(uchar*) &acl_db);
  my_qsort((uchar*) dynamic_element(&acl_dbs,0,ACL_DB*),acl_dbs.elements,
	   sizeof(ACL_DB),(qsort_cmp) acl_compare);
}



/*
  Get privilege for a host, user and db combination

  as db_is_pattern changes the semantics of comparison,
  acl_cache is not used if db_is_pattern is set.
*/

ulong acl_get(const char *host, const char *ip,
              const char *user, const char *db, my_bool db_is_pattern)
{
  ulong host_access= ~(ulong)0, db_access= 0;
  uint i;
  size_t key_length;
  char key[ACL_KEY_LENGTH],*tmp_db,*end;
  acl_entry *entry;
  DBUG_ENTER("acl_get");

  mysql_mutex_lock(&acl_cache->lock);
  end=strmov((tmp_db=strmov(strmov(key, ip ? ip : "")+1,user)+1),db);
  if (lower_case_table_names)
  {
    my_casedn_str(files_charset_info, tmp_db);
    db=tmp_db;
  }
  key_length= (size_t) (end-key);
  if (!db_is_pattern && (entry=(acl_entry*) acl_cache->search((uchar*) key,
                                                              key_length)))
  {
    db_access=entry->access;
    mysql_mutex_unlock(&acl_cache->lock);
    DBUG_PRINT("exit", ("access: 0x%lx", db_access));
    DBUG_RETURN(db_access);
  }

  /*
    Check if there are some access rights for database and user
  */
  for (i=0 ; i < acl_dbs.elements ; i++)
  {
    ACL_DB *acl_db=dynamic_element(&acl_dbs,i,ACL_DB*);
    if (!acl_db->user || !strcmp(user,acl_db->user))
    {
      if (compare_hostname(&acl_db->host,host,ip))
      {
	if (!acl_db->db || !wild_compare(db,acl_db->db,db_is_pattern))
	{
	  db_access=acl_db->access;
	  if (acl_db->host.hostname)
	    goto exit;				// Fully specified. Take it
	  break; /* purecov: tested */
	}
      }
    }
  }
  if (!db_access)
    goto exit;					// Can't be better

  /*
    No host specified for user. Get hostdata from host table
  */
  host_access=0;				// Host must be found
  for (i=0 ; i < acl_hosts.elements ; i++)
  {
    ACL_HOST *acl_host=dynamic_element(&acl_hosts,i,ACL_HOST*);
    if (compare_hostname(&acl_host->host,host,ip))
    {
      if (!acl_host->db || !wild_compare(db,acl_host->db,db_is_pattern))
      {
	host_access=acl_host->access;		// Fully specified. Take it
	break;
      }
    }
  }
exit:
  /* Save entry in cache for quick retrieval */
  if (!db_is_pattern &&
      (entry= (acl_entry*) malloc(sizeof(acl_entry)+key_length)))
  {
    entry->access=(db_access & host_access);
    entry->length=key_length;
    memcpy((uchar*) entry->key,key,key_length);
    acl_cache->add(entry);
  }
  mysql_mutex_unlock(&acl_cache->lock);
  DBUG_PRINT("exit", ("access: 0x%lx", db_access & host_access));
  DBUG_RETURN(db_access & host_access);
}

/*
  Check if there are any possible matching entries for this host

  NOTES
    All host names without wild cards are stored in a hash table,
    entries with wildcards are stored in a dynamic array
*/

static void init_check_host(void)
{
  DBUG_ENTER("init_check_host");
  (void) my_init_dynamic_array(&acl_wild_hosts,sizeof(struct acl_host_and_ip),
			  acl_users.elements,1);
  (void) my_hash_init(&acl_check_hosts,system_charset_info,
                      acl_users.elements, 0, 0,
                      (my_hash_get_key) check_get_key, 0, 0);
  if (!allow_all_hosts)
  {
    for (uint i=0 ; i < acl_users.elements ; i++)
    {
      ACL_USER *acl_user=dynamic_element(&acl_users,i,ACL_USER*);
      if (strchr(acl_user->host.hostname,wild_many) ||
	  strchr(acl_user->host.hostname,wild_one) ||
	  acl_user->host.ip_mask)
      {						// Has wildcard
	uint j;
	for (j=0 ; j < acl_wild_hosts.elements ; j++)
	{					// Check if host already exists
	  acl_host_and_ip *acl=dynamic_element(&acl_wild_hosts,j,
					       acl_host_and_ip *);
	  if (!my_strcasecmp(system_charset_info,
                             acl_user->host.hostname, acl->hostname))
	    break;				// already stored
	}
	if (j == acl_wild_hosts.elements)	// If new
	  (void) push_dynamic(&acl_wild_hosts,(uchar*) &acl_user->host);
      }
      else if (!my_hash_search(&acl_check_hosts,(uchar*)
                               acl_user->host.hostname,
                               strlen(acl_user->host.hostname)))
      {
	if (my_hash_insert(&acl_check_hosts,(uchar*) acl_user))
	{					// End of memory
	  allow_all_hosts=1;			// Should never happen
	  DBUG_VOID_RETURN;
	}
      }
    }
  }
  freeze_size(&acl_wild_hosts);
  freeze_size(&acl_check_hosts.array);
  DBUG_VOID_RETURN;
}


/*
  Rebuild lists used for checking of allowed hosts

  We need to rebuild 'acl_check_hosts' and 'acl_wild_hosts' after adding,
  dropping or renaming user, since they contain pointers to elements of
  'acl_user' array, which are invalidated by drop operation, and use
  ACL_USER::host::hostname as a key, which is changed by rename.
*/
void rebuild_check_host(void)
{
  delete_dynamic(&acl_wild_hosts);
  my_hash_free(&acl_check_hosts);
  init_check_host();
}


/* Return true if there is no users that can match the given host */

bool acl_check_host(const char *host, const char *ip)
{
  if (allow_all_hosts)
    return 0;
  mysql_mutex_lock(&acl_cache->lock);

  if ((host && my_hash_search(&acl_check_hosts,(uchar*) host,strlen(host))) ||
      (ip && my_hash_search(&acl_check_hosts,(uchar*) ip, strlen(ip))))
  {
    mysql_mutex_unlock(&acl_cache->lock);
    return 0;					// Found host
  }
  for (uint i=0 ; i < acl_wild_hosts.elements ; i++)
  {
    acl_host_and_ip *acl=dynamic_element(&acl_wild_hosts,i,acl_host_and_ip*);
    if (compare_hostname(acl, host, ip))
    {
      mysql_mutex_unlock(&acl_cache->lock);
      return 0;					// Host ok
    }
  }
  mysql_mutex_unlock(&acl_cache->lock);
  return 1;					// Host is not allowed
}


/*
  Check if the user is allowed to change password

  SYNOPSIS:
    check_change_password()
    thd		THD
    host	hostname for the user
    user	user name
    new_password new password

  NOTE:
    new_password cannot be NULL

    RETURN VALUE
      0		OK
      1		ERROR  ; In this case the error is sent to the client.
*/

int check_change_password(THD *thd, const char *host, const char *user,
                           char *new_password, uint new_password_len)
{
  if (!initialized)
  {
    my_error(ER_OPTION_PREVENTS_STATEMENT, MYF(0), "--skip-grant-tables");
    return(1);
  }
  if (!thd->slave_thread &&
      (strcmp(thd->security_ctx->user, user) ||
       my_strcasecmp(system_charset_info, host,
                     thd->security_ctx->priv_host)))
  {
    if (check_access(thd, UPDATE_ACL, "mysql", NULL, NULL, 1, 0))
      return(1);
  }
  if (!thd->slave_thread && !thd->security_ctx->user[0])
  {
    my_message(ER_PASSWORD_ANONYMOUS_USER, ER(ER_PASSWORD_ANONYMOUS_USER),
               MYF(0));
    return(1);
  }
  size_t len= strlen(new_password);
  if (len && len != SCRAMBLED_PASSWORD_CHAR_LENGTH &&
      len != SCRAMBLED_PASSWORD_CHAR_LENGTH_323)
  {
    my_error(ER_PASSWD_LENGTH, MYF(0), SCRAMBLED_PASSWORD_CHAR_LENGTH);
    return -1;
  }
  return(0);
}


/*
  Change a password for a user

  SYNOPSIS
    change_password()
    thd			Thread handle
    host		Hostname
    user		User name
    new_password	New password for host@user

  RETURN VALUES
    0	ok
    1	ERROR; In this case the error is sent to the client.
*/

bool change_password(THD *thd, const char *host, const char *user,
		     char *new_password)
{
  TABLE_LIST tables;
  TABLE *table;
  /* Buffer should be extended when password length is extended. */
  char buff[512];
  ulong query_length;
  bool save_binlog_row_based;
  uint new_password_len= (uint) strlen(new_password);
  bool result= 1;
  DBUG_ENTER("change_password");
  DBUG_PRINT("enter",("host: '%s'  user: '%s'  new_password: '%s'",
		      host,user,new_password));
  DBUG_ASSERT(host != 0);			// Ensured by parent

  if (check_change_password(thd, host, user, new_password, new_password_len))
    DBUG_RETURN(1);

  tables.init_one_table("mysql", 5, "user", 4, "user", TL_WRITE);

#ifdef HAVE_REPLICATION
  /*
    GRANT and REVOKE are applied the slave in/exclusion rules as they are
    some kind of updates to the mysql.% tables.
  */
  if (thd->slave_thread && rpl_filter->is_on())
  {
    /*
      The tables must be marked "updating" so that tables_ok() takes them into
      account in tests.  It's ok to leave 'updating' set after tables_ok.
    */
    tables.updating= 1;
    /* Thanks to memset, tables.next==0 */
    if (!(thd->spcont || rpl_filter->tables_ok(0, &tables)))
      DBUG_RETURN(0);
  }
#endif
  if (!(table= open_ltable(thd, &tables, TL_WRITE, MYSQL_LOCK_IGNORE_TIMEOUT)))
    DBUG_RETURN(1);

  /*
    This statement will be replicated as a statement, even when using
    row-based replication.  The flag will be reset at the end of the
    statement.
  */
  if ((save_binlog_row_based= thd->is_current_stmt_binlog_format_row()))
    thd->clear_current_stmt_binlog_format_row();

  mysql_mutex_lock(&acl_cache->lock);
  ACL_USER *acl_user;
  if (!(acl_user= find_acl_user(host, user, TRUE)))
  {
    mysql_mutex_unlock(&acl_cache->lock);
    my_message(ER_PASSWORD_NO_MATCH, ER(ER_PASSWORD_NO_MATCH), MYF(0));
    goto end;
  }

  if (my_strcasecmp(system_charset_info, acl_user->plugin.str,
                    native_password_plugin_name.str) &&
      my_strcasecmp(system_charset_info, acl_user->plugin.str,
                    old_password_plugin_name.str))
  {
    push_warning(thd, MYSQL_ERROR::WARN_LEVEL_NOTE,
                 ER_SET_PASSWORD_AUTH_PLUGIN, ER(ER_SET_PASSWORD_AUTH_PLUGIN));
  }
  /* update loaded acl entry: */
  set_user_salt(acl_user, new_password, new_password_len);
  set_user_plugin(acl_user, new_password_len);

  if (update_user_table(thd, table,
			acl_user->host.hostname ? acl_user->host.hostname : "",
			acl_user->user ? acl_user->user : "",
			new_password, new_password_len))
  {
    mysql_mutex_unlock(&acl_cache->lock); /* purecov: deadcode */
    goto end;
  }

  acl_cache->clear(1);				// Clear locked hostname cache
  mysql_mutex_unlock(&acl_cache->lock);
  result= 0;
  if (mysql_bin_log.is_open())
  {
    query_length= sprintf(buff, "SET PASSWORD FOR '%-.120s'@'%-.120s'='%-.120s'",
                          acl_user->user ? acl_user->user : "",
                          acl_user->host.hostname ? acl_user->host.hostname : "",
                          new_password);
    thd->clear_error();
    result= thd->binlog_query(THD::STMT_QUERY_TYPE, buff, query_length,
                              FALSE, FALSE, FALSE, 0);
  }
end:
  close_mysql_tables(thd);

  /* Restore the state of binlog format */
  DBUG_ASSERT(!thd->is_current_stmt_binlog_format_row());
  if (save_binlog_row_based)
    thd->set_current_stmt_binlog_format_row();

  DBUG_RETURN(result);
}


/*
  Find user in ACL

  SYNOPSIS
    is_acl_user()
    host                 host name
    user                 user name

  RETURN
   FALSE  user not fond
   TRUE   there are such user
*/

bool is_acl_user(const char *host, const char *user)
{
  bool res;

  /* --skip-grants */
  if (!initialized)
    return TRUE;

  mysql_mutex_lock(&acl_cache->lock);
  res= find_acl_user(host, user, TRUE) != NULL;
  mysql_mutex_unlock(&acl_cache->lock);
  return res;
}


/*
  Find first entry that matches the current user
*/

static ACL_USER *
find_acl_user(const char *host, const char *user, my_bool exact)
{
  DBUG_ENTER("find_acl_user");
  DBUG_PRINT("enter",("host: '%s'  user: '%s'",host,user));

  mysql_mutex_assert_owner(&acl_cache->lock);

  for (uint i=0 ; i < acl_users.elements ; i++)
  {
    ACL_USER *acl_user=dynamic_element(&acl_users,i,ACL_USER*);
    DBUG_PRINT("info",("strcmp('%s','%s'), compare_hostname('%s','%s'),",
                       user, acl_user->user ? acl_user->user : "",
                       host,
                       acl_user->host.hostname ? acl_user->host.hostname :
                       ""));
    if ((!acl_user->user && !user[0]) ||
	(acl_user->user && !strcmp(user,acl_user->user)))
    {
      if (exact ? !my_strcasecmp(system_charset_info, host,
                                 acl_user->host.hostname ?
				 acl_user->host.hostname : "") :
          compare_hostname(&acl_user->host,host,host))
      {
	DBUG_RETURN(acl_user);
      }
    }
  }
  DBUG_RETURN(0);
}


/*
  Comparing of hostnames

  NOTES
  A hostname may be of type:
  hostname   (May include wildcards);   monty.pp.sci.fi
  ip	   (May include wildcards);   192.168.0.0
  ip/netmask			      192.168.0.0/255.255.255.0

  A net mask of 0.0.0.0 is not allowed.
*/

static const char *calc_ip(const char *ip, long *val, char end)
{
  long ip_val,tmp;
  if (!(ip=str2int(ip,10,0,255,&ip_val)) || *ip != '.')
    return 0;
  ip_val<<=24;
  if (!(ip=str2int(ip+1,10,0,255,&tmp)) || *ip != '.')
    return 0;
  ip_val+=tmp<<16;
  if (!(ip=str2int(ip+1,10,0,255,&tmp)) || *ip != '.')
    return 0;
  ip_val+=tmp<<8;
  if (!(ip=str2int(ip+1,10,0,255,&tmp)) || *ip != end)
    return 0;
  *val=ip_val+tmp;
  return ip;
}


static void update_hostname(acl_host_and_ip *host, const char *hostname)
{
  host->hostname=(char*) hostname;             // This will not be modified!
  if (!hostname ||
      (!(hostname=calc_ip(hostname,&host->ip,'/')) ||
       !(hostname=calc_ip(hostname+1,&host->ip_mask,'\0'))))
  {
    host->ip= host->ip_mask=0;			// Not a masked ip
  }
}


static bool compare_hostname(const acl_host_and_ip *host, const char *hostname,
			     const char *ip)
{
  long tmp;
  if (host->ip_mask && ip && calc_ip(ip,&tmp,'\0'))
  {
    return (tmp & host->ip_mask) == host->ip;
  }
  return (!host->hostname ||
	  (hostname && !wild_case_compare(system_charset_info,
                                          hostname, host->hostname)) ||
	  (ip && !wild_compare(ip, host->hostname, 0)));
}

/**
  Check if the given host name needs to be resolved or not.
  Host name has to be resolved if it actually contains *name*.

  For example:
    192.168.1.1               --> FALSE
    192.168.1.0/255.255.255.0 --> FALSE
    %                         --> FALSE
    192.168.1.%               --> FALSE
    AB%                       --> FALSE

    AAAAFFFF                  --> TRUE (Hostname)
    AAAA:FFFF:1234:5678       --> FALSE
    ::1                       --> FALSE

  This function does not check if the given string is a valid host name or
  not. It assumes that the argument is a valid host name.

  @param hostname   the string to check.

  @return a flag telling if the argument needs to be resolved or not.
  @retval TRUE the argument is a host name and needs to be resolved.
  @retval FALSE the argument is either an IP address, or a patter and
          should not be resolved.
*/

bool hostname_requires_resolving(const char *hostname)
{
  if (!hostname)
    return FALSE;

  /* Check if hostname is the localhost. */

  size_t hostname_len= strlen(hostname);
  size_t localhost_len= strlen(my_localhost);

  if (hostname == my_localhost ||
      (hostname_len == localhost_len &&
       !my_strnncoll(system_charset_info,
                     (const uchar *) hostname,  hostname_len,
                     (const uchar *) my_localhost, strlen(my_localhost))))
  {
    return FALSE;
  }

  /*
    If the string contains any of {':', '%', '_', '/'}, it is definitely
    not a host name:
      - ':' means that the string is an IPv6 address;
      - '%' or '_' means that the string is a pattern;
      - '/' means that the string is an IPv4 network address;
  */

  for (const char *p= hostname; *p; ++p)
  {
    switch (*p) {
      case ':':
      case '%':
      case '_':
      case '/':
        return FALSE;
    }
  }

  /*
    Now we have to tell a host name (ab.cd, 12.ab) from an IPv4 address
    (12.34.56.78). The assumption is that if the string contains only
    digits and dots, it is an IPv4 address. Otherwise -- a host name.
  */

  for (const char *p= hostname; *p; ++p)
  {
    if (*p != '.' && !my_isdigit(&my_charset_latin1, *p))
      return TRUE; /* a "letter" has been found. */
  }

  return FALSE; /* all characters are either dots or digits. */
}


/*
  Update record for user in mysql.user privilege table with new password.

  SYNOPSIS
    update_user_table()
      thd               Thread handle
      table             Pointer to TABLE object for open mysql.user table
      host/user         Hostname/username pair identifying user for which
                        new password should be set
      new_password      New password
      new_password_len  Length of new password
*/

static bool update_user_table(THD *thd, TABLE *table,
                              const char *host, const char *user,
			      const char *new_password, uint new_password_len)
{
  char user_key[MAX_KEY_LENGTH];
  int error;
  DBUG_ENTER("update_user_table");
  DBUG_PRINT("enter",("user: %s  host: %s",user,host));

  table->use_all_columns();
  table->field[0]->store(host,(uint) strlen(host), system_charset_info);
  table->field[1]->store(user,(uint) strlen(user), system_charset_info);
  key_copy((uchar *) user_key, table->record[0], table->key_info,
           table->key_info->key_length);

  if (table->file->ha_index_read_idx_map(table->record[0], 0,
                                         (uchar *) user_key, HA_WHOLE_KEY,
                                         HA_READ_KEY_EXACT))
  {
    my_message(ER_PASSWORD_NO_MATCH, ER(ER_PASSWORD_NO_MATCH),
               MYF(0));	/* purecov: deadcode */
    DBUG_RETURN(1);				/* purecov: deadcode */
  }
  store_record(table,record[1]);
  table->field[2]->store(new_password, new_password_len, system_charset_info);
  if ((error=table->file->ha_update_row(table->record[1],table->record[0])) &&
      error != HA_ERR_RECORD_IS_THE_SAME)
  {
    table->file->print_error(error,MYF(0));	/* purecov: deadcode */
    DBUG_RETURN(1);
  }
  DBUG_RETURN(0);
}


/*
  Return 1 if we are allowed to create new users
  the logic here is: INSERT_ACL is sufficient.
  It's also a requirement in opt_safe_user_create,
  otherwise CREATE_USER_ACL is enough.
*/

static bool test_if_create_new_users(THD *thd)
{
  Security_context *sctx= thd->security_ctx;
  bool create_new_users= test(sctx->master_access & INSERT_ACL) ||
                         (!opt_safe_user_create &&
                          test(sctx->master_access & CREATE_USER_ACL));
  if (!create_new_users)
  {
    TABLE_LIST tl;
    ulong db_access;
    tl.init_one_table(C_STRING_WITH_LEN("mysql"),
                      C_STRING_WITH_LEN("user"), "user", TL_WRITE);
    create_new_users= 1;

    db_access=acl_get(sctx->host, sctx->ip,
		      sctx->priv_user, tl.db, 0);
    if (!(db_access & INSERT_ACL))
    {
      if (check_grant(thd, INSERT_ACL, &tl, FALSE, UINT_MAX, TRUE))
	create_new_users=0;
    }
  }
  return create_new_users;
}


/****************************************************************************
  Handle GRANT commands
****************************************************************************/

static int replace_user_table(THD *thd, TABLE *table, const LEX_USER &combo,
			      ulong rights, bool revoke_grant,
			      bool can_create_user, bool no_auto_create)
{
  int error = -1;
  bool old_row_exists=0;
  const char *password= "";
  uint password_len= 0;
  char what= (revoke_grant) ? 'N' : 'Y';
  uchar user_key[MAX_KEY_LENGTH];
  LEX *lex= thd->lex;
  DBUG_ENTER("replace_user_table");

  mysql_mutex_assert_owner(&acl_cache->lock);

  if (combo.password.str && combo.password.str[0])
  {
    if (combo.password.length != SCRAMBLED_PASSWORD_CHAR_LENGTH &&
        combo.password.length != SCRAMBLED_PASSWORD_CHAR_LENGTH_323)
    {
      my_error(ER_PASSWD_LENGTH, MYF(0), SCRAMBLED_PASSWORD_CHAR_LENGTH);
      DBUG_RETURN(-1);
    }
    password_len= combo.password.length;
    password=combo.password.str;
  }

  table->use_all_columns();
  table->field[0]->store(combo.host.str,combo.host.length,
                         system_charset_info);
  table->field[1]->store(combo.user.str,combo.user.length,
                         system_charset_info);
  key_copy(user_key, table->record[0], table->key_info,
           table->key_info->key_length);

  if (table->file->ha_index_read_idx_map(table->record[0], 0, user_key,
                                         HA_WHOLE_KEY,
                                         HA_READ_KEY_EXACT))
  {
    /* what == 'N' means revoke */
    if (what == 'N')
    {
      my_error(ER_NONEXISTING_GRANT, MYF(0), combo.user.str, combo.host.str);
      goto end;
    }
    /*
      There are four options which affect the process of creation of
      a new user (mysqld option --safe-create-user, 'insert' privilege
      on 'mysql.user' table, using 'GRANT' with 'IDENTIFIED BY' and
      SQL_MODE flag NO_AUTO_CREATE_USER). Below is the simplified rule
      how it should work.
      if (safe-user-create && ! INSERT_priv) => reject
      else if (identified_by) => create
      else if (no_auto_create_user) => reject
      else create

      see also test_if_create_new_users()
    */
    else if (!password_len && !combo.plugin.length && no_auto_create)
    {
      my_error(ER_PASSWORD_NO_MATCH, MYF(0));
      goto end;
    }
    else if (!can_create_user)
    {
      my_error(ER_CANT_CREATE_USER_WITH_GRANT, MYF(0));
      goto end;
    }
    else if (combo.plugin.str[0])
    {
      if (!plugin_is_ready(&combo.plugin, MYSQL_AUTHENTICATION_PLUGIN))
      {
        my_error(ER_PLUGIN_IS_NOT_LOADED, MYF(0), combo.plugin.str);
        goto end;
      }
    }

    old_row_exists = 0;
    restore_record(table,s->default_values);
    table->field[0]->store(combo.host.str,combo.host.length,
                           system_charset_info);
    table->field[1]->store(combo.user.str,combo.user.length,
                           system_charset_info);
    table->field[2]->store(password, password_len,
                           system_charset_info);
  }
  else
  {
    old_row_exists = 1;
    store_record(table,record[1]);			// Save copy for update
    /* what == 'N' means revoke */
    if (combo.plugin.length && what != 'N')
    {
        my_error(ER_GRANT_PLUGIN_USER_EXISTS, MYF(0),
                 static_cast<int>(combo.user.length), combo.user.str);
        goto end;
    }
    if (combo.password.str)                             // If password given
      table->field[2]->store(password, password_len, system_charset_info);
    else if (!rights && !revoke_grant &&
             lex->ssl_type == SSL_TYPE_NOT_SPECIFIED &&
             !lex->mqh.specified_limits)
    {
      DBUG_RETURN(0);
    }
  }

  /* Update table columns with new privileges */

  Field **tmp_field;
  ulong priv;
  uint next_field;
  for (tmp_field= table->field+3, priv = SELECT_ACL;
       *tmp_field && (*tmp_field)->real_type() == MYSQL_TYPE_ENUM &&
	 ((Field_enum*) (*tmp_field))->typelib->count == 2 ;
       tmp_field++, priv <<= 1)
  {
    if (priv & rights)				 // set requested privileges
      (*tmp_field)->store(&what, 1, &my_charset_latin1);
  }
  rights= get_access(table, 3, &next_field);
  DBUG_PRINT("info",("table fields: %d",table->s->fields));
  if (table->s->fields >= 31)		/* From 4.0.0 we have more fields */
  {
    /* We write down SSL related ACL stuff */
    switch (lex->ssl_type) {
    case SSL_TYPE_ANY:
      table->field[next_field]->store(STRING_WITH_LEN("ANY"),
                                      &my_charset_latin1);
      table->field[next_field+1]->store("", 0, &my_charset_latin1);
      table->field[next_field+2]->store("", 0, &my_charset_latin1);
      table->field[next_field+3]->store("", 0, &my_charset_latin1);
      break;
    case SSL_TYPE_X509:
      table->field[next_field]->store(STRING_WITH_LEN("X509"),
                                      &my_charset_latin1);
      table->field[next_field+1]->store("", 0, &my_charset_latin1);
      table->field[next_field+2]->store("", 0, &my_charset_latin1);
      table->field[next_field+3]->store("", 0, &my_charset_latin1);
      break;
    case SSL_TYPE_SPECIFIED:
      table->field[next_field]->store(STRING_WITH_LEN("SPECIFIED"),
                                      &my_charset_latin1);
      table->field[next_field+1]->store("", 0, &my_charset_latin1);
      table->field[next_field+2]->store("", 0, &my_charset_latin1);
      table->field[next_field+3]->store("", 0, &my_charset_latin1);
      if (lex->ssl_cipher)
        table->field[next_field+1]->store(lex->ssl_cipher,
                                strlen(lex->ssl_cipher), system_charset_info);
      if (lex->x509_issuer)
        table->field[next_field+2]->store(lex->x509_issuer,
                                strlen(lex->x509_issuer), system_charset_info);
      if (lex->x509_subject)
        table->field[next_field+3]->store(lex->x509_subject,
                                strlen(lex->x509_subject), system_charset_info);
      break;
    case SSL_TYPE_NOT_SPECIFIED:
      break;
    case SSL_TYPE_NONE:
      table->field[next_field]->store("", 0, &my_charset_latin1);
      table->field[next_field+1]->store("", 0, &my_charset_latin1);
      table->field[next_field+2]->store("", 0, &my_charset_latin1);
      table->field[next_field+3]->store("", 0, &my_charset_latin1);
      break;
    }
    next_field+=4;

    USER_RESOURCES mqh= lex->mqh;
    if (mqh.specified_limits & USER_RESOURCES::QUERIES_PER_HOUR)
      table->field[next_field]->store((longlong) mqh.questions, TRUE);
    if (mqh.specified_limits & USER_RESOURCES::UPDATES_PER_HOUR)
      table->field[next_field+1]->store((longlong) mqh.updates, TRUE);
    if (mqh.specified_limits & USER_RESOURCES::CONNECTIONS_PER_HOUR)
      table->field[next_field+2]->store((longlong) mqh.conn_per_hour, TRUE);
    if (table->s->fields >= 36 &&
        (mqh.specified_limits & USER_RESOURCES::USER_CONNECTIONS))
      table->field[next_field+3]->store((longlong) mqh.user_conn, TRUE);
    mqh_used= mqh_used || mqh.questions || mqh.updates || mqh.conn_per_hour;

    next_field+= 4;
    if (combo.plugin.str[0])
    {
      if (table->s->fields >= 41 && combo.plugin.str[0])
      {
        table->field[next_field]->store(combo.plugin.str, combo.plugin.length,
                                        system_charset_info);
        table->field[next_field]->set_notnull();
        table->field[next_field + 1]->store(combo.auth.str, combo.auth.length,
                                            system_charset_info);
        table->field[next_field + 1]->set_notnull();
      }
      else
      {
        my_error(ER_BAD_FIELD_ERROR, MYF(0), "plugin", "mysql.user");
        goto end;
      }
    }
  }

  if (old_row_exists)
  {
    /*
      We should NEVER delete from the user table, as a uses can still
      use mysqld even if he doesn't have any privileges in the user table!
    */
    if (cmp_record(table,record[1]))
    {
      if ((error=
           table->file->ha_update_row(table->record[1],table->record[0])) &&
          error != HA_ERR_RECORD_IS_THE_SAME)
      {						// This should never happen
        table->file->print_error(error,MYF(0));	/* purecov: deadcode */
        error= -1;				/* purecov: deadcode */
        goto end;				/* purecov: deadcode */
      }
      else
        error= 0;
    }
  }
  else if ((error=table->file->ha_write_row(table->record[0]))) // insert
  {						// This should never happen
    if (table->file->is_fatal_error(error, HA_CHECK_DUP))
    {
      table->file->print_error(error,MYF(0));	/* purecov: deadcode */
      error= -1;				/* purecov: deadcode */
      goto end;					/* purecov: deadcode */
    }
  }
  error=0;					// Privileges granted / revoked

end:
  if (!error)
  {
    acl_cache->clear(1);			// Clear privilege cache
    if (old_row_exists)
      acl_update_user(combo.user.str, combo.host.str,
                      combo.password.str, password_len,
		      lex->ssl_type,
		      lex->ssl_cipher,
		      lex->x509_issuer,
		      lex->x509_subject,
		      &lex->mqh,
		      rights,
		      &combo.plugin,
		      &combo.auth);
    else
      acl_insert_user(combo.user.str, combo.host.str, password, password_len,
		      lex->ssl_type,
		      lex->ssl_cipher,
		      lex->x509_issuer,
		      lex->x509_subject,
		      &lex->mqh,
		      rights,
		      &combo.plugin,
		      &combo.auth);
  }
  DBUG_RETURN(error);
}


/*
  change grants in the mysql.db table
*/

static int replace_db_table(TABLE *table, const char *db,
			    const LEX_USER &combo,
			    ulong rights, bool revoke_grant)
{
  uint i;
  ulong priv,store_rights;
  bool old_row_exists=0;
  int error;
  char what= (revoke_grant) ? 'N' : 'Y';
  uchar user_key[MAX_KEY_LENGTH];
  DBUG_ENTER("replace_db_table");

  if (!initialized)
  {
    my_error(ER_OPTION_PREVENTS_STATEMENT, MYF(0), "--skip-grant-tables");
    DBUG_RETURN(-1);
  }

  /* Check if there is such a user in user table in memory? */
  if (!find_acl_user(combo.host.str,combo.user.str, FALSE))
  {
    my_message(ER_PASSWORD_NO_MATCH, ER(ER_PASSWORD_NO_MATCH), MYF(0));
    DBUG_RETURN(-1);
  }

  table->use_all_columns();
  table->field[0]->store(combo.host.str,combo.host.length,
                         system_charset_info);
  table->field[1]->store(db,(uint) strlen(db), system_charset_info);
  table->field[2]->store(combo.user.str,combo.user.length,
                         system_charset_info);
  key_copy(user_key, table->record[0], table->key_info,
           table->key_info->key_length);

  if (table->file->ha_index_read_idx_map(table->record[0],0, user_key,
                                         HA_WHOLE_KEY,
                                         HA_READ_KEY_EXACT))
  {
    if (what == 'N')
    { // no row, no revoke
      my_error(ER_NONEXISTING_GRANT, MYF(0), combo.user.str, combo.host.str);
      goto abort;
    }
    old_row_exists = 0;
    restore_record(table, s->default_values);
    table->field[0]->store(combo.host.str,combo.host.length,
                           system_charset_info);
    table->field[1]->store(db,(uint) strlen(db), system_charset_info);
    table->field[2]->store(combo.user.str,combo.user.length,
                           system_charset_info);
  }
  else
  {
    old_row_exists = 1;
    store_record(table,record[1]);
  }

  store_rights=get_rights_for_db(rights);
  for (i= 3, priv= 1; i < table->s->fields; i++, priv <<= 1)
  {
    if (priv & store_rights)			// do it if priv is chosen
      table->field [i]->store(&what,1, &my_charset_latin1);// set requested privileges
  }
  rights=get_access(table,3);
  rights=fix_rights_for_db(rights);

  if (old_row_exists)
  {
    /* update old existing row */
    if (rights)
    {
      if ((error= table->file->ha_update_row(table->record[1],
                                             table->record[0])) &&
          error != HA_ERR_RECORD_IS_THE_SAME)
	goto table_error;			/* purecov: deadcode */
    }
    else	/* must have been a revoke of all privileges */
    {
      if ((error= table->file->ha_delete_row(table->record[1])))
	goto table_error;			/* purecov: deadcode */
    }
  }
  else if (rights && (error= table->file->ha_write_row(table->record[0])))
  {
    if (table->file->is_fatal_error(error, HA_CHECK_DUP_KEY))
      goto table_error; /* purecov: deadcode */
  }

  acl_cache->clear(1);				// Clear privilege cache
  if (old_row_exists)
    acl_update_db(combo.user.str,combo.host.str,db,rights);
  else
  if (rights)
    acl_insert_db(combo.user.str,combo.host.str,db,rights);
  DBUG_RETURN(0);

  /* This could only happen if the grant tables got corrupted */
table_error:
  table->file->print_error(error,MYF(0));	/* purecov: deadcode */

abort:
  DBUG_RETURN(-1);
}


static void  
acl_update_proxy_user(ACL_PROXY_USER *new_value, bool is_revoke)
{
  mysql_mutex_assert_owner(&acl_cache->lock);

  DBUG_ENTER("acl_update_proxy_user");
  for (uint i= 0; i < acl_proxy_users.elements; i++)
  {
    ACL_PROXY_USER *acl_user= 
      dynamic_element(&acl_proxy_users, i, ACL_PROXY_USER *);

    if (acl_user->pk_equals(new_value))
    {
      if (is_revoke)
      {
        DBUG_PRINT("info", ("delting ACL_PROXY_USER"));
        delete_dynamic_element(&acl_proxy_users, i);
      }
      else
      {
        DBUG_PRINT("info", ("updating ACL_PROXY_USER"));
        acl_user->set_data(new_value);
      }
      break;
    }
  }
  DBUG_VOID_RETURN;
}


static void  
acl_insert_proxy_user(ACL_PROXY_USER *new_value)
{
  DBUG_ENTER("acl_insert_proxy_user");
  mysql_mutex_assert_owner(&acl_cache->lock);
  (void) push_dynamic(&acl_proxy_users, (uchar *) new_value);
  my_qsort((uchar*) dynamic_element(&acl_proxy_users, 0, ACL_PROXY_USER *),
           acl_proxy_users.elements,
           sizeof(ACL_PROXY_USER), (qsort_cmp) acl_compare);
  DBUG_VOID_RETURN;
}


static int 
replace_proxies_priv_table(THD *thd, TABLE *table, const LEX_USER *user,
                         const LEX_USER *proxied_user, bool with_grant_arg, 
                         bool revoke_grant)
{
  bool old_row_exists= 0;
  int error;
  uchar user_key[MAX_KEY_LENGTH];
  ACL_PROXY_USER new_grant;
  char grantor[USER_HOST_BUFF_SIZE];

  DBUG_ENTER("replace_proxies_priv_table");

  if (!initialized)
  {
    my_error(ER_OPTION_PREVENTS_STATEMENT, MYF(0), "--skip-grant-tables");
    DBUG_RETURN(-1);
  }

  /* Check if there is such a user in user table in memory? */
  if (!find_acl_user(user->host.str,user->user.str, FALSE))
  {
    my_message(ER_PASSWORD_NO_MATCH, ER(ER_PASSWORD_NO_MATCH), MYF(0));
    DBUG_RETURN(-1);
  }

  table->use_all_columns();
  ACL_PROXY_USER::store_pk (table, &user->host, &user->user, 
                            &proxied_user->host, &proxied_user->user);

  key_copy(user_key, table->record[0], table->key_info,
           table->key_info->key_length);

  get_grantor(thd, grantor);

  table->file->ha_index_init(0, 1);
  if (table->file->ha_index_read_map(table->record[0], user_key,
                                     HA_WHOLE_KEY,
                                     HA_READ_KEY_EXACT))
  {
    DBUG_PRINT ("info", ("Row not found"));
    if (revoke_grant)
    { // no row, no revoke
      my_error(ER_NONEXISTING_GRANT, MYF(0), user->user.str, user->host.str);
      goto abort;
    }
    old_row_exists= 0;
    restore_record(table, s->default_values);
    ACL_PROXY_USER::store_data_record(table, &user->host, &user->user,
                                      &proxied_user->host,
                                      &proxied_user->user,
                                      with_grant_arg,
                                      grantor);
  }
  else
  {
    DBUG_PRINT("info", ("Row found"));
    old_row_exists= 1;
    store_record(table, record[1]);
  }

  if (old_row_exists)
  {
    /* update old existing row */
    if (!revoke_grant)
    {
      if ((error= table->file->ha_update_row(table->record[1],
                                             table->record[0])) &&
          error != HA_ERR_RECORD_IS_THE_SAME)
	goto table_error;			/* purecov: inspected */
    }
    else
    {
      if ((error= table->file->ha_delete_row(table->record[1])))
	goto table_error;			/* purecov: inspected */
    }
  }
  else if ((error= table->file->ha_write_row(table->record[0])))
  {
    DBUG_PRINT("info", ("error inserting the row"));
    if (table->file->is_fatal_error(error, HA_CHECK_DUP_KEY))
      goto table_error; /* purecov: inspected */
  }

  acl_cache->clear(1);				// Clear privilege cache
  if (old_row_exists)
  {
    new_grant.init(user->host.str, user->user.str,
                   proxied_user->host.str, proxied_user->user.str,
                   with_grant_arg);
    acl_update_proxy_user(&new_grant, revoke_grant);
  }
  else
  {
    new_grant.init(&mem, user->host.str, user->user.str,
                   proxied_user->host.str, proxied_user->user.str,
                   with_grant_arg);
    acl_insert_proxy_user(&new_grant);
  }

  table->file->ha_index_end();
  DBUG_RETURN(0);

  /* This could only happen if the grant tables got corrupted */
table_error:
  DBUG_PRINT("info", ("table error"));
  table->file->print_error(error, MYF(0));	/* purecov: inspected */

abort:
  DBUG_PRINT("info", ("aborting replace_proxies_priv_table"));
  table->file->ha_index_end();
  DBUG_RETURN(-1);
}


class GRANT_COLUMN :public Sql_alloc
{
public:
  char *column;
  ulong rights;
  uint key_length;
  GRANT_COLUMN(String &c,  ulong y) :rights (y)
  {
    column= (char*) memdup_root(&memex,c.ptr(), key_length=c.length());
  }
};


static uchar* get_key_column(GRANT_COLUMN *buff, size_t *length,
			    my_bool not_used __attribute__((unused)))
{
  *length=buff->key_length;
  return (uchar*) buff->column;
}


class GRANT_NAME :public Sql_alloc
{
public:
  acl_host_and_ip host;
  char *db, *user, *tname, *hash_key;
  ulong privs;
  ulong sort;
  size_t key_length;
  GRANT_NAME(const char *h, const char *d,const char *u,
             const char *t, ulong p, bool is_routine);
  GRANT_NAME (TABLE *form, bool is_routine);
  virtual ~GRANT_NAME() {};
  virtual bool ok() { return privs != 0; }
  void set_user_details(const char *h, const char *d,
                        const char *u, const char *t,
                        bool is_routine);
};


class GRANT_TABLE :public GRANT_NAME
{
public:
  ulong cols;
  HASH hash_columns;

  GRANT_TABLE(const char *h, const char *d,const char *u,
              const char *t, ulong p, ulong c);
  GRANT_TABLE (TABLE *form, TABLE *col_privs);
  ~GRANT_TABLE();
  bool ok() { return privs != 0 || cols != 0; }
};


void GRANT_NAME::set_user_details(const char *h, const char *d,
                                  const char *u, const char *t,
                                  bool is_routine)
{
  /* Host given by user */
  update_hostname(&host, strdup_root(&memex, h));
  if (db != d)
  {
    db= strdup_root(&memex, d);
    if (lower_case_table_names)
      my_casedn_str(files_charset_info, db);
  }
  user = strdup_root(&memex,u);
  sort=  get_sort(3,host.hostname,db,user);
  if (tname != t)
  {
    tname= strdup_root(&memex, t);
    if (lower_case_table_names || is_routine)
      my_casedn_str(files_charset_info, tname);
  }
  key_length= strlen(d) + strlen(u)+ strlen(t)+3;
  hash_key=   (char*) alloc_root(&memex,key_length);
  strmov(strmov(strmov(hash_key,user)+1,db)+1,tname);
}

GRANT_NAME::GRANT_NAME(const char *h, const char *d,const char *u,
                       const char *t, ulong p, bool is_routine)
  :db(0), tname(0), privs(p)
{
  set_user_details(h, d, u, t, is_routine);
}

GRANT_TABLE::GRANT_TABLE(const char *h, const char *d,const char *u,
                	 const char *t, ulong p, ulong c)
  :GRANT_NAME(h,d,u,t,p, FALSE), cols(c)
{
  (void) my_hash_init2(&hash_columns,4,system_charset_info,
                   0,0,0, (my_hash_get_key) get_key_column,0,0);
}


GRANT_NAME::GRANT_NAME(TABLE *form, bool is_routine)
{
  update_hostname(&host, get_field(&memex, form->field[0]));
  db=    get_field(&memex,form->field[1]);
  user=  get_field(&memex,form->field[2]);
  if (!user)
    user= (char*) "";
  sort=  get_sort(3, host.hostname, db, user);
  tname= get_field(&memex,form->field[3]);
  if (!db || !tname)
  {
    /* Wrong table row; Ignore it */
    privs= 0;
    return;					/* purecov: inspected */
  }
  if (lower_case_table_names)
  {
    my_casedn_str(files_charset_info, db);
  }
  if (lower_case_table_names || is_routine)
  {
    my_casedn_str(files_charset_info, tname);
  }
  key_length= (strlen(db) + strlen(user) + strlen(tname) + 3);
  hash_key=   (char*) alloc_root(&memex, key_length);
  strmov(strmov(strmov(hash_key,user)+1,db)+1,tname);
  privs = (ulong) form->field[6]->val_int();
  privs = fix_rights_for_table(privs);
}


GRANT_TABLE::GRANT_TABLE(TABLE *form, TABLE *col_privs)
  :GRANT_NAME(form, FALSE)
{
  uchar key[MAX_KEY_LENGTH];

  if (!db || !tname)
  {
    /* Wrong table row; Ignore it */
    my_hash_clear(&hash_columns);               /* allow for destruction */
    cols= 0;
    return;
  }
  cols= (ulong) form->field[7]->val_int();
  cols =  fix_rights_for_column(cols);

  (void) my_hash_init2(&hash_columns,4,system_charset_info,
                   0,0,0, (my_hash_get_key) get_key_column,0,0);
  if (cols)
  {
    uint key_prefix_len;
    KEY_PART_INFO *key_part= col_privs->key_info->key_part;
    col_privs->field[0]->store(host.hostname,
                               host.hostname ? (uint) strlen(host.hostname) :
                               0,
                               system_charset_info);
    col_privs->field[1]->store(db,(uint) strlen(db), system_charset_info);
    col_privs->field[2]->store(user,(uint) strlen(user), system_charset_info);
    col_privs->field[3]->store(tname,(uint) strlen(tname), system_charset_info);

    key_prefix_len= (key_part[0].store_length +
                     key_part[1].store_length +
                     key_part[2].store_length +
                     key_part[3].store_length);
    key_copy(key, col_privs->record[0], col_privs->key_info, key_prefix_len);
    col_privs->field[4]->store("",0, &my_charset_latin1);

    col_privs->file->ha_index_init(0, 1);
    if (col_privs->file->ha_index_read_map(col_privs->record[0], (uchar*) key,
                                           (key_part_map)15, HA_READ_KEY_EXACT))
    {
      cols = 0; /* purecov: deadcode */
      col_privs->file->ha_index_end();
      return;
    }
    do
    {
      String *res,column_name;
      GRANT_COLUMN *mem_check;
      /* As column name is a string, we don't have to supply a buffer */
      res=col_privs->field[4]->val_str(&column_name);
      ulong priv= (ulong) col_privs->field[6]->val_int();
      if (!(mem_check = new GRANT_COLUMN(*res,
                                         fix_rights_for_column(priv))))
      {
        /* Don't use this entry */
        privs = cols = 0;			/* purecov: deadcode */
        return;				/* purecov: deadcode */
      }
      if (my_hash_insert(&hash_columns, (uchar *) mem_check))
      {
        /* Invalidate this entry */
        privs= cols= 0;
        return;
      }
    } while (!col_privs->file->ha_index_next(col_privs->record[0]) &&
             !key_cmp_if_same(col_privs,key,0,key_prefix_len));
    col_privs->file->ha_index_end();
  }
}


GRANT_TABLE::~GRANT_TABLE()
{
  my_hash_free(&hash_columns);
}


static uchar* get_grant_table(GRANT_NAME *buff, size_t *length,
			     my_bool not_used __attribute__((unused)))
{
  *length=buff->key_length;
  return (uchar*) buff->hash_key;
}


void free_grant_table(GRANT_TABLE *grant_table)
{
  my_hash_free(&grant_table->hash_columns);
}


/* Search after a matching grant. Prefer exact grants before not exact ones */

static GRANT_NAME *name_hash_search(HASH *name_hash,
                                    const char *host,const char* ip,
                                    const char *db,
                                    const char *user, const char *tname,
                                    bool exact, bool name_tolower)
{
  char helping [NAME_LEN*2+USERNAME_LENGTH+3], *name_ptr;
  uint len;
  GRANT_NAME *grant_name,*found=0;
  HASH_SEARCH_STATE state;

  name_ptr= strmov(strmov(helping, user) + 1, db) + 1;
  len  = (uint) (strmov(name_ptr, tname) - helping) + 1;
  if (name_tolower)
    my_casedn_str(files_charset_info, name_ptr);
  for (grant_name= (GRANT_NAME*) my_hash_first(name_hash, (uchar*) helping,
                                               len, &state);
       grant_name ;
       grant_name= (GRANT_NAME*) my_hash_next(name_hash,(uchar*) helping,
                                              len, &state))
  {
    if (exact)
    {
      if (!grant_name->host.hostname ||
          (host &&
	   !my_strcasecmp(system_charset_info, host,
                          grant_name->host.hostname)) ||
	  (ip && !strcmp(ip, grant_name->host.hostname)))
	return grant_name;
    }
    else
    {
      if (compare_hostname(&grant_name->host, host, ip) &&
          (!found || found->sort < grant_name->sort))
	found=grant_name;					// Host ok
    }
  }
  return found;
}


inline GRANT_NAME *
routine_hash_search(const char *host, const char *ip, const char *db,
                 const char *user, const char *tname, bool proc, bool exact)
{
  return (GRANT_TABLE*)
    name_hash_search(proc ? &proc_priv_hash : &func_priv_hash,
		     host, ip, db, user, tname, exact, TRUE);
}


inline GRANT_TABLE *
table_hash_search(const char *host, const char *ip, const char *db,
		  const char *user, const char *tname, bool exact)
{
  return (GRANT_TABLE*) name_hash_search(&column_priv_hash, host, ip, db,
					 user, tname, exact, FALSE);
}


inline GRANT_COLUMN *
column_hash_search(GRANT_TABLE *t, const char *cname, uint length)
{
  return (GRANT_COLUMN*) my_hash_search(&t->hash_columns,
                                        (uchar*) cname, length);
}


static int replace_column_table(GRANT_TABLE *g_t,
				TABLE *table, const LEX_USER &combo,
				List <LEX_COLUMN> &columns,
				const char *db, const char *table_name,
				ulong rights, bool revoke_grant)
{
  int error=0,result=0;
  uchar key[MAX_KEY_LENGTH];
  uint key_prefix_length;
  KEY_PART_INFO *key_part= table->key_info->key_part;
  DBUG_ENTER("replace_column_table");

  table->use_all_columns();
  table->field[0]->store(combo.host.str,combo.host.length,
                         system_charset_info);
  table->field[1]->store(db,(uint) strlen(db),
                         system_charset_info);
  table->field[2]->store(combo.user.str,combo.user.length,
                         system_charset_info);
  table->field[3]->store(table_name,(uint) strlen(table_name),
                         system_charset_info);

  /* Get length of 4 first key parts */
  key_prefix_length= (key_part[0].store_length + key_part[1].store_length +
                      key_part[2].store_length + key_part[3].store_length);
  key_copy(key, table->record[0], table->key_info, key_prefix_length);

  rights&= COL_ACLS;				// Only ACL for columns

  /* first fix privileges for all columns in column list */

  List_iterator <LEX_COLUMN> iter(columns);
  class LEX_COLUMN *column;
  table->file->ha_index_init(0, 1);
  while ((column= iter++))
  {
    ulong privileges= column->rights;
    bool old_row_exists=0;
    uchar user_key[MAX_KEY_LENGTH];

    key_restore(table->record[0],key,table->key_info,
                key_prefix_length);
    table->field[4]->store(column->column.ptr(), column->column.length(),
                           system_charset_info);
    /* Get key for the first 4 columns */
    key_copy(user_key, table->record[0], table->key_info,
             table->key_info->key_length);

    if (table->file->ha_index_read_map(table->record[0], user_key, HA_WHOLE_KEY,
                                       HA_READ_KEY_EXACT))
    {
      if (revoke_grant)
      {
	my_error(ER_NONEXISTING_TABLE_GRANT, MYF(0),
                 combo.user.str, combo.host.str,
                 table_name);                   /* purecov: inspected */
	result= -1;                             /* purecov: inspected */
	continue;                               /* purecov: inspected */
      }
      old_row_exists = 0;
      restore_record(table, s->default_values);		// Get empty record
      key_restore(table->record[0],key,table->key_info,
                  key_prefix_length);
      table->field[4]->store(column->column.ptr(),column->column.length(),
                             system_charset_info);
    }
    else
    {
      ulong tmp= (ulong) table->field[6]->val_int();
      tmp=fix_rights_for_column(tmp);

      if (revoke_grant)
	privileges = tmp & ~(privileges | rights);
      else
	privileges |= tmp;
      old_row_exists = 1;
      store_record(table,record[1]);			// copy original row
    }

    table->field[6]->store((longlong) get_rights_for_column(privileges), TRUE);

    if (old_row_exists)
    {
      GRANT_COLUMN *grant_column;
      if (privileges)
	error=table->file->ha_update_row(table->record[1],table->record[0]);
      else
	error=table->file->ha_delete_row(table->record[1]);
      if (error && error != HA_ERR_RECORD_IS_THE_SAME)
      {
	table->file->print_error(error,MYF(0)); /* purecov: inspected */
	result= -1;				/* purecov: inspected */
	goto end;				/* purecov: inspected */
      }
      else
        error= 0;
      grant_column= column_hash_search(g_t, column->column.ptr(),
                                       column->column.length());
      if (grant_column)				// Should always be true
	grant_column->rights= privileges;	// Update hash
    }
    else					// new grant
    {
      GRANT_COLUMN *grant_column;
      if ((error=table->file->ha_write_row(table->record[0])))
      {
	table->file->print_error(error,MYF(0)); /* purecov: inspected */
	result= -1;				/* purecov: inspected */
	goto end;				/* purecov: inspected */
      }
      grant_column= new GRANT_COLUMN(column->column,privileges);
      if (my_hash_insert(&g_t->hash_columns,(uchar*) grant_column))
      {
        result= -1;
        goto end;
      }
    }
  }

  /*
    If revoke of privileges on the table level, remove all such privileges
    for all columns
  */

  if (revoke_grant)
  {
    uchar user_key[MAX_KEY_LENGTH];
    key_copy(user_key, table->record[0], table->key_info,
             key_prefix_length);

    if (table->file->ha_index_read_map(table->record[0], user_key,
                                       (key_part_map)15,
                                       HA_READ_KEY_EXACT))
      goto end;

    /* Scan through all rows with the same host,db,user and table */
    do
    {
      ulong privileges = (ulong) table->field[6]->val_int();
      privileges=fix_rights_for_column(privileges);
      store_record(table,record[1]);

      if (privileges & rights)	// is in this record the priv to be revoked ??
      {
	GRANT_COLUMN *grant_column = NULL;
	char  colum_name_buf[HOSTNAME_LENGTH+1];
	String column_name(colum_name_buf,sizeof(colum_name_buf),
                           system_charset_info);

	privileges&= ~rights;
	table->field[6]->store((longlong)
			       get_rights_for_column(privileges), TRUE);
	table->field[4]->val_str(&column_name);
	grant_column = column_hash_search(g_t,
					  column_name.ptr(),
					  column_name.length());
	if (privileges)
	{
	  int tmp_error;
	  if ((tmp_error=table->file->ha_update_row(table->record[1],
						    table->record[0])) &&
              tmp_error != HA_ERR_RECORD_IS_THE_SAME)
	  {					/* purecov: deadcode */
	    table->file->print_error(tmp_error,MYF(0)); /* purecov: deadcode */
	    result= -1;				/* purecov: deadcode */
	    goto end;				/* purecov: deadcode */
	  }
	  if (grant_column)
	    grant_column->rights  = privileges; // Update hash
	}
	else
	{
	  int tmp_error;
	  if ((tmp_error = table->file->ha_delete_row(table->record[1])))
	  {					/* purecov: deadcode */
	    table->file->print_error(tmp_error,MYF(0)); /* purecov: deadcode */
	    result= -1;				/* purecov: deadcode */
	    goto end;				/* purecov: deadcode */
	  }
	  if (grant_column)
	    my_hash_delete(&g_t->hash_columns,(uchar*) grant_column);
	}
      }
    } while (!table->file->ha_index_next(table->record[0]) &&
	     !key_cmp_if_same(table, key, 0, key_prefix_length));
  }

end:
  table->file->ha_index_end();
  DBUG_RETURN(result);
}

static inline void get_grantor(THD *thd, char *grantor)
{
  const char *user= thd->security_ctx->user;
  const char *host= thd->security_ctx->host_or_ip;

#if defined(HAVE_REPLICATION)
  if (thd->slave_thread && thd->has_invoker())
  {
    user= thd->get_invoker_user().str;
    host= thd->get_invoker_host().str;
  }
#endif
  strxmov(grantor, user, "@", host, NullS);
}

static int replace_table_table(THD *thd, GRANT_TABLE *grant_table,
			       TABLE *table, const LEX_USER &combo,
			       const char *db, const char *table_name,
			       ulong rights, ulong col_rights,
			       bool revoke_grant)
{
  char grantor[USER_HOST_BUFF_SIZE];
  int old_row_exists = 1;
  int error=0;
  ulong store_table_rights, store_col_rights;
  uchar user_key[MAX_KEY_LENGTH];
  DBUG_ENTER("replace_table_table");

  get_grantor(thd, grantor);
  /*
    The following should always succeed as new users are created before
    this function is called!
  */
  if (!find_acl_user(combo.host.str,combo.user.str, FALSE))
  {
    my_message(ER_PASSWORD_NO_MATCH, ER(ER_PASSWORD_NO_MATCH),
               MYF(0));	/* purecov: deadcode */
    DBUG_RETURN(-1);				/* purecov: deadcode */
  }

  table->use_all_columns();
  restore_record(table, s->default_values);     // Get empty record
  table->field[0]->store(combo.host.str,combo.host.length,
                         system_charset_info);
  table->field[1]->store(db,(uint) strlen(db), system_charset_info);
  table->field[2]->store(combo.user.str,combo.user.length,
                         system_charset_info);
  table->field[3]->store(table_name,(uint) strlen(table_name),
                         system_charset_info);
  store_record(table,record[1]);			// store at pos 1
  key_copy(user_key, table->record[0], table->key_info,
           table->key_info->key_length);

  if (table->file->ha_index_read_idx_map(table->record[0], 0, user_key,
                                         HA_WHOLE_KEY,
                                         HA_READ_KEY_EXACT))
  {
    /*
      The following should never happen as we first check the in memory
      grant tables for the user.  There is however always a small change that
      the user has modified the grant tables directly.
    */
    if (revoke_grant)
    { // no row, no revoke
      my_error(ER_NONEXISTING_TABLE_GRANT, MYF(0),
               combo.user.str, combo.host.str,
               table_name);		        /* purecov: deadcode */
      DBUG_RETURN(-1);				/* purecov: deadcode */
    }
    old_row_exists = 0;
    restore_record(table,record[1]);			// Get saved record
  }

  store_table_rights= get_rights_for_table(rights);
  store_col_rights=   get_rights_for_column(col_rights);
  if (old_row_exists)
  {
    ulong j,k;
    store_record(table,record[1]);
    j = (ulong) table->field[6]->val_int();
    k = (ulong) table->field[7]->val_int();

    if (revoke_grant)
    {
      /* column rights are already fixed in mysql_table_grant */
      store_table_rights=j & ~store_table_rights;
    }
    else
    {
      store_table_rights|= j;
      store_col_rights|=   k;
    }
  }

  table->field[4]->store(grantor,(uint) strlen(grantor), system_charset_info);
  table->field[6]->store((longlong) store_table_rights, TRUE);
  table->field[7]->store((longlong) store_col_rights, TRUE);
  rights=fix_rights_for_table(store_table_rights);
  col_rights=fix_rights_for_column(store_col_rights);

  if (old_row_exists)
  {
    if (store_table_rights || store_col_rights)
    {
      if ((error=table->file->ha_update_row(table->record[1],
                                            table->record[0])) &&
          error != HA_ERR_RECORD_IS_THE_SAME)
	goto table_error;			/* purecov: deadcode */
    }
    else if ((error = table->file->ha_delete_row(table->record[1])))
      goto table_error;				/* purecov: deadcode */
  }
  else
  {
    error=table->file->ha_write_row(table->record[0]);
    if (table->file->is_fatal_error(error, HA_CHECK_DUP_KEY))
      goto table_error;				/* purecov: deadcode */
  }

  if (rights | col_rights)
  {
    grant_table->privs= rights;
    grant_table->cols=	col_rights;
  }
  else
  {
    my_hash_delete(&column_priv_hash,(uchar*) grant_table);
  }
  DBUG_RETURN(0);

  /* This should never happen */
table_error:
  table->file->print_error(error,MYF(0)); /* purecov: deadcode */
  DBUG_RETURN(-1); /* purecov: deadcode */
}


/**
  @retval       0  success
  @retval      -1  error
*/
static int replace_routine_table(THD *thd, GRANT_NAME *grant_name,
			      TABLE *table, const LEX_USER &combo,
			      const char *db, const char *routine_name,
			      bool is_proc, ulong rights, bool revoke_grant)
{
  char grantor[USER_HOST_BUFF_SIZE];
  int old_row_exists= 1;
  int error=0;
  ulong store_proc_rights;
  DBUG_ENTER("replace_routine_table");

  if (!initialized)
  {
    my_error(ER_OPTION_PREVENTS_STATEMENT, MYF(0), "--skip-grant-tables");
    DBUG_RETURN(-1);
  }

  get_grantor(thd, grantor);
  /*
    New users are created before this function is called.

    There may be some cases where a routine's definer is removed but the
    routine remains.
  */

  table->use_all_columns();
  restore_record(table, s->default_values);		// Get empty record
  table->field[0]->store(combo.host.str,combo.host.length, &my_charset_latin1);
  table->field[1]->store(db,(uint) strlen(db), &my_charset_latin1);
  table->field[2]->store(combo.user.str,combo.user.length, &my_charset_latin1);
  table->field[3]->store(routine_name,(uint) strlen(routine_name),
                         &my_charset_latin1);
  table->field[4]->store((longlong)(is_proc ?
                                    TYPE_ENUM_PROCEDURE : TYPE_ENUM_FUNCTION),
                         TRUE);
  store_record(table,record[1]);			// store at pos 1

  if (table->file->ha_index_read_idx_map(table->record[0], 0,
                                         (uchar*) table->field[0]->ptr,
                                         HA_WHOLE_KEY,
                                         HA_READ_KEY_EXACT))
  {
    /*
      The following should never happen as we first check the in memory
      grant tables for the user.  There is however always a small change that
      the user has modified the grant tables directly.
    */
    if (revoke_grant)
    { // no row, no revoke
      my_error(ER_NONEXISTING_PROC_GRANT, MYF(0),
               combo.user.str, combo.host.str, routine_name);
      DBUG_RETURN(-1);
    }
    old_row_exists= 0;
    restore_record(table,record[1]);			// Get saved record
  }

  store_proc_rights= get_rights_for_procedure(rights);
  if (old_row_exists)
  {
    ulong j;
    store_record(table,record[1]);
    j= (ulong) table->field[6]->val_int();

    if (revoke_grant)
    {
      /* column rights are already fixed in mysql_table_grant */
      store_proc_rights=j & ~store_proc_rights;
    }
    else
    {
      store_proc_rights|= j;
    }
  }

  table->field[5]->store(grantor,(uint) strlen(grantor), &my_charset_latin1);
  table->field[6]->store((longlong) store_proc_rights, TRUE);
  rights=fix_rights_for_procedure(store_proc_rights);

  if (old_row_exists)
  {
    if (store_proc_rights)
    {
      if ((error=table->file->ha_update_row(table->record[1],
                                            table->record[0])) &&
          error != HA_ERR_RECORD_IS_THE_SAME)
	goto table_error;
    }
    else if ((error= table->file->ha_delete_row(table->record[1])))
      goto table_error;
  }
  else
  {
    error=table->file->ha_write_row(table->record[0]);
    if (table->file->is_fatal_error(error, HA_CHECK_DUP_KEY))
      goto table_error;
  }

  if (rights)
  {
    grant_name->privs= rights;
  }
  else
  {
    my_hash_delete(is_proc ? &proc_priv_hash : &func_priv_hash,(uchar*)
                   grant_name);
  }
  DBUG_RETURN(0);

  /* This should never happen */
table_error:
  table->file->print_error(error,MYF(0));
  DBUG_RETURN(-1);
}


/*
  Store table level and column level grants in the privilege tables

  SYNOPSIS
    mysql_table_grant()
    thd			Thread handle
    table_list		List of tables to give grant
    user_list		List of users to give grant
    columns		List of columns to give grant
    rights		Table level grant
    revoke_grant	Set to 1 if this is a REVOKE command

  RETURN
    FALSE ok
    TRUE  error
*/

int mysql_table_grant(THD *thd, TABLE_LIST *table_list,
		      List <LEX_USER> &user_list,
		      List <LEX_COLUMN> &columns, ulong rights,
		      bool revoke_grant)
{
  ulong column_priv= 0;
  List_iterator <LEX_USER> str_list (user_list);
  LEX_USER *Str, *tmp_Str;
  TABLE_LIST tables[3];
  bool create_new_users=0;
  char *db_name, *table_name;
  bool save_binlog_row_based;
  bool should_write_to_binlog= FALSE;
  DBUG_ENTER("mysql_table_grant");

  if (!initialized)
  {
    my_error(ER_OPTION_PREVENTS_STATEMENT, MYF(0),
             "--skip-grant-tables");	/* purecov: inspected */
    DBUG_RETURN(TRUE);				/* purecov: inspected */
  }
  if (rights & ~TABLE_ACLS)
  {
    my_message(ER_ILLEGAL_GRANT_FOR_TABLE, ER(ER_ILLEGAL_GRANT_FOR_TABLE),
               MYF(0));
    DBUG_RETURN(TRUE);
  }

  if (!revoke_grant)
  {
    if (columns.elements)
    {
      class LEX_COLUMN *column;
      List_iterator <LEX_COLUMN> column_iter(columns);

      if (open_normal_and_derived_tables(thd, table_list, 0))
        DBUG_RETURN(TRUE);

      while ((column = column_iter++))
      {
        uint unused_field_idx= NO_CACHED_FIELD_INDEX;
        TABLE_LIST *dummy;
        Field *f=find_field_in_table_ref(thd, table_list, column->column.ptr(),
                                         column->column.length(),
                                         column->column.ptr(), NULL, NULL,
                                         NULL, TRUE, FALSE,
                                         &unused_field_idx, FALSE, &dummy);
        if (f == (Field*)0)
        {
          my_error(ER_BAD_FIELD_ERROR, MYF(0),
                   column->column.c_ptr(), table_list->alias);
          DBUG_RETURN(TRUE);
        }
        if (f == (Field *)-1)
          DBUG_RETURN(TRUE);
        column_priv|= column->rights;
      }
      close_mysql_tables(thd);
    }
    else
    {
      if (!(rights & CREATE_ACL))
      {
        char buf[FN_REFLEN + 1];
        build_table_filename(buf, sizeof(buf) - 1, table_list->db,
                             table_list->table_name, reg_ext, 0);
        fn_format(buf, buf, "", "", MY_UNPACK_FILENAME  | MY_RESOLVE_SYMLINKS |
                                    MY_RETURN_REAL_PATH | MY_APPEND_EXT);
        if (access(buf,F_OK))
        {
          my_error(ER_NO_SUCH_TABLE, MYF(0), table_list->db, table_list->alias);
          DBUG_RETURN(TRUE);
        }
      }
      if (table_list->grant.want_privilege)
      {
        char command[128];
        get_privilege_desc(command, sizeof(command),
                           table_list->grant.want_privilege);
        my_error(ER_TABLEACCESS_DENIED_ERROR, MYF(0),
                 command, thd->security_ctx->priv_user,
                 thd->security_ctx->host_or_ip, table_list->alias);
        DBUG_RETURN(-1);
      }
    }
  }

  /* open the mysql.tables_priv and mysql.columns_priv tables */

  tables[0].init_one_table(C_STRING_WITH_LEN("mysql"),
                           C_STRING_WITH_LEN("user"), "user", TL_WRITE);
  tables[1].init_one_table(C_STRING_WITH_LEN("mysql"),
                           C_STRING_WITH_LEN("tables_priv"),
                           "tables_priv", TL_WRITE);
  tables[2].init_one_table(C_STRING_WITH_LEN("mysql"),
                           C_STRING_WITH_LEN("columns_priv"),
                           "columns_priv", TL_WRITE);
  tables[0].next_local= tables[0].next_global= tables+1;
  /* Don't open column table if we don't need it ! */
  if (column_priv || (revoke_grant && ((rights & COL_ACLS) || columns.elements)))
    tables[1].next_local= tables[1].next_global= tables+2;

  /*
    This statement will be replicated as a statement, even when using
    row-based replication.  The flag will be reset at the end of the
    statement.
  */
  if ((save_binlog_row_based= thd->is_current_stmt_binlog_format_row()))
    thd->clear_current_stmt_binlog_format_row();

#ifdef HAVE_REPLICATION
  /*
    GRANT and REVOKE are applied the slave in/exclusion rules as they are
    some kind of updates to the mysql.% tables.
  */
  if (thd->slave_thread && rpl_filter->is_on())
  {
    /*
      The tables must be marked "updating" so that tables_ok() takes them into
      account in tests.
    */
    tables[0].updating= tables[1].updating= tables[2].updating= 1;
    if (!(thd->spcont || rpl_filter->tables_ok(0, tables)))
    {
      /* Restore the state of binlog format */
      DBUG_ASSERT(!thd->is_current_stmt_binlog_format_row());
      if (save_binlog_row_based)
        thd->set_current_stmt_binlog_format_row();
      DBUG_RETURN(FALSE);
    }
  }
#endif

  /* 
    The lock api is depending on the thd->lex variable which needs to be
    re-initialized.
  */
  Query_tables_list backup;
  thd->lex->reset_n_backup_query_tables_list(&backup);
  /*
    Restore Query_tables_list::sql_command value, which was reset
    above, as the code writing query to the binary log assumes that
    this value corresponds to the statement being executed.
  */
  thd->lex->sql_command= backup.sql_command;
  if (open_and_lock_tables(thd, tables, FALSE, MYSQL_LOCK_IGNORE_TIMEOUT))
  {						// Should never happen
    /* Restore the state of binlog format */
    DBUG_ASSERT(!thd->is_current_stmt_binlog_format_row());
    thd->lex->restore_backup_query_tables_list(&backup);
    if (save_binlog_row_based)
      thd->set_current_stmt_binlog_format_row();
    DBUG_RETURN(TRUE);				/* purecov: deadcode */
  }

  if (!revoke_grant)
    create_new_users= test_if_create_new_users(thd);
  bool result= FALSE;
  mysql_rwlock_wrlock(&LOCK_grant);
  mysql_mutex_lock(&acl_cache->lock);
  MEM_ROOT *old_root= thd->mem_root;
  thd->mem_root= &memex;
  grant_version++;

  while ((tmp_Str = str_list++))
  {
    int error;
    GRANT_TABLE *grant_table;
    if (!(Str= get_current_user(thd, tmp_Str)))
    {
      result= TRUE;
      continue;
    }  
    /* Create user if needed */
    error=replace_user_table(thd, tables[0].table, *Str,
			     0, revoke_grant, create_new_users,
                             test(thd->variables.sql_mode &
                                  MODE_NO_AUTO_CREATE_USER));
    if (error)
    {
      result= TRUE;				// Remember error
      continue;					// Add next user
    }

    /*
      Some operations below can fail and are not undone.
      As such, we play it safe and log the statement with
      an error to give a chance to the slave to replay this
      statement and fail as well, hoping that it will also
      get the same side effects.
     */
    should_write_to_binlog= TRUE;

    db_name= table_list->get_db_name();
    table_name= table_list->get_table_name();

    /* Find/create cached table grant */
    grant_table= table_hash_search(Str->host.str, NullS, db_name,
				   Str->user.str, table_name, 1);
    if (!grant_table)
    {
      if (revoke_grant)
      {
	my_error(ER_NONEXISTING_TABLE_GRANT, MYF(0),
                 Str->user.str, Str->host.str, table_list->table_name);
	result= TRUE;
	continue;
      }
      grant_table = new GRANT_TABLE (Str->host.str, db_name,
				     Str->user.str, table_name,
				     rights,
				     column_priv);
      if (!grant_table ||
        my_hash_insert(&column_priv_hash,(uchar*) grant_table))
      {
	result= TRUE;				/* purecov: deadcode */
	continue;				/* purecov: deadcode */
      }
    }

    /* If revoke_grant, calculate the new column privilege for tables_priv */
    if (revoke_grant)
    {
      class LEX_COLUMN *column;
      List_iterator <LEX_COLUMN> column_iter(columns);
      GRANT_COLUMN *grant_column;

      /* Fix old grants */
      while ((column = column_iter++))
      {
	grant_column = column_hash_search(grant_table,
					  column->column.ptr(),
					  column->column.length());
	if (grant_column)
	  grant_column->rights&= ~(column->rights | rights);
      }
      /* scan trough all columns to get new column grant */
      column_priv= 0;
      for (uint idx=0 ; idx < grant_table->hash_columns.records ; idx++)
      {
        grant_column= (GRANT_COLUMN*)
          my_hash_element(&grant_table->hash_columns, idx);
	grant_column->rights&= ~rights;		// Fix other columns
	column_priv|= grant_column->rights;
      }
    }
    else
    {
      column_priv|= grant_table->cols;
    }


    /* update table and columns */

    if (replace_table_table(thd, grant_table, tables[1].table, *Str,
			    db_name, table_name,
			    rights, column_priv, revoke_grant))
    {
      /* Should only happen if table is crashed */
      result= TRUE;			       /* purecov: deadcode */
    }
    else if (tables[2].table)
    {
      if ((replace_column_table(grant_table, tables[2].table, *Str,
				columns,
				db_name, table_name,
				rights, revoke_grant)))
      {
	result= TRUE;
      }
    }
  }
  thd->mem_root= old_root;
  mysql_mutex_unlock(&acl_cache->lock);

  if (should_write_to_binlog)
    result= result |
            write_bin_log(thd, FALSE, thd->query(), thd->query_length());
  mysql_rwlock_unlock(&LOCK_grant);

  if (!result) /* success */
    my_ok(thd);

  /* Tables are automatically closed */
  thd->lex->restore_backup_query_tables_list(&backup);
  /* Restore the state of binlog format */
  DBUG_ASSERT(!thd->is_current_stmt_binlog_format_row());
  if (save_binlog_row_based)
    thd->set_current_stmt_binlog_format_row();
  DBUG_RETURN(result);
}


/**
  Store routine level grants in the privilege tables

  @param thd Thread handle
  @param table_list List of routines to give grant
  @param is_proc Is this a list of procedures?
  @param user_list List of users to give grant
  @param rights Table level grant
  @param revoke_grant Is this is a REVOKE command?

  @return
    @retval FALSE Success.
    @retval TRUE An error occurred.
*/

bool mysql_routine_grant(THD *thd, TABLE_LIST *table_list, bool is_proc,
			 List <LEX_USER> &user_list, ulong rights,
			 bool revoke_grant, bool write_to_binlog)
{
  List_iterator <LEX_USER> str_list (user_list);
  LEX_USER *Str, *tmp_Str;
  TABLE_LIST tables[2];
  bool create_new_users=0, result=0;
  char *db_name, *table_name;
  bool save_binlog_row_based, should_write_to_binlog= FALSE;
  DBUG_ENTER("mysql_routine_grant");

  if (!initialized)
  {
    my_error(ER_OPTION_PREVENTS_STATEMENT, MYF(0),
             "--skip-grant-tables");
    DBUG_RETURN(TRUE);
  }
  if (rights & ~PROC_ACLS)
  {
    my_message(ER_ILLEGAL_GRANT_FOR_TABLE, ER(ER_ILLEGAL_GRANT_FOR_TABLE),
               MYF(0));
    DBUG_RETURN(TRUE);
  }

  if (!revoke_grant)
  {
    if (sp_exist_routines(thd, table_list, is_proc))
      DBUG_RETURN(TRUE);
  }

  /* open the mysql.user and mysql.procs_priv tables */

  tables[0].init_one_table(C_STRING_WITH_LEN("mysql"),
                           C_STRING_WITH_LEN("user"), "user", TL_WRITE);
  tables[1].init_one_table(C_STRING_WITH_LEN("mysql"),
                           C_STRING_WITH_LEN("procs_priv"), "procs_priv", TL_WRITE);
  tables[0].next_local= tables[0].next_global= tables+1;

  /*
    This statement will be replicated as a statement, even when using
    row-based replication.  The flag will be reset at the end of the
    statement.
  */
  if ((save_binlog_row_based= thd->is_current_stmt_binlog_format_row()))
    thd->clear_current_stmt_binlog_format_row();

#ifdef HAVE_REPLICATION
  /*
    GRANT and REVOKE are applied the slave in/exclusion rules as they are
    some kind of updates to the mysql.% tables.
  */
  if (thd->slave_thread && rpl_filter->is_on())
  {
    /*
      The tables must be marked "updating" so that tables_ok() takes them into
      account in tests.
    */
    tables[0].updating= tables[1].updating= 1;
    if (!(thd->spcont || rpl_filter->tables_ok(0, tables)))
    {
      /* Restore the state of binlog format */
      DBUG_ASSERT(!thd->is_current_stmt_binlog_format_row());
      if (save_binlog_row_based)
        thd->set_current_stmt_binlog_format_row();
      DBUG_RETURN(FALSE);
    }
  }
#endif

  if (open_and_lock_tables(thd, tables, FALSE, MYSQL_LOCK_IGNORE_TIMEOUT))
  {						// Should never happen
    /* Restore the state of binlog format */
    DBUG_ASSERT(!thd->is_current_stmt_binlog_format_row());
    if (save_binlog_row_based)
      thd->set_current_stmt_binlog_format_row();
    DBUG_RETURN(TRUE);
  }

  if (!revoke_grant)
    create_new_users= test_if_create_new_users(thd);
  mysql_rwlock_wrlock(&LOCK_grant);
  mysql_mutex_lock(&acl_cache->lock);
  MEM_ROOT *old_root= thd->mem_root;
  thd->mem_root= &memex;

  DBUG_PRINT("info",("now time to iterate and add users"));

  while ((tmp_Str= str_list++))
  {
    int error;
    GRANT_NAME *grant_name;
    if (!(Str= get_current_user(thd, tmp_Str)))
    {
      result= TRUE;
      continue;
    }  
    /* Create user if needed */
    error=replace_user_table(thd, tables[0].table, *Str,
			     0, revoke_grant, create_new_users,
                             test(thd->variables.sql_mode &
                                  MODE_NO_AUTO_CREATE_USER));
    if (error)
    {
      result= TRUE;				// Remember error
      continue;					// Add next user
    }

    db_name= table_list->db;
    table_name= table_list->table_name;

    grant_name= routine_hash_search(Str->host.str, NullS, db_name,
                                    Str->user.str, table_name, is_proc, 1);
    if (!grant_name)
    {
      if (revoke_grant)
      {
        my_error(ER_NONEXISTING_PROC_GRANT, MYF(0),
	         Str->user.str, Str->host.str, table_name);
	result= TRUE;
	continue;
      }
      grant_name= new GRANT_NAME(Str->host.str, db_name,
				 Str->user.str, table_name,
				 rights, TRUE);
      if (!grant_name ||
        my_hash_insert(is_proc ?
                       &proc_priv_hash : &func_priv_hash,(uchar*) grant_name))
      {
        result= TRUE;
	continue;
      }
    }

    if (replace_routine_table(thd, grant_name, tables[1].table, *Str,
                              db_name, table_name, is_proc, rights, 
                              revoke_grant) != 0)
    {
      result= TRUE;
      continue;
    }

    /*
      Even if there is an error, we should write to binary log.
     */
    should_write_to_binlog= TRUE;

  }
  thd->mem_root= old_root;
  mysql_mutex_unlock(&acl_cache->lock);

  if (write_to_binlog && should_write_to_binlog)
  {
    if (write_bin_log(thd, FALSE, thd->query(), thd->query_length()))
      result= TRUE;
  }

  mysql_rwlock_unlock(&LOCK_grant);
  /* Restore the state of binlog format */
  DBUG_ASSERT(!thd->is_current_stmt_binlog_format_row());
  if (save_binlog_row_based)
    thd->set_current_stmt_binlog_format_row();

  /* Tables are automatically closed */
  DBUG_RETURN(result);
}


bool mysql_grant(THD *thd, const char *db, List <LEX_USER> &list,
                 ulong rights, bool revoke_grant, bool is_proxy)
{
  List_iterator <LEX_USER> str_list (list);
  LEX_USER *Str, *tmp_Str, *proxied_user= NULL;
  char tmp_db[NAME_LEN+1];
  bool create_new_users=0;
  TABLE_LIST tables[2];
  bool save_binlog_row_based;
  bool should_write_to_binlog= FALSE;
  DBUG_ENTER("mysql_grant");
  if (!initialized)
  {
    my_error(ER_OPTION_PREVENTS_STATEMENT, MYF(0),
             "--skip-grant-tables");	/* purecov: tested */
    DBUG_RETURN(TRUE);				/* purecov: tested */
  }

  if (lower_case_table_names && db)
  {
    strmov(tmp_db,db);
    my_casedn_str(files_charset_info, tmp_db);
    db=tmp_db;
  }

  if (is_proxy)
  {
    DBUG_ASSERT(!db);
    proxied_user= str_list++;
  }

  /* open the mysql.user and mysql.db or mysql.proxies_priv tables */
  tables[0].init_one_table(C_STRING_WITH_LEN("mysql"),
                           C_STRING_WITH_LEN("user"), "user", TL_WRITE);
  if (is_proxy)

    tables[1].init_one_table(C_STRING_WITH_LEN("mysql"),
                             C_STRING_WITH_LEN("proxies_priv"),
                             "proxies_priv", 
                             TL_WRITE);
  else
    tables[1].init_one_table(C_STRING_WITH_LEN("mysql"),
                             C_STRING_WITH_LEN("db"), 
                             "db", 
                             TL_WRITE);
  tables[0].next_local= tables[0].next_global= tables+1;

  /*
    This statement will be replicated as a statement, even when using
    row-based replication.  The flag will be reset at the end of the
    statement.
  */
  if ((save_binlog_row_based= thd->is_current_stmt_binlog_format_row()))
    thd->clear_current_stmt_binlog_format_row();

#ifdef HAVE_REPLICATION
  /*
    GRANT and REVOKE are applied the slave in/exclusion rules as they are
    some kind of updates to the mysql.% tables.
  */
  if (thd->slave_thread && rpl_filter->is_on())
  {
    /*
      The tables must be marked "updating" so that tables_ok() takes them into
      account in tests.
    */
    tables[0].updating= tables[1].updating= 1;
    if (!(thd->spcont || rpl_filter->tables_ok(0, tables)))
    {
      /* Restore the state of binlog format */
      DBUG_ASSERT(!thd->is_current_stmt_binlog_format_row());
      if (save_binlog_row_based)
        thd->set_current_stmt_binlog_format_row();
      DBUG_RETURN(FALSE);
    }
  }
#endif

  if (open_and_lock_tables(thd, tables, FALSE, MYSQL_LOCK_IGNORE_TIMEOUT))
  {						// This should never happen
    /* Restore the state of binlog format */
    DBUG_ASSERT(!thd->is_current_stmt_binlog_format_row());
    if (save_binlog_row_based)
      thd->set_current_stmt_binlog_format_row();
    DBUG_RETURN(TRUE);				/* purecov: deadcode */
  }

  if (!revoke_grant)
    create_new_users= test_if_create_new_users(thd);

  /* go through users in user_list */
  mysql_rwlock_wrlock(&LOCK_grant);
  mysql_mutex_lock(&acl_cache->lock);
  grant_version++;

  int result=0;
  while ((tmp_Str = str_list++))
  {
    if (!(Str= get_current_user(thd, tmp_Str)))
    {
      result= TRUE;
      continue;
    }
    /*
      No User, but a password?
      They did GRANT ... TO CURRENT_USER() IDENTIFIED BY ... !
      Get the current user, and shallow-copy the new password to them!
    */
    if (!tmp_Str->user.str && tmp_Str->password.str)
      Str->password= tmp_Str->password;
    if (replace_user_table(thd, tables[0].table, *Str,
                           (!db ? rights : 0), revoke_grant, create_new_users,
                           test(thd->variables.sql_mode &
                                MODE_NO_AUTO_CREATE_USER)))
      result= -1;
    else if (db)
    {
      ulong db_rights= rights & DB_ACLS;
      if (db_rights  == rights)
      {
	if (replace_db_table(tables[1].table, db, *Str, db_rights,
			     revoke_grant))
	  result= -1;
      }
      else
      {
	my_error(ER_WRONG_USAGE, MYF(0), "DB GRANT", "GLOBAL PRIVILEGES");
	result= -1;
      }
    }
    else if (is_proxy)
    {
      if (replace_proxies_priv_table (thd, tables[1].table, Str, proxied_user,
                                    rights & GRANT_ACL ? TRUE : FALSE, 
                                    revoke_grant))
        result= -1;
    }

    /*
      Even if there is an error, we should write to binary log.
     */
    should_write_to_binlog= TRUE;
  }
  mysql_mutex_unlock(&acl_cache->lock);

  if (should_write_to_binlog)
    result= result |
            write_bin_log(thd, FALSE, thd->query(), thd->query_length());

  mysql_rwlock_unlock(&LOCK_grant);

  if (!result)
    my_ok(thd);
  /* Restore the state of binlog format */
  DBUG_ASSERT(!thd->is_current_stmt_binlog_format_row());
  if (save_binlog_row_based)
    thd->set_current_stmt_binlog_format_row();

  DBUG_RETURN(result);
}


/* Free grant array if possible */

void  grant_free(void)
{
  DBUG_ENTER("grant_free");
  my_hash_free(&column_priv_hash);
  my_hash_free(&proc_priv_hash);
  my_hash_free(&func_priv_hash);
  free_root(&memex,MYF(0));
  DBUG_VOID_RETURN;
}


/**
  @brief Initialize structures responsible for table/column-level privilege
   checking and load information for them from tables in the 'mysql' database.

  @return Error status
    @retval 0 OK
    @retval 1 Could not initialize grant subsystem.
*/

my_bool grant_init()
{
  THD  *thd;
  my_bool return_val;
  DBUG_ENTER("grant_init");

  if (!(thd= new THD))
    DBUG_RETURN(1);				/* purecov: deadcode */
  thd->thread_stack= (char*) &thd;
  thd->store_globals();
  return_val=  grant_reload(thd);
  delete thd;
  /* Remember that we don't have a THD */
  my_pthread_setspecific_ptr(THR_THD,  0);
  DBUG_RETURN(return_val);
}


/**
  @brief Helper function to grant_reload_procs_priv

  Reads the procs_priv table into memory hash.

  @param table A pointer to the procs_priv table structure.

  @see grant_reload
  @see grant_reload_procs_priv

  @return Error state
    @retval TRUE An error occurred
    @retval FALSE Success
*/

static my_bool grant_load_procs_priv(TABLE *p_table)
{
  MEM_ROOT *memex_ptr;
  my_bool return_val= 1;
  bool check_no_resolve= specialflag & SPECIAL_NO_RESOLVE;
  MEM_ROOT **save_mem_root_ptr= my_pthread_getspecific_ptr(MEM_ROOT**,
                                                           THR_MALLOC);
  DBUG_ENTER("grant_load_procs_priv");
  (void) my_hash_init(&proc_priv_hash, &my_charset_utf8_bin,
                      0,0,0, (my_hash_get_key) get_grant_table,
                      0,0);
  (void) my_hash_init(&func_priv_hash, &my_charset_utf8_bin,
                      0,0,0, (my_hash_get_key) get_grant_table,
                      0,0);
  p_table->file->ha_index_init(0, 1);
  p_table->use_all_columns();

  if (!p_table->file->ha_index_first(p_table->record[0]))
  {
    memex_ptr= &memex;
    my_pthread_setspecific_ptr(THR_MALLOC, &memex_ptr);
    do
    {
      GRANT_NAME *mem_check;
      HASH *hash;
      if (!(mem_check=new (memex_ptr) GRANT_NAME(p_table, TRUE)))
      {
        /* This could only happen if we are out memory */
        goto end_unlock;
      }

      if (check_no_resolve)
      {
	if (hostname_requires_resolving(mem_check->host.hostname))
	{
          sql_print_warning("'procs_priv' entry '%s %s@%s' "
                            "ignored in --skip-name-resolve mode.",
                            mem_check->tname, mem_check->user,
                            mem_check->host.hostname ?
                            mem_check->host.hostname : "");
          continue;
        }
      }
      if (p_table->field[4]->val_int() == TYPE_ENUM_PROCEDURE)
      {
        hash= &proc_priv_hash;
      }
      else
      if (p_table->field[4]->val_int() == TYPE_ENUM_FUNCTION)
      {
        hash= &func_priv_hash;
      }
      else
      {
        sql_print_warning("'procs_priv' entry '%s' "
                          "ignored, bad routine type",
                          mem_check->tname);
        continue;
      }

      mem_check->privs= fix_rights_for_procedure(mem_check->privs);
      if (! mem_check->ok())
        delete mem_check;
      else if (my_hash_insert(hash, (uchar*) mem_check))
      {
        delete mem_check;
        goto end_unlock;
      }
    }
    while (!p_table->file->ha_index_next(p_table->record[0]));
  }
  /* Return ok */
  return_val= 0;

end_unlock:
  p_table->file->ha_index_end();
  my_pthread_setspecific_ptr(THR_MALLOC, save_mem_root_ptr);
  DBUG_RETURN(return_val);
}


/**
  @brief Initialize structures responsible for table/column-level privilege
    checking and load information about grants from open privilege tables.

  @param thd Current thread
  @param tables List containing open "mysql.tables_priv" and
    "mysql.columns_priv" tables.

  @see grant_reload

  @return Error state
    @retval FALSE Success
    @retval TRUE Error
*/

static my_bool grant_load(THD *thd, TABLE_LIST *tables)
{
  MEM_ROOT *memex_ptr;
  my_bool return_val= 1;
  TABLE *t_table= 0, *c_table= 0;
  bool check_no_resolve= specialflag & SPECIAL_NO_RESOLVE;
  MEM_ROOT **save_mem_root_ptr= my_pthread_getspecific_ptr(MEM_ROOT**,
                                                           THR_MALLOC);
  sql_mode_t old_sql_mode= thd->variables.sql_mode;
  DBUG_ENTER("grant_load");

  thd->variables.sql_mode&= ~MODE_PAD_CHAR_TO_FULL_LENGTH;

  (void) my_hash_init(&column_priv_hash, &my_charset_utf8_bin,
                      0,0,0, (my_hash_get_key) get_grant_table,
                      (my_hash_free_key) free_grant_table,0);

  t_table = tables[0].table;
  c_table = tables[1].table;
  t_table->file->ha_index_init(0, 1);
  t_table->use_all_columns();
  c_table->use_all_columns();

  if (!t_table->file->ha_index_first(t_table->record[0]))
  {
    memex_ptr= &memex;
    my_pthread_setspecific_ptr(THR_MALLOC, &memex_ptr);
    do
    {
      GRANT_TABLE *mem_check;
      if (!(mem_check=new (memex_ptr) GRANT_TABLE(t_table,c_table)))
      {
	/* This could only happen if we are out memory */
	goto end_unlock;
      }

      if (check_no_resolve)
      {
	if (hostname_requires_resolving(mem_check->host.hostname))
	{
          sql_print_warning("'tables_priv' entry '%s %s@%s' "
                            "ignored in --skip-name-resolve mode.",
                            mem_check->tname,
                            mem_check->user ? mem_check->user : "",
                            mem_check->host.hostname ?
                            mem_check->host.hostname : "");
	  continue;
	}
      }

      if (! mem_check->ok())
	delete mem_check;
      else if (my_hash_insert(&column_priv_hash,(uchar*) mem_check))
      {
	delete mem_check;
	goto end_unlock;
      }
    }
    while (!t_table->file->ha_index_next(t_table->record[0]));
  }

  return_val=0;					// Return ok

end_unlock:
  thd->variables.sql_mode= old_sql_mode;
  t_table->file->ha_index_end();
  my_pthread_setspecific_ptr(THR_MALLOC, save_mem_root_ptr);
  DBUG_RETURN(return_val);
}


/**
  @brief Helper function to grant_reload. Reloads procs_priv table is it
    exists.

  @param thd A pointer to the thread handler object.

  @see grant_reload

  @return Error state
    @retval FALSE Success
    @retval TRUE An error has occurred.
*/

static my_bool grant_reload_procs_priv(THD *thd)
{
  HASH old_proc_priv_hash, old_func_priv_hash;
  TABLE_LIST table;
  my_bool return_val= FALSE;
  DBUG_ENTER("grant_reload_procs_priv");

  table.init_one_table("mysql", 5, "procs_priv",
                       strlen("procs_priv"), "procs_priv",
                       TL_READ);
  table.open_type= OT_BASE_ONLY;

  if (open_and_lock_tables(thd, &table, FALSE, MYSQL_LOCK_IGNORE_TIMEOUT))
    DBUG_RETURN(TRUE);

  mysql_rwlock_wrlock(&LOCK_grant);
  /* Save a copy of the current hash if we need to undo the grant load */
  old_proc_priv_hash= proc_priv_hash;
  old_func_priv_hash= func_priv_hash;

  if ((return_val= grant_load_procs_priv(table.table)))
  {
    /* Error; Reverting to old hash */
    DBUG_PRINT("error",("Reverting to old privileges"));
    grant_free();
    proc_priv_hash= old_proc_priv_hash;
    func_priv_hash= old_func_priv_hash;
  }
  else
  {
    my_hash_free(&old_proc_priv_hash);
    my_hash_free(&old_func_priv_hash);
  }
  mysql_rwlock_unlock(&LOCK_grant);

  close_mysql_tables(thd);
  DBUG_RETURN(return_val);
}


/**
  @brief Reload information about table and column level privileges if possible

  @param thd Current thread

  Locked tables are checked by acl_reload() and doesn't have to be checked
  in this call.
  This function is also used for initialization of structures responsible
  for table/column-level privilege checking.

  @return Error state
    @retval FALSE Success
    @retval TRUE  Error
*/

my_bool grant_reload(THD *thd)
{
  TABLE_LIST tables[2];
  HASH old_column_priv_hash;
  MEM_ROOT old_mem;
  my_bool return_val= 1;
  DBUG_ENTER("grant_reload");

  /* Don't do anything if running with --skip-grant-tables */
  if (!initialized)
    DBUG_RETURN(0);

  tables[0].init_one_table(C_STRING_WITH_LEN("mysql"),
                           C_STRING_WITH_LEN("tables_priv"),
                           "tables_priv", TL_READ);
  tables[1].init_one_table(C_STRING_WITH_LEN("mysql"),
                           C_STRING_WITH_LEN("columns_priv"),
                           "columns_priv", TL_READ);
  tables[0].next_local= tables[0].next_global= tables+1;
  tables[0].open_type= tables[1].open_type= OT_BASE_ONLY;

  /*
    To avoid deadlocks we should obtain table locks before
    obtaining LOCK_grant rwlock.
  */
  if (open_and_lock_tables(thd, tables, FALSE, MYSQL_LOCK_IGNORE_TIMEOUT))
    goto end;

  mysql_rwlock_wrlock(&LOCK_grant);
  old_column_priv_hash= column_priv_hash;

  /*
    Create a new memory pool but save the current memory pool to make an undo
    opertion possible in case of failure.
  */
  old_mem= memex;
  init_sql_alloc(&memex, ACL_ALLOC_BLOCK_SIZE, 0);

  if ((return_val= grant_load(thd, tables)))
  {						// Error. Revert to old hash
    DBUG_PRINT("error",("Reverting to old privileges"));
    grant_free();				/* purecov: deadcode */
    column_priv_hash= old_column_priv_hash;	/* purecov: deadcode */
    memex= old_mem;				/* purecov: deadcode */
  }
  else
  {
    my_hash_free(&old_column_priv_hash);
    free_root(&old_mem,MYF(0));
  }
  mysql_rwlock_unlock(&LOCK_grant);
  close_mysql_tables(thd);

  /*
    It is OK failing to load procs_priv table because we may be
    working with 4.1 privilege tables.
  */
  if (grant_reload_procs_priv(thd))
    return_val= 1;

  mysql_rwlock_wrlock(&LOCK_grant);
  grant_version++;
  mysql_rwlock_unlock(&LOCK_grant);

end:
  DBUG_RETURN(return_val);
}


/**
  @brief Check table level grants

  @param thd          Thread handler
  @param want_access  Bits of privileges user needs to have.
  @param tables       List of tables to check. The user should have
                      'want_access' to all tables in list.
  @param any_combination_will_do TRUE if it's enough to have any privilege for
    any combination of the table columns.
  @param number       Check at most this number of tables.
  @param no_errors    TRUE if no error should be sent directly to the client.

  If table->grant.want_privilege != 0 then the requested privileges where
  in the set of COL_ACLS but access was not granted on the table level. As
  a consequence an extra check of column privileges is required.

  Specifically if this function returns FALSE the user has some kind of
  privilege on a combination of columns in each table.

  This function is usually preceeded by check_access which establish the
  User-, Db- and Host access rights.

  @see check_access
  @see check_table_access

  @note This functions assumes that either number of tables to be inspected
     by it is limited explicitly (i.e. is is not UINT_MAX) or table list
     used and thd->lex->query_tables_own_last value correspond to each
     other (the latter should be either 0 or point to next_global member
     of one of elements of this table list).

   @return Access status
     @retval FALSE Access granted; But column privileges might need to be
      checked.
     @retval TRUE The user did not have the requested privileges on any of the
      tables.

*/

bool check_grant(THD *thd, ulong want_access, TABLE_LIST *tables,
                 bool any_combination_will_do, uint number, bool no_errors)
{
  TABLE_LIST *tl;
  TABLE_LIST *first_not_own_table= thd->lex->first_not_own_table();
  Security_context *sctx= thd->security_ctx;
  uint i;
  ulong orig_want_access= want_access;
  DBUG_ENTER("check_grant");
  DBUG_ASSERT(number > 0);

  /*
    Walk through the list of tables that belong to the query and save the
    requested access (orig_want_privilege) to be able to use it when
    checking access rights to the underlying tables of a view. Our grant
    system gradually eliminates checked bits from want_privilege and thus
    after all checks are done we can no longer use it.
    The check that first_not_own_table is not reached is for the case when
    the given table list refers to the list for prelocking (contains tables
    of other queries). For simple queries first_not_own_table is 0.
  */
  for (i= 0, tl= tables;
       i < number  && tl != first_not_own_table;
       tl= tl->next_global, i++)
  {
    /*
      Save a copy of the privileges without the SHOW_VIEW_ACL attribute.
      It will be checked during making view.
    */
    tl->grant.orig_want_privilege= (want_access & ~SHOW_VIEW_ACL);
  }

  mysql_rwlock_rdlock(&LOCK_grant);
  for (tl= tables;
       tl && number-- && tl != first_not_own_table;
       tl= tl->next_global)
  {
    sctx = test(tl->security_ctx) ? tl->security_ctx : thd->security_ctx;

    const ACL_internal_table_access *access=
      get_cached_table_access(&tl->grant.m_internal,
                              tl->get_db_name(),
                              tl->get_table_name());

    if (access)
    {
      switch(access->check(orig_want_access, &tl->grant.privilege))
      {
      case ACL_INTERNAL_ACCESS_GRANTED:
        /*
          Currently,
          -  the information_schema does not subclass ACL_internal_table_access,
          there are no per table privilege checks for I_S,
          - the performance schema does use per tables checks, but at most
          returns 'CHECK_GRANT', and never 'ACCESS_GRANTED'.
          so this branch is not used.
        */
        DBUG_ASSERT(0);
      case ACL_INTERNAL_ACCESS_DENIED:
        goto err;
      case ACL_INTERNAL_ACCESS_CHECK_GRANT:
        break;
      }
    }

    want_access= orig_want_access;
    want_access&= ~sctx->master_access;
    if (!want_access)
      continue;                                 // ok

    if (!(~tl->grant.privilege & want_access) ||
        tl->is_anonymous_derived_table() || tl->schema_table)
    {
      /*
        It is subquery in the FROM clause. VIEW set tl->derived after
        table opening, but this function always called before table opening.
      */
      if (!tl->referencing_view)
      {
        /*
          If it's a temporary table created for a subquery in the FROM
          clause, or an INFORMATION_SCHEMA table, drop the request for
          a privilege.
        */
        tl->grant.want_privilege= 0;
      }
      continue;
    }

    if (is_temporary_table(tl))
    {
      /*
        If this table list element corresponds to a pre-opened temporary
        table skip checking of all relevant table-level privileges for it.
        Note that during creation of temporary table we still need to check
        if user has CREATE_TMP_ACL.
      */
      tl->grant.privilege|= TMP_TABLE_ACLS;
      tl->grant.want_privilege= 0;
      continue;
    }

    GRANT_TABLE *grant_table= table_hash_search(sctx->host, sctx->ip,
                                                tl->get_db_name(),
                                                sctx->priv_user,
                                                tl->get_table_name(),
                                                FALSE);

    if (!grant_table)
    {
      want_access &= ~tl->grant.privilege;
      goto err;					// No grants
    }

    /*
      For SHOW COLUMNS, SHOW INDEX it is enough to have some
      privileges on any column combination on the table.
    */
    if (any_combination_will_do)
      continue;

    tl->grant.grant_table= grant_table; // Remember for column test
    tl->grant.version= grant_version;
    tl->grant.privilege|= grant_table->privs;
    tl->grant.want_privilege= ((want_access & COL_ACLS) & ~tl->grant.privilege);

    if (!(~tl->grant.privilege & want_access))
      continue;

    if (want_access & ~(grant_table->cols | tl->grant.privilege))
    {
      want_access &= ~(grant_table->cols | tl->grant.privilege);
      goto err;					// impossible
    }
  }
  mysql_rwlock_unlock(&LOCK_grant);
  DBUG_RETURN(FALSE);

err:
  mysql_rwlock_unlock(&LOCK_grant);
  if (!no_errors)				// Not a silent skip of table
  {
    char command[128];
    get_privilege_desc(command, sizeof(command), want_access);
    my_error(ER_TABLEACCESS_DENIED_ERROR, MYF(0),
             command,
             sctx->priv_user,
             sctx->host_or_ip,
             tl ? tl->get_table_name() : "unknown");
  }
  DBUG_RETURN(TRUE);
}


/*
  Check column rights in given security context

  SYNOPSIS
    check_grant_column()
    thd                  thread handler
    grant                grant information structure
    db_name              db name
    table_name           table  name
    name                 column name
    length               column name length
    sctx                 security context

  RETURN
    FALSE OK
    TRUE  access denied
*/

bool check_grant_column(THD *thd, GRANT_INFO *grant,
			const char *db_name, const char *table_name,
			const char *name, uint length,  Security_context *sctx)
{
  GRANT_TABLE *grant_table;
  GRANT_COLUMN *grant_column;
  ulong want_access= grant->want_privilege & ~grant->privilege;
  DBUG_ENTER("check_grant_column");
  DBUG_PRINT("enter", ("table: %s  want_access: %lu", table_name, want_access));

  if (!want_access)
    DBUG_RETURN(0);				// Already checked

  mysql_rwlock_rdlock(&LOCK_grant);

  /* reload table if someone has modified any grants */

  if (grant->version != grant_version)
  {
    grant->grant_table=
      table_hash_search(sctx->host, sctx->ip, db_name,
			sctx->priv_user,
			table_name, 0);         /* purecov: inspected */
    grant->version= grant_version;		/* purecov: inspected */
  }
  if (!(grant_table= grant->grant_table))
    goto err;					/* purecov: deadcode */

  grant_column=column_hash_search(grant_table, name, length);
  if (grant_column && !(~grant_column->rights & want_access))
  {
    mysql_rwlock_unlock(&LOCK_grant);
    DBUG_RETURN(0);
  }

err:
  mysql_rwlock_unlock(&LOCK_grant);
  char command[128];
  get_privilege_desc(command, sizeof(command), want_access);
  my_error(ER_COLUMNACCESS_DENIED_ERROR, MYF(0),
           command,
           sctx->priv_user,
           sctx->host_or_ip,
           name,
           table_name);
  DBUG_RETURN(1);
}


/*
  Check the access right to a column depending on the type of table.

  SYNOPSIS
    check_column_grant_in_table_ref()
    thd              thread handler
    table_ref        table reference where to check the field
    name             name of field to check
    length           length of name

  DESCRIPTION
    Check the access rights to a column depending on the type of table
    reference where the column is checked. The function provides a
    generic interface to check column access rights that hides the
    heterogeneity of the column representation - whether it is a view
    or a stored table colum.

  RETURN
    FALSE OK
    TRUE  access denied
*/

bool check_column_grant_in_table_ref(THD *thd, TABLE_LIST * table_ref,
                                     const char *name, uint length)
{
  GRANT_INFO *grant;
  const char *db_name;
  const char *table_name;
  Security_context *sctx= test(table_ref->security_ctx) ?
                          table_ref->security_ctx : thd->security_ctx;

  if (table_ref->view || table_ref->field_translation)
  {
    /* View or derived information schema table. */
    ulong view_privs;
    grant= &(table_ref->grant);
    db_name= table_ref->view_db.str;
    table_name= table_ref->view_name.str;
    if (table_ref->belong_to_view && 
        thd->lex->sql_command == SQLCOM_SHOW_FIELDS)
    {
      view_privs= get_column_grant(thd, grant, db_name, table_name, name);
      if (view_privs & VIEW_ANY_ACL)
      {
        table_ref->belong_to_view->allowed_show= TRUE;
        return FALSE;
      }
      table_ref->belong_to_view->allowed_show= FALSE;
      my_message(ER_VIEW_NO_EXPLAIN, ER(ER_VIEW_NO_EXPLAIN), MYF(0));
      return TRUE;
    }
  }
  else
  {
    /* Normal or temporary table. */
    TABLE *table= table_ref->table;
    grant= &(table->grant);
    db_name= table->s->db.str;
    table_name= table->s->table_name.str;
  }

  if (grant->want_privilege)
    return check_grant_column(thd, grant, db_name, table_name, name,
                              length, sctx);
  else
    return FALSE;

}


/** 
  @brief check if a query can access a set of columns

  @param  thd  the current thread
  @param  want_access_arg  the privileges requested
  @param  fields an iterator over the fields of a table reference.
  @return Operation status
    @retval 0 Success
    @retval 1 Falure
  @details This function walks over the columns of a table reference 
   The columns may originate from different tables, depending on the kind of
   table reference, e.g. join, view.
   For each table it will retrieve the grant information and will use it
   to check the required access privileges for the fields requested from it.
*/    
bool check_grant_all_columns(THD *thd, ulong want_access_arg, 
                             Field_iterator_table_ref *fields)
{
  Security_context *sctx= thd->security_ctx;
  ulong want_access= want_access_arg;
  const char *table_name= NULL;

  const char* db_name; 
  GRANT_INFO *grant;
  /* Initialized only to make gcc happy */
  GRANT_TABLE *grant_table= NULL;
  /* 
     Flag that gets set if privilege checking has to be performed on column
     level.
  */
  bool using_column_privileges= FALSE;

  mysql_rwlock_rdlock(&LOCK_grant);

  for (; !fields->end_of_fields(); fields->next())
  {
    const char *field_name= fields->name();

    if (table_name != fields->get_table_name())
    {
      table_name= fields->get_table_name();
      db_name= fields->get_db_name();
      grant= fields->grant();
      /* get a fresh one for each table */
      want_access= want_access_arg & ~grant->privilege;
      if (want_access)
      {
        /* reload table if someone has modified any grants */
        if (grant->version != grant_version)
        {
          grant->grant_table=
            table_hash_search(sctx->host, sctx->ip, db_name,
                              sctx->priv_user,
                              table_name, 0);	/* purecov: inspected */
          grant->version= grant_version;	/* purecov: inspected */
        }

        grant_table= grant->grant_table;
        DBUG_ASSERT (grant_table);
      }
    }

    if (want_access)
    {
      GRANT_COLUMN *grant_column= 
        column_hash_search(grant_table, field_name,
                           (uint) strlen(field_name));
      if (grant_column)
        using_column_privileges= TRUE;
      if (!grant_column || (~grant_column->rights & want_access))
        goto err;
    }
  }
  mysql_rwlock_unlock(&LOCK_grant);
  return 0;

err:
  mysql_rwlock_unlock(&LOCK_grant);

  char command[128];
  get_privilege_desc(command, sizeof(command), want_access);
  /*
    Do not give an error message listing a column name unless the user has
    privilege to see all columns.
  */
  if (using_column_privileges)
    my_error(ER_TABLEACCESS_DENIED_ERROR, MYF(0),
             command, sctx->priv_user,
             sctx->host_or_ip, table_name); 
  else
    my_error(ER_COLUMNACCESS_DENIED_ERROR, MYF(0),
             command,
             sctx->priv_user,
             sctx->host_or_ip,
             fields->name(),
             table_name);
  return 1;
}


static bool check_grant_db_routine(THD *thd, const char *db, HASH *hash)
{
  Security_context *sctx= thd->security_ctx;

  for (uint idx= 0; idx < hash->records; ++idx)
  {
    GRANT_NAME *item= (GRANT_NAME*) my_hash_element(hash, idx);

    if (strcmp(item->user, sctx->priv_user) == 0 &&
        strcmp(item->db, db) == 0 &&
        compare_hostname(&item->host, sctx->host, sctx->ip))
    {
      return FALSE;
    }
  }

  return TRUE;
}


/*
  Check if a user has the right to access a database
  Access is accepted if he has a grant for any table/routine in the database
  Return 1 if access is denied
*/

bool check_grant_db(THD *thd,const char *db)
{
  Security_context *sctx= thd->security_ctx;
  char helping [NAME_LEN+USERNAME_LENGTH+2];
  uint len;
  bool error= TRUE;

  len= (uint) (strmov(strmov(helping, sctx->priv_user) + 1, db) - helping) + 1;

  mysql_rwlock_rdlock(&LOCK_grant);

  for (uint idx=0 ; idx < column_priv_hash.records ; idx++)
  {
    GRANT_TABLE *grant_table= (GRANT_TABLE*)
      my_hash_element(&column_priv_hash,
                      idx);
    if (len < grant_table->key_length &&
	!memcmp(grant_table->hash_key,helping,len) &&
        compare_hostname(&grant_table->host, sctx->host, sctx->ip))
    {
      error= FALSE; /* Found match. */
      break;
    }
  }

  if (error)
    error= check_grant_db_routine(thd, db, &proc_priv_hash) &&
           check_grant_db_routine(thd, db, &func_priv_hash);

  mysql_rwlock_unlock(&LOCK_grant);

  return error;
}


/****************************************************************************
  Check routine level grants

  SYNPOSIS
   bool check_grant_routine()
   thd		Thread handler
   want_access  Bits of privileges user needs to have
   procs	List of routines to check. The user should have 'want_access'
   is_proc	True if the list is all procedures, else functions
   no_errors	If 0 then we write an error. The error is sent directly to
		the client

   RETURN
     0  ok
     1  Error: User did not have the requested privielges
****************************************************************************/

bool check_grant_routine(THD *thd, ulong want_access,
			 TABLE_LIST *procs, bool is_proc, bool no_errors)
{
  TABLE_LIST *table;
  Security_context *sctx= thd->security_ctx;
  char *user= sctx->priv_user;
  char *host= sctx->priv_host;
  DBUG_ENTER("check_grant_routine");

  want_access&= ~sctx->master_access;
  if (!want_access)
    DBUG_RETURN(0);                             // ok

  mysql_rwlock_rdlock(&LOCK_grant);
  for (table= procs; table; table= table->next_global)
  {
    GRANT_NAME *grant_proc;
    if ((grant_proc= routine_hash_search(host, sctx->ip, table->db, user,
					 table->table_name, is_proc, 0)))
      table->grant.privilege|= grant_proc->privs;

    if (want_access & ~table->grant.privilege)
    {
      want_access &= ~table->grant.privilege;
      goto err;
    }
  }
  mysql_rwlock_unlock(&LOCK_grant);
  DBUG_RETURN(0);
err:
  mysql_rwlock_unlock(&LOCK_grant);
  if (!no_errors)
  {
    char buff[1024];
    const char *command="";
    if (table)
      strxmov(buff, table->db, ".", table->table_name, NullS);
    if (want_access & EXECUTE_ACL)
      command= "execute";
    else if (want_access & ALTER_PROC_ACL)
      command= "alter routine";
    else if (want_access & GRANT_ACL)
      command= "grant";
    my_error(ER_PROCACCESS_DENIED_ERROR, MYF(0),
             command, user, host, table ? buff : "unknown");
  }
  DBUG_RETURN(1);
}


/*
  Check if routine has any of the 
  routine level grants
  
  SYNPOSIS
   bool    check_routine_level_acl()
   thd	        Thread handler
   db           Database name
   name         Routine name

  RETURN
   0            Ok 
   1            error
*/

bool check_routine_level_acl(THD *thd, const char *db, const char *name, 
                             bool is_proc)
{
  bool no_routine_acl= 1;
  GRANT_NAME *grant_proc;
  Security_context *sctx= thd->security_ctx;
  mysql_rwlock_rdlock(&LOCK_grant);
  if ((grant_proc= routine_hash_search(sctx->priv_host,
                                       sctx->ip, db,
                                       sctx->priv_user,
                                       name, is_proc, 0)))
    no_routine_acl= !(grant_proc->privs & SHOW_PROC_ACLS);
  mysql_rwlock_unlock(&LOCK_grant);
  return no_routine_acl;
}


/*****************************************************************************
  Functions to retrieve the grant for a table/column  (for SHOW functions)
*****************************************************************************/

ulong get_table_grant(THD *thd, TABLE_LIST *table)
{
  ulong privilege;
  Security_context *sctx= thd->security_ctx;
  const char *db = table->db ? table->db : thd->db;
  GRANT_TABLE *grant_table;

  mysql_rwlock_rdlock(&LOCK_grant);
#ifdef EMBEDDED_LIBRARY
  grant_table= NULL;
#else
  grant_table= table_hash_search(sctx->host, sctx->ip, db, sctx->priv_user,
				 table->table_name, 0);
#endif
  table->grant.grant_table=grant_table; // Remember for column test
  table->grant.version=grant_version;
  if (grant_table)
    table->grant.privilege|= grant_table->privs;
  privilege= table->grant.privilege;
  mysql_rwlock_unlock(&LOCK_grant);
  return privilege;
}


/*
  Determine the access priviliges for a field.

  SYNOPSIS
    get_column_grant()
    thd         thread handler
    grant       grants table descriptor
    db_name     name of database that the field belongs to
    table_name  name of table that the field belongs to
    field_name  name of field

  DESCRIPTION
    The procedure may also modify: grant->grant_table and grant->version.

  RETURN
    The access priviliges for the field db_name.table_name.field_name
*/

ulong get_column_grant(THD *thd, GRANT_INFO *grant,
                       const char *db_name, const char *table_name,
                       const char *field_name)
{
  GRANT_TABLE *grant_table;
  GRANT_COLUMN *grant_column;
  ulong priv;

  mysql_rwlock_rdlock(&LOCK_grant);
  /* reload table if someone has modified any grants */
  if (grant->version != grant_version)
  {
    Security_context *sctx= thd->security_ctx;
    grant->grant_table=
      table_hash_search(sctx->host, sctx->ip,
                        db_name, sctx->priv_user,
			table_name, 0);	        /* purecov: inspected */
    grant->version= grant_version;              /* purecov: inspected */
  }

  if (!(grant_table= grant->grant_table))
    priv= grant->privilege;
  else
  {
    grant_column= column_hash_search(grant_table, field_name,
                                     (uint) strlen(field_name));
    if (!grant_column)
      priv= (grant->privilege | grant_table->privs);
    else
      priv= (grant->privilege | grant_table->privs | grant_column->rights);
  }
  mysql_rwlock_unlock(&LOCK_grant);
  return priv;
}


/* Help function for mysql_show_grants */

static void add_user_option(String *grant, ulong value, const char *name)
{
  if (value)
  {
    char buff[22], *p; // just as in int2str
    grant->append(' ');
    grant->append(name, strlen(name));
    grant->append(' ');
    p=int10_to_str(value, buff, 10);
    grant->append(buff,p-buff);
  }
}

static const char *command_array[]=
{
  "SELECT", "INSERT", "UPDATE", "DELETE", "CREATE", "DROP", "RELOAD",
  "SHUTDOWN", "PROCESS","FILE", "GRANT", "REFERENCES", "INDEX",
  "ALTER", "SHOW DATABASES", "SUPER", "CREATE TEMPORARY TABLES",
  "LOCK TABLES", "EXECUTE", "REPLICATION SLAVE", "REPLICATION CLIENT",
  "CREATE VIEW", "SHOW VIEW", "CREATE ROUTINE", "ALTER ROUTINE",
  "CREATE USER", "EVENT", "TRIGGER", "CREATE TABLESPACE"
};

static uint command_lengths[]=
{
  6, 6, 6, 6, 6, 4, 6, 8, 7, 4, 5, 10, 5, 5, 14, 5, 23, 11, 7, 17, 18, 11, 9,
  14, 13, 11, 5, 7, 17
};


static int show_routine_grants(THD *thd, LEX_USER *lex_user, HASH *hash,
                               const char *type, int typelen,
                               char *buff, int buffsize);


/*
  SHOW GRANTS;  Send grants for a user to the client

  IMPLEMENTATION
   Send to client grant-like strings depicting user@host privileges
*/

bool mysql_show_grants(THD *thd,LEX_USER *lex_user)
{
  ulong want_access;
  uint counter,index;
  int  error = 0;
  ACL_USER *acl_user;
  ACL_DB *acl_db;
  char buff[1024];
  Protocol *protocol= thd->protocol;
  DBUG_ENTER("mysql_show_grants");

  LINT_INIT(acl_user);
  if (!initialized)
  {
    my_error(ER_OPTION_PREVENTS_STATEMENT, MYF(0), "--skip-grant-tables");
    DBUG_RETURN(TRUE);
  }

  mysql_rwlock_rdlock(&LOCK_grant);
  mysql_mutex_lock(&acl_cache->lock);

  acl_user= find_acl_user(lex_user->host.str, lex_user->user.str, TRUE);
  if (!acl_user)
  {
    mysql_mutex_unlock(&acl_cache->lock);
    mysql_rwlock_unlock(&LOCK_grant);

    my_error(ER_NONEXISTING_GRANT, MYF(0),
             lex_user->user.str, lex_user->host.str);
    DBUG_RETURN(TRUE);
  }

  Item_string *field=new Item_string("",0,&my_charset_latin1);
  List<Item> field_list;
  field->name=buff;
  field->max_length=1024;
  strxmov(buff,"Grants for ",lex_user->user.str,"@",
	  lex_user->host.str,NullS);
  field_list.push_back(field);
  if (protocol->send_result_set_metadata(&field_list,
                            Protocol::SEND_NUM_ROWS | Protocol::SEND_EOF))
  {
    mysql_mutex_unlock(&acl_cache->lock);
    mysql_rwlock_unlock(&LOCK_grant);

    DBUG_RETURN(TRUE);
  }

  /* Add first global access grants */
  {
    String global(buff,sizeof(buff),system_charset_info);
    global.length(0);
    global.append(STRING_WITH_LEN("GRANT "));

    want_access= acl_user->access;
    if (test_all_bits(want_access, (GLOBAL_ACLS & ~ GRANT_ACL)))
      global.append(STRING_WITH_LEN("ALL PRIVILEGES"));
    else if (!(want_access & ~GRANT_ACL))
      global.append(STRING_WITH_LEN("USAGE"));
    else
    {
      bool found=0;
      ulong j,test_access= want_access & ~GRANT_ACL;
      for (counter=0, j = SELECT_ACL;j <= GLOBAL_ACLS;counter++,j <<= 1)
      {
	if (test_access & j)
	{
	  if (found)
	    global.append(STRING_WITH_LEN(", "));
	  found=1;
	  global.append(command_array[counter],command_lengths[counter]);
	}
      }
    }
    global.append (STRING_WITH_LEN(" ON *.* TO '"));
    global.append(lex_user->user.str, lex_user->user.length,
		  system_charset_info);
    global.append (STRING_WITH_LEN("'@'"));
    global.append(lex_user->host.str,lex_user->host.length,
		  system_charset_info);
    global.append ('\'');
    if (acl_user->salt_len)
    {
      char passwd_buff[SCRAMBLED_PASSWORD_CHAR_LENGTH+1];
      if (acl_user->salt_len == SCRAMBLE_LENGTH)
        make_password_from_salt(passwd_buff, acl_user->salt);
      else
        make_password_from_salt_323(passwd_buff, (ulong *) acl_user->salt);
      global.append(STRING_WITH_LEN(" IDENTIFIED BY PASSWORD '"));
      global.append(passwd_buff);
      global.append('\'');
    }
    /* "show grants" SSL related stuff */
    if (acl_user->ssl_type == SSL_TYPE_ANY)
      global.append(STRING_WITH_LEN(" REQUIRE SSL"));
    else if (acl_user->ssl_type == SSL_TYPE_X509)
      global.append(STRING_WITH_LEN(" REQUIRE X509"));
    else if (acl_user->ssl_type == SSL_TYPE_SPECIFIED)
    {
      int ssl_options = 0;
      global.append(STRING_WITH_LEN(" REQUIRE "));
      if (acl_user->x509_issuer)
      {
	ssl_options++;
	global.append(STRING_WITH_LEN("ISSUER \'"));
	global.append(acl_user->x509_issuer,strlen(acl_user->x509_issuer));
	global.append('\'');
      }
      if (acl_user->x509_subject)
      {
	if (ssl_options++)
	  global.append(' ');
	global.append(STRING_WITH_LEN("SUBJECT \'"));
	global.append(acl_user->x509_subject,strlen(acl_user->x509_subject),
                      system_charset_info);
	global.append('\'');
      }
      if (acl_user->ssl_cipher)
      {
	if (ssl_options++)
	  global.append(' ');
	global.append(STRING_WITH_LEN("CIPHER '"));
	global.append(acl_user->ssl_cipher,strlen(acl_user->ssl_cipher),
                      system_charset_info);
	global.append('\'');
      }
    }
    if ((want_access & GRANT_ACL) ||
	(acl_user->user_resource.questions ||
         acl_user->user_resource.updates ||
         acl_user->user_resource.conn_per_hour ||
         acl_user->user_resource.user_conn))
    {
      global.append(STRING_WITH_LEN(" WITH"));
      if (want_access & GRANT_ACL)
	global.append(STRING_WITH_LEN(" GRANT OPTION"));
      add_user_option(&global, acl_user->user_resource.questions,
		      "MAX_QUERIES_PER_HOUR");
      add_user_option(&global, acl_user->user_resource.updates,
		      "MAX_UPDATES_PER_HOUR");
      add_user_option(&global, acl_user->user_resource.conn_per_hour,
		      "MAX_CONNECTIONS_PER_HOUR");
      add_user_option(&global, acl_user->user_resource.user_conn,
		      "MAX_USER_CONNECTIONS");
    }
    protocol->prepare_for_resend();
    protocol->store(global.ptr(),global.length(),global.charset());
    if (protocol->write())
    {
      error= -1;
      goto end;
    }
  }

  /* Add database access */
  for (counter=0 ; counter < acl_dbs.elements ; counter++)
  {
    const char *user, *host;

    acl_db=dynamic_element(&acl_dbs,counter,ACL_DB*);
    if (!(user=acl_db->user))
      user= "";
    if (!(host=acl_db->host.hostname))
      host= "";

    /*
      We do not make SHOW GRANTS case-sensitive here (like REVOKE),
      but make it case-insensitive because that's the way they are
      actually applied, and showing fewer privileges than are applied
      would be wrong from a security point of view.
    */

    if (!strcmp(lex_user->user.str,user) &&
	!my_strcasecmp(system_charset_info, lex_user->host.str, host))
    {
      want_access=acl_db->access;
      if (want_access)
      {
	String db(buff,sizeof(buff),system_charset_info);
	db.length(0);
	db.append(STRING_WITH_LEN("GRANT "));

	if (test_all_bits(want_access,(DB_ACLS & ~GRANT_ACL)))
	  db.append(STRING_WITH_LEN("ALL PRIVILEGES"));
	else if (!(want_access & ~GRANT_ACL))
	  db.append(STRING_WITH_LEN("USAGE"));
	else
	{
	  int found=0, cnt;
	  ulong j,test_access= want_access & ~GRANT_ACL;
	  for (cnt=0, j = SELECT_ACL; j <= DB_ACLS; cnt++,j <<= 1)
	  {
	    if (test_access & j)
	    {
	      if (found)
		db.append(STRING_WITH_LEN(", "));
	      found = 1;
	      db.append(command_array[cnt],command_lengths[cnt]);
	    }
	  }
	}
	db.append (STRING_WITH_LEN(" ON "));
	append_identifier(thd, &db, acl_db->db, strlen(acl_db->db));
	db.append (STRING_WITH_LEN(".* TO '"));
	db.append(lex_user->user.str, lex_user->user.length,
		  system_charset_info);
	db.append (STRING_WITH_LEN("'@'"));
	// host and lex_user->host are equal except for case
	db.append(host, strlen(host), system_charset_info);
	db.append ('\'');
	if (want_access & GRANT_ACL)
	  db.append(STRING_WITH_LEN(" WITH GRANT OPTION"));
	protocol->prepare_for_resend();
	protocol->store(db.ptr(),db.length(),db.charset());
	if (protocol->write())
	{
	  error= -1;
	  goto end;
	}
      }
    }
  }

  /* Add table & column access */
  for (index=0 ; index < column_priv_hash.records ; index++)
  {
    const char *user, *host;
    GRANT_TABLE *grant_table= (GRANT_TABLE*)
      my_hash_element(&column_priv_hash, index);

    if (!(user=grant_table->user))
      user= "";
    if (!(host= grant_table->host.hostname))
      host= "";

    /*
      We do not make SHOW GRANTS case-sensitive here (like REVOKE),
      but make it case-insensitive because that's the way they are
      actually applied, and showing fewer privileges than are applied
      would be wrong from a security point of view.
    */

    if (!strcmp(lex_user->user.str,user) &&
	!my_strcasecmp(system_charset_info, lex_user->host.str, host))
    {
      ulong table_access= grant_table->privs;
      if ((table_access | grant_table->cols) != 0)
      {
	String global(buff, sizeof(buff), system_charset_info);
	ulong test_access= (table_access | grant_table->cols) & ~GRANT_ACL;

	global.length(0);
	global.append(STRING_WITH_LEN("GRANT "));

	if (test_all_bits(table_access, (TABLE_ACLS & ~GRANT_ACL)))
	  global.append(STRING_WITH_LEN("ALL PRIVILEGES"));
	else if (!test_access)
	  global.append(STRING_WITH_LEN("USAGE"));
	else
	{
          /* Add specific column access */
	  int found= 0;
	  ulong j;

	  for (counter= 0, j= SELECT_ACL; j <= TABLE_ACLS; counter++, j<<= 1)
	  {
	    if (test_access & j)
	    {
	      if (found)
		global.append(STRING_WITH_LEN(", "));
	      found= 1;
	      global.append(command_array[counter],command_lengths[counter]);

	      if (grant_table->cols)
	      {
		uint found_col= 0;
		for (uint col_index=0 ;
		     col_index < grant_table->hash_columns.records ;
		     col_index++)
		{
		  GRANT_COLUMN *grant_column = (GRANT_COLUMN*)
                    my_hash_element(&grant_table->hash_columns,col_index);
		  if (grant_column->rights & j)
		  {
		    if (!found_col)
		    {
		      found_col= 1;
		      /*
			If we have a duplicated table level privilege, we
			must write the access privilege name again.
		      */
		      if (table_access & j)
		      {
			global.append(STRING_WITH_LEN(", "));
			global.append(command_array[counter],
				      command_lengths[counter]);
		      }
		      global.append(STRING_WITH_LEN(" ("));
		    }
		    else
		      global.append(STRING_WITH_LEN(", "));
		    global.append(grant_column->column,
				  grant_column->key_length,
				  system_charset_info);
		  }
		}
		if (found_col)
		  global.append(')');
	      }
	    }
	  }
	}
	global.append(STRING_WITH_LEN(" ON "));
	append_identifier(thd, &global, grant_table->db,
			  strlen(grant_table->db));
	global.append('.');
	append_identifier(thd, &global, grant_table->tname,
			  strlen(grant_table->tname));
	global.append(STRING_WITH_LEN(" TO '"));
	global.append(lex_user->user.str, lex_user->user.length,
		      system_charset_info);
	global.append(STRING_WITH_LEN("'@'"));
	// host and lex_user->host are equal except for case
	global.append(host, strlen(host), system_charset_info);
	global.append('\'');
	if (table_access & GRANT_ACL)
	  global.append(STRING_WITH_LEN(" WITH GRANT OPTION"));
	protocol->prepare_for_resend();
	protocol->store(global.ptr(),global.length(),global.charset());
	if (protocol->write())
	{
	  error= -1;
	  break;
	}
      }
    }
  }

  if (show_routine_grants(thd, lex_user, &proc_priv_hash, 
                          STRING_WITH_LEN("PROCEDURE"), buff, sizeof(buff)))
  {
    error= -1;
    goto end;
  }

  if (show_routine_grants(thd, lex_user, &func_priv_hash,
                          STRING_WITH_LEN("FUNCTION"), buff, sizeof(buff)))
  {
    error= -1;
    goto end;
  }

  if (show_proxy_grants(thd, lex_user, buff, sizeof(buff)))
  {
    error= -1;
    goto end;
  }

end:
  mysql_mutex_unlock(&acl_cache->lock);
  mysql_rwlock_unlock(&LOCK_grant);

  my_eof(thd);
  DBUG_RETURN(error);
}

static int show_routine_grants(THD* thd, LEX_USER *lex_user, HASH *hash,
                               const char *type, int typelen,
                               char *buff, int buffsize)
{
  uint counter, index;
  int error= 0;
  Protocol *protocol= thd->protocol;
  /* Add routine access */
  for (index=0 ; index < hash->records ; index++)
  {
    const char *user, *host;
    GRANT_NAME *grant_proc= (GRANT_NAME*) my_hash_element(hash, index);

    if (!(user=grant_proc->user))
      user= "";
    if (!(host= grant_proc->host.hostname))
      host= "";

    /*
      We do not make SHOW GRANTS case-sensitive here (like REVOKE),
      but make it case-insensitive because that's the way they are
      actually applied, and showing fewer privileges than are applied
      would be wrong from a security point of view.
    */

    if (!strcmp(lex_user->user.str,user) &&
	!my_strcasecmp(system_charset_info, lex_user->host.str, host))
    {
      ulong proc_access= grant_proc->privs;
      if (proc_access != 0)
      {
	String global(buff, buffsize, system_charset_info);
	ulong test_access= proc_access & ~GRANT_ACL;

	global.length(0);
	global.append(STRING_WITH_LEN("GRANT "));

	if (!test_access)
 	  global.append(STRING_WITH_LEN("USAGE"));
	else
	{
          /* Add specific procedure access */
	  int found= 0;
	  ulong j;

	  for (counter= 0, j= SELECT_ACL; j <= PROC_ACLS; counter++, j<<= 1)
	  {
	    if (test_access & j)
	    {
	      if (found)
		global.append(STRING_WITH_LEN(", "));
	      found= 1;
	      global.append(command_array[counter],command_lengths[counter]);
	    }
	  }
	}
	global.append(STRING_WITH_LEN(" ON "));
        global.append(type,typelen);
        global.append(' ');
	append_identifier(thd, &global, grant_proc->db,
			  strlen(grant_proc->db));
	global.append('.');
	append_identifier(thd, &global, grant_proc->tname,
			  strlen(grant_proc->tname));
	global.append(STRING_WITH_LEN(" TO '"));
	global.append(lex_user->user.str, lex_user->user.length,
		      system_charset_info);
	global.append(STRING_WITH_LEN("'@'"));
	// host and lex_user->host are equal except for case
	global.append(host, strlen(host), system_charset_info);
	global.append('\'');
	if (proc_access & GRANT_ACL)
	  global.append(STRING_WITH_LEN(" WITH GRANT OPTION"));
	protocol->prepare_for_resend();
	protocol->store(global.ptr(),global.length(),global.charset());
	if (protocol->write())
	{
	  error= -1;
	  break;
	}
      }
    }
  }
  return error;
}

/*
  Make a clear-text version of the requested privilege.
*/

void get_privilege_desc(char *to, uint max_length, ulong access)
{
  uint pos;
  char *start=to;
  DBUG_ASSERT(max_length >= 30);                // For end ', ' removal

  if (access)
  {
    max_length--;				// Reserve place for end-zero
    for (pos=0 ; access ; pos++, access>>=1)
    {
      if ((access & 1) &&
	  command_lengths[pos] + (uint) (to-start) < max_length)
      {
	to= strmov(to, command_array[pos]);
        *to++= ',';
        *to++= ' ';
      }
    }
    to--;                                       // Remove end ' '
    to--;                                       // Remove end ','
  }
  *to=0;
}


void get_mqh(const char *user, const char *host, USER_CONN *uc)
{
  ACL_USER *acl_user;

  mysql_mutex_lock(&acl_cache->lock);

  if (initialized && (acl_user= find_acl_user(host,user, FALSE)))
    uc->user_resources= acl_user->user_resource;
  else
    memset(&uc->user_resources, 0, sizeof(uc->user_resources));

  mysql_mutex_unlock(&acl_cache->lock);
}

/*
  Open the grant tables.

  SYNOPSIS
    open_grant_tables()
    thd                         The current thread.
    tables (out)                The 4 elements array for the opened tables.

  DESCRIPTION
    Tables are numbered as follows:
    0 user
    1 db
    2 tables_priv
    3 columns_priv

  RETURN
    1           Skip GRANT handling during replication.
    0           OK.
    < 0         Error.
*/

#define GRANT_TABLES 6
int open_grant_tables(THD *thd, TABLE_LIST *tables)
{
  DBUG_ENTER("open_grant_tables");

  if (!initialized)
  {
    my_error(ER_OPTION_PREVENTS_STATEMENT, MYF(0), "--skip-grant-tables");
    DBUG_RETURN(-1);
  }

  tables->init_one_table(C_STRING_WITH_LEN("mysql"),
                         C_STRING_WITH_LEN("user"), "user", TL_WRITE);
  (tables+1)->init_one_table(C_STRING_WITH_LEN("mysql"),
                             C_STRING_WITH_LEN("db"), "db", TL_WRITE);
  (tables+2)->init_one_table(C_STRING_WITH_LEN("mysql"),
                             C_STRING_WITH_LEN("tables_priv"),
                             "tables_priv", TL_WRITE);
  (tables+3)->init_one_table(C_STRING_WITH_LEN("mysql"),
                             C_STRING_WITH_LEN("columns_priv"),
                             "columns_priv", TL_WRITE);
  (tables+4)->init_one_table(C_STRING_WITH_LEN("mysql"),
                             C_STRING_WITH_LEN("procs_priv"),
                             "procs_priv", TL_WRITE);
  (tables+5)->init_one_table(C_STRING_WITH_LEN("mysql"),
                             C_STRING_WITH_LEN("proxies_priv"),
                             "proxies_priv", TL_WRITE);
  tables[5].open_strategy= TABLE_LIST::OPEN_IF_EXISTS;

  tables->next_local= tables->next_global= tables + 1;
  (tables+1)->next_local= (tables+1)->next_global= tables + 2;
  (tables+2)->next_local= (tables+2)->next_global= tables + 3;
  (tables+3)->next_local= (tables+3)->next_global= tables + 4;
  (tables+4)->next_local= (tables+4)->next_global= tables + 5;

#ifdef HAVE_REPLICATION
  /*
    GRANT and REVOKE are applied the slave in/exclusion rules as they are
    some kind of updates to the mysql.% tables.
  */
  if (thd->slave_thread && rpl_filter->is_on())
  {
    /*
      The tables must be marked "updating" so that tables_ok() takes them into
      account in tests.
    */
    tables[0].updating= tables[1].updating= tables[2].updating=
      tables[3].updating= tables[4].updating= tables[5].updating= 1;
    if (!(thd->spcont || rpl_filter->tables_ok(0, tables)))
      DBUG_RETURN(1);
    tables[0].updating= tables[1].updating= tables[2].updating=
      tables[3].updating= tables[4].updating= tables[5].updating= 0;
  }
#endif

  if (open_and_lock_tables(thd, tables, FALSE, MYSQL_LOCK_IGNORE_TIMEOUT))
  {						// This should never happen
    DBUG_RETURN(-1);
  }

  DBUG_RETURN(0);
}

ACL_USER *check_acl_user(LEX_USER *user_name,
			 uint *acl_acl_userdx)
{
  ACL_USER *acl_user= 0;
  uint counter;

  mysql_mutex_assert_owner(&acl_cache->lock);

  for (counter= 0 ; counter < acl_users.elements ; counter++)
  {
    const char *user,*host;
    acl_user= dynamic_element(&acl_users, counter, ACL_USER*);
    if (!(user=acl_user->user))
      user= "";
    if (!(host=acl_user->host.hostname))
      host= "";
    if (!strcmp(user_name->user.str,user) &&
	!my_strcasecmp(system_charset_info, user_name->host.str, host))
      break;
  }
  if (counter == acl_users.elements)
    return 0;

  *acl_acl_userdx= counter;
  return acl_user;
}

/*
  Modify a privilege table.

  SYNOPSIS
    modify_grant_table()
    table                       The table to modify.
    host_field                  The host name field.
    user_field                  The user name field.
    user_to                     The new name for the user if to be renamed,
                                NULL otherwise.

  DESCRIPTION
  Update user/host in the current record if user_to is not NULL.
  Delete the current record if user_to is NULL.

  RETURN
    0           OK.
    != 0        Error.
*/

static int modify_grant_table(TABLE *table, Field *host_field,
                              Field *user_field, LEX_USER *user_to)
{
  int error;
  DBUG_ENTER("modify_grant_table");

  if (user_to)
  {
    /* rename */
    store_record(table, record[1]);
    host_field->store(user_to->host.str, user_to->host.length,
                      system_charset_info);
    user_field->store(user_to->user.str, user_to->user.length,
                      system_charset_info);
    if ((error= table->file->ha_update_row(table->record[1], 
                                           table->record[0])) &&
        error != HA_ERR_RECORD_IS_THE_SAME)
      table->file->print_error(error, MYF(0));
    else
      error= 0;
  }
  else
  {
    /* delete */
    if ((error=table->file->ha_delete_row(table->record[0])))
      table->file->print_error(error, MYF(0));
  }

  DBUG_RETURN(error);
}

/*
  Handle a privilege table.

  SYNOPSIS
    handle_grant_table()
    tables                      The array with the four open tables.
    table_no                    The number of the table to handle (0..4).
    drop                        If user_from is to be dropped.
    user_from                   The the user to be searched/dropped/renamed.
    user_to                     The new name for the user if to be renamed,
                                NULL otherwise.

  DESCRIPTION
    Scan through all records in a grant table and apply the requested
    operation. For the "user" table, a single index access is sufficient,
    since there is an unique index on (host, user).
    Delete from grant table if drop is true.
    Update in grant table if drop is false and user_to is not NULL.
    Search in grant table if drop is false and user_to is NULL.
    Tables are numbered as follows:
    0 user
    1 db
    2 tables_priv
    3 columns_priv
    4 procs_priv

  RETURN
    > 0         At least one record matched.
    0           OK, but no record matched.
    < 0         Error.
*/

static int handle_grant_table(TABLE_LIST *tables, uint table_no, bool drop,
                              LEX_USER *user_from, LEX_USER *user_to)
{
  int result= 0;
  int error;
  TABLE *table= tables[table_no].table;
  Field *host_field= table->field[0];
  Field *user_field= table->field[table_no && table_no != 5 ? 2 : 1];
  char *host_str= user_from->host.str;
  char *user_str= user_from->user.str;
  const char *host;
  const char *user;
  uchar user_key[MAX_KEY_LENGTH];
  uint key_prefix_length;
  DBUG_ENTER("handle_grant_table");
  THD *thd= current_thd;

  table->use_all_columns();
  if (! table_no) // mysql.user table
  {
    /*
      The 'user' table has an unique index on (host, user).
      Thus, we can handle everything with a single index access.
      The host- and user fields are consecutive in the user table records.
      So we set host- and user fields of table->record[0] and use the
      pointer to the host field as key.
      index_read_idx() will replace table->record[0] (its first argument)
      by the searched record, if it exists.
    */
    DBUG_PRINT("info",("read table: '%s'  search: '%s'@'%s'",
                       table->s->table_name.str, user_str, host_str));
    host_field->store(host_str, user_from->host.length, system_charset_info);
    user_field->store(user_str, user_from->user.length, system_charset_info);

    key_prefix_length= (table->key_info->key_part[0].store_length +
                        table->key_info->key_part[1].store_length);
    key_copy(user_key, table->record[0], table->key_info, key_prefix_length);

    if ((error= table->file->ha_index_read_idx_map(table->record[0], 0,
                                                   user_key, (key_part_map)3,
                                                   HA_READ_KEY_EXACT)))
    {
      if (error != HA_ERR_KEY_NOT_FOUND && error != HA_ERR_END_OF_FILE)
      {
        table->file->print_error(error, MYF(0));
        result= -1;
      }
    }
    else
    {
      /* If requested, delete or update the record. */
      result= ((drop || user_to) &&
               modify_grant_table(table, host_field, user_field, user_to)) ?
        -1 : 1; /* Error or found. */
    }
    DBUG_PRINT("info",("read result: %d", result));
  }
  else
  {
    /*
      The non-'user' table do not have indexes on (host, user).
      And their host- and user fields are not consecutive.
      Thus, we need to do a table scan to find all matching records.
    */
    if ((error= table->file->ha_rnd_init(1)))
    {
      table->file->print_error(error, MYF(0));
      result= -1;
    }
    else
    {
#ifdef EXTRA_DEBUG
      DBUG_PRINT("info",("scan table: '%s'  search: '%s'@'%s'",
                         table->s->table_name.str, user_str, host_str));
#endif
      while ((error= table->file->ha_rnd_next(table->record[0])) != 
             HA_ERR_END_OF_FILE)
      {
        if (error)
        {
          /* Most probable 'deleted record'. */
          DBUG_PRINT("info",("scan error: %d", error));
          continue;
        }
        if (! (host= get_field(thd->mem_root, host_field)))
          host= "";
        if (! (user= get_field(thd->mem_root, user_field)))
          user= "";

#ifdef EXTRA_DEBUG
        if (table_no != 5)
        {
          DBUG_PRINT("loop",("scan fields: '%s'@'%s' '%s' '%s' '%s'",
                             user, host,
                             get_field(thd->mem_root, table->field[1]) /*db*/,
                             get_field(thd->mem_root, table->field[3]) /*table*/,
                             get_field(thd->mem_root,
                                       table->field[4]) /*column*/));
        }
#endif
        if (strcmp(user_str, user) ||
            my_strcasecmp(system_charset_info, host_str, host))
          continue;

        /* If requested, delete or update the record. */
        result= ((drop || user_to) &&
                 modify_grant_table(table, host_field, user_field, user_to)) ?
          -1 : result ? result : 1; /* Error or keep result or found. */
        /* If search is requested, we do not need to search further. */
        if (! drop && ! user_to)
          break ;
      }
      (void) table->file->ha_rnd_end();
      DBUG_PRINT("info",("scan result: %d", result));
    }
  }

  DBUG_RETURN(result);
}


/**
  Handle an in-memory privilege structure.

  @param struct_no  The number of the structure to handle (0..5).
  @param drop       If user_from is to be dropped.
  @param user_from  The the user to be searched/dropped/renamed.
  @param user_to    The new name for the user if to be renamed, NULL otherwise.

  @note
    Scan through all elements in an in-memory grant structure and apply
    the requested operation.
    Delete from grant structure if drop is true.
    Update in grant structure if drop is false and user_to is not NULL.
    Search in grant structure if drop is false and user_to is NULL.
    Structures are numbered as follows:
    0 acl_users
    1 acl_dbs
    2 column_priv_hash
    3 proc_priv_hash
    4 func_priv_hash
    5 acl_proxy_users

  @retval > 0  At least one element matched.
  @retval 0    OK, but no element matched.
  @retval -1   Wrong arguments to function.
*/

static int handle_grant_struct(uint struct_no, bool drop,
                               LEX_USER *user_from, LEX_USER *user_to)
{
  int result= 0;
  uint idx;
  uint elements;
  const char *user;
  const char *host;
  ACL_USER *acl_user= NULL;
  ACL_DB *acl_db= NULL;
  ACL_PROXY_USER *acl_proxy_user= NULL;
  GRANT_NAME *grant_name= NULL;
  HASH *grant_name_hash= NULL;
  DBUG_ENTER("handle_grant_struct");
  DBUG_PRINT("info",("scan struct: %u  search: '%s'@'%s'",
                     struct_no, user_from->user.str, user_from->host.str));

  LINT_INIT(user);
  LINT_INIT(host);

  mysql_mutex_assert_owner(&acl_cache->lock);

  /* Get the number of elements in the in-memory structure. */
  switch (struct_no) {
  case 0:
    elements= acl_users.elements;
    break;
  case 1:
    elements= acl_dbs.elements;
    break;
  case 2:
    elements= column_priv_hash.records;
    grant_name_hash= &column_priv_hash;
    break;
  case 3:
    elements= proc_priv_hash.records;
    grant_name_hash= &proc_priv_hash;
    break;
  case 4:
    elements= func_priv_hash.records;
    grant_name_hash= &func_priv_hash;
    break;
  case 5:
    elements= acl_proxy_users.elements;
    break;
  default:
    return -1;
  }

#ifdef EXTRA_DEBUG
    DBUG_PRINT("loop",("scan struct: %u  search    user: '%s'  host: '%s'",
                       struct_no, user_from->user.str, user_from->host.str));
#endif
  /* Loop over all elements. */
  for (idx= 0; idx < elements; idx++)
  {
    /*
      Get a pointer to the element.
    */
    switch (struct_no) {
    case 0:
      acl_user= dynamic_element(&acl_users, idx, ACL_USER*);
      user= acl_user->user;
      host= acl_user->host.hostname;
    break;

    case 1:
      acl_db= dynamic_element(&acl_dbs, idx, ACL_DB*);
      user= acl_db->user;
      host= acl_db->host.hostname;
      break;

    case 2:
    case 3:
    case 4:
      grant_name= (GRANT_NAME*) my_hash_element(grant_name_hash, idx);
      user= grant_name->user;
      host= grant_name->host.hostname;
      break;

    case 5:
      acl_proxy_user= dynamic_element(&acl_proxy_users, idx, ACL_PROXY_USER*);
      user= acl_proxy_user->get_user();
      host= acl_proxy_user->get_host();
      break;

    default:
      MY_ASSERT_UNREACHABLE();
    }
    if (! user)
      user= "";
    if (! host)
      host= "";

#ifdef EXTRA_DEBUG
    DBUG_PRINT("loop",("scan struct: %u  index: %u  user: '%s'  host: '%s'",
                       struct_no, idx, user, host));
#endif
    if (strcmp(user_from->user.str, user) ||
        my_strcasecmp(system_charset_info, user_from->host.str, host))
      continue;

    result= 1; /* At least one element found. */
    if ( drop )
    {
      switch ( struct_no ) {
      case 0:
        delete_dynamic_element(&acl_users, idx);
        break;

      case 1:
        delete_dynamic_element(&acl_dbs, idx);
        break;

      case 2:
      case 3:
      case 4:
        my_hash_delete(grant_name_hash, (uchar*) grant_name);
	break;

      case 5:
        delete_dynamic_element(&acl_proxy_users, idx);
        break;

      }
      elements--;
      /*
        - If we are iterating through an array then we just have moved all
          elements after the current element one position closer to its head.
          This means that we have to take another look at the element at
          current position as it is a new element from the array's tail.
        - If we are iterating through a hash the current element was replaced
          with one of elements from the tail. So we also have to take a look
          at the new element in current position.
          Note that in our HASH implementation hash_delete() won't move any
          elements with position after current one to position before the
          current (i.e. from the tail to the head), so it is safe to continue
          iteration without re-starting.
      */
      idx--;
    }
    else if ( user_to )
    {
      switch ( struct_no ) {
      case 0:
        acl_user->user= strdup_root(&mem, user_to->user.str);
        acl_user->host.hostname= strdup_root(&mem, user_to->host.str);
        break;

      case 1:
        acl_db->user= strdup_root(&mem, user_to->user.str);
        acl_db->host.hostname= strdup_root(&mem, user_to->host.str);
        break;

      case 2:
      case 3:
      case 4:
        {
          /*
            Save old hash key and its length to be able properly update
            element position in hash.
          */
          char *old_key= grant_name->hash_key;
          size_t old_key_length= grant_name->key_length;

          /*
            Update the grant structure with the new user name and host name.
          */
          grant_name->set_user_details(user_to->host.str, grant_name->db,
                                       user_to->user.str, grant_name->tname,
                                       TRUE);

          /*
            Since username is part of the hash key, when the user name
            is renamed, the hash key is changed. Update the hash to
            ensure that the position matches the new hash key value
          */
          my_hash_update(grant_name_hash, (uchar*) grant_name, (uchar*) old_key,
                         old_key_length);
          /*
            hash_update() operation could have moved element from the tail
            of the hash to the current position. So we need to take a look
            at the element in current position once again.
            Thanks to the fact that hash_update() for our HASH implementation
            won't move any elements from the tail of the hash to the positions
            before the current one (a.k.a. head) it is safe to continue
            iteration without restarting.
          */
          idx--;
          break;
        }

      case 5:
        acl_proxy_user->set_user (&mem, user_to->user.str);
        acl_proxy_user->set_host (&mem, user_to->host.str);
        break;

      }
    }
    else
    {
      /* If search is requested, we do not need to search further. */
      break;
    }
  }
#ifdef EXTRA_DEBUG
  DBUG_PRINT("loop",("scan struct: %u  result %d", struct_no, result));
#endif

  DBUG_RETURN(result);
}


/*
  Handle all privilege tables and in-memory privilege structures.

  SYNOPSIS
    handle_grant_data()
    tables                      The array with the four open tables.
    drop                        If user_from is to be dropped.
    user_from                   The the user to be searched/dropped/renamed.
    user_to                     The new name for the user if to be renamed,
                                NULL otherwise.

  DESCRIPTION
    Go through all grant tables and in-memory grant structures and apply
    the requested operation.
    Delete from grant data if drop is true.
    Update in grant data if drop is false and user_to is not NULL.
    Search in grant data if drop is false and user_to is NULL.

  RETURN
    > 0         At least one element matched.
    0           OK, but no element matched.
    < 0         Error.
*/

static int handle_grant_data(TABLE_LIST *tables, bool drop,
                             LEX_USER *user_from, LEX_USER *user_to)
{
  int result= 0;
  int found;
  DBUG_ENTER("handle_grant_data");

  /* Handle user table. */
  if ((found= handle_grant_table(tables, 0, drop, user_from, user_to)) < 0)
  {
    /* Handle of table failed, don't touch the in-memory array. */
    result= -1;
  }
  else
  {
    /* Handle user array. */
    if ((handle_grant_struct(0, drop, user_from, user_to) && ! result) ||
        found)
    {
      result= 1; /* At least one record/element found. */
      /* If search is requested, we do not need to search further. */
      if (! drop && ! user_to)
        goto end;
    }
  }

  /* Handle db table. */
  if ((found= handle_grant_table(tables, 1, drop, user_from, user_to)) < 0)
  {
    /* Handle of table failed, don't touch the in-memory array. */
    result= -1;
  }
  else
  {
    /* Handle db array. */
    if (((handle_grant_struct(1, drop, user_from, user_to) && ! result) ||
         found) && ! result)
    {
      result= 1; /* At least one record/element found. */
      /* If search is requested, we do not need to search further. */
      if (! drop && ! user_to)
        goto end;
    }
  }

  /* Handle stored routines table. */
  if ((found= handle_grant_table(tables, 4, drop, user_from, user_to)) < 0)
  {
    /* Handle of table failed, don't touch in-memory array. */
    result= -1;
  }
  else
  {
    /* Handle procs array. */
    if (((handle_grant_struct(3, drop, user_from, user_to) && ! result) ||
         found) && ! result)
    {
      result= 1; /* At least one record/element found. */
      /* If search is requested, we do not need to search further. */
      if (! drop && ! user_to)
        goto end;
    }
    /* Handle funcs array. */
    if (((handle_grant_struct(4, drop, user_from, user_to) && ! result) ||
         found) && ! result)
    {
      result= 1; /* At least one record/element found. */
      /* If search is requested, we do not need to search further. */
      if (! drop && ! user_to)
        goto end;
    }
  }

  /* Handle tables table. */
  if ((found= handle_grant_table(tables, 2, drop, user_from, user_to)) < 0)
  {
    /* Handle of table failed, don't touch columns and in-memory array. */
    result= -1;
  }
  else
  {
    if (found && ! result)
    {
      result= 1; /* At least one record found. */
      /* If search is requested, we do not need to search further. */
      if (! drop && ! user_to)
        goto end;
    }

    /* Handle columns table. */
    if ((found= handle_grant_table(tables, 3, drop, user_from, user_to)) < 0)
    {
      /* Handle of table failed, don't touch the in-memory array. */
      result= -1;
    }
    else
    {
      /* Handle columns hash. */
      if (((handle_grant_struct(2, drop, user_from, user_to) && ! result) ||
           found) && ! result)
        result= 1; /* At least one record/element found. */
    }
  }

  /* Handle proxies_priv table. */
  if (tables[5].table)
  {
    if ((found= handle_grant_table(tables, 5, drop, user_from, user_to)) < 0)
    {
      /* Handle of table failed, don't touch the in-memory array. */
      result= -1;
    }
    else
    {
      /* Handle proxies_priv array. */
      if ((handle_grant_struct(5, drop, user_from, user_to) && !result) ||
          found)
        result= 1; /* At least one record/element found. */
    }
  }
 end:
  DBUG_RETURN(result);
}

/**
  Auxiliary function for constructing a  user list string.
  @param str     A String to store the user list.
  @param user    A LEX_USER which will be appended into user list.
  @param comma   If TRUE, append a ',' before the the user.
<<<<<<< HEAD
  @param passwd  If TRUE, append ' IDENTIFIED BY PASSWORD ...' after the user,
                 if the given user has password.
 */
static void append_user(String *str, LEX_USER *user, bool comma= TRUE,
                        bool passwd= FALSE)
{
  if (comma)
    str->append(',');
  str->append('\'');
  str->append(user->user.str);
  str->append(STRING_WITH_LEN("'@'"));
  str->append(user->host.str);
  str->append('\'');

  if (passwd && user->password.str)
  {
    str->append(STRING_WITH_LEN(" IDENTIFIED BY PASSWORD '"));
    str->append(user->password.str, user->password.length);
    str->append('\'');
=======
  @param ident   If TRUE, append ' IDENTIFIED BY/WITH...' after the user,
                 if the given user has credentials set with 'IDENTIFIED BY/WITH'
 */
static void append_user(String *str, LEX_USER *user, bool comma= TRUE,
                        bool ident= FALSE)
{
  String from_user(user->user.str, user->user.length, system_charset_info);
  String from_plugin(user->plugin.str, user->plugin.length, system_charset_info);
  String from_auth(user->auth.str, user->auth.length, system_charset_info);
  String from_host(user->host.str, user->host.length, system_charset_info);

  if (comma)
    str->append(',');
  append_query_string(system_charset_info, &from_user, str);
  str->append(STRING_WITH_LEN("@"));
  append_query_string(system_charset_info, &from_host, str);

  if (ident)
  {
    if (user->plugin.str && (user->plugin.length > 0))
    {
      /** 
          The plugin identifier is allowed to be specified,
          both with and without quote marks. We log it with
          quotes always.
        */
      str->append(STRING_WITH_LEN(" IDENTIFIED WITH "));
      append_query_string(system_charset_info, &from_plugin, str);

      if (user->auth.str && (user->auth.length > 0))
      {
        str->append(STRING_WITH_LEN(" AS "));
        append_query_string(system_charset_info, &from_auth, str);
      }
    }
    else if (user->password.str)
    {
      str->append(STRING_WITH_LEN(" IDENTIFIED BY PASSWORD '"));
      str->append(user->password.str, user->password.length);
      str->append('\'');
    }
>>>>>>> fcf11a4c
  }
}


/*
  Create a list of users.

  SYNOPSIS
    mysql_create_user()
    thd                         The current thread.
    list                        The users to create.

  RETURN
    FALSE       OK.
    TRUE        Error.
*/

bool mysql_create_user(THD *thd, List <LEX_USER> &list)
{
  int result;
  String wrong_users;
  String log_query;
  LEX_USER *user_name, *tmp_user_name;
  List_iterator <LEX_USER> user_list(list);
  TABLE_LIST tables[GRANT_TABLES];
  bool some_users_created= FALSE;
  bool save_binlog_row_based;
  DBUG_ENTER("mysql_create_user");

  /*
    This statement will be replicated as a statement, even when using
    row-based replication.  The flag will be reset at the end of the
    statement.
  */
  if ((save_binlog_row_based= thd->is_current_stmt_binlog_format_row()))
    thd->clear_current_stmt_binlog_format_row();

  /* CREATE USER may be skipped on replication client. */
  if ((result= open_grant_tables(thd, tables)))
  {
    /* Restore the state of binlog format */
    DBUG_ASSERT(!thd->is_current_stmt_binlog_format_row());
    if (save_binlog_row_based)
      thd->set_current_stmt_binlog_format_row();
    DBUG_RETURN(result != 1);
  }

  mysql_rwlock_wrlock(&LOCK_grant);
  mysql_mutex_lock(&acl_cache->lock);

  log_query.append(STRING_WITH_LEN("CREATE USER"));
  while ((tmp_user_name= user_list++))
  {
    if (!(user_name= get_current_user(thd, tmp_user_name)))
    {
      result= TRUE;
      continue;
    }

    log_query.append(' ');
    append_user(&log_query, user_name, FALSE, TRUE);
    log_query.append(',');

    /*
      Search all in-memory structures and grant tables
      for a mention of the new user name.
    */
    if (handle_grant_data(tables, 0, user_name, NULL))
    {
      append_user(&wrong_users, user_name, wrong_users.length() > 0);
      result= TRUE;
      continue;
    }

    if (replace_user_table(thd, tables[0].table, *user_name, 0, 0, 1, 0))
    {
      append_user(&wrong_users, user_name, wrong_users.length() > 0);
      result= TRUE;
      continue;
    }

    some_users_created= TRUE;
  }

  mysql_mutex_unlock(&acl_cache->lock);

  if (result)
    my_error(ER_CANNOT_USER, MYF(0), "CREATE USER", wrong_users.c_ptr_safe());

  if (some_users_created)
  {
    /* Remove the last ',' */
    log_query.length(log_query.length()-1);
    result|= write_bin_log(thd, FALSE, log_query.c_ptr_safe(), log_query.length());
  }

  mysql_rwlock_unlock(&LOCK_grant);
  /* Restore the state of binlog format */
  DBUG_ASSERT(!thd->is_current_stmt_binlog_format_row());
  if (save_binlog_row_based)
    thd->set_current_stmt_binlog_format_row();
  DBUG_RETURN(result);
}


/*
  Drop a list of users and all their privileges.

  SYNOPSIS
    mysql_drop_user()
    thd                         The current thread.
    list                        The users to drop.

  RETURN
    FALSE       OK.
    TRUE        Error.
*/

bool mysql_drop_user(THD *thd, List <LEX_USER> &list)
{
  int result;
  String wrong_users;
  LEX_USER *user_name, *tmp_user_name;
  List_iterator <LEX_USER> user_list(list);
  TABLE_LIST tables[GRANT_TABLES];
  bool some_users_deleted= FALSE;
  sql_mode_t old_sql_mode= thd->variables.sql_mode;
  bool save_binlog_row_based;
  DBUG_ENTER("mysql_drop_user");

  /*
    This statement will be replicated as a statement, even when using
    row-based replication.  The flag will be reset at the end of the
    statement.
  */
  if ((save_binlog_row_based= thd->is_current_stmt_binlog_format_row()))
    thd->clear_current_stmt_binlog_format_row();

  /* DROP USER may be skipped on replication client. */
  if ((result= open_grant_tables(thd, tables)))
  {
    /* Restore the state of binlog format */
    DBUG_ASSERT(!thd->is_current_stmt_binlog_format_row());
    if (save_binlog_row_based)
      thd->set_current_stmt_binlog_format_row();
    DBUG_RETURN(result != 1);
  }

  thd->variables.sql_mode&= ~MODE_PAD_CHAR_TO_FULL_LENGTH;

  mysql_rwlock_wrlock(&LOCK_grant);
  mysql_mutex_lock(&acl_cache->lock);

  while ((tmp_user_name= user_list++))
  {
    if (!(user_name= get_current_user(thd, tmp_user_name)))
    {
      result= TRUE;
      continue;
    }  
    if (handle_grant_data(tables, 1, user_name, NULL) <= 0)
    {
      append_user(&wrong_users, user_name, wrong_users.length() > 0);
      result= TRUE;
      continue;
    }
    some_users_deleted= TRUE;
  }

  /* Rebuild 'acl_check_hosts' since 'acl_users' has been modified */
  rebuild_check_host();

  mysql_mutex_unlock(&acl_cache->lock);

  if (result)
    my_error(ER_CANNOT_USER, MYF(0), "DROP USER", wrong_users.c_ptr_safe());

  if (some_users_deleted)
    result |= write_bin_log(thd, FALSE, thd->query(), thd->query_length());

  mysql_rwlock_unlock(&LOCK_grant);
  thd->variables.sql_mode= old_sql_mode;
  /* Restore the state of binlog format */
  DBUG_ASSERT(!thd->is_current_stmt_binlog_format_row());
  if (save_binlog_row_based)
    thd->set_current_stmt_binlog_format_row();
  DBUG_RETURN(result);
}


/*
  Rename a user.

  SYNOPSIS
    mysql_rename_user()
    thd                         The current thread.
    list                        The user name pairs: (from, to).

  RETURN
    FALSE       OK.
    TRUE        Error.
*/

bool mysql_rename_user(THD *thd, List <LEX_USER> &list)
{
  int result;
  String wrong_users;
  LEX_USER *user_from, *tmp_user_from;
  LEX_USER *user_to, *tmp_user_to;
  List_iterator <LEX_USER> user_list(list);
  TABLE_LIST tables[GRANT_TABLES];
  bool some_users_renamed= FALSE;
  bool save_binlog_row_based;
  DBUG_ENTER("mysql_rename_user");

  /*
    This statement will be replicated as a statement, even when using
    row-based replication.  The flag will be reset at the end of the
    statement.
  */
  if ((save_binlog_row_based= thd->is_current_stmt_binlog_format_row()))
    thd->clear_current_stmt_binlog_format_row();

  /* RENAME USER may be skipped on replication client. */
  if ((result= open_grant_tables(thd, tables)))
  {
    /* Restore the state of binlog format */
    DBUG_ASSERT(!thd->is_current_stmt_binlog_format_row());
    if (save_binlog_row_based)
      thd->set_current_stmt_binlog_format_row();
    DBUG_RETURN(result != 1);
  }

  mysql_rwlock_wrlock(&LOCK_grant);
  mysql_mutex_lock(&acl_cache->lock);

  while ((tmp_user_from= user_list++))
  {
    if (!(user_from= get_current_user(thd, tmp_user_from)))
    {
      result= TRUE;
      continue;
    }  
    tmp_user_to= user_list++;
    if (!(user_to= get_current_user(thd, tmp_user_to)))
    {
      result= TRUE;
      continue;
    }  
    DBUG_ASSERT(user_to != 0); /* Syntax enforces pairs of users. */

    /*
      Search all in-memory structures and grant tables
      for a mention of the new user name.
    */
    if (handle_grant_data(tables, 0, user_to, NULL) ||
        handle_grant_data(tables, 0, user_from, user_to) <= 0)
    {
      append_user(&wrong_users, user_from, wrong_users.length() > 0);
      result= TRUE;
      continue;
    }
    some_users_renamed= TRUE;
  }
  
  /* Rebuild 'acl_check_hosts' since 'acl_users' has been modified */
  rebuild_check_host();

  mysql_mutex_unlock(&acl_cache->lock);

  if (result)
    my_error(ER_CANNOT_USER, MYF(0), "RENAME USER", wrong_users.c_ptr_safe());
  
  if (some_users_renamed && mysql_bin_log.is_open())
    result |= write_bin_log(thd, FALSE, thd->query(), thd->query_length());

  mysql_rwlock_unlock(&LOCK_grant);
  /* Restore the state of binlog format */
  DBUG_ASSERT(!thd->is_current_stmt_binlog_format_row());
  if (save_binlog_row_based)
    thd->set_current_stmt_binlog_format_row();
  DBUG_RETURN(result);
}


/*
  Revoke all privileges from a list of users.

  SYNOPSIS
    mysql_revoke_all()
    thd                         The current thread.
    list                        The users to revoke all privileges from.

  RETURN
    > 0         Error. Error message already sent.
    0           OK.
    < 0         Error. Error message not yet sent.
*/

bool mysql_revoke_all(THD *thd,  List <LEX_USER> &list)
{
  uint counter, revoked, is_proc;
  int result;
  ACL_DB *acl_db;
  TABLE_LIST tables[GRANT_TABLES];
  bool save_binlog_row_based, should_write_to_binlog= FALSE;
  DBUG_ENTER("mysql_revoke_all");

  /*
    This statement will be replicated as a statement, even when using
    row-based replication.  The flag will be reset at the end of the
    statement.
  */
  if ((save_binlog_row_based= thd->is_current_stmt_binlog_format_row()))
    thd->clear_current_stmt_binlog_format_row();

  if ((result= open_grant_tables(thd, tables)))
  {
    /* Restore the state of binlog format */
    DBUG_ASSERT(!thd->is_current_stmt_binlog_format_row());
    if (save_binlog_row_based)
      thd->set_current_stmt_binlog_format_row();
    DBUG_RETURN(result != 1);
  }

  mysql_rwlock_wrlock(&LOCK_grant);
  mysql_mutex_lock(&acl_cache->lock);

  LEX_USER *lex_user, *tmp_lex_user;
  List_iterator <LEX_USER> user_list(list);
  while ((tmp_lex_user= user_list++))
  {
    if (!(lex_user= get_current_user(thd, tmp_lex_user)))
    {
      result= -1;
      continue;
    }  
    if (!find_acl_user(lex_user->host.str, lex_user->user.str, TRUE))
    {
      result= -1;
      continue;
    }

    if (replace_user_table(thd, tables[0].table,
			   *lex_user, ~(ulong)0, 1, 0, 0))
    {
      result= -1;
      continue;
    }

    /*
      Even if there is an error, we should write to binary log.
     */
    should_write_to_binlog= TRUE;

    /* Remove db access privileges */
    /*
      Because acl_dbs and column_priv_hash shrink and may re-order
      as privileges are removed, removal occurs in a repeated loop
      until no more privileges are revoked.
     */
    do
    {
      for (counter= 0, revoked= 0 ; counter < acl_dbs.elements ; )
      {
	const char *user,*host;

	acl_db=dynamic_element(&acl_dbs,counter,ACL_DB*);
	if (!(user=acl_db->user))
	  user= "";
	if (!(host=acl_db->host.hostname))
	  host= "";

	if (!strcmp(lex_user->user.str,user) &&
            !strcmp(lex_user->host.str, host))
	{
	  if (!replace_db_table(tables[1].table, acl_db->db, *lex_user,
                                ~(ulong)0, 1))
	  {
	    /*
	      Don't increment counter as replace_db_table deleted the
	      current element in acl_dbs.
	     */
	    revoked= 1;
	    continue;
	  }
	  result= -1; // Something went wrong
	}
	counter++;
      }
    } while (revoked);

    /* Remove column access */
    do
    {
      for (counter= 0, revoked= 0 ; counter < column_priv_hash.records ; )
      {
	const char *user,*host;
        GRANT_TABLE *grant_table=
          (GRANT_TABLE*) my_hash_element(&column_priv_hash, counter);
	if (!(user=grant_table->user))
	  user= "";
	if (!(host=grant_table->host.hostname))
	  host= "";

	if (!strcmp(lex_user->user.str,user) &&
            !strcmp(lex_user->host.str, host))
	{
	  if (replace_table_table(thd,grant_table,tables[2].table,*lex_user,
				  grant_table->db,
				  grant_table->tname,
				  ~(ulong)0, 0, 1))
	  {
	    result= -1;
	  }
	  else
	  {
	    if (!grant_table->cols)
	    {
	      revoked= 1;
	      continue;
	    }
	    List<LEX_COLUMN> columns;
	    if (!replace_column_table(grant_table,tables[3].table, *lex_user,
				      columns,
				      grant_table->db,
				      grant_table->tname,
				      ~(ulong)0, 1))
	    {
	      revoked= 1;
	      continue;
	    }
	    result= -1;
	  }
	}
	counter++;
      }
    } while (revoked);

    /* Remove procedure access */
    for (is_proc=0; is_proc<2; is_proc++) do {
      HASH *hash= is_proc ? &proc_priv_hash : &func_priv_hash;
      for (counter= 0, revoked= 0 ; counter < hash->records ; )
      {
	const char *user,*host;
        GRANT_NAME *grant_proc= (GRANT_NAME*) my_hash_element(hash, counter);
	if (!(user=grant_proc->user))
	  user= "";
	if (!(host=grant_proc->host.hostname))
	  host= "";

	if (!strcmp(lex_user->user.str,user) &&
            !strcmp(lex_user->host.str, host))
	{
	  if (replace_routine_table(thd,grant_proc,tables[4].table,*lex_user,
				  grant_proc->db,
				  grant_proc->tname,
                                  is_proc,
				  ~(ulong)0, 1) == 0)
	  {
	    revoked= 1;
	    continue;
	  }
	  result= -1;	// Something went wrong
	}
	counter++;
      }
    } while (revoked);
  }

  mysql_mutex_unlock(&acl_cache->lock);

  if (result)
    my_message(ER_REVOKE_GRANTS, ER(ER_REVOKE_GRANTS), MYF(0));

  if (should_write_to_binlog)
  {
    result= result |
      write_bin_log(thd, FALSE, thd->query(), thd->query_length());
  }

  mysql_rwlock_unlock(&LOCK_grant);
  /* Restore the state of binlog format */
  DBUG_ASSERT(!thd->is_current_stmt_binlog_format_row());
  if (save_binlog_row_based)
    thd->set_current_stmt_binlog_format_row();

  DBUG_RETURN(result);
}




/**
  If the defining user for a routine does not exist, then the ACL lookup
  code should raise two errors which we should intercept.  We convert the more
  descriptive error into a warning, and consume the other.

  If any other errors are raised, then we set a flag that should indicate
  that there was some failure we should complain at a higher level.
*/
class Silence_routine_definer_errors : public Internal_error_handler
{
public:
  Silence_routine_definer_errors()
    : is_grave(FALSE)
  {}

  virtual ~Silence_routine_definer_errors()
  {}

  virtual bool handle_condition(THD *thd,
                                uint sql_errno,
                                const char* sqlstate,
                                MYSQL_ERROR::enum_warning_level level,
                                const char* msg,
                                MYSQL_ERROR ** cond_hdl);

  bool has_errors() { return is_grave; }

private:
  bool is_grave;
};

bool
Silence_routine_definer_errors::handle_condition(
  THD *thd,
  uint sql_errno,
  const char*,
  MYSQL_ERROR::enum_warning_level level,
  const char* msg,
  MYSQL_ERROR ** cond_hdl)
{
  *cond_hdl= NULL;
  if (level == MYSQL_ERROR::WARN_LEVEL_ERROR)
  {
    switch (sql_errno)
    {
      case ER_NONEXISTING_PROC_GRANT:
        /* Convert the error into a warning. */
        push_warning(thd, MYSQL_ERROR::WARN_LEVEL_WARN,
                     sql_errno, msg);
        return TRUE;
      default:
        is_grave= TRUE;
    }
  }

  return FALSE;
}


/**
  Revoke privileges for all users on a stored procedure.  Use an error handler
  that converts errors about missing grants into warnings.

  @param
    thd                         The current thread.
  @param
    db				DB of the stored procedure
  @param
    name			Name of the stored procedure

  @retval
    0           OK.
  @retval
    < 0         Error. Error message not yet sent.
*/

bool sp_revoke_privileges(THD *thd, const char *sp_db, const char *sp_name,
                          bool is_proc)
{
  uint counter, revoked;
  int result;
  TABLE_LIST tables[GRANT_TABLES];
  HASH *hash= is_proc ? &proc_priv_hash : &func_priv_hash;
  Silence_routine_definer_errors error_handler;
  bool save_binlog_row_based;
  DBUG_ENTER("sp_revoke_privileges");

  if ((result= open_grant_tables(thd, tables)))
    DBUG_RETURN(result != 1);

  /* Be sure to pop this before exiting this scope! */
  thd->push_internal_handler(&error_handler);

  mysql_rwlock_wrlock(&LOCK_grant);
  mysql_mutex_lock(&acl_cache->lock);

  /*
    This statement will be replicated as a statement, even when using
    row-based replication.  The flag will be reset at the end of the
    statement.
  */
  if ((save_binlog_row_based= thd->is_current_stmt_binlog_format_row()))
    thd->clear_current_stmt_binlog_format_row();

  /* Remove procedure access */
  do
  {
    for (counter= 0, revoked= 0 ; counter < hash->records ; )
    {
      GRANT_NAME *grant_proc= (GRANT_NAME*) my_hash_element(hash, counter);
      if (!my_strcasecmp(&my_charset_utf8_bin, grant_proc->db, sp_db) &&
	  !my_strcasecmp(system_charset_info, grant_proc->tname, sp_name))
      {
        LEX_USER lex_user;
	lex_user.user.str= grant_proc->user;
	lex_user.user.length= strlen(grant_proc->user);
	lex_user.host.str= grant_proc->host.hostname ?
	  grant_proc->host.hostname : (char*)"";
	lex_user.host.length= grant_proc->host.hostname ?
	  strlen(grant_proc->host.hostname) : 0;

	if (replace_routine_table(thd,grant_proc,tables[4].table,lex_user,
				  grant_proc->db, grant_proc->tname,
                                  is_proc, ~(ulong)0, 1) == 0)
	{
	  revoked= 1;
	  continue;
	}
      }
      counter++;
    }
  } while (revoked);

  mysql_mutex_unlock(&acl_cache->lock);
  mysql_rwlock_unlock(&LOCK_grant);

  thd->pop_internal_handler();
  /* Restore the state of binlog format */
  DBUG_ASSERT(!thd->is_current_stmt_binlog_format_row());
  if (save_binlog_row_based)
    thd->set_current_stmt_binlog_format_row();

  DBUG_RETURN(error_handler.has_errors());
}


/**
  Grant EXECUTE,ALTER privilege for a stored procedure

  @param thd The current thread.
  @param sp_db
  @param sp_name
  @param is_proc

  @return
    @retval FALSE Success
    @retval TRUE An error occured. Error message not yet sent.
*/

bool sp_grant_privileges(THD *thd, const char *sp_db, const char *sp_name,
                         bool is_proc)
{
  Security_context *sctx= thd->security_ctx;
  LEX_USER *combo;
  TABLE_LIST tables[1];
  List<LEX_USER> user_list;
  bool result;
  ACL_USER *au;
  char passwd_buff[SCRAMBLED_PASSWORD_CHAR_LENGTH+1];
  Dummy_error_handler error_handler;
  DBUG_ENTER("sp_grant_privileges");

  if (!(combo=(LEX_USER*) thd->alloc(sizeof(st_lex_user))))
    DBUG_RETURN(TRUE);

  combo->user.str= sctx->user;

  mysql_mutex_lock(&acl_cache->lock);

  if ((au= find_acl_user(combo->host.str=(char*)sctx->host_or_ip,combo->user.str,FALSE)))
    goto found_acl;
  if ((au= find_acl_user(combo->host.str=(char*)sctx->host, combo->user.str,FALSE)))
    goto found_acl;
  if ((au= find_acl_user(combo->host.str=(char*)sctx->ip, combo->user.str,FALSE)))
    goto found_acl;
  if((au= find_acl_user(combo->host.str=(char*)"%", combo->user.str, FALSE)))
    goto found_acl;

  mysql_mutex_unlock(&acl_cache->lock);
  DBUG_RETURN(TRUE);

 found_acl:
  mysql_mutex_unlock(&acl_cache->lock);

  memset(tables, 0, sizeof(TABLE_LIST));
  user_list.empty();

  tables->db= (char*)sp_db;
  tables->table_name= tables->alias= (char*)sp_name;

  thd->make_lex_string(&combo->user,
                       combo->user.str, strlen(combo->user.str), 0);
  thd->make_lex_string(&combo->host,
                       combo->host.str, strlen(combo->host.str), 0);

  combo->password= empty_lex_str;
  combo->plugin= empty_lex_str;
  combo->auth= empty_lex_str;

  if(au)
  {
    if (au->salt_len)
    {
      if (au->salt_len == SCRAMBLE_LENGTH)
      {
        make_password_from_salt(passwd_buff, au->salt);
        combo->password.length= SCRAMBLED_PASSWORD_CHAR_LENGTH;
      }
      else if (au->salt_len == SCRAMBLE_LENGTH_323)
      {
        make_password_from_salt_323(passwd_buff, (ulong *) au->salt);
        combo->password.length= SCRAMBLED_PASSWORD_CHAR_LENGTH_323;
      }
      else
      {
        push_warning_printf(thd, MYSQL_ERROR::WARN_LEVEL_WARN, ER_PASSWD_LENGTH,
                            ER(ER_PASSWD_LENGTH), SCRAMBLED_PASSWORD_CHAR_LENGTH);
        return TRUE;
      }
      combo->password.str= passwd_buff;
    }

    if (au->plugin.str != native_password_plugin_name.str &&
        au->plugin.str != old_password_plugin_name.str)
    {
      combo->plugin= au->plugin;
      combo->auth= au->auth_string;
    }
  }

  if (user_list.push_back(combo))
    DBUG_RETURN(TRUE);

  thd->lex->ssl_type= SSL_TYPE_NOT_SPECIFIED;
  thd->lex->ssl_cipher= thd->lex->x509_subject= thd->lex->x509_issuer= 0;
  memset(&thd->lex->mqh, 0, sizeof(thd->lex->mqh));

  /*
    Only care about whether the operation failed or succeeded
    as all errors will be handled later.
  */
  thd->push_internal_handler(&error_handler);
  result= mysql_routine_grant(thd, tables, is_proc, user_list,
                              DEFAULT_CREATE_PROC_ACLS, FALSE, FALSE);
  thd->pop_internal_handler();
  DBUG_RETURN(result);
}


/**
  Validate if a user can proxy as another user

  @thd                     current thread
  @param user              the logged in user (proxy user)
  @param authenticated_as  the effective user a plugin is trying to 
                           impersonate as (proxied user)
  @return                  proxy user definition
    @retval NULL           proxy user definition not found or not applicable
    @retval non-null       the proxy user data
*/

static ACL_PROXY_USER *
acl_find_proxy_user(const char *user, const char *host, const char *ip, 
                    const char *authenticated_as, bool *proxy_used)
{
  uint i;
  /* if the proxied and proxy user are the same return OK */
  DBUG_ENTER("acl_find_proxy_user");
  DBUG_PRINT("info", ("user=%s host=%s ip=%s authenticated_as=%s",
                      user, host, ip, authenticated_as));

  if (!strcmp(authenticated_as, user))
  {
    DBUG_PRINT ("info", ("user is the same as authenticated_as"));
    DBUG_RETURN (NULL);
  }

  *proxy_used= TRUE; 
  for (i=0; i < acl_proxy_users.elements; i++)
  {
    ACL_PROXY_USER *proxy= dynamic_element(&acl_proxy_users, i, 
                                           ACL_PROXY_USER *);
    if (proxy->matches(host, user, ip, authenticated_as))
      DBUG_RETURN(proxy);
  }

  DBUG_RETURN(NULL);
}


bool
acl_check_proxy_grant_access(THD *thd, const char *host, const char *user,
                             bool with_grant)
{
  DBUG_ENTER("acl_check_proxy_grant_access");
  DBUG_PRINT("info", ("user=%s host=%s with_grant=%d", user, host, 
                      (int) with_grant));
  if (!initialized)
  {
    my_error(ER_OPTION_PREVENTS_STATEMENT, MYF(0), "--skip-grant-tables");
    DBUG_RETURN(1);
  }

  /* replication slave thread can do anything */
  if (thd->slave_thread)
  {
    DBUG_PRINT("info", ("replication slave"));
    DBUG_RETURN(FALSE);
  }

  /* one can grant proxy to himself to others */
  if (!strcmp(thd->security_ctx->user, user) &&
      !my_strcasecmp(system_charset_info, host,
                     thd->security_ctx->host))
  {
    DBUG_PRINT("info", ("strcmp (%s, %s) my_casestrcmp (%s, %s) equal", 
                        thd->security_ctx->user, user,
                        host, thd->security_ctx->host));
    DBUG_RETURN(FALSE);
  }

  /* check for matching WITH PROXY rights */
  for (uint i=0; i < acl_proxy_users.elements; i++)
  {
    ACL_PROXY_USER *proxy= dynamic_element(&acl_proxy_users, i, 
                                           ACL_PROXY_USER *);
    if (proxy->matches(thd->security_ctx->host,
                       thd->security_ctx->user,
                       thd->security_ctx->ip,
                       user) &&
        proxy->get_with_grant())
    {
      DBUG_PRINT("info", ("found"));
      DBUG_RETURN(FALSE);
    }
  }

  my_error(ER_ACCESS_DENIED_NO_PASSWORD_ERROR, MYF(0),
           thd->security_ctx->user,
           thd->security_ctx->host_or_ip);
  DBUG_RETURN(TRUE);
}


static bool
show_proxy_grants(THD *thd, LEX_USER *user, char *buff, size_t buffsize)
{
  Protocol *protocol= thd->protocol;
  int error= 0;

  for (uint i=0; i < acl_proxy_users.elements; i++)
  {
    ACL_PROXY_USER *proxy= dynamic_element(&acl_proxy_users, i,
                                           ACL_PROXY_USER *);
    if (proxy->granted_on(user->host.str, user->user.str))
    {
      String global(buff, buffsize, system_charset_info);
      global.length(0);
      proxy->print_grant(&global);
      protocol->prepare_for_resend();
      protocol->store(global.ptr(), global.length(), global.charset());
      if (protocol->write())
      {
        error= -1;
        break;
      }
    }
  }
  return error;
}


#endif /*NO_EMBEDDED_ACCESS_CHECKS */


int wild_case_compare(CHARSET_INFO *cs, const char *str,const char *wildstr)
{
  reg3 int flag;
  DBUG_ENTER("wild_case_compare");
  DBUG_PRINT("enter",("str: '%s'  wildstr: '%s'",str,wildstr));
  while (*wildstr)
  {
    while (*wildstr && *wildstr != wild_many && *wildstr != wild_one)
    {
      if (*wildstr == wild_prefix && wildstr[1])
	wildstr++;
      if (my_toupper(cs, *wildstr++) !=
          my_toupper(cs, *str++)) DBUG_RETURN(1);
    }
    if (! *wildstr ) DBUG_RETURN (*str != 0);
    if (*wildstr++ == wild_one)
    {
      if (! *str++) DBUG_RETURN (1);	/* One char; skip */
    }
    else
    {						/* Found '*' */
      if (!*wildstr) DBUG_RETURN(0);		/* '*' as last char: OK */
      flag=(*wildstr != wild_many && *wildstr != wild_one);
      do
      {
	if (flag)
	{
	  char cmp;
	  if ((cmp= *wildstr) == wild_prefix && wildstr[1])
	    cmp=wildstr[1];
	  cmp=my_toupper(cs, cmp);
	  while (*str && my_toupper(cs, *str) != cmp)
	    str++;
	  if (!*str) DBUG_RETURN (1);
	}
	if (wild_case_compare(cs, str,wildstr) == 0) DBUG_RETURN (0);
      } while (*str++);
      DBUG_RETURN(1);
    }
  }
  DBUG_RETURN (*str != '\0');
}


#ifndef NO_EMBEDDED_ACCESS_CHECKS
static bool update_schema_privilege(THD *thd, TABLE *table, char *buff,
                                    const char* db, const char* t_name,
                                    const char* column, uint col_length,
                                    const char *priv, uint priv_length,
                                    const char* is_grantable)
{
  int i= 2;
  CHARSET_INFO *cs= system_charset_info;
  restore_record(table, s->default_values);
  table->field[0]->store(buff, (uint) strlen(buff), cs);
  table->field[1]->store(STRING_WITH_LEN("def"), cs);
  if (db)
    table->field[i++]->store(db, (uint) strlen(db), cs);
  if (t_name)
    table->field[i++]->store(t_name, (uint) strlen(t_name), cs);
  if (column)
    table->field[i++]->store(column, col_length, cs);
  table->field[i++]->store(priv, priv_length, cs);
  table->field[i]->store(is_grantable, strlen(is_grantable), cs);
  return schema_table_store_record(thd, table);
}
#endif


int fill_schema_user_privileges(THD *thd, TABLE_LIST *tables, Item *cond)
{
#ifndef NO_EMBEDDED_ACCESS_CHECKS
  int error= 0;
  uint counter;
  ACL_USER *acl_user;
  ulong want_access;
  char buff[100];
  TABLE *table= tables->table;
  bool no_global_access= check_access(thd, SELECT_ACL, "mysql",
                                      NULL, NULL, 1, 1);
  char *curr_host= thd->security_ctx->priv_host_name();
  DBUG_ENTER("fill_schema_user_privileges");

  if (!initialized)
    DBUG_RETURN(0);
  mysql_mutex_lock(&acl_cache->lock);

  for (counter=0 ; counter < acl_users.elements ; counter++)
  {
    const char *user,*host, *is_grantable="YES";
    acl_user=dynamic_element(&acl_users,counter,ACL_USER*);
    if (!(user=acl_user->user))
      user= "";
    if (!(host=acl_user->host.hostname))
      host= "";

    if (no_global_access &&
        (strcmp(thd->security_ctx->priv_user, user) ||
         my_strcasecmp(system_charset_info, curr_host, host)))
      continue;
      
    want_access= acl_user->access;
    if (!(want_access & GRANT_ACL))
      is_grantable= "NO";

    strxmov(buff,"'",user,"'@'",host,"'",NullS);
    if (!(want_access & ~GRANT_ACL))
    {
      if (update_schema_privilege(thd, table, buff, 0, 0, 0, 0,
                                  STRING_WITH_LEN("USAGE"), is_grantable))
      {
        error= 1;
        goto err;
      }
    }
    else
    {
      uint priv_id;
      ulong j,test_access= want_access & ~GRANT_ACL;
      for (priv_id=0, j = SELECT_ACL;j <= GLOBAL_ACLS; priv_id++,j <<= 1)
      {
	if (test_access & j)
        {
          if (update_schema_privilege(thd, table, buff, 0, 0, 0, 0, 
                                      command_array[priv_id],
                                      command_lengths[priv_id], is_grantable))
          {
            error= 1;
            goto err;
          }
        }
      }
    }
  }
err:
  mysql_mutex_unlock(&acl_cache->lock);

  DBUG_RETURN(error);
#else
  return(0);
#endif
}


int fill_schema_schema_privileges(THD *thd, TABLE_LIST *tables, Item *cond)
{
#ifndef NO_EMBEDDED_ACCESS_CHECKS
  int error= 0;
  uint counter;
  ACL_DB *acl_db;
  ulong want_access;
  char buff[100];
  TABLE *table= tables->table;
  bool no_global_access= check_access(thd, SELECT_ACL, "mysql",
                                      NULL, NULL, 1, 1);
  char *curr_host= thd->security_ctx->priv_host_name();
  DBUG_ENTER("fill_schema_schema_privileges");

  if (!initialized)
    DBUG_RETURN(0);
  mysql_mutex_lock(&acl_cache->lock);

  for (counter=0 ; counter < acl_dbs.elements ; counter++)
  {
    const char *user, *host, *is_grantable="YES";

    acl_db=dynamic_element(&acl_dbs,counter,ACL_DB*);
    if (!(user=acl_db->user))
      user= "";
    if (!(host=acl_db->host.hostname))
      host= "";

    if (no_global_access &&
        (strcmp(thd->security_ctx->priv_user, user) ||
         my_strcasecmp(system_charset_info, curr_host, host)))
      continue;

    want_access=acl_db->access;
    if (want_access)
    {
      if (!(want_access & GRANT_ACL))
      {
        is_grantable= "NO";
      }
      strxmov(buff,"'",user,"'@'",host,"'",NullS);
      if (!(want_access & ~GRANT_ACL))
      {
        if (update_schema_privilege(thd, table, buff, acl_db->db, 0, 0,
                                    0, STRING_WITH_LEN("USAGE"), is_grantable))
        {
          error= 1;
          goto err;
        }
      }
      else
      {
        int cnt;
        ulong j,test_access= want_access & ~GRANT_ACL;
        for (cnt=0, j = SELECT_ACL; j <= DB_ACLS; cnt++,j <<= 1)
          if (test_access & j)
          {
            if (update_schema_privilege(thd, table, buff, acl_db->db, 0, 0, 0,
                                        command_array[cnt], command_lengths[cnt],
                                        is_grantable))
            {
              error= 1;
              goto err;
            }
          }
      }
    }
  }
err:
  mysql_mutex_unlock(&acl_cache->lock);

  DBUG_RETURN(error);
#else
  return (0);
#endif
}


int fill_schema_table_privileges(THD *thd, TABLE_LIST *tables, Item *cond)
{
#ifndef NO_EMBEDDED_ACCESS_CHECKS
  int error= 0;
  uint index;
  char buff[100];
  TABLE *table= tables->table;
  bool no_global_access= check_access(thd, SELECT_ACL, "mysql",
                                      NULL, NULL, 1, 1);
  char *curr_host= thd->security_ctx->priv_host_name();
  DBUG_ENTER("fill_schema_table_privileges");

  mysql_rwlock_rdlock(&LOCK_grant);

  for (index=0 ; index < column_priv_hash.records ; index++)
  {
    const char *user, *host, *is_grantable= "YES";
    GRANT_TABLE *grant_table= (GRANT_TABLE*) my_hash_element(&column_priv_hash,
							  index);
    if (!(user=grant_table->user))
      user= "";
    if (!(host= grant_table->host.hostname))
      host= "";

    if (no_global_access &&
        (strcmp(thd->security_ctx->priv_user, user) ||
         my_strcasecmp(system_charset_info, curr_host, host)))
      continue;

    ulong table_access= grant_table->privs;
    if (table_access)
    {
      ulong test_access= table_access & ~GRANT_ACL;
      /*
        We should skip 'usage' privilege on table if
        we have any privileges on column(s) of this table
      */
      if (!test_access && grant_table->cols)
        continue;
      if (!(table_access & GRANT_ACL))
        is_grantable= "NO";

      strxmov(buff, "'", user, "'@'", host, "'", NullS);
      if (!test_access)
      {
        if (update_schema_privilege(thd, table, buff, grant_table->db,
                                    grant_table->tname, 0, 0,
                                    STRING_WITH_LEN("USAGE"), is_grantable))
        {
          error= 1;
          goto err;
        }
      }
      else
      {
        ulong j;
        int cnt;
        for (cnt= 0, j= SELECT_ACL; j <= TABLE_ACLS; cnt++, j<<= 1)
        {
          if (test_access & j)
          {
            if (update_schema_privilege(thd, table, buff, grant_table->db,
                                        grant_table->tname, 0, 0,
                                        command_array[cnt],
                                        command_lengths[cnt], is_grantable))
            {
              error= 1;
              goto err;
            }
          }
        }
      }
    }   
  }
err:
  mysql_rwlock_unlock(&LOCK_grant);

  DBUG_RETURN(error);
#else
  return (0);
#endif
}


int fill_schema_column_privileges(THD *thd, TABLE_LIST *tables, Item *cond)
{
#ifndef NO_EMBEDDED_ACCESS_CHECKS
  int error= 0;
  uint index;
  char buff[100];
  TABLE *table= tables->table;
  bool no_global_access= check_access(thd, SELECT_ACL, "mysql",
                                      NULL, NULL, 1, 1);
  char *curr_host= thd->security_ctx->priv_host_name();
  DBUG_ENTER("fill_schema_table_privileges");

  mysql_rwlock_rdlock(&LOCK_grant);

  for (index=0 ; index < column_priv_hash.records ; index++)
  {
    const char *user, *host, *is_grantable= "YES";
    GRANT_TABLE *grant_table= (GRANT_TABLE*) my_hash_element(&column_priv_hash,
							  index);
    if (!(user=grant_table->user))
      user= "";
    if (!(host= grant_table->host.hostname))
      host= "";

    if (no_global_access &&
        (strcmp(thd->security_ctx->priv_user, user) ||
         my_strcasecmp(system_charset_info, curr_host, host)))
      continue;

    ulong table_access= grant_table->cols;
    if (table_access != 0)
    {
      if (!(grant_table->privs & GRANT_ACL))
        is_grantable= "NO";

      ulong test_access= table_access & ~GRANT_ACL;
      strxmov(buff, "'", user, "'@'", host, "'", NullS);
      if (!test_access)
        continue;
      else
      {
        ulong j;
        int cnt;
        for (cnt= 0, j= SELECT_ACL; j <= TABLE_ACLS; cnt++, j<<= 1)
        {
          if (test_access & j)
          {
            for (uint col_index=0 ;
                 col_index < grant_table->hash_columns.records ;
                 col_index++)
            {
              GRANT_COLUMN *grant_column = (GRANT_COLUMN*)
                my_hash_element(&grant_table->hash_columns,col_index);
              if ((grant_column->rights & j) && (table_access & j))
              {
                if (update_schema_privilege(thd, table, buff, grant_table->db,
                                            grant_table->tname,
                                            grant_column->column,
                                            grant_column->key_length,
                                            command_array[cnt],
                                            command_lengths[cnt], is_grantable))
                {
                  error= 1;
                  goto err;
                }
              }
            }
          }
        }
      }
    }
  }
err:
  mysql_rwlock_unlock(&LOCK_grant);

  DBUG_RETURN(error);
#else
  return (0);
#endif
}


#ifndef NO_EMBEDDED_ACCESS_CHECKS
/*
  fill effective privileges for table

  SYNOPSIS
    fill_effective_table_privileges()
    thd     thread handler
    grant   grants table descriptor
    db      db name
    table   table name
*/

void fill_effective_table_privileges(THD *thd, GRANT_INFO *grant,
                                     const char *db, const char *table)
{
  Security_context *sctx= thd->security_ctx;
  DBUG_ENTER("fill_effective_table_privileges");
  DBUG_PRINT("enter", ("Host: '%s', Ip: '%s', User: '%s', table: `%s`.`%s`",
                       sctx->priv_host, (sctx->ip ? sctx->ip : "(NULL)"),
                       (sctx->priv_user ? sctx->priv_user : "(NULL)"),
                       db, table));
  /* --skip-grants */
  if (!initialized)
  {
    DBUG_PRINT("info", ("skip grants"));
    grant->privilege= ~NO_ACCESS;             // everything is allowed
    DBUG_PRINT("info", ("privilege 0x%lx", grant->privilege));
    DBUG_VOID_RETURN;
  }

  /* global privileges */
  grant->privilege= sctx->master_access;

  if (!sctx->priv_user)
  {
    DBUG_PRINT("info", ("privilege 0x%lx", grant->privilege));
    DBUG_VOID_RETURN;                         // it is slave
  }

  /* db privileges */
  grant->privilege|= acl_get(sctx->host, sctx->ip, sctx->priv_user, db, 0);

  /* table privileges */
  mysql_rwlock_rdlock(&LOCK_grant);
  if (grant->version != grant_version)
  {
    grant->grant_table=
      table_hash_search(sctx->host, sctx->ip, db,
			sctx->priv_user,
			table, 0);              /* purecov: inspected */
    grant->version= grant_version;              /* purecov: inspected */
  }
  if (grant->grant_table != 0)
  {
    grant->privilege|= grant->grant_table->privs;
  }
  mysql_rwlock_unlock(&LOCK_grant);

  DBUG_PRINT("info", ("privilege 0x%lx", grant->privilege));
  DBUG_VOID_RETURN;
}

#else /* NO_EMBEDDED_ACCESS_CHECKS */

/****************************************************************************
 Dummy wrappers when we don't have any access checks
****************************************************************************/

bool check_routine_level_acl(THD *thd, const char *db, const char *name,
                             bool is_proc)
{
  return FALSE;
}

#endif

struct ACL_internal_schema_registry_entry
{
  const LEX_STRING *m_name;
  const ACL_internal_schema_access *m_access;
};

/**
  Internal schema registered.
  Currently, this is only:
  - performance_schema
  - information_schema,
  This can be reused later for:
  - mysql
*/
static ACL_internal_schema_registry_entry registry_array[2];
static uint m_registry_array_size= 0;

/**
  Add an internal schema to the registry.
  @param name the schema name
  @param access the schema ACL specific rules
*/
void ACL_internal_schema_registry::register_schema
  (const LEX_STRING *name, const ACL_internal_schema_access *access)
{
  DBUG_ASSERT(m_registry_array_size < array_elements(registry_array));

  /* Not thread safe, and does not need to be. */
  registry_array[m_registry_array_size].m_name= name;
  registry_array[m_registry_array_size].m_access= access;
  m_registry_array_size++;
}

/**
  Search per internal schema ACL by name.
  @param name a schema name
  @return per schema rules, or NULL
*/
const ACL_internal_schema_access *
ACL_internal_schema_registry::lookup(const char *name)
{
  DBUG_ASSERT(name != NULL);

  uint i;

  for (i= 0; i<m_registry_array_size; i++)
  {
    if (my_strcasecmp(system_charset_info, registry_array[i].m_name->str,
                      name) == 0)
      return registry_array[i].m_access;
  }
  return NULL;
}

/**
  Get a cached internal schema access.
  @param grant_internal_info the cache
  @param schema_name the name of the internal schema
*/
const ACL_internal_schema_access *
get_cached_schema_access(GRANT_INTERNAL_INFO *grant_internal_info,
                         const char *schema_name)
{
  if (grant_internal_info)
  {
    if (! grant_internal_info->m_schema_lookup_done)
    {
      grant_internal_info->m_schema_access=
        ACL_internal_schema_registry::lookup(schema_name);
      grant_internal_info->m_schema_lookup_done= TRUE;
    }
    return grant_internal_info->m_schema_access;
  }
  return ACL_internal_schema_registry::lookup(schema_name);
}

/**
  Get a cached internal table access.
  @param grant_internal_info the cache
  @param schema_name the name of the internal schema
  @param table_name the name of the internal table
*/
const ACL_internal_table_access *
get_cached_table_access(GRANT_INTERNAL_INFO *grant_internal_info,
                        const char *schema_name,
                        const char *table_name)
{
  DBUG_ASSERT(grant_internal_info);
  if (! grant_internal_info->m_table_lookup_done)
  {
    const ACL_internal_schema_access *schema_access;
    schema_access= get_cached_schema_access(grant_internal_info, schema_name);
    if (schema_access)
      grant_internal_info->m_table_access= schema_access->lookup(table_name);
    grant_internal_info->m_table_lookup_done= TRUE;
  }
  return grant_internal_info->m_table_access;
}


/****************************************************************************
   AUTHENTICATION CODE
   including initial connect handshake, invoking appropriate plugins,
   client-server plugin negotiation, COM_CHANGE_USER, and native
   MySQL authentication plugins.
****************************************************************************/

/* few defines to have less ifdef's in the code below */
#ifdef EMBEDDED_LIBRARY
#undef HAVE_OPENSSL
#ifdef NO_EMBEDDED_ACCESS_CHECKS
#define initialized 0
#define decrease_user_connections(X)        /* nothing */
#define check_for_max_user_connections(X, Y)   0
#endif
#endif
#ifndef HAVE_OPENSSL
#define ssl_acceptor_fd 0
#define sslaccept(A,B,C) 1
#endif


class Thd_charset_adapter
{
  THD *thd;
public:
  Thd_charset_adapter(THD *thd_arg) : thd (thd_arg) {} 
  bool init_client_charset(uint cs_number)
  {
    if (thd_init_client_charset(thd, cs_number))
      return true;
    thd->update_charset();
    return thd->is_error();
  }

  const CHARSET_INFO *charset() { return thd->charset(); }
};


/**
  The internal version of what plugins know as MYSQL_PLUGIN_VIO,
  basically the context of the authentication session
*/
struct MPVIO_EXT :public MYSQL_PLUGIN_VIO
{
  MYSQL_SERVER_AUTH_INFO auth_info;
  const ACL_USER *acl_user;
  plugin_ref plugin;        ///< what plugin we're under
  LEX_STRING db;            ///< db name from the handshake packet
  /** when restarting a plugin this caches the last client reply */
  struct {
    char *plugin, *pkt;     ///< pointers into NET::buff
    uint pkt_len;
  } cached_client_reply;
  /** this caches the first plugin packet for restart request on the client */
  struct {
    char *pkt;
    uint pkt_len;
  } cached_server_packet;
  int packets_read, packets_written; ///< counters for send/received packets
  uint connect_errors;      ///< if there were connect errors for this host
  /** when plugin returns a failure this tells us what really happened */
  enum { SUCCESS, FAILURE, RESTART } status;

  /* encapsulation members */
  ulong client_capabilities;
  char *scramble;
  MEM_ROOT *mem_root;
  struct  rand_struct *rand;
  my_thread_id  thread_id;
  uint      *server_status;
  NET *net;
  ulong max_client_packet_length;
  char *ip;
  char *host;
  Thd_charset_adapter *charset_adapter;
  LEX_STRING acl_user_plugin;
};

/**
  a helper function to report an access denied error in all the proper places
*/
static void login_failed_error(MPVIO_EXT *mpvio, int passwd_used)
{
  THD *thd= current_thd;
  if (passwd_used == 2)
  {
    my_error(ER_ACCESS_DENIED_NO_PASSWORD_ERROR, MYF(0),
             mpvio->auth_info.user_name,
             mpvio->auth_info.host_or_ip);
    general_log_print(thd, COM_CONNECT, ER(ER_ACCESS_DENIED_NO_PASSWORD_ERROR),
                      mpvio->auth_info.user_name,
                      mpvio->auth_info.host_or_ip);
    /* 
      Log access denied messages to the error log when log-warnings = 2
      so that the overhead of the general query log is not required to track 
      failed connections.
    */
    if (global_system_variables.log_warnings > 1)
    {
      sql_print_warning(ER(ER_ACCESS_DENIED_NO_PASSWORD_ERROR),
                        mpvio->auth_info.user_name,
                        mpvio->auth_info.host_or_ip);      
    }
  }
  else
  {
    my_error(ER_ACCESS_DENIED_ERROR, MYF(0),
             mpvio->auth_info.user_name,
             mpvio->auth_info.host_or_ip,
             passwd_used ? ER(ER_YES) : ER(ER_NO));
    general_log_print(thd, COM_CONNECT, ER(ER_ACCESS_DENIED_ERROR),
                      mpvio->auth_info.user_name,
                      mpvio->auth_info.host_or_ip,
                      passwd_used ? ER(ER_YES) : ER(ER_NO));
    /* 
      Log access denied messages to the error log when log-warnings = 2
      so that the overhead of the general query log is not required to track 
      failed connections.
    */
    if (global_system_variables.log_warnings > 1)
    {
      sql_print_warning(ER(ER_ACCESS_DENIED_ERROR),
                        mpvio->auth_info.user_name,
                        mpvio->auth_info.host_or_ip,
                        passwd_used ? ER(ER_YES) : ER(ER_NO));      
    }
  }
}

/**
  sends a server handshake initialization packet, the very first packet
  after the connection was established

  Packet format:
   
    Bytes       Content
    -----       ----
    1           protocol version (always 10)
    n           server version string, \0-terminated
    4           thread id
    8           first 8 bytes of the plugin provided data (scramble)
    1           \0 byte, terminating the first part of a scramble
    2           server capabilities (two lower bytes)
    1           server character set
    2           server status
    2           server capabilities (two upper bytes)
    1           length of the scramble
    10          reserved, always 0
    n           rest of the plugin provided data (at least 12 bytes)
    1           \0 byte, terminating the second part of a scramble

  @retval 0 ok
  @retval 1 error
*/
static bool send_server_handshake_packet(MPVIO_EXT *mpvio,
                                         const char *data, uint data_len)
{
  DBUG_ASSERT(mpvio->status == MPVIO_EXT::FAILURE);
  DBUG_ASSERT(data_len <= 255);

  char *buff= (char *) my_alloca(1 + SERVER_VERSION_LENGTH + data_len + 64);
  char scramble_buf[SCRAMBLE_LENGTH];
  char *end= buff;

  DBUG_ENTER("send_server_handshake_packet");
  *end++= protocol_version;

  mpvio->client_capabilities= CLIENT_BASIC_FLAGS;

  if (opt_using_transactions)
    mpvio->client_capabilities|= CLIENT_TRANSACTIONS;

  mpvio->client_capabilities|= CAN_CLIENT_COMPRESS;

  if (ssl_acceptor_fd)
  {
    mpvio->client_capabilities|= CLIENT_SSL;
    mpvio->client_capabilities|= CLIENT_SSL_VERIFY_SERVER_CERT;
  }

  if (data_len)
  {
    mpvio->cached_server_packet.pkt= (char*) memdup_root(mpvio->mem_root, 
                                                         data, data_len);
    mpvio->cached_server_packet.pkt_len= data_len;
  }

  if (data_len < SCRAMBLE_LENGTH)
  {
    if (data_len)
    {
      /*
        the first packet *must* have at least 20 bytes of a scramble.
        if a plugin provided less, we pad it to 20 with zeros
      */
      memcpy(scramble_buf, data, data_len);
      memset(scramble_buf + data_len, 0, SCRAMBLE_LENGTH - data_len);
      data= scramble_buf;
    }
    else
    {
      /*
        if the default plugin does not provide the data for the scramble at
        all, we generate a scramble internally anyway, just in case the
        user account (that will be known only later) uses a
        native_password_plugin (which needs a scramble). If we don't send a
        scramble now - wasting 20 bytes in the packet -
        native_password_plugin will have to send it in a separate packet,
        adding one more round trip.
      */
      create_random_string(mpvio->scramble, SCRAMBLE_LENGTH, mpvio->rand);
      data= mpvio->scramble;
    }
    data_len= SCRAMBLE_LENGTH;
  }

  end= strnmov(end, server_version, SERVER_VERSION_LENGTH) + 1;
  int4store((uchar*) end, mpvio->thread_id);
  end+= 4;

  /*
    Old clients does not understand long scrambles, but can ignore packet
    tail: that's why first part of the scramble is placed here, and second
    part at the end of packet.
  */
  end= (char*) memcpy(end, data, SCRAMBLE_LENGTH_323);
  end+= SCRAMBLE_LENGTH_323;
  *end++= 0;
 
  int2store(end, mpvio->client_capabilities);
  /* write server characteristics: up to 16 bytes allowed */
  end[2]= (char) default_charset_info->number;
  int2store(end + 3, mpvio->server_status[0]);
  int2store(end + 5, mpvio->client_capabilities >> 16);
  end[7]= data_len;
  memset(end + 8, 0, 10);
  end+= 18;
  /* write scramble tail */
  end= (char*) memcpy(end, data + SCRAMBLE_LENGTH_323,
                      data_len - SCRAMBLE_LENGTH_323);
  end+= data_len - SCRAMBLE_LENGTH_323;
  end= strmake(end, plugin_name(mpvio->plugin)->str,
                    plugin_name(mpvio->plugin)->length);

  int res= my_net_write(mpvio->net, (uchar*) buff, (size_t) (end - buff + 1)) ||
           net_flush(mpvio->net);
  my_afree(buff);
  DBUG_RETURN (res);
}

static bool secure_auth(MPVIO_EXT *mpvio)
{
  THD *thd;
  if (!opt_secure_auth)
    return 0;
  /*
    If the server is running in secure auth mode, short scrambles are 
    forbidden. Extra juggling to report the same error as the old code.
  */

  thd= current_thd;
  if (mpvio->client_capabilities & CLIENT_PROTOCOL_41)
  {
    my_error(ER_SERVER_IS_IN_SECURE_AUTH_MODE, MYF(0),
             mpvio->auth_info.user_name,
             mpvio->auth_info.host_or_ip);
    general_log_print(thd, COM_CONNECT, ER(ER_SERVER_IS_IN_SECURE_AUTH_MODE),
                      mpvio->auth_info.user_name,
                      mpvio->auth_info.host_or_ip);
  }
  else
  {
    my_error(ER_NOT_SUPPORTED_AUTH_MODE, MYF(0));
    general_log_print(thd, COM_CONNECT, ER(ER_NOT_SUPPORTED_AUTH_MODE));
  }
  return 1;
}

/**
  sends a "change plugin" packet, requesting a client to restart authentication
  using a different authentication plugin

  Packet format:
   
    Bytes       Content
    -----       ----
    1           byte with the value 254
    n           client plugin to use, \0-terminated
    n           plugin provided data

  In a special case of switching from native_password_plugin to
  old_password_plugin, the packet contains only one - the first - byte,
  plugin name is omitted, plugin data aren't needed as the scramble was
  already sent. This one-byte packet is identical to the "use the short
  scramble" packet in the protocol before plugins were introduced.

  @retval 0 ok
  @retval 1 error
*/
static bool send_plugin_request_packet(MPVIO_EXT *mpvio,
                                       const uchar *data, uint data_len)
{
  DBUG_ASSERT(mpvio->packets_written == 1);
  DBUG_ASSERT(mpvio->packets_read == 1);
  NET *net= mpvio->net;
  static uchar switch_plugin_request_buf[]= { 254 };

  DBUG_ENTER("send_plugin_request_packet");
  mpvio->status= MPVIO_EXT::FAILURE; // the status is no longer RESTART

  const char *client_auth_plugin=
    ((st_mysql_auth *) (plugin_decl(mpvio->plugin)->info))->client_auth_plugin;

  DBUG_ASSERT(client_auth_plugin);

  /*
    we send an old "short 4.0 scramble request", if we need to request a
    client to use 4.0 auth plugin (short scramble) and the scramble was
    already sent to the client

    below, cached_client_reply.plugin is the plugin name that client has used,
    client_auth_plugin is derived from mysql.user table, for the given
    user account, it's the plugin that the client need to use to login.
  */
  bool switch_from_long_to_short_scramble=
    native_password_plugin_name.str == mpvio->cached_client_reply.plugin &&
    client_auth_plugin == old_password_plugin_name.str;

  if (switch_from_long_to_short_scramble)
    DBUG_RETURN (secure_auth(mpvio) ||
                 my_net_write(net, switch_plugin_request_buf, 1) ||
                 net_flush(net));

  /*
    We never request a client to switch from a short to long scramble.
    Plugin-aware clients can do that, but traditionally it meant to
    ask an old 4.0 client to use the new 4.1 authentication protocol.
  */
  bool switch_from_short_to_long_scramble=
    old_password_plugin_name.str == mpvio->cached_client_reply.plugin && 
    client_auth_plugin == native_password_plugin_name.str;

  if (switch_from_short_to_long_scramble)
  {
    my_error(ER_NOT_SUPPORTED_AUTH_MODE, MYF(0));
    general_log_print(current_thd, COM_CONNECT, ER(ER_NOT_SUPPORTED_AUTH_MODE));
    DBUG_RETURN (1);
  }

  /*
    If we're dealing with an older client we can't just send a change plugin
    packet to re-initiate the authentication handshake, because the client 
    won't understand it. The good thing is that we don't need to : the old client
    expects us to just check the user credentials here, which we can do by just reading
    the cached data that are placed there by parse_com_change_user_packet() 
    In this case we just do nothing and behave as if normal authentication
    should continue.
  */
  if (!(mpvio->client_capabilities & CLIENT_PLUGIN_AUTH))
  {
    DBUG_PRINT("info", ("old client sent a COM_CHANGE_USER"));
    DBUG_ASSERT(mpvio->cached_client_reply.pkt);
    /* get the status back so the read can process the cached result */
    mpvio->status= MPVIO_EXT::RESTART; 
    DBUG_RETURN(0);
  }

  DBUG_PRINT("info", ("requesting client to use the %s plugin", 
                      client_auth_plugin));
  DBUG_RETURN(net_write_command(net, switch_plugin_request_buf[0],
                                (uchar*) client_auth_plugin,
                                strlen(client_auth_plugin) + 1,
                                (uchar*) data, data_len));
}

#ifndef NO_EMBEDDED_ACCESS_CHECKS
/**
   Finds acl entry in user database for authentication purposes.
   
   Finds a user and copies it into mpvio. Reports an authentication
   failure if a user is not found.

   @note find_acl_user is not the same, because it doesn't take into
   account the case when user is not empty, but acl_user->user is empty

   @retval 0    found
   @retval 1    not found
*/
static bool find_mpvio_user(MPVIO_EXT *mpvio)
{
  DBUG_ENTER("find_mpvio_user");
  DBUG_PRINT("info", ("entry: %s", mpvio->auth_info.user_name));
  DBUG_ASSERT(mpvio->acl_user == 0);
  mysql_mutex_lock(&acl_cache->lock);
  for (uint i=0; i < acl_users.elements; i++)
  {
    ACL_USER *acl_user_tmp= dynamic_element(&acl_users, i, ACL_USER*);
    if ((!acl_user_tmp->user || 
         !strcmp(mpvio->auth_info.user_name, acl_user_tmp->user)) &&
        compare_hostname(&acl_user_tmp->host, mpvio->host, mpvio->ip))
    {
      mpvio->acl_user= acl_user_tmp->copy(mpvio->mem_root);
      if (acl_user_tmp->plugin.str == native_password_plugin_name.str ||
          acl_user_tmp->plugin.str == old_password_plugin_name.str)
        mpvio->acl_user_plugin= acl_user_tmp->plugin;
      else
        make_lex_string_root(mpvio->mem_root, 
                             &mpvio->acl_user_plugin, 
                             acl_user_tmp->plugin.str, 
                             acl_user_tmp->plugin.length, 0);
      break;
    }
  }
  mysql_mutex_unlock(&acl_cache->lock);

  if (!mpvio->acl_user)
  {
    login_failed_error(mpvio, 0);
    DBUG_RETURN (1);
  }

  /* user account requires non-default plugin and the client is too old */
  if (mpvio->acl_user->plugin.str != native_password_plugin_name.str &&
      mpvio->acl_user->plugin.str != old_password_plugin_name.str &&
      !(mpvio->client_capabilities & CLIENT_PLUGIN_AUTH))
  {
    DBUG_ASSERT(my_strcasecmp(system_charset_info, mpvio->acl_user->plugin.str,
                              native_password_plugin_name.str));
    DBUG_ASSERT(my_strcasecmp(system_charset_info, mpvio->acl_user->plugin.str,
                              old_password_plugin_name.str));
    my_error(ER_NOT_SUPPORTED_AUTH_MODE, MYF(0));
    general_log_print(current_thd, COM_CONNECT, ER(ER_NOT_SUPPORTED_AUTH_MODE));
    DBUG_RETURN (1);
  }

  mpvio->auth_info.auth_string= mpvio->acl_user->auth_string.str;
  mpvio->auth_info.auth_string_length= 
    (unsigned long) mpvio->acl_user->auth_string.length;
  strmake(mpvio->auth_info.authenticated_as, mpvio->acl_user->user ?
          mpvio->acl_user->user : "", USERNAME_LENGTH);
  DBUG_PRINT("info", ("exit: user=%s, auth_string=%s, authenticated as=%s"
                      "plugin=%s",
                      mpvio->auth_info.user_name,
                      mpvio->auth_info.auth_string,
                      mpvio->auth_info.authenticated_as,
                      mpvio->acl_user->plugin.str));
  DBUG_RETURN(0);
}
#endif

/* the packet format is described in send_change_user_packet() */
static bool parse_com_change_user_packet(MPVIO_EXT *mpvio, uint packet_length)
{
  NET *net= mpvio->net;

  char *user= (char*) net->read_pos;
  char *end= user + packet_length;
  /* Safe because there is always a trailing \0 at the end of the packet */
  char *passwd= strend(user) + 1;
  uint user_len= passwd - user - 1;
  char *db= passwd;
  char db_buff[NAME_LEN + 1];                 // buffer to store db in utf8
  char user_buff[USERNAME_LENGTH + 1];	      // buffer to store user in utf8
  uint dummy_errors;

  DBUG_ENTER ("parse_com_change_user_packet");
  if (passwd >= end)
  {
    my_message(ER_UNKNOWN_COM_ERROR, ER(ER_UNKNOWN_COM_ERROR), MYF(0));
    DBUG_RETURN (1);
  }

  /*
    Old clients send null-terminated string as password; new clients send
    the size (1 byte) + string (not null-terminated). Hence in case of empty
    password both send '\0'.

    This strlen() can't be easily deleted without changing protocol.

    Cast *passwd to an unsigned char, so that it doesn't extend the sign for
    *passwd > 127 and become 2**32-127+ after casting to uint.
  */
  uint passwd_len= (mpvio->client_capabilities & CLIENT_SECURE_CONNECTION ?
                    (uchar) (*passwd++) : strlen(passwd));

  db+= passwd_len + 1;
  /*
    Database name is always NUL-terminated, so in case of empty database
    the packet must contain at least the trailing '\0'.
  */
  if (db >= end)
  {
    my_message(ER_UNKNOWN_COM_ERROR, ER(ER_UNKNOWN_COM_ERROR), MYF(0));
    DBUG_RETURN (1);
  }

  uint db_len= strlen(db);

  char *ptr= db + db_len + 1;

  if (ptr + 1 < end)
  {
    if (mpvio->charset_adapter->init_client_charset(uint2korr(ptr)))
      DBUG_RETURN(1);
  }


  /* Convert database and user names to utf8 */
  db_len= copy_and_convert(db_buff, sizeof(db_buff) - 1, system_charset_info,
                           db, db_len, mpvio->charset_adapter->charset(),
                           &dummy_errors);
  db_buff[db_len]= 0;

  user_len= copy_and_convert(user_buff, sizeof(user_buff) - 1,
                                  system_charset_info, user, user_len,
                                  mpvio->charset_adapter->charset(),
                                  &dummy_errors);
  user_buff[user_len]= 0;

  /* we should not free mpvio->user here: it's saved by dispatch_command() */
  if (!(mpvio->auth_info.user_name= my_strndup(user_buff, user_len, MYF(MY_WME))))
    return 1;
  mpvio->auth_info.user_name_length= user_len;

  if (make_lex_string_root(mpvio->mem_root, 
                           &mpvio->db, db_buff, db_len, 0) == 0)
    DBUG_RETURN(1); /* The error is set by make_lex_string(). */

  if (!initialized)
  {
    // if mysqld's been started with --skip-grant-tables option
    strmake(mpvio->auth_info.authenticated_as, 
            mpvio->auth_info.user_name, USERNAME_LENGTH);

    mpvio->status= MPVIO_EXT::SUCCESS;
    DBUG_RETURN(0);
  }

#ifndef NO_EMBEDDED_ACCESS_CHECKS
  if (find_mpvio_user(mpvio))
    DBUG_RETURN(1);

  char *client_plugin;
  if (mpvio->client_capabilities & CLIENT_PLUGIN_AUTH)
  {
    client_plugin= ptr + 2;
    if (client_plugin >= end)
    {
      my_message(ER_UNKNOWN_COM_ERROR, ER(ER_UNKNOWN_COM_ERROR), MYF(0));
      DBUG_RETURN(1);
    }
  }
  else
  {
    if (mpvio->client_capabilities & CLIENT_SECURE_CONNECTION)
      client_plugin= native_password_plugin_name.str;
    else
    {
      client_plugin=  old_password_plugin_name.str;
      /*
        For a passwordless accounts we use native_password_plugin.
        But when an old 4.0 client connects to it, we change it to
        old_password_plugin, otherwise MySQL will think that server 
        and client plugins don't match.
      */
      if (mpvio->acl_user->auth_string.length == 0)
        mpvio->acl_user_plugin= old_password_plugin_name;
    }
  }

  DBUG_PRINT("info", ("client_plugin=%s, restart", client_plugin));
  /* 
    Remember the data part of the packet, to present it to plugin in 
    read_packet() 
  */
  mpvio->cached_client_reply.pkt= passwd;
  mpvio->cached_client_reply.pkt_len= passwd_len;
  mpvio->cached_client_reply.plugin= client_plugin;
  mpvio->status= MPVIO_EXT::RESTART;
#endif

  DBUG_RETURN (0);
}

#ifndef EMBEDDED_LIBRARY

/** Get a string according to the protocol of the underlying buffer. */
typedef char * (*get_proto_string_func_t) (char **, size_t *, size_t *);

/**
  Get a string formatted according to the 4.1 version of the MySQL protocol.

  @param buffer[in, out]    Pointer to the user-supplied buffer to be scanned.
  @param max_bytes_available[in, out]  Limit the bytes to scan.
  @param string_length[out] The number of characters scanned not including
                            the null character.

  @remark Strings are always null character terminated in this version of the
          protocol.

  @remark The string_length does not include the terminating null character.
          However, after the call, the buffer is increased by string_length+1
          bytes, beyond the null character if there still available bytes to
          scan.

  @return pointer to beginning of the string scanned.
    @retval NULL The buffer content is malformed
*/

static
char *get_41_protocol_string(char **buffer,
                             size_t *max_bytes_available,
                             size_t *string_length)
{
  char *str= (char *)memchr(*buffer, '\0', *max_bytes_available);

  if (str == NULL)
    return NULL;

  *string_length= (size_t)(str - *buffer);
  *max_bytes_available-= *string_length + 1;
  str= *buffer;
  *buffer += *string_length + 1;

  return str;
}


/**
  Get a string formatted according to the 4.0 version of the MySQL protocol.

  @param buffer[in, out]    Pointer to the user-supplied buffer to be scanned.
  @param max_bytes_available[in, out]  Limit the bytes to scan.
  @param string_length[out] The number of characters scanned not including
                            the null character.

  @remark If there are not enough bytes left after the current position of
          the buffer to satisfy the current string, the string is considered
          to be empty and a pointer to empty_c_string is returned.

  @remark A string at the end of the packet is not null terminated.

  @return Pointer to beginning of the string scanned, or a pointer to a empty
          string.
*/
static
char *get_40_protocol_string(char **buffer,
                             size_t *max_bytes_available,
                             size_t *string_length)
{
  char *str;
  size_t len;

  /* No bytes to scan left, treat string as empty. */
  if ((*max_bytes_available) == 0)
  {
    *string_length= 0;
    return empty_c_string;
  }

  str= (char *) memchr(*buffer, '\0', *max_bytes_available);

  /*
    If the string was not null terminated by the client,
    the remainder of the packet is the string. Otherwise,
    advance the buffer past the end of the null terminated
    string.
  */
  if (str == NULL)
    len= *string_length= *max_bytes_available;
  else
    len= (*string_length= (size_t)(str - *buffer)) + 1;

  str= *buffer;
  *buffer+= len;
  *max_bytes_available-= len;

  return str;
}

/**
  Get a length encoded string from a user-supplied buffer.

  @param buffer[in, out] The buffer to scan; updates position after scan.
  @param max_bytes_available[in, out] Limit the number of bytes to scan
  @param string_length[out] Number of characters scanned

  @remark In case the length is zero, then the total size of the string is
    considered to be 1 byte; the size byte.

  @return pointer to first byte after the header in buffer.
    @retval NULL The buffer content is malformed
*/

static
char *get_length_encoded_string(char **buffer,
                                size_t *max_bytes_available,
                                size_t *string_length)
{
  if (*max_bytes_available == 0)
    return NULL;

  /* Do double cast to prevent overflow from signed / unsigned conversion */
  size_t str_len= (size_t)(unsigned char)**buffer;

  /*
    If the length encoded string has the length 0
    the total size of the string is only one byte long (the size byte)
  */
  if (str_len == 0)
  {
    ++*buffer;
    *string_length= 0;
    /*
      Return a pointer to the 0 character so the return value will be
      an empty string.
    */
    return *buffer-1;
  }

  if (str_len >= *max_bytes_available)
    return NULL;

  char *str= *buffer+1;
  *string_length= str_len;
  *max_bytes_available-= *string_length + 1;
  *buffer+= *string_length + 1;
  return str;
}
#endif


/* the packet format is described in send_client_reply_packet() */
static ulong parse_client_handshake_packet(MPVIO_EXT *mpvio,
                                           uchar **buff, ulong pkt_len)
{
#ifndef EMBEDDED_LIBRARY
  NET *net= mpvio->net;
  char *end;

  DBUG_ASSERT(mpvio->status == MPVIO_EXT::FAILURE);

  if (pkt_len < MIN_HANDSHAKE_SIZE)
    return packet_error;

  if (mpvio->connect_errors)
    reset_host_errors(mpvio->ip);

  ulong client_capabilities= uint2korr(net->read_pos);
  if (client_capabilities & CLIENT_PROTOCOL_41)
  {
    client_capabilities|= ((ulong) uint2korr(net->read_pos + 2)) << 16;
    mpvio->max_client_packet_length= uint4korr(net->read_pos + 4);
    DBUG_PRINT("info", ("client_character_set: %d", (uint) net->read_pos[8]));
    if (mpvio->charset_adapter->init_client_charset((uint) net->read_pos[8]))
      return packet_error;
    end= (char*) net->read_pos + 32;
  }
  else
  {
    mpvio->max_client_packet_length= uint3korr(net->read_pos + 2);
    end= (char*) net->read_pos + 5;
  }

  /* Disable those bits which are not supported by the client. */
  mpvio->client_capabilities&= client_capabilities;


#if defined(HAVE_OPENSSL)
  DBUG_PRINT("info", ("client capabilities: %lu", mpvio->client_capabilities));
  if (mpvio->client_capabilities & CLIENT_SSL)
  {
    unsigned long errptr;

    /* Do the SSL layering. */
    if (!ssl_acceptor_fd)
      return packet_error;

    DBUG_PRINT("info", ("IO layer change in progress..."));
    if (sslaccept(ssl_acceptor_fd, net->vio, net->read_timeout, &errptr))
    {
      DBUG_PRINT("error", ("Failed to accept new SSL connection"));
      return packet_error;
    }

    DBUG_PRINT("info", ("Reading user information over SSL layer"));
    pkt_len= my_net_read(net);
    if (pkt_len == packet_error || pkt_len < NORMAL_HANDSHAKE_SIZE)
    {
      DBUG_PRINT("error", ("Failed to read user information (pkt_len= %lu)",
			   pkt_len));
      return packet_error;
    }
  }
#endif

  if (end > (char *)net->read_pos + pkt_len)
    return packet_error;

  if ((mpvio->client_capabilities & CLIENT_TRANSACTIONS) &&
      opt_using_transactions)
    net->return_status= mpvio->server_status;

  /*
    The 4.0 and 4.1 versions of the protocol differ on how strings
    are terminated. In the 4.0 version, if a string is at the end
    of the packet, the string is not null terminated. Do not assume
    that the returned string is always null terminated.
  */
  get_proto_string_func_t get_string;

  if (mpvio->client_capabilities & CLIENT_PROTOCOL_41)
    get_string= get_41_protocol_string;
  else
    get_string= get_40_protocol_string;

  /*
    In order to safely scan a head for '\0' string terminators
    we must keep track of how many bytes remain in the allocated
    buffer or we might read past the end of the buffer.
  */
  size_t bytes_remaining_in_packet= pkt_len - (end - (char *)net->read_pos);

  size_t user_len;
  char *user= get_string(&end, &bytes_remaining_in_packet, &user_len);
  if (user == NULL)
    return packet_error;

  /*
    Old clients send a null-terminated string as password; new clients send
    the size (1 byte) + string (not null-terminated). Hence in case of empty
    password both send '\0'.
  */
  size_t passwd_len= 0;
  char *passwd= NULL;

  if (mpvio->client_capabilities & CLIENT_SECURE_CONNECTION)
  {
    /*
      4.1+ password. First byte is password length.
    */
    passwd= get_length_encoded_string(&end, &bytes_remaining_in_packet,
                                      &passwd_len);
  }
  else
  {
    /*
      Old passwords are zero terminated strings.
    */
    passwd= get_string(&end, &bytes_remaining_in_packet, &passwd_len);
  }

  if (passwd == NULL)
    return packet_error;

  size_t db_len= 0;
  char *db= NULL;

  if (mpvio->client_capabilities & CLIENT_CONNECT_WITH_DB)
  {
    db= get_string(&end, &bytes_remaining_in_packet, &db_len);
    if (db == NULL)
      return packet_error;
  }

  size_t client_plugin_len= 0;
  char *client_plugin= get_string(&end, &bytes_remaining_in_packet,
                                  &client_plugin_len);
  if (client_plugin == NULL)
    client_plugin= &empty_c_string[0];

  char db_buff[NAME_LEN + 1];           // buffer to store db in utf8
  char user_buff[USERNAME_LENGTH + 1];	// buffer to store user in utf8
  uint dummy_errors;


  /*
    Copy and convert the user and database names to the character set used
    by the server. Since 4.1 all database names are stored in UTF-8. Also,
    ensure that the names are properly null-terminated as this is relied
    upon later.
  */
  if (db)
  {
    db_len= copy_and_convert(db_buff, sizeof(db_buff) - 1, system_charset_info,
                             db, db_len, mpvio->charset_adapter->charset(),
                             &dummy_errors);
    db_buff[db_len]= '\0';
    db= db_buff;
  }

  user_len= copy_and_convert(user_buff, sizeof(user_buff) - 1,
                             system_charset_info, user, user_len,
                             mpvio->charset_adapter->charset(),
                             &dummy_errors);
  user_buff[user_len]= '\0';
  user= user_buff;

  /* If username starts and ends in "'", chop them off */
  if (user_len > 1 && user[0] == '\'' && user[user_len - 1] == '\'')
  {
    user[user_len - 1]= 0;
    user++;
    user_len-= 2;
  }

  if (make_lex_string_root(mpvio->mem_root, 
                           &mpvio->db, db, db_len, 0) == 0)
    return packet_error; /* The error is set by make_lex_string(). */
  if (mpvio->auth_info.user_name)
    my_free(mpvio->auth_info.user_name);
  if (!(mpvio->auth_info.user_name= my_strndup(user, user_len, MYF(MY_WME))))
    return packet_error; /* The error is set by my_strdup(). */
  mpvio->auth_info.user_name_length= user_len;

  if (!initialized)
  {
    // if mysqld's been started with --skip-grant-tables option
    mpvio->status= MPVIO_EXT::SUCCESS;
    return packet_error;
  }

  if (find_mpvio_user(mpvio))
    return packet_error;

  if (!(mpvio->client_capabilities & CLIENT_PLUGIN_AUTH))
  {
    /*
      An old client is connecting
    */
    if (mpvio->client_capabilities & CLIENT_SECURE_CONNECTION)
      client_plugin= native_password_plugin_name.str;
    else
    {
      /*
        A really old client is connecting
      */
      client_plugin= old_password_plugin_name.str;
      /*
        For a passwordless accounts we use native_password_plugin.
        But when an old 4.0 client connects to it, we change it to
        old_password_plugin, otherwise MySQL will think that server 
        and client plugins don't match.
      */
      if (mpvio->acl_user->auth_string.length == 0)
        mpvio->acl_user_plugin= old_password_plugin_name;
    }
  }
  
  /*
    if the acl_user needs a different plugin to authenticate
    (specified in GRANT ... AUTHENTICATED VIA plugin_name ..)
    we need to restart the authentication in the server.
    But perhaps the client has already used the correct plugin -
    in that case the authentication on the client may not need to be
    restarted and a server auth plugin will read the data that the client
    has just send. Cache them to return in the next server_mpvio_read_packet().
  */
  if (my_strcasecmp(system_charset_info, mpvio->acl_user_plugin.str,
                    plugin_name(mpvio->plugin)->str) != 0)
  {
    mpvio->cached_client_reply.pkt= passwd;
    mpvio->cached_client_reply.pkt_len= passwd_len;
    mpvio->cached_client_reply.plugin= client_plugin;
    mpvio->status= MPVIO_EXT::RESTART;
    return packet_error;
  }

  /*
    ok, we don't need to restart the authentication on the server.
    but if the client used the wrong plugin, we need to restart
    the authentication on the client. Do it here, the server plugin
    doesn't need to know.
  */
  const char *client_auth_plugin=
    ((st_mysql_auth *) (plugin_decl(mpvio->plugin)->info))->client_auth_plugin;

  if (client_auth_plugin &&
      my_strcasecmp(system_charset_info, client_plugin, client_auth_plugin))
  {
    mpvio->cached_client_reply.plugin= client_plugin;
    if (send_plugin_request_packet(mpvio,
                                   (uchar*) mpvio->cached_server_packet.pkt,
                                   mpvio->cached_server_packet.pkt_len))
      return packet_error;

    passwd_len= my_net_read(mpvio->net);
    passwd = (char*) mpvio->net->read_pos;
  }

  *buff= (uchar*) passwd;
  return passwd_len;
#else
  return 0;
#endif
}


/**
  Make sure that when sending plugin supplued data to the client they
  are not considered a special out-of-band command, like e.g. 
  \255 (error) or \254 (change user request packet).
  To avoid this we send plugin data packets starting with one of these
  2 bytes "wrapped" in a command \1. 
  For the above reason we have to wrap plugin data packets starting with
  \1 as well.
*/

#define IS_OUT_OF_BAND_PACKET(packet,packet_len) \
  ((packet_len) > 0 && \
   (*(packet) == 1 || *(packet) == 255 || *(packet) == 254))

static inline int 
wrap_plguin_data_into_proper_command(NET *net, 
                                     const uchar *packet, int packet_len)
{
  DBUG_ASSERT(IS_OUT_OF_BAND_PACKET(packet, packet_len));
  return net_write_command(net, 1, (uchar *) "", 0, packet, packet_len);
}


/**
  vio->write_packet() callback method for server authentication plugins

  This function is called by a server authentication plugin, when it wants
  to send data to the client.

  It transparently wraps the data into a handshake packet,
  and handles plugin negotiation with the client. If necessary,
  it escapes the plugin data, if it starts with a mysql protocol packet byte.
*/
static int server_mpvio_write_packet(MYSQL_PLUGIN_VIO *param,
                                   const uchar *packet, int packet_len)
{
  MPVIO_EXT *mpvio= (MPVIO_EXT *) param;
  int res;

  DBUG_ENTER("server_mpvio_write_packet");
  /* 
    Reset cached_client_reply if not an old client doing mysql_change_user, 
    as this is where the password from COM_CHANGE_USER is stored.
  */
  if (!((!(mpvio->client_capabilities & CLIENT_PLUGIN_AUTH)) && 
        mpvio->status == MPVIO_EXT::RESTART &&
        mpvio->cached_client_reply.plugin == 
        ((st_mysql_auth *) (plugin_decl(mpvio->plugin)->info))->client_auth_plugin
        ))
    mpvio->cached_client_reply.pkt= 0;
  /* for the 1st packet we wrap plugin data into the handshake packet */
  if (mpvio->packets_written == 0)
    res= send_server_handshake_packet(mpvio, (char*) packet, packet_len);
  else if (mpvio->status == MPVIO_EXT::RESTART)
    res= send_plugin_request_packet(mpvio, packet, packet_len);
  else if (IS_OUT_OF_BAND_PACKET(packet, packet_len))
    res= wrap_plguin_data_into_proper_command(mpvio->net, packet, packet_len);
  else
  {
    res= my_net_write(mpvio->net, packet, packet_len) ||
         net_flush(mpvio->net);
  }
  mpvio->packets_written++;
  DBUG_RETURN(res);
}

/**
  vio->read_packet() callback method for server authentication plugins

  This function is called by a server authentication plugin, when it wants
  to read data from the client.

  It transparently extracts the client plugin data, if embedded into
  a client authentication handshake packet, and handles plugin negotiation
  with the client, if necessary.
*/
static int server_mpvio_read_packet(MYSQL_PLUGIN_VIO *param, uchar **buf)
{
  MPVIO_EXT *mpvio= (MPVIO_EXT *) param;
  ulong pkt_len;

  DBUG_ENTER("server_mpvio_read_packet");
  if (mpvio->packets_written == 0)
  {
    /*
      plugin wants to read the data without sending anything first.
      send an empty packet to force a server handshake packet to be sent
    */
    if (mpvio->write_packet(mpvio, 0, 0))
      pkt_len= packet_error;
    else
      pkt_len= my_net_read(mpvio->net);
  }
  else if (mpvio->cached_client_reply.pkt)
  {
    DBUG_ASSERT(mpvio->status == MPVIO_EXT::RESTART);
    DBUG_ASSERT(mpvio->packets_read > 0);
    /*
      if the have the data cached from the last server_mpvio_read_packet
      (which can be the case if it's a restarted authentication)
      and a client has used the correct plugin, then we can return the
      cached data straight away and avoid one round trip.
    */
    const char *client_auth_plugin=
      ((st_mysql_auth *) (plugin_decl(mpvio->plugin)->info))->client_auth_plugin;
    if (client_auth_plugin == 0 ||
        my_strcasecmp(system_charset_info, mpvio->cached_client_reply.plugin,
                      client_auth_plugin) == 0)
    {
      mpvio->status= MPVIO_EXT::FAILURE;
      *buf= (uchar*) mpvio->cached_client_reply.pkt;
      mpvio->cached_client_reply.pkt= 0;
      mpvio->packets_read++;
      DBUG_RETURN ((int) mpvio->cached_client_reply.pkt_len);
    }

    /* older clients don't support change of client plugin request */
    if (!(mpvio->client_capabilities & CLIENT_PLUGIN_AUTH))
    {
      mpvio->status= MPVIO_EXT::FAILURE;
      pkt_len= packet_error;
      goto err;
    }

    /*
      But if the client has used the wrong plugin, the cached data are
      useless. Furthermore, we have to send a "change plugin" request
      to the client.
    */
    if (mpvio->write_packet(mpvio, 0, 0))
      pkt_len= packet_error;
    else
      pkt_len= my_net_read(mpvio->net);
  }
  else
    pkt_len= my_net_read(mpvio->net);

  if (pkt_len == packet_error)
    goto err;

  mpvio->packets_read++;

  /*
    the 1st packet has the plugin data wrapped into the client authentication
    handshake packet
  */
  if (mpvio->packets_read == 1)
  {
    pkt_len= parse_client_handshake_packet(mpvio, buf, pkt_len);
    if (pkt_len == packet_error)
      goto err;
  }
  else
    *buf= mpvio->net->read_pos;

  DBUG_RETURN((int)pkt_len);

err:
  if (mpvio->status == MPVIO_EXT::FAILURE)
  {
    inc_host_errors(mpvio->ip);
    my_error(ER_HANDSHAKE_ERROR, MYF(0));
  }
  DBUG_RETURN(-1);
}

/**
  fills MYSQL_PLUGIN_VIO_INFO structure with the information about the
  connection
*/
static void server_mpvio_info(MYSQL_PLUGIN_VIO *vio,
                              MYSQL_PLUGIN_VIO_INFO *info)
{
  MPVIO_EXT *mpvio= (MPVIO_EXT *) vio;
  mpvio_info(mpvio->net->vio, info);
}

#ifndef NO_EMBEDDED_ACCESS_CHECKS
static bool acl_check_ssl(THD *thd, const ACL_USER *acl_user)
{
#if defined(HAVE_OPENSSL)
  Vio *vio= thd->net.vio;
  SSL *ssl= (SSL *) vio->ssl_arg;
  X509 *cert;
#endif

  /*
    At this point we know that user is allowed to connect
    from given host by given username/password pair. Now
    we check if SSL is required, if user is using SSL and
    if X509 certificate attributes are OK
  */
  switch (acl_user->ssl_type) {
  case SSL_TYPE_NOT_SPECIFIED:                  // Impossible
  case SSL_TYPE_NONE:                           // SSL is not required
    return 0;
#if defined(HAVE_OPENSSL)
  case SSL_TYPE_ANY:                            // Any kind of SSL is ok
    return vio_type(vio) != VIO_TYPE_SSL;
  case SSL_TYPE_X509: /* Client should have any valid certificate. */
    /*
      Connections with non-valid certificates are dropped already
      in sslaccept() anyway, so we do not check validity here.

      We need to check for absence of SSL because without SSL
      we should reject connection.
    */
    if (vio_type(vio) == VIO_TYPE_SSL &&
        SSL_get_verify_result(ssl) == X509_V_OK &&
        (cert= SSL_get_peer_certificate(ssl)))
    {
      X509_free(cert);
      return 0;
    }
    return 1;
  case SSL_TYPE_SPECIFIED: /* Client should have specified attrib */
    /* If a cipher name is specified, we compare it to actual cipher in use. */
    if (vio_type(vio) != VIO_TYPE_SSL ||
        SSL_get_verify_result(ssl) != X509_V_OK)
      return 1;
    if (acl_user->ssl_cipher)
    {
      DBUG_PRINT("info", ("comparing ciphers: '%s' and '%s'",
                         acl_user->ssl_cipher, SSL_get_cipher(ssl)));
      if (strcmp(acl_user->ssl_cipher, SSL_get_cipher(ssl)))
      {
        if (global_system_variables.log_warnings)
          sql_print_information("X509 ciphers mismatch: should be '%s' but is '%s'",
                            acl_user->ssl_cipher, SSL_get_cipher(ssl));
        return 1;
      }
    }
    /* Prepare certificate (if exists) */
    if (!(cert= SSL_get_peer_certificate(ssl)))
      return 1;
    /* If X509 issuer is specified, we check it... */
    if (acl_user->x509_issuer)
    {
      char *ptr= X509_NAME_oneline(X509_get_issuer_name(cert), 0, 0);
      DBUG_PRINT("info", ("comparing issuers: '%s' and '%s'",
                         acl_user->x509_issuer, ptr));
      if (strcmp(acl_user->x509_issuer, ptr))
      {
        if (global_system_variables.log_warnings)
          sql_print_information("X509 issuer mismatch: should be '%s' "
                            "but is '%s'", acl_user->x509_issuer, ptr);
        free(ptr);
        X509_free(cert);
        return 1;
      }
      free(ptr);
    }
    /* X509 subject is specified, we check it .. */
    if (acl_user->x509_subject)
    {
      char *ptr= X509_NAME_oneline(X509_get_subject_name(cert), 0, 0);
      DBUG_PRINT("info", ("comparing subjects: '%s' and '%s'",
                         acl_user->x509_subject, ptr));
      if (strcmp(acl_user->x509_subject, ptr))
      {
        if (global_system_variables.log_warnings)
          sql_print_information("X509 subject mismatch: should be '%s' but is '%s'",
                          acl_user->x509_subject, ptr);
        free(ptr);
        X509_free(cert);
        return 1;
      }
      free(ptr);
    }
    X509_free(cert);
    return 0;
#else  /* HAVE_OPENSSL */
  default:
    /*
      If we don't have SSL but SSL is required for this user the 
      authentication should fail.
    */
    return 1;
#endif /* HAVE_OPENSSL */
  }
  return 1;
}
#endif


static int do_auth_once(THD *thd, const LEX_STRING *auth_plugin_name,
                        MPVIO_EXT *mpvio)
{
  int res= CR_OK, old_status= MPVIO_EXT::FAILURE;
  bool unlock_plugin= false;
  plugin_ref plugin;

  if (auth_plugin_name->str == native_password_plugin_name.str)
    plugin= native_password_plugin;
  else
#ifndef EMBEDDED_LIBRARY
  if (auth_plugin_name->str == old_password_plugin_name.str)
    plugin= old_password_plugin;
  else if ((plugin= my_plugin_lock_by_name(thd, auth_plugin_name,
                                           MYSQL_AUTHENTICATION_PLUGIN)))
    unlock_plugin= true;
  else
#endif
    plugin= NULL;
    
  mpvio->plugin= plugin;
  old_status= mpvio->status;
  
  if (plugin)
  {
    st_mysql_auth *auth= (st_mysql_auth *) plugin_decl(plugin)->info;
    res= auth->authenticate_user(mpvio, &mpvio->auth_info);

    if (unlock_plugin)
      plugin_unlock(thd, plugin);
  }
  else
  {
    /* Server cannot load the required plugin. */
    my_error(ER_PLUGIN_IS_NOT_LOADED, MYF(0), auth_plugin_name->str);
    res= CR_ERROR;
  }

  /*
    If the status was MPVIO_EXT::RESTART before the authenticate_user() call
    it can never be MPVIO_EXT::RESTART after the call, because any call
    to write_packet() or read_packet() will reset the status.

    But (!) if a plugin never called a read_packet() or write_packet(), the
    status will stay unchanged. We'll fix it, by resetting the status here.
  */
  if (old_status == MPVIO_EXT::RESTART && mpvio->status == MPVIO_EXT::RESTART)
    mpvio->status= MPVIO_EXT::FAILURE; // reset to the default

  return res;
}


static void
server_mpvio_initialize(THD *thd, MPVIO_EXT *mpvio, uint connect_errors,
                        Thd_charset_adapter *charset_adapter)
{
  memset(mpvio, 0, sizeof(MPVIO_EXT));
  mpvio->read_packet= server_mpvio_read_packet;
  mpvio->write_packet= server_mpvio_write_packet;
  mpvio->info= server_mpvio_info;
  mpvio->auth_info.host_or_ip= thd->security_ctx->host_or_ip;
  mpvio->auth_info.host_or_ip_length= 
    (unsigned int) strlen(thd->security_ctx->host_or_ip);
  mpvio->auth_info.user_name= NULL;
  mpvio->auth_info.user_name_length= 0;
  mpvio->connect_errors= connect_errors;
  mpvio->status= MPVIO_EXT::FAILURE;

  mpvio->client_capabilities= thd->client_capabilities;
  mpvio->mem_root= thd->mem_root;
  mpvio->scramble= thd->scramble;
  mpvio->rand= &thd->rand;
  mpvio->thread_id= thd->thread_id;
  mpvio->server_status= &thd->server_status;
  mpvio->net= &thd->net;
  mpvio->ip= thd->security_ctx->ip;
  mpvio->host= thd->security_ctx->host;
  mpvio->charset_adapter= charset_adapter;
}


static void
server_mpvio_update_thd(THD *thd, MPVIO_EXT *mpvio)
{
  thd->client_capabilities= mpvio->client_capabilities;
  thd->max_client_packet_length= mpvio->max_client_packet_length;
  if (mpvio->client_capabilities & CLIENT_INTERACTIVE)
    thd->variables.net_wait_timeout= thd->variables.net_interactive_timeout;
  thd->security_ctx->user= mpvio->auth_info.user_name;
  if (thd->client_capabilities & CLIENT_IGNORE_SPACE)
    thd->variables.sql_mode|= MODE_IGNORE_SPACE;
}

/**
  Perform the handshake, authorize the client and update thd sctx variables.

  @param thd                     thread handle
  @param connect_errors          number of previous failed connect attemps
                                 from this host
  @param com_change_user_pkt_len size of the COM_CHANGE_USER packet
                                 (without the first, command, byte) or 0
                                 if it's not a COM_CHANGE_USER (that is, if
                                 it's a new connection)

  @retval 0  success, thd is updated.
  @retval 1  error
*/
bool 
acl_authenticate(THD *thd, uint connect_errors, uint com_change_user_pkt_len)
{
  int res= CR_OK;
  MPVIO_EXT mpvio;
  Thd_charset_adapter charset_adapter(thd);

  const LEX_STRING *auth_plugin_name= default_auth_plugin_name;
  enum  enum_server_command command= com_change_user_pkt_len ? COM_CHANGE_USER
                                                             : COM_CONNECT;

  DBUG_ENTER("acl_authenticate");
  compile_time_assert(MYSQL_USERNAME_LENGTH == USERNAME_LENGTH);

  server_mpvio_initialize(thd, &mpvio, connect_errors, &charset_adapter);

  DBUG_PRINT("info", ("com_change_user_pkt_len=%u", com_change_user_pkt_len));

  /*
    Clear thd->db as it points to something, that will be freed when
    connection is closed. We don't want to accidentally free a wrong
    pointer if connect failed.
  */
  thd->reset_db(NULL, 0);

  if (command == COM_CHANGE_USER)
  {
    mpvio.packets_written++; // pretend that a server handshake packet was sent
    mpvio.packets_read++;    // take COM_CHANGE_USER packet into account

    /* Clear variables that are allocated */
    thd->user_connect= 0;

    if (parse_com_change_user_packet(&mpvio, com_change_user_pkt_len))
    {
      server_mpvio_update_thd(thd, &mpvio);
      DBUG_RETURN(1);
    }

    DBUG_ASSERT(mpvio.status == MPVIO_EXT::RESTART ||
                mpvio.status == MPVIO_EXT::SUCCESS);
  }
  else
  {
    /* mark the thd as having no scramble yet */
    mpvio.scramble[SCRAMBLE_LENGTH]= 1;
    
    /*
     perform the first authentication attempt, with the default plugin.
     This sends the server handshake packet, reads the client reply
     with a user name, and performs the authentication if everyone has used
     the correct plugin.
    */

    res= do_auth_once(thd, auth_plugin_name, &mpvio);  
  }

  /*
   retry the authentication, if - after receiving the user name -
   we found that we need to switch to a non-default plugin
  */
  if (mpvio.status == MPVIO_EXT::RESTART)
  {
    DBUG_ASSERT(mpvio.acl_user);
    DBUG_ASSERT(command == COM_CHANGE_USER ||
                my_strcasecmp(system_charset_info, auth_plugin_name->str,
                              mpvio.acl_user->plugin.str));
    auth_plugin_name= &mpvio.acl_user->plugin;
    res= do_auth_once(thd, auth_plugin_name, &mpvio);
  }

  server_mpvio_update_thd(thd, &mpvio);

  Security_context *sctx= thd->security_ctx;
  const ACL_USER *acl_user= mpvio.acl_user;

  thd->password= mpvio.auth_info.password_used;  // remember for error messages 

  /*
    Log the command here so that the user can check the log
    for the tried logins and also to detect break-in attempts.

    if sctx->user is unset it's protocol failure, bad packet.
  */
  if (mpvio.auth_info.user_name)
  {
    if (strcmp(mpvio.auth_info.authenticated_as, mpvio.auth_info.user_name))
    {
      general_log_print(thd, command, "%s@%s as %s on %s",
                        mpvio.auth_info.user_name, mpvio.auth_info.host_or_ip,
                        mpvio.auth_info.authenticated_as ? 
                          mpvio.auth_info.authenticated_as : "anonymous",
                        mpvio.db.str ? mpvio.db.str : (char*) "");
    }
    else
      general_log_print(thd, command, (char*) "%s@%s on %s",
                        mpvio.auth_info.user_name, mpvio.auth_info.host_or_ip,
                        mpvio.db.str ? mpvio.db.str : (char*) "");
  }

  if (res > CR_OK && mpvio.status != MPVIO_EXT::SUCCESS)
  {
    DBUG_ASSERT(mpvio.status == MPVIO_EXT::FAILURE);

    if (!thd->is_error())
      login_failed_error(&mpvio, mpvio.auth_info.password_used);
    DBUG_RETURN (1);
  }

  sctx->proxy_user[0]= 0;

  if (initialized) // if not --skip-grant-tables
  {
#ifndef NO_EMBEDDED_ACCESS_CHECKS
    bool is_proxy_user= FALSE;
    const char *auth_user = acl_user->user ? acl_user->user : "";
    ACL_PROXY_USER *proxy_user;
    /* check if the user is allowed to proxy as another user */
    proxy_user= acl_find_proxy_user(auth_user, sctx->host, sctx->ip,
                                    mpvio.auth_info.authenticated_as,
                                          &is_proxy_user);
    if (is_proxy_user)
    {
      ACL_USER *acl_proxy_user;

      /* we need to find the proxy user, but there was none */
      if (!proxy_user)
      {
        if (!thd->is_error())
          login_failed_error(&mpvio, mpvio.auth_info.password_used);
        DBUG_RETURN(1);
      }

      my_snprintf(sctx->proxy_user, sizeof(sctx->proxy_user) - 1,
                  "'%s'@'%s'", auth_user,
                  acl_user->host.hostname ? acl_user->host.hostname : "");

      /* we're proxying : find the proxy user definition */
      mysql_mutex_lock(&acl_cache->lock);
      acl_proxy_user= find_acl_user(proxy_user->get_proxied_host() ? 
                                    proxy_user->get_proxied_host() : "",
                                    mpvio.auth_info.authenticated_as, TRUE);
      if (!acl_proxy_user)
      {
        if (!thd->is_error())
          login_failed_error(&mpvio, mpvio.auth_info.password_used);
        mysql_mutex_unlock(&acl_cache->lock);
        DBUG_RETURN(1);
      }
      acl_user= acl_proxy_user->copy(thd->mem_root);
      mysql_mutex_unlock(&acl_cache->lock);
    }
#endif

    sctx->master_access= acl_user->access;
    if (acl_user->user)
      strmake(sctx->priv_user, acl_user->user, USERNAME_LENGTH - 1);
    else
      *sctx->priv_user= 0;

    if (acl_user->host.hostname)
      strmake(sctx->priv_host, acl_user->host.hostname, MAX_HOSTNAME - 1);
    else
      *sctx->priv_host= 0;

#ifndef NO_EMBEDDED_ACCESS_CHECKS
    /*
      OK. Let's check the SSL. Historically it was checked after the password,
      as an additional layer, not instead of the password
      (in which case it would've been a plugin too).
    */
    if (acl_check_ssl(thd, acl_user))
    {
      if (!thd->is_error())
        login_failed_error(&mpvio, thd->password);
      DBUG_RETURN(1);
    }

    /* Don't allow the user to connect if he has done too many queries */
    if ((acl_user->user_resource.questions || acl_user->user_resource.updates ||
         acl_user->user_resource.conn_per_hour ||
         acl_user->user_resource.user_conn || 
         global_system_variables.max_user_connections) &&
        get_or_create_user_conn(thd,
          (opt_old_style_user_limits ? sctx->user : sctx->priv_user),
          (opt_old_style_user_limits ? sctx->host_or_ip : sctx->priv_host),
          &acl_user->user_resource))
      DBUG_RETURN(1); // The error is set by get_or_create_user_conn()

#endif
  }
  else
    sctx->skip_grants();

  if (thd->user_connect &&
      (thd->user_connect->user_resources.conn_per_hour ||
       thd->user_connect->user_resources.user_conn ||
       global_system_variables.max_user_connections) &&
      check_for_max_user_connections(thd, thd->user_connect))
  {
    DBUG_RETURN(1); // The error is set in check_for_max_user_connections()
  }

  DBUG_PRINT("info",
             ("Capabilities: %lu  packet_length: %ld  Host: '%s'  "
              "Login user: '%s' Priv_user: '%s'  Using password: %s "
              "Access: %lu  db: '%s'",
              thd->client_capabilities, thd->max_client_packet_length,
              sctx->host_or_ip, sctx->user, sctx->priv_user,
              thd->password ? "yes": "no",
              sctx->master_access, mpvio.db.str));

  if (command == COM_CONNECT &&
      !(thd->main_security_ctx.master_access & SUPER_ACL))
  {
    mysql_mutex_lock(&LOCK_connection_count);
    bool count_ok= (connection_count <= max_connections);
    mysql_mutex_unlock(&LOCK_connection_count);
    if (!count_ok)
    {                                         // too many connections
      my_error(ER_CON_COUNT_ERROR, MYF(0));
      DBUG_RETURN(1);
    }
  }

  /*
    This is the default access rights for the current database.  It's
    set to 0 here because we don't have an active database yet (and we
    may not have an active database to set.
  */
  sctx->db_access=0;

  /* Change a database if necessary */
  if (mpvio.db.length)
  {
    if (mysql_change_db(thd, &mpvio.db, FALSE))
    {
      /* mysql_change_db() has pushed the error message. */
      if (thd->user_connect)
      {
        decrease_user_connections(thd->user_connect);
        thd->user_connect= 0;
      }
      DBUG_RETURN(1);
    }
  }

  if (mpvio.auth_info.external_user[0])
    sctx->external_user= my_strdup(mpvio.auth_info.external_user, MYF(0));

  if (res == CR_OK_HANDSHAKE_COMPLETE)
    thd->get_stmt_da()->disable_status();
  else
    my_ok(thd);

#ifdef HAVE_PSI_THREAD_INTERFACE
  if (likely(PSI_server != NULL))
  {
    PSI_server->set_thread_user_host(thd->main_security_ctx.user,
                                     strlen(thd->main_security_ctx.user),
                                     thd->main_security_ctx.host_or_ip,
                                     strlen(thd->main_security_ctx.host_or_ip));
  }
#endif

#ifdef HAVE_PSI_INTERFACE
  if (PSI_server)
  {
    PSI_server->set_thread_user_host(thd->main_security_ctx.user,
                                     strlen(thd->main_security_ctx.user),
                                     thd->main_security_ctx.host_or_ip,
                                     strlen(thd->main_security_ctx.host_or_ip));
  }
#endif

  /* Ready to handle queries */
  DBUG_RETURN(0);
}

/**
  MySQL Server Password Authentication Plugin

  In the MySQL authentication protocol:
  1. the server sends the random scramble to the client
  2. client sends the encrypted password back to the server
  3. the server checks the password.
*/
static int native_password_authenticate(MYSQL_PLUGIN_VIO *vio,
                                        MYSQL_SERVER_AUTH_INFO *info)
{
  uchar *pkt;
  int pkt_len;
  MPVIO_EXT *mpvio= (MPVIO_EXT *) vio;

  DBUG_ENTER("native_password_authenticate");

  /* generate the scramble, or reuse the old one */
  if (mpvio->scramble[SCRAMBLE_LENGTH])
    create_random_string(mpvio->scramble, SCRAMBLE_LENGTH, mpvio->rand);

  /* send it to the client */
  if (mpvio->write_packet(mpvio, (uchar*) mpvio->scramble, SCRAMBLE_LENGTH + 1))
    DBUG_RETURN(CR_ERROR);

  /* reply and authenticate */

  /*
    <digression>
      This is more complex than it looks.

      The plugin (we) may be called right after the client was connected -
      and will need to send a scramble, read reply, authenticate.

      Or the plugin may be called after another plugin has sent a scramble,
      and read the reply. If the client has used the correct client-plugin,
      we won't need to read anything here from the client, the client
      has already sent a reply with everything we need for authentication.

      Or the plugin may be called after another plugin has sent a scramble,
      and read the reply, but the client has used the wrong client-plugin.
      We'll need to sent a "switch to another plugin" packet to the
      client and read the reply. "Use the short scramble" packet is a special
      case of "switch to another plugin" packet.

      Or, perhaps, the plugin may be called after another plugin has
      done the handshake but did not send a useful scramble. We'll need
      to send a scramble (and perhaps a "switch to another plugin" packet)
      and read the reply.

      Besides, a client may be an old one, that doesn't understand plugins.
      Or doesn't even understand 4.0 scramble.

      And we want to keep the same protocol on the wire  unless non-native
      plugins are involved.

      Anyway, it still looks simple from a plugin point of view:
      "send the scramble, read the reply and authenticate"
      All the magic is transparently handled by the server.
    </digression>
  */

  /* read the reply with the encrypted password */
  if ((pkt_len= mpvio->read_packet(mpvio, &pkt)) < 0)
    DBUG_RETURN(CR_ERROR);
  DBUG_PRINT("info", ("reply read : pkt_len=%d", pkt_len));

#ifdef NO_EMBEDDED_ACCESS_CHECKS
  DBUG_RETURN(CR_OK);
#endif

  if (pkt_len == 0) /* no password */
    DBUG_RETURN(info->auth_string[0] ? CR_ERROR : CR_OK);

  info->password_used= PASSWORD_USED_YES;
  if (pkt_len == SCRAMBLE_LENGTH)
  {
    if (!mpvio->acl_user->salt_len)
      DBUG_RETURN(CR_ERROR);

    DBUG_RETURN(check_scramble(pkt, mpvio->scramble, mpvio->acl_user->salt) ?
                CR_ERROR : CR_OK);
  }

  inc_host_errors(mpvio->ip);
  my_error(ER_HANDSHAKE_ERROR, MYF(0));
  DBUG_RETURN(CR_ERROR);
}

static int old_password_authenticate(MYSQL_PLUGIN_VIO *vio, 
                                     MYSQL_SERVER_AUTH_INFO *info)
{
  uchar *pkt;
  int pkt_len;
  MPVIO_EXT *mpvio= (MPVIO_EXT *) vio;

  /* generate the scramble, or reuse the old one */
  if (mpvio->scramble[SCRAMBLE_LENGTH])
    create_random_string(mpvio->scramble, SCRAMBLE_LENGTH, mpvio->rand);

  /* send it to the client */
  if (mpvio->write_packet(mpvio, (uchar*) mpvio->scramble, SCRAMBLE_LENGTH + 1))
    return CR_ERROR;

  /* read the reply and authenticate */
  if ((pkt_len= mpvio->read_packet(mpvio, &pkt)) < 0)
    return CR_ERROR;

#ifdef NO_EMBEDDED_ACCESS_CHECKS
  return CR_OK;
#endif

  /*
    legacy: if switch_from_long_to_short_scramble,
    the password is sent \0-terminated, the pkt_len is always 9 bytes.
    We need to figure out the correct scramble length here.
  */
  if (pkt_len == SCRAMBLE_LENGTH_323 + 1)
    pkt_len= strnlen((char*)pkt, pkt_len);

  if (pkt_len == 0) /* no password */
    return info->auth_string[0] ? CR_ERROR : CR_OK;

  if (secure_auth(mpvio))
    return CR_ERROR;

  info->password_used= PASSWORD_USED_YES;

  if (pkt_len == SCRAMBLE_LENGTH_323)
  {
    if (!mpvio->acl_user->salt_len)
      return CR_ERROR;

    return check_scramble_323(pkt, mpvio->scramble,
                             (ulong *) mpvio->acl_user->salt) ? 
                             CR_ERROR : CR_OK;
  }

  inc_host_errors(mpvio->ip);
  my_error(ER_HANDSHAKE_ERROR, MYF(0));
  return CR_ERROR;
}

static struct st_mysql_auth native_password_handler=
{
  MYSQL_AUTHENTICATION_INTERFACE_VERSION,
  native_password_plugin_name.str,
  native_password_authenticate
};

static struct st_mysql_auth old_password_handler=
{
  MYSQL_AUTHENTICATION_INTERFACE_VERSION,
  old_password_plugin_name.str,
  old_password_authenticate
};

mysql_declare_plugin(mysql_password)
{
  MYSQL_AUTHENTICATION_PLUGIN,                  /* type constant    */
  &native_password_handler,                     /* type descriptor  */
  native_password_plugin_name.str,              /* Name             */
  "R.J.Silk, Sergei Golubchik",                 /* Author           */
  "Native MySQL authentication",                /* Description      */
  PLUGIN_LICENSE_GPL,                           /* License          */
  NULL,                                         /* Init function    */
  NULL,                                         /* Deinit function  */
  0x0100,                                       /* Version (1.0)    */
  NULL,                                         /* status variables */
  NULL,                                         /* system variables */
  NULL                                          /* config options   */
},
{
  MYSQL_AUTHENTICATION_PLUGIN,                  /* type constant    */
  &old_password_handler,                        /* type descriptor  */
  old_password_plugin_name.str,                 /* Name             */
  "R.J.Silk, Sergei Golubchik",                 /* Author           */
  "Old MySQL-4.0 authentication",               /* Description      */
  PLUGIN_LICENSE_GPL,                           /* License          */
  NULL,                                         /* Init function    */
  NULL,                                         /* Deinit function  */
  0x0100,                                       /* Version (1.0)    */
  NULL,                                         /* status variables */
  NULL,                                         /* system variables */
  NULL                                          /* config options   */
}
mysql_declare_plugin_end;
<|MERGE_RESOLUTION|>--- conflicted
+++ resolved
@@ -1,8 +1,4 @@
-<<<<<<< HEAD
-/* Copyright (c) 2000, 2010, Oracle and/or its affiliates. All rights reserved.
-=======
 /* Copyright (c) 2000, 2011, Oracle and/or its affiliates. All rights reserved.
->>>>>>> fcf11a4c
 
    This program is free software; you can redistribute it and/or modify
    it under the terms of the GNU General Public License as published by
@@ -14,13 +10,8 @@
    GNU General Public License for more details.
 
    You should have received a copy of the GNU General Public License
-<<<<<<< HEAD
-   along with this program; if not, write to the Free Software Foundation,
-   51 Franklin Street, Suite 500, Boston, MA 02110-1335 USA */
-=======
    along with this program; if not, write to the Free Software
    Foundation, Inc., 51 Franklin St, Fifth Floor, Boston, MA 02110-1301  USA */
->>>>>>> fcf11a4c
 
 
 /*
@@ -6421,27 +6412,6 @@
   @param str     A String to store the user list.
   @param user    A LEX_USER which will be appended into user list.
   @param comma   If TRUE, append a ',' before the the user.
-<<<<<<< HEAD
-  @param passwd  If TRUE, append ' IDENTIFIED BY PASSWORD ...' after the user,
-                 if the given user has password.
- */
-static void append_user(String *str, LEX_USER *user, bool comma= TRUE,
-                        bool passwd= FALSE)
-{
-  if (comma)
-    str->append(',');
-  str->append('\'');
-  str->append(user->user.str);
-  str->append(STRING_WITH_LEN("'@'"));
-  str->append(user->host.str);
-  str->append('\'');
-
-  if (passwd && user->password.str)
-  {
-    str->append(STRING_WITH_LEN(" IDENTIFIED BY PASSWORD '"));
-    str->append(user->password.str, user->password.length);
-    str->append('\'');
-=======
   @param ident   If TRUE, append ' IDENTIFIED BY/WITH...' after the user,
                  if the given user has credentials set with 'IDENTIFIED BY/WITH'
  */
@@ -6483,7 +6453,6 @@
       str->append(user->password.str, user->password.length);
       str->append('\'');
     }
->>>>>>> fcf11a4c
   }
 }
 
@@ -9583,16 +9552,6 @@
   }
 #endif
 
-#ifdef HAVE_PSI_INTERFACE
-  if (PSI_server)
-  {
-    PSI_server->set_thread_user_host(thd->main_security_ctx.user,
-                                     strlen(thd->main_security_ctx.user),
-                                     thd->main_security_ctx.host_or_ip,
-                                     strlen(thd->main_security_ctx.host_or_ip));
-  }
-#endif
-
   /* Ready to handle queries */
   DBUG_RETURN(0);
 }
