--- conflicted
+++ resolved
@@ -4460,20 +4460,6 @@
           mysql_real_connect(mysql, mi->host, mi->user, mi->password, 0,
                              mi->port, 0, client_flag) == 0))
   {
-<<<<<<< HEAD
-    /* Don't repeat last error */
-    if ((int)mysql_errno(mysql) != last_errno)
-    {
-      last_errno=mysql_errno(mysql);
-      suppress_warnings= 0;
-      mi->report(ERROR_LEVEL, last_errno,
-                 "error %s to master '%s@%s:%d'"
-                 " - retry-time: %d  retries: %lu",
-                 (reconnect ? "reconnecting" : "connecting"),
-                 mi->user, mi->host, mi->port,
-                 mi->connect_retry, mi->retry_count);
-    }
-=======
     /*
        SHOW SLAVE STATUS will display the number of retries which
        would be real retry counts instead of mi->retry_count for
@@ -4486,8 +4472,7 @@
                " - retry-time: %d  retries: %lu",
                (reconnect ? "reconnecting" : "connecting"),
                mi->user, mi->host, mi->port,
-               mi->connect_retry, err_count+1);
->>>>>>> c35e68ac
+               mi->connect_retry, err_count + 1);
     /*
       By default we try forever. The reason is that failure will trigger
       master election, so if the user did not set mi->retry_count we
