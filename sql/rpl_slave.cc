/* Copyright (c) 2000, 2017, Oracle and/or its affiliates. All rights reserved.

   This program is free software; you can redistribute it and/or modify
   it under the terms of the GNU General Public License as published by
   the Free Software Foundation; version 2 of the License.

   This program is distributed in the hope that it will be useful,
   but WITHOUT ANY WARRANTY; without even the implied warranty of
   MERCHANTABILITY or FITNESS FOR A PARTICULAR PURPOSE.  See the
   GNU General Public License for more details.

   You should have received a copy of the GNU General Public License
   along with this program; if not, write to the Free Software Foundation,
   51 Franklin Street, Fifth Floor, Boston, MA  02110-1301, USA */


/**
  @addtogroup Replication
  @{

  @file sql/rpl_slave.cc

  @brief Code to run the io thread and the sql thread on the
  replication slave.
*/

#include "sql/rpl_slave.h"

#include "my_config.h"

#include <assert.h>
#include <errno.h>
#include <fcntl.h>
#include <math.h>
#include <signal.h>
#include <stdio.h>
#include <stdlib.h>
#include <string.h>

#include "mysql/components/services/log_shared.h"
#include "mysql/components/services/psi_memory_bits.h"
#include "mysql/components/services/psi_stage_bits.h"
#include "mysql/psi/mysql_cond.h"
#include "mysql/psi/mysql_mutex.h"
#include "mysql/psi/psi_base.h"
#include "sql/rpl_channel_service_interface.h"
#include "sql/thr_malloc.h"
#ifdef HAVE_SYS_TIME_H
#include <sys/time.h>
#endif
#include <time.h>
#ifdef HAVE_UNISTD_H
#include <unistd.h>
#endif
#include <algorithm>
#include <atomic>
#include <map>
#include <string>
#include <utility>
#include <vector>

#include "binary_log_types.h"
#include "binlog_event.h"
#include "control_events.h"
#include "debug_vars.h"
#include "errmsg.h"                            // CR_*
#include "lex_string.h"
#include "m_ctype.h"
#include "m_string.h"
#include "my_bitmap.h"                         // MY_BITMAP
#include "my_byteorder.h"
#include "my_command.h"
#include "my_compiler.h"
#include "my_dbug.h"
#include "my_dir.h"
#include "my_io.h"
#include "my_loglevel.h"
#include "my_macros.h"
#include "my_sys.h"
#include "my_systime.h"
#include "my_thread_local.h"                   // thread_local_key_t
#include "mysql.h"                             // MYSQL
#include "mysql/plugin.h"
#include "mysql/psi/mysql_file.h"
#include "mysql/psi/mysql_memory.h"
#include "mysql/psi/mysql_thread.h"
#include "mysql/service_my_snprintf.h"
#include "mysql/service_mysql_alloc.h"
#include "mysql/thread_type.h"
#include "mysql_com.h"
#include "mysqld_error.h"
#include "pfs_thread_provider.h"
#include "prealloced_array.h"
#include "sql/auth/auth_acls.h"
#include "sql/auth/sql_security_ctx.h"
#include "sql/binlog.h"
#include "sql/current_thd.h"
#include "sql/debug_sync.h"                    // DEBUG_SYNC
#include "sql/derror.h"                        // ER_THD
#include "sql/dynamic_ids.h"                   // Server_ids
#include "sql/handler.h"
#include "sql/item.h"
#include "sql/log.h"
#include "sql/log_event.h"                     // Rotate_log_event
#include "sql/mdl.h"
#include "sql/mysqld.h"                        // ER
#include "sql/mysqld_thd_manager.h"            // Global_THD_manager
#include "sql/protocol.h"
#include "sql/protocol_classic.h"
#include "sql/psi_memory_key.h"
#include "sql/query_options.h"
#include "sql/rpl_filter.h"
#include "sql/rpl_group_replication.h"
#include "sql/rpl_gtid.h"
#include "sql/rpl_handler.h"                   // RUN_HOOK
#include "sql/rpl_info.h"
#include "sql/rpl_info_factory.h"              // Rpl_info_factory
#include "sql/rpl_info_handler.h"
#include "sql/rpl_mi.h"
#include "sql/rpl_msr.h"                       // Multisource_info
#include "sql/rpl_mts_submode.h"
#include "sql/rpl_reporting.h"
#include "sql/rpl_rli.h"                       // Relay_log_info
#include "sql/rpl_rli_pdb.h"                   // Slave_worker
#include "sql/rpl_slave_commit_order_manager.h" // Commit_order_manager
#include "sql/rpl_slave_until_options.h"
#include "sql/rpl_trx_boundary_parser.h"
#include "sql/rpl_utility.h"
#include "sql/sql_class.h"                     // THD
#include "sql/sql_const.h"
#include "sql/sql_error.h"
#include "sql/sql_lex.h"
#include "sql/sql_list.h"
#include "sql/sql_parse.h"                     // execute_init_command
#include "sql/sql_plugin.h"                    // opt_plugin_dir_ptr
#include "sql/system_variables.h"
#include "sql/table.h"
#include "sql/transaction.h"                   // trans_begin
#include "sql/transaction_info.h"
#include "sql_common.h"                        // end_server
#include "sql_string.h"
#include "typelib.h"

using std::min;
using std::max;
using binary_log::checksum_crc32;
using binary_log::Log_event_header;

#define FLAGSTR(V,F) ((V)&(F)?#F" ":"")

/*
  a parameter of sql_slave_killed() to defer the killed status
*/
#define SLAVE_WAIT_GROUP_DONE 60
bool use_slave_mask = 0;
MY_BITMAP slave_error_mask;
char slave_skip_error_names[SHOW_VAR_FUNC_BUFF_SIZE];

char* slave_load_tmpdir = 0;
bool replicate_same_server_id;
ulonglong relay_log_space_limit = 0;

const char *relay_log_index= 0;
const char *relay_log_basename= 0;

/*
  MTS load-ballancing parameter.
  Max length of one MTS Worker queue. The value also determines the size
  of Relay_log_info::gaq (see @c slave_start_workers()).
  It can be set to any value in [1, ULONG_MAX - 1] range.
*/
const ulong mts_slave_worker_queue_len_max= 16384;

/*
  Statistics go to the error log every # of seconds when
  --log_error_verbosity > 2
*/
const long mts_online_stat_period= 60 * 2;


/*
  MTS load-ballancing parameter.
  Time unit in microsecs to sleep by MTS Coordinator to avoid extra thread
  signalling in the case of Worker queues are close to be filled up.
*/
const ulong mts_coordinator_basic_nap= 5;

/*
  MTS load-ballancing parameter.
  Percent of Worker queue size at which Worker is considered to become
  hungry.

  C enqueues --+                   . underrun level
               V                   "
   +----------+-+------------------+--------------+
   | empty    |.|::::::::::::::::::|xxxxxxxxxxxxxx| ---> Worker dequeues
   +----------+-+------------------+--------------+

   Like in the above diagram enqueuing to the x-d area would indicate
   actual underrruning by Worker.
*/
const ulong mts_worker_underrun_level= 10;


/*
  When slave thread exits, we need to remember the temporary tables so we
  can re-use them on slave start.

  TODO: move the vars below under Master_info
*/

int disconnect_slave_event_count = 0, abort_slave_event_count = 0;

static thread_local Master_info *RPL_MASTER_INFO= nullptr;

enum enum_slave_reconnect_actions
{
  SLAVE_RECON_ACT_REG= 0,
  SLAVE_RECON_ACT_DUMP= 1,
  SLAVE_RECON_ACT_EVENT= 2,
  SLAVE_RECON_ACT_MAX
};

enum enum_slave_reconnect_messages
{
  SLAVE_RECON_MSG_WAIT= 0,
  SLAVE_RECON_MSG_KILLED_WAITING= 1,
  SLAVE_RECON_MSG_AFTER= 2,
  SLAVE_RECON_MSG_FAILED= 3,
  SLAVE_RECON_MSG_COMMAND= 4,
  SLAVE_RECON_MSG_KILLED_AFTER= 5,
  SLAVE_RECON_MSG_MAX
};

static const char *reconnect_messages[SLAVE_RECON_ACT_MAX][SLAVE_RECON_MSG_MAX]=
{
  {
    "Waiting to reconnect after a failed registration on master",
    "Slave I/O thread killed while waiting to reconnect after a failed \
registration on master",
    "Reconnecting after a failed registration on master",
    "failed registering on master, reconnecting to try again, \
log '%s' at position %s",
    "COM_REGISTER_SLAVE",
    "Slave I/O thread killed during or after reconnect"
  },
  {
    "Waiting to reconnect after a failed binlog dump request",
    "Slave I/O thread killed while retrying master dump",
    "Reconnecting after a failed binlog dump request",
    "failed dump request, reconnecting to try again, log '%s' at position %s",
    "COM_BINLOG_DUMP",
    "Slave I/O thread killed during or after reconnect"
  },
  {
    "Waiting to reconnect after a failed master event read",
    "Slave I/O thread killed while waiting to reconnect after a failed read",
    "Reconnecting after a failed master event read",
    "Slave I/O thread: Failed reading log event, reconnecting to retry, \
log '%s' at position %s",
    "",
    "Slave I/O thread killed during or after a reconnect done to recover from \
failed read"
  }
};

enum enum_slave_apply_event_and_update_pos_retval
{
  SLAVE_APPLY_EVENT_AND_UPDATE_POS_OK= 0,
  SLAVE_APPLY_EVENT_AND_UPDATE_POS_APPLY_ERROR= 1,
  SLAVE_APPLY_EVENT_AND_UPDATE_POS_UPDATE_POS_ERROR= 2,
  SLAVE_APPLY_EVENT_AND_UPDATE_POS_APPEND_JOB_ERROR= 3,
  SLAVE_APPLY_EVENT_AND_UPDATE_POS_MAX
};


static int process_io_rotate(Master_info* mi, Rotate_log_event* rev);
static bool wait_for_relay_log_space(Relay_log_info* rli);
static inline bool io_slave_killed(THD* thd,Master_info* mi);
static inline bool is_autocommit_off_and_infotables(THD* thd);
static int init_slave_thread(THD* thd, SLAVE_THD_TYPE thd_type);
static void print_slave_skip_errors(void);
static int safe_connect(THD* thd, MYSQL* mysql, Master_info* mi);
static int safe_reconnect(THD* thd, MYSQL* mysql, Master_info* mi,
                          bool suppress_warnings);
static int connect_to_master(THD* thd, MYSQL* mysql, Master_info* mi,
                             bool reconnect, bool suppress_warnings);
static int get_master_version_and_clock(MYSQL* mysql, Master_info* mi);
static int get_master_uuid(MYSQL *mysql, Master_info *mi);
int io_thread_init_commands(MYSQL *mysql, Master_info *mi);
static Log_event* next_event(Relay_log_info* rli);
static int terminate_slave_thread(THD *thd,
                                  mysql_mutex_t *term_lock,
                                  mysql_cond_t *term_cond,
                                  std::atomic<uint> *slave_running,
                                  ulong *stop_wait_timeout,
                                  bool need_lock_term,
                                  bool force= false);
static bool check_io_slave_killed(THD *thd, Master_info *mi, const char *info);
static int mts_event_coord_cmp(LOG_POS_COORD *id1, LOG_POS_COORD *id2);

static int check_slave_sql_config_conflict(const Relay_log_info *rli);

/*
  Applier thread InnoDB priority.
  When two transactions conflict inside InnoDB, the one with
  greater priority wins.

  @param thd       Thread handler for slave
  @param priority  Thread priority
*/
static void set_thd_tx_priority(THD* thd, int priority)
{
  DBUG_ENTER("set_thd_tx_priority");
  DBUG_ASSERT(thd->system_thread == SYSTEM_THREAD_SLAVE_SQL ||
              thd->system_thread == SYSTEM_THREAD_SLAVE_WORKER);

  thd->thd_tx_priority= priority;
  DBUG_EXECUTE_IF("dbug_set_high_prio_sql_thread",
  {
    thd->thd_tx_priority= 1;
  });

  DBUG_VOID_RETURN;
}

/*
  Function to set the slave's max_allowed_packet based on the value
  of slave_max_allowed_packet.

    @in_param    thd    Thread handler for slave
    @in_param    mysql  MySQL connection handle
*/

static void set_slave_max_allowed_packet(THD *thd, MYSQL *mysql)
{
  DBUG_ENTER("set_slave_max_allowed_packet");
  // thd and mysql must be valid
  DBUG_ASSERT(thd && mysql);

  thd->variables.max_allowed_packet= slave_max_allowed_packet;
  /*
    Adding MAX_LOG_EVENT_HEADER_LEN to the max_packet_size on the I/O
    thread and the mysql->option max_allowed_packet, since a
    replication event can become this much  larger than
    the corresponding packet (query) sent from client to master.
  */
  thd->get_protocol_classic()->set_max_packet_size(
    slave_max_allowed_packet + MAX_LOG_EVENT_HEADER);
  /*
    Skipping the setting of mysql->net.max_packet size to slave
    max_allowed_packet since this is done during mysql_real_connect.
  */
  mysql->options.max_allowed_packet=
    slave_max_allowed_packet+MAX_LOG_EVENT_HEADER;
  DBUG_VOID_RETURN;
}

/*
  Find out which replications threads are running

  SYNOPSIS
    init_thread_mask()
    mask                Return value here
    mi                  master_info for slave
    inverse             If set, returns which threads are not running

  IMPLEMENTATION
    Get a bit mask for which threads are running so that we can later restart
    these threads.

  RETURN
    mask        If inverse == 0, running threads
                If inverse == 1, stopped threads
*/

void init_thread_mask(int* mask, Master_info* mi, bool inverse)
{
  bool set_io = mi->slave_running, set_sql = mi->rli->slave_running;
  int tmp_mask=0;
  DBUG_ENTER("init_thread_mask");

  if (set_io)
    tmp_mask |= SLAVE_IO;
  if (set_sql)
    tmp_mask |= SLAVE_SQL;
  if (inverse)
    tmp_mask^= (SLAVE_IO | SLAVE_SQL);
  *mask = tmp_mask;
  DBUG_VOID_RETURN;
}


/*
  lock_slave_threads()
*/

void lock_slave_threads(Master_info* mi)
{
  DBUG_ENTER("lock_slave_threads");

  //TODO: see if we can do this without dual mutex
  mysql_mutex_lock(&mi->run_lock);
  mysql_mutex_lock(&mi->rli->run_lock);
  DBUG_VOID_RETURN;
}


/*
  unlock_slave_threads()
*/

void unlock_slave_threads(Master_info* mi)
{
  DBUG_ENTER("unlock_slave_threads");

  //TODO: see if we can do this without dual mutex
  mysql_mutex_unlock(&mi->rli->run_lock);
  mysql_mutex_unlock(&mi->run_lock);
  DBUG_VOID_RETURN;
}

#ifdef HAVE_PSI_INTERFACE

static PSI_memory_key key_memory_rli_mts_coor;

static PSI_thread_key key_thread_slave_io, key_thread_slave_sql, key_thread_slave_worker;

static PSI_thread_info all_slave_threads[]=
{
  { &key_thread_slave_io, "slave_io", PSI_FLAG_SINGLETON, 0, PSI_DOCUMENT_ME},
  { &key_thread_slave_sql, "slave_sql", PSI_FLAG_SINGLETON, 0, PSI_DOCUMENT_ME},
  { &key_thread_slave_worker, "slave_worker", PSI_FLAG_SINGLETON, 0, PSI_DOCUMENT_ME}
};

static PSI_memory_info all_slave_memory[]=
{
  { &key_memory_rli_mts_coor, "Relay_log_info::mts_coor", 0, 0, PSI_DOCUMENT_ME}
};

static void init_slave_psi_keys(void)
{
  const char* category= "sql";
  int count;

  count= static_cast<int>(array_elements(all_slave_threads));
  mysql_thread_register(category, all_slave_threads, count);

  count= static_cast<int>(array_elements(all_slave_memory));
  mysql_memory_register(category, all_slave_memory, count);
}
#endif /* HAVE_PSI_INTERFACE */

/* Initialize slave structures */

int init_slave()
{
  DBUG_ENTER("init_slave");
  int error= 0;
  int thread_mask= SLAVE_SQL | SLAVE_IO;
  Master_info *mi= NULL;

#ifdef HAVE_PSI_INTERFACE
  init_slave_psi_keys();
#endif

  /*
    This is called when mysqld starts. Before client connections are
    accepted. However bootstrap may conflict with us if it does START SLAVE.
    So it's safer to take the lock.
  */
  channel_map.wrlock();

  RPL_MASTER_INFO= nullptr;

  /*
    Create slave info objects by reading repositories of individual
    channels and add them into channel_map
  */
  if ((error= Rpl_info_factory::create_slave_info_objects(opt_mi_repository_id,
                                                          opt_rli_repository_id,
                                                          thread_mask,
                                                          &channel_map)))
    LogErr(ERROR_LEVEL,
           ER_RPL_SLAVE_FAILED_TO_CREATE_OR_RECOVER_INFO_REPOSITORIES);

#ifndef DBUG_OFF
  /* @todo: Print it for all the channels */
  {
    Master_info *default_mi;
    default_mi= channel_map.get_default_channel_mi();
    if (default_mi && default_mi->rli)
    {
      DBUG_PRINT("info", ("init group master %s %lu  group relay %s %lu event %s %lu\n",
                          default_mi->rli->get_group_master_log_name(),
                          (ulong) default_mi->rli->get_group_master_log_pos(),
                          default_mi->rli->get_group_relay_log_name(),
                          (ulong) default_mi->rli->get_group_relay_log_pos(),
                          default_mi->rli->get_event_relay_log_name(),
                          (ulong) default_mi->rli->get_event_relay_log_pos()));
    }
  }
#endif

  if (get_gtid_mode(GTID_MODE_LOCK_CHANNEL_MAP) == GTID_MODE_OFF)
  {
    for (mi_map::iterator it= channel_map.begin(); it != channel_map.end(); it++)
    {
      Master_info *mi= it->second;
      if (mi != NULL && mi->is_auto_position())
      {
        LogErr(WARNING_LEVEL,
               ER_RPL_SLAVE_AUTO_POSITION_IS_1_AND_GTID_MODE_IS_OFF,
               mi->get_channel(), mi->get_channel());
      }
    }
  }

  if (check_slave_sql_config_conflict(NULL))
  {
    error= 1;
    goto err;
  }

  /*
    Loop through the channel_map and start slave threads for each channel.
  */
  if (!opt_skip_slave_start)
  {
    for (mi_map::iterator it= channel_map.begin(); it!=channel_map.end(); it++)
    {
      mi= it->second;

      /* If server id is not set, start_slave_thread() will say it */
      if (Master_info::is_configured(mi))
      {
        /* same as in start_slave() cache the global var values into rli's members */
        mi->rli->opt_slave_parallel_workers= opt_mts_slave_parallel_workers;
        mi->rli->checkpoint_group= opt_mts_checkpoint_group;
        if (mts_parallel_option == MTS_PARALLEL_TYPE_DB_NAME)
          mi->rli->channel_mts_submode = MTS_PARALLEL_TYPE_DB_NAME;
        else
          mi->rli->channel_mts_submode = MTS_PARALLEL_TYPE_LOGICAL_CLOCK;
        if (start_slave_threads(true/*need_lock_slave=true*/,
                                false/*wait_for_start=false*/,
                                mi,
                                thread_mask))
        {
          sql_print_error("Failed to start slave threads for channel '%s'",
                          mi->get_channel());
        }
      }
    }
  }

err:

  channel_map.unlock();
  if (error)
    sql_print_information("Some of the channels are not created/initialized "
                          "properly. Check for additional messages above. "
                          "You will not be able to start replication on those "
                          "channels until the issue is resolved and "
                          "the server restarted.");
  DBUG_RETURN(error);
}


/**
   Function to start a slave for all channels.
   Used in Multisource replication.
   @param[in]        thd           THD object of the client.

   @retval false success
   @retval true error

    @todo  It is good to continue to start other channels
           when a slave start failed for other channels.

    @todo  The problem with the below code is if the slave is already
           stared, we would multple warnings called
           "Slave was already running" for each channel.
           A nice warning message  would be to add
           "Slave for channel '%s" was already running"
           but error messages are in different languages and cannot be tampered
           with so, we have to handle it case by case basis, whether
           only default channel exists or not and properly continue with
           starting other channels if one channel fails clearly giving
           an error message by displaying failed channels.
*/
bool start_slave(THD *thd)
{

  DBUG_ENTER("start_slave(THD)");
  Master_info *mi;
  bool channel_configured, error= false;

  if (channel_map.get_num_instances() == 1)
  {
    mi= channel_map.get_default_channel_mi();
    DBUG_ASSERT(mi);
    if (start_slave(thd, &thd->lex->slave_connection,
                    &thd->lex->mi, thd->lex->slave_thd_opt, mi, true))
      DBUG_RETURN(true);
  }
  else
  {
    /*
      Users cannot start more than one channel's applier thread
      if sql_slave_skip_counter > 0. It throws an error to the session.
    */
    mysql_mutex_lock(&LOCK_sql_slave_skip_counter);
    /* sql_slave_skip_counter > 0 && !(START SLAVE IO_THREAD) */
    if (sql_slave_skip_counter > 0 && !(thd->lex->slave_thd_opt & SLAVE_IO))
    {
      my_error(ER_SLAVE_CHANNEL_SQL_SKIP_COUNTER, MYF(0));
      mysql_mutex_unlock(&LOCK_sql_slave_skip_counter);
      DBUG_RETURN(true);
    }
    mysql_mutex_unlock(&LOCK_sql_slave_skip_counter);

    for (mi_map::iterator it= channel_map.begin(); it!= channel_map.end(); it++)
    {
      mi= it->second;

      channel_configured= mi && mi->inited && mi->host[0];   // channel properly configured.

      if (channel_configured)
      {
        if (start_slave(thd, &thd->lex->slave_connection,
                        &thd->lex->mi,
                        thd->lex->slave_thd_opt, mi, true))
        {
          LogErr(ERROR_LEVEL, ER_RPL_SLAVE_CANT_START_SLAVE_FOR_CHANNEL,
                 mi->get_channel());
          error= true;
        }
      }
    }
  }
  if (!error)
  {
    /* no error */
    my_ok(thd);
  }
  DBUG_RETURN(error);
}


/**
   Function to stop a slave for all channels.
   Used in Multisource replication.
   @param[in]        thd           THD object of the client.

   @return
    @retval           0            success
    @retval           1           error

    @todo  It is good to continue to stop other channels
           when a slave start failed for other channels.
*/
int stop_slave(THD *thd)
{
  DBUG_ENTER("stop_slave(THD)");
  bool push_temp_table_warning= true;
  Master_info *mi=0;
  int error= 0;

  if (channel_map.get_num_instances() == 1)
  {
    mi= channel_map.get_default_channel_mi();

    DBUG_ASSERT(!strcmp(mi->get_channel(),
                        channel_map.get_default_channel()));

    error= stop_slave(thd, mi, 1,
                      false /*for_one_channel*/, &push_temp_table_warning);
  }
  else
  {
    for(mi_map::iterator it= channel_map.begin(); it!= channel_map.end(); it++)
    {
      mi= it->second;

      if (Master_info::is_configured(mi))
      {
        if (stop_slave(thd, mi, 1,
                       false /*for_one_channel*/, &push_temp_table_warning))
        {
          LogErr(ERROR_LEVEL, ER_RPL_SLAVE_CANT_STOP_SLAVE_FOR_CHANNEL,
                 mi->get_channel());
          error= 1;
        }
      }
    }
  }

  if (!error)
  {
    /* no error */
    my_ok(thd);
  }

  DBUG_RETURN(error);
}


/**
  Entry point to the START SLAVE command. The function
  decides to start replication threads on several channels
  or a single given channel.

  @param[in]   thd        the client thread carrying the command.

  @return
    @retval      false      ok
    @retval      true       not ok.
*/
bool start_slave_cmd(THD *thd)
{
  DBUG_ENTER("start_slave_cmd");

  Master_info *mi;
  LEX *lex= thd->lex;
  bool res= true;  /* default, an error */

  channel_map.wrlock();

  if (!is_slave_configured())
  {
    my_error(ER_SLAVE_CONFIGURATION, MYF(0));
    goto err;
  }


  if (!lex->mi.for_channel)
  {
    /*
      If slave_until options are provided when multiple channels exist
      without explicitly providing FOR CHANNEL clause, error out.
    */
    if (lex->mi.slave_until && channel_map.get_num_instances() > 1)
    {
      my_error(ER_SLAVE_MULTIPLE_CHANNELS_CMD, MYF(0));
      goto err;
    }

    res= start_slave(thd);
  }
  else
  {
    mi= channel_map.get_mi(lex->mi.channel);

    /*
      If the channel being used is a group replication channel we need to
      disable this command here as, in some cases, group replication does not
      support them.

      For channel group_replication_applier we disable START SLAVE [IO_THREAD]
      command.

      For channel group_replication_recovery we disable START SLAVE command
      and its two thread variants.
    */
    if (mi &&
        channel_map.is_group_replication_channel_name(mi->get_channel()) &&
        ((!thd->lex->slave_thd_opt || (thd->lex->slave_thd_opt & SLAVE_IO)) ||
         (!(channel_map.is_group_replication_channel_name(mi->get_channel(), true))
          && (thd->lex->slave_thd_opt & SLAVE_SQL))))
    {
      const char *command= "START SLAVE FOR CHANNEL";
      if (thd->lex->slave_thd_opt & SLAVE_IO)
        command= "START SLAVE IO_THREAD FOR CHANNEL";
      else if (thd->lex->slave_thd_opt & SLAVE_SQL)
        command= "START SLAVE SQL_THREAD FOR CHANNEL";

      my_error(ER_SLAVE_CHANNEL_OPERATION_NOT_ALLOWED, MYF(0),
               command, mi->get_channel(), command);

      goto err;
    }

    if (mi)
      res= start_slave(thd, &thd->lex->slave_connection,
                       &thd->lex->mi, thd->lex->slave_thd_opt, mi, true);
    else if (strcmp(channel_map.get_default_channel(), lex->mi.channel))
      my_error(ER_SLAVE_CHANNEL_DOES_NOT_EXIST, MYF(0), lex->mi.channel);

    if (!res)
      my_ok(thd);

  }
err:
  channel_map.unlock();
  DBUG_RETURN(res);
}


/**
  Entry point for the STOP SLAVE command. This function stops replication
  threads for all channels or a single channel based on the  command
  options supplied.

  @param[in]     thd         the client thread.

  @return
   @retval       false            ok
   @retval       true             not ok.
*/
bool stop_slave_cmd(THD *thd)
{
  DBUG_ENTER("stop_slave_cmd");

  Master_info* mi;
  bool push_temp_table_warning= true;
  LEX *lex= thd->lex;
  bool res= true;    /*default, an error */

  channel_map.rdlock();

  if (!is_slave_configured())
  {
    my_error(ER_SLAVE_CONFIGURATION, MYF(0));
    channel_map.unlock();
    DBUG_RETURN(res= true);
  }

  if (!lex->mi.for_channel)
    res= stop_slave(thd);
  else
  {
    mi= channel_map.get_mi(lex->mi.channel);

    /*
      If the channel being used is a group replication channel we need to
      disable this command here as, in some cases, group replication does not
      support them.

      For channel group_replication_applier we disable STOP SLAVE [IO_THREAD]
      command.

      For channel group_replication_recovery we disable STOP SLAVE command
      and its two thread variants.
    */
    if (mi &&
        channel_map.is_group_replication_channel_name(mi->get_channel()) &&
        ((!thd->lex->slave_thd_opt || (thd->lex->slave_thd_opt & SLAVE_IO)) ||
         (!(channel_map.is_group_replication_channel_name(mi->get_channel(), true))
          && (thd->lex->slave_thd_opt & SLAVE_SQL))))
    {
      const char *command= "STOP SLAVE FOR CHANNEL";
      if (thd->lex->slave_thd_opt & SLAVE_IO)
        command= "STOP SLAVE IO_THREAD FOR CHANNEL";
      else if (thd->lex->slave_thd_opt & SLAVE_SQL)
        command= "STOP SLAVE SQL_THREAD FOR CHANNEL";

      my_error(ER_SLAVE_CHANNEL_OPERATION_NOT_ALLOWED, MYF(0),
               command, mi->get_channel(), command);

      channel_map.unlock();
      DBUG_RETURN(true);
    }

    if (mi)
      res= stop_slave(thd, mi, 1 /*net report */,
                      true /*for_one_channel*/, &push_temp_table_warning);
    else if (strcmp(channel_map.get_default_channel(), lex->mi.channel))
      my_error(ER_SLAVE_CHANNEL_DOES_NOT_EXIST, MYF(0), lex->mi.channel);
  }

  channel_map.unlock();

  DBUG_RETURN(res);
}

/**
   Parse the given relay log and identify the rotate event from the master.
   Ignore the Format description event, Previous_gtid log event and ignorable
   events within the relay log. When a rotate event is found check if it is a
   rotate that is originated from the master or not based on the server_id. If
   the rotate is from slave or if it is a fake rotate event ignore the event.
   If any other events are encountered apart from the above events generate an
   error. From the rotate event extract the master's binary log name and
   position.

   @param filename
          Relay log name which needs to be parsed.

   @param[out] master_log_file
          Set the master_log_file to the log file name that is extracted from
          rotate event. The master_log_file should contain string of len
          FN_REFLEN.

   @param[out] master_log_pos
          Set the master_log_pos to the log position extracted from rotate
          event.

   @retval FOUND_ROTATE: When rotate event is found in the relay log
   @retval NOT_FOUND_ROTATE: When rotate event is not found in the relay log
   @retval ERROR: On error
 */
enum enum_read_rotate_from_relay_log_status
{ FOUND_ROTATE, NOT_FOUND_ROTATE, ERROR };

static enum_read_rotate_from_relay_log_status
read_rotate_from_relay_log(char *filename, char *master_log_file,
                           my_off_t *master_log_pos)
{
  DBUG_ENTER("read_rotate_from_relay_log");
  /*
    Create a Format_description_log_event that is used to read the
    first event of the log.
   */
  Format_description_log_event fd_ev, *fd_ev_p= &fd_ev;
  DBUG_ASSERT(fd_ev.is_valid());
  IO_CACHE log;
  const char *errmsg= NULL;
  File file= open_binlog_file(&log, filename, &errmsg);
  if (file < 0)
  {
    LogErr(ERROR_LEVEL, ER_RPL_RECOVERY_ERROR, errmsg);
    DBUG_RETURN(ERROR);
  }
  my_b_seek(&log, BIN_LOG_HEADER_SIZE);
  Log_event *ev= NULL;
  bool done= false;
  enum_read_rotate_from_relay_log_status ret= NOT_FOUND_ROTATE;
  while (!done &&
         (ev= Log_event::read_log_event(&log, 0, fd_ev_p, opt_slave_sql_verify_checksum)) !=
         NULL)
  {
    DBUG_PRINT("info", ("Read event of type %s", ev->get_type_str()));
    switch (ev->get_type_code())
    {
    case binary_log::FORMAT_DESCRIPTION_EVENT:
      if (fd_ev_p != &fd_ev)
        delete fd_ev_p;
      fd_ev_p= (Format_description_log_event *)ev;
      break;
    case binary_log::ROTATE_EVENT:
      /*
        Check for rotate event from the master. Ignore the ROTATE event if it
        is a fake rotate event with server_id=0.
       */
      if (ev->server_id && ev->server_id != ::server_id)
      {
        Rotate_log_event *rotate_ev= (Rotate_log_event *)ev;
        DBUG_ASSERT(FN_REFLEN >= rotate_ev->ident_len + 1);
        memcpy(master_log_file, rotate_ev->new_log_ident, rotate_ev->ident_len + 1);
        *master_log_pos= rotate_ev->pos;
        ret= FOUND_ROTATE;
        done= true;
      }
      break;
    case binary_log::PREVIOUS_GTIDS_LOG_EVENT:
      break;
    case binary_log::IGNORABLE_LOG_EVENT:
      break;
    default:
      LogErr(ERROR_LEVEL, ER_RPL_RECOVERY_NO_ROTATE_EVENT_FROM_MASTER);
      ret= ERROR;
      done= true;
      break;
    }
    if (ev != fd_ev_p)
      delete ev;
  }
  if (log.error < 0)
  {
    LogErr(ERROR_LEVEL, ER_RPL_RECOVERY_ERROR_READ_RELAY_LOG, log.error);
    DBUG_RETURN(ERROR);
  }

  if (fd_ev_p != &fd_ev)
  {
    delete fd_ev_p;
    fd_ev_p= &fd_ev;
  }

  if (mysql_file_close(file, MYF(MY_WME)))
    DBUG_RETURN(ERROR);
  if (end_io_cache(&log))
  {
    LogErr(ERROR_LEVEL, ER_RPL_RECOVERY_ERROR_FREEING_IO_CACHE);
    DBUG_RETURN(ERROR);
  }
  DBUG_RETURN(ret);
}

/**
   Reads relay logs one by one starting from the first relay log. Looks for
   the first rotate event from the master. If rotate is not found in the relay
   log search continues to next relay log. If rotate event from master is
   found then the extracted master_log_file and master_log_pos are used to set
   rli->group_master_log_name and rli->group_master_log_pos. If an error has
   occurred the error code is retuned back.

   @param rli
          Relay_log_info object to read relay log files and to set
          group_master_log_name and group_master_log_pos.

   @retval 0 On success
   @retval 1 On failure
 */
static int
find_first_relay_log_with_rotate_from_master(Relay_log_info* rli)
{
  DBUG_ENTER("find_first_relay_log_with_rotate_from_master");
  int error= 0;
  LOG_INFO linfo;
  bool got_rotate_from_master= false;
  int pos;
  char master_log_file[FN_REFLEN];
  my_off_t master_log_pos= 0;

  if (channel_map.is_group_replication_channel_name(rli->get_channel()))
  {
    LogErr(INFORMATION_LEVEL,
           ER_RPL_RECOVERY_SKIPPED_GROUP_REPLICATION_CHANNEL);
    goto err;
  }

  for (pos= rli->relay_log.find_log_pos(&linfo, NULL, true);
       !pos;
       pos= rli->relay_log.find_next_log(&linfo, true))
  {
    switch (read_rotate_from_relay_log(linfo.log_file_name, master_log_file,
                                       &master_log_pos))
    {
    case ERROR:
      error= 1;
      break;
    case FOUND_ROTATE:
      got_rotate_from_master= true;
      break;
    case NOT_FOUND_ROTATE:
      break;
    }
    if (error || got_rotate_from_master)
      break;
  }
  if (pos== LOG_INFO_IO)
  {
    error= 1;
    LogErr(ERROR_LEVEL, ER_RPL_RECOVERY_IO_ERROR_READING_RELAY_LOG_INDEX);
    goto err;
  }
  if (pos== LOG_INFO_EOF)
  {
    error= 1;
    LogErr(ERROR_LEVEL, ER_RPL_RECOVERY_NO_ROTATE_EVENT_FROM_MASTER);
    goto err;
  }
  if (!error && got_rotate_from_master)
  {
    rli->set_group_master_log_name(master_log_file);
    rli->set_group_master_log_pos(master_log_pos);
  }
err:
  DBUG_RETURN(error);
}

/*
  Updates the master info based on the information stored in the
  relay info and ignores relay logs previously retrieved by the IO
  thread, which thus starts fetching again based on to the
  master_log_pos and master_log_name. Eventually, the old
  relay logs will be purged by the normal purge mechanism.

  When GTID's are enabled the "Retrieved GTID" set should be cleared
  so that partial read events are discarded and they are
  fetched once again

  @param mi    pointer to Master_info instance
*/
static void recover_relay_log(Master_info *mi)
{
  Relay_log_info *rli=mi->rli;
  // Set Receiver Thread's positions as per the recovered Applier Thread.
  mi->set_master_log_pos(max<ulonglong>(BIN_LOG_HEADER_SIZE,
                                        rli->get_group_master_log_pos()));
  mi->set_master_log_name(rli->get_group_master_log_name());

  LogErr(WARNING_LEVEL, ER_RPL_RECOVERY_FILE_MASTER_POS_INFO,
         (ulong) mi->get_master_log_pos(), mi->get_master_log_name(),
         mi->get_for_channel_str(),
         rli->get_group_relay_log_pos(), rli->get_group_relay_log_name());

  // Start with a fresh relay log.
  rli->set_group_relay_log_name(rli->relay_log.get_log_fname());
  rli->set_event_relay_log_name(rli->relay_log.get_log_fname());
  rli->set_group_relay_log_pos(BIN_LOG_HEADER_SIZE);
  rli->set_event_relay_log_pos(BIN_LOG_HEADER_SIZE);
  /*
    Clear the retrieved GTID set so that events that are written partially
    will be fetched again.
  */
  if (mi->get_gtid_mode_from_copy(GTID_MODE_LOCK_NONE) == GTID_MODE_ON &&
      !channel_map.is_group_replication_channel_name(rli->get_channel()))
  {
    rli->get_sid_lock()->wrlock();
    (const_cast<Gtid_set *>(rli->get_gtid_set()))->clear_set_and_sid_map();
    rli->get_sid_lock()->unlock();
  }
}


/*
  Updates the master info based on the information stored in the
  relay info and ignores relay logs previously retrieved by the IO
  thread, which thus starts fetching again based on to the
  master_log_pos and master_log_name. Eventually, the old
  relay logs will be purged by the normal purge mechanism.

  There can be a special case where rli->group_master_log_name and
  rli->group_master_log_pos are not intialized, as the sql thread was never
  started at all. In those cases all the existing relay logs are parsed
  starting from the first one and the initial rotate event that was received
  from the master is identified. From the rotate event master_log_name and
  master_log_pos are extracted and they are set to rli->group_master_log_name
  and rli->group_master_log_pos.

  In the feature, we should improve this routine in order to avoid throwing
  away logs that are safely stored in the disk. Note also that this recovery
  routine relies on the correctness of the relay-log.info and only tolerates
  coordinate problems in master.info.

  In this function, there is no need for a mutex as the caller
  (i.e. init_slave) already has one acquired.

  Specifically, the following structures are updated:

  1 - mi->master_log_pos  <-- rli->group_master_log_pos
  2 - mi->master_log_name <-- rli->group_master_log_name
  3 - It moves the relay log to the new relay log file, by
      rli->group_relay_log_pos  <-- BIN_LOG_HEADER_SIZE;
      rli->event_relay_log_pos  <-- BIN_LOG_HEADER_SIZE;
      rli->group_relay_log_name <-- rli->relay_log.get_log_fname();
      rli->event_relay_log_name <-- rli->relay_log.get_log_fname();

   If there is an error, it returns (1), otherwise returns (0).
 */
int init_recovery(Master_info* mi)
{
  DBUG_ENTER("init_recovery");

  int error= 0;
  Relay_log_info *rli= mi->rli;
  char *group_master_log_name= NULL;
  if (rli->recovery_parallel_workers)
  {
    /*
      This is not idempotent and a crash after this function and before
      the recovery is actually done may lead the system to an inconsistent
      state.

      This may happen because the gap is not persitent stored anywhere
      and eventually old relay log files will be removed and further
      calculations on the gaps will be impossible.

      We need to improve this. /Alfranio.
    */
    error= mts_recovery_groups(rli);
    if (rli->mts_recovery_group_cnt)
    {
      if (mi->get_gtid_mode_from_copy(GTID_MODE_LOCK_NONE) == GTID_MODE_ON)
      {
        rli->recovery_parallel_workers= 0;
        rli->clear_mts_recovery_groups();
      }
      else
        DBUG_RETURN(error);
    }
  }

  group_master_log_name= const_cast<char *>(rli->get_group_master_log_name());
  if (!error)
  {
    if (!group_master_log_name[0])
    {
      if (rli->replicate_same_server_id)
      {
        error= 1;
        LogErr(ERROR_LEVEL,
               ER_RPL_RECOVERY_REPLICATE_SAME_SERVER_ID_REQUIRES_POSITION);
        DBUG_RETURN(error);
      }
      error= find_first_relay_log_with_rotate_from_master(rli);
      if (error)
        DBUG_RETURN(error);
    }
    recover_relay_log(mi);
  }
  DBUG_RETURN(error);
}

/*
  Relay log recovery in the case of MTS, is handled by the following function.
  Gaps in MTS execution are filled using implicit execution of
  START SLAVE UNTIL SQL_AFTER_MTS_GAPS call. Once slave reaches a consistent
  gapless state receiver thread's positions are initialized to applier thread's
  positions and the old relay logs are discarded. This completes the recovery
  process.

  @param mi    pointer to Master_info instance.

  @retval 0 success
  @retval 1 error
*/
static inline int fill_mts_gaps_and_recover(Master_info* mi)
{
  DBUG_ENTER("fill_mts_gaps_and_recover");
  Relay_log_info *rli= mi->rli;
  int recovery_error= 0;
  rli->is_relay_log_recovery= FALSE;
  Until_mts_gap *until_mg= new Until_mts_gap(rli);
  rli->set_until_option(until_mg);
  rli->until_condition= Relay_log_info::UNTIL_SQL_AFTER_MTS_GAPS;
  until_mg->init();
  rli->channel_mts_submode= (mts_parallel_option ==
                             MTS_PARALLEL_TYPE_DB_NAME) ?
                             MTS_PARALLEL_TYPE_DB_NAME :
                             MTS_PARALLEL_TYPE_LOGICAL_CLOCK;
  LogErr(INFORMATION_LEVEL, ER_RPL_MTS_RECOVERY_STARTING_COORDINATOR);
  recovery_error= start_slave_thread(
#ifdef HAVE_PSI_THREAD_INTERFACE
                                     key_thread_slave_sql,
#endif
                                     handle_slave_sql, &rli->run_lock,
                                     &rli->run_lock,
                                     &rli->start_cond,
                                     &rli->slave_running,
                                     &rli->slave_run_id,
                                     mi);

  if (recovery_error)
  {
    LogErr(WARNING_LEVEL, ER_RPL_MTS_RECOVERY_FAILED_TO_START_COORDINATOR);
    goto err;
  }
  mysql_mutex_lock(&rli->run_lock);
  mysql_cond_wait(&rli->stop_cond, &rli->run_lock);
  mysql_mutex_unlock(&rli->run_lock);
  if (rli->until_condition != Relay_log_info::UNTIL_DONE)
  {
    LogErr(WARNING_LEVEL, ER_RPL_MTS_AUTOMATIC_RECOVERY_FAILED);
    goto err;
  }
  rli->clear_until_option();
  /*
    We need a mutex while we are changing master info parameters to
    keep other threads from reading bogus info
  */
  mysql_mutex_lock(&mi->data_lock);
  mysql_mutex_lock(&rli->data_lock);
  recover_relay_log(mi);

  const char* msg;
  if (rli->init_relay_log_pos(rli->get_group_relay_log_name(),
                              rli->get_group_relay_log_pos(),
                              false/*need_data_lock=false*/,
                              &msg, 0))
  {
    char llbuf[22];
    LogErr(ERROR_LEVEL, ER_RPL_MTS_RECOVERY_CANT_OPEN_RELAY_LOG,
           rli->get_group_relay_log_name(),
           llstr(rli->get_group_relay_log_pos(), llbuf));

    recovery_error=1;
    mysql_mutex_unlock(&mi->data_lock);
    mysql_mutex_unlock(&rli->data_lock);
    goto err;
  }
  if (mi->flush_info(true) || rli->flush_info(true))
  {
    recovery_error= 1;
    mysql_mutex_unlock(&mi->data_lock);
    mysql_mutex_unlock(&rli->data_lock);
    goto err;
  }
  rli->inited=1;
  rli->error_on_rli_init_info= false;
  mysql_mutex_unlock(&mi->data_lock);
  mysql_mutex_unlock(&rli->data_lock);
  LogErr(INFORMATION_LEVEL, ER_RPL_MTS_RECOVERY_SUCCESSFUL);
  DBUG_RETURN(recovery_error);
err:
  /*
    If recovery failed means we failed to initialize rli object in the case
    of MTS. We should not allow the START SLAVE command to work as we do in
    the case of STS. i.e if init_recovery call fails then we set inited=0.
  */
  rli->end_info();
  rli->inited=0;
  rli->error_on_rli_init_info= true;
  rli->clear_until_option();
  DBUG_RETURN(recovery_error);
}



int load_mi_and_rli_from_repositories(Master_info* mi,
                                      bool ignore_if_no_info,
                                      int thread_mask)
{
  DBUG_ENTER("init_info");
  DBUG_ASSERT(mi != NULL && mi->rli != NULL);
  int init_error= 0;
  enum_return_check check_return= ERROR_CHECKING_REPOSITORY;
  THD *thd= current_thd;

  /*
    We need a mutex while we are changing master info parameters to
    keep other threads from reading bogus info
  */
  mysql_mutex_lock(&mi->data_lock);
  mysql_mutex_lock(&mi->rli->data_lock);

  /*
    When info tables are used and autocommit= 0 we force a new
    transaction start to avoid table access deadlocks when START SLAVE
    is executed after RESET SLAVE.
  */
  if (is_autocommit_off_and_infotables(thd))
  {
    if (trans_begin(thd))
    {
      init_error= 1;
      goto end;
    }
  }

  /*
    This takes care of the startup dependency between the master_info
    and relay_info. It initializes the master info if the SLAVE_IO
    thread is being started and the relay log info if either the
    SLAVE_SQL thread is being started or was not initialized as it is
    required by the SLAVE_IO thread.
  */
  check_return= mi->check_info();
  if (check_return == ERROR_CHECKING_REPOSITORY)
  {
    init_error= 1;
    goto end;
  }

  if (!(ignore_if_no_info && check_return == REPOSITORY_DOES_NOT_EXIST))
  {
    if ((thread_mask & SLAVE_IO) != 0 && mi->mi_init_info())
      init_error= 1;
  }

  check_return= mi->rli->check_info();
  if (check_return == ERROR_CHECKING_REPOSITORY)
  {
    init_error= 1;
    goto end;
  }
  if (!(ignore_if_no_info && check_return == REPOSITORY_DOES_NOT_EXIST))
  {
    if (((thread_mask & SLAVE_SQL) != 0 || !(mi->rli->inited))
        && mi->rli->rli_init_info())
      init_error= 1;
  }

  DBUG_EXECUTE_IF("enable_mts_worker_failure_init",
                  {DBUG_SET("+d,mts_worker_thread_init_fails");});
end:
  /*
    When info tables are used and autocommit= 0 we force transaction
    commit to avoid table access deadlocks when START SLAVE is executed
    after RESET SLAVE.
  */
  if (is_autocommit_off_and_infotables(thd))
    if (trans_commit(thd))
      init_error= 1;

  mysql_mutex_unlock(&mi->rli->data_lock);
  mysql_mutex_unlock(&mi->data_lock);

  /*
    Handling MTS Relay-log recovery after successful initialization of mi and
    rli objects.

    MTS Relay-log recovery is handled by SSUG command. In order to start the
    slave applier thread rli needs to be inited and mi->rli->data_lock should
    be in released state. Hence we do the MTS recovery at this point of time
    where both conditions are satisfied.
  */
  if (!init_error && mi->rli->is_relay_log_recovery
      && mi->rli->mts_recovery_group_cnt)
    init_error= fill_mts_gaps_and_recover(mi);
  DBUG_RETURN(init_error);
}

void end_info(Master_info* mi)
{
  DBUG_ENTER("end_info");
  DBUG_ASSERT(mi != NULL && mi->rli != NULL);

  /*
    The previous implementation was not acquiring locks.  We do the same here.
    However, this is quite strange.
  */
  mi->end_info();
  mi->rli->end_info();

  DBUG_VOID_RETURN;
}

int remove_info(Master_info* mi)
{
  int error= 1;
  DBUG_ENTER("remove_info");
  DBUG_ASSERT(mi != NULL && mi->rli != NULL);

  /*
    The previous implementation was not acquiring locks.
    We do the same here. However, this is quite strange.
  */
  /*
    Reset errors (the idea is that we forget about the
    old master).
  */
  mi->clear_error();
  mi->rli->clear_error();
  if (mi->rli->workers_array_initialized)
  {
    for(size_t i= 0; i < mi->rli->get_worker_count(); i++)
    {
      mi->rli->get_worker(i)->clear_error();
    }
  }
  mi->rli->clear_sql_delay();

  mi->end_info();
  mi->rli->end_info();

  if (mi->remove_info() || Rpl_info_factory::reset_workers(mi->rli) ||
      mi->rli->remove_info())
    goto err;

  error= 0;

err:
  DBUG_RETURN(error);
}

int flush_master_info(Master_info* mi, bool force,
                      bool need_lock, bool do_flush_relay_log)
{
  DBUG_ENTER("flush_master_info");
  DBUG_ASSERT(mi != NULL && mi->rli != NULL);
  DBUG_EXECUTE_IF("fail_to_flush_master_info",
                  {
                    DBUG_RETURN(1);
                  });
  /*
    With the appropriate recovery process, we will not need to flush
    the content of the current log.

    For now, we flush the relay log BEFORE the master.info file, because
    if we crash, we will get a duplicate event in the relay log at restart.
    If we change the order, there might be missing events.

    If we don't do this and the slave server dies when the relay log has
    some parts (its last kilobytes) in memory only, with, say, from master's
    position 100 to 150 in memory only (not on disk), and with position 150
    in master.info, there will be missing information. When the slave restarts,
    the I/O thread will fetch binlogs from 150, so in the relay log we will
    have "[0, 100] U [150, infinity[" and nobody will notice it, so the SQL
    thread will jump from 100 to 150, and replication will silently break.
  */
  mysql_mutex_t *log_lock= mi->rli->relay_log.get_log_lock();

  if (need_lock)
    mysql_mutex_lock(log_lock);
  else
    mysql_mutex_assert_owner(log_lock);

  int err= 0;
  /*
    We can skip flushing the relay log when this function is called from
    queue_event(), as after_write_to_relay_log() will already flush it.
  */
  if (do_flush_relay_log)
    err|= mi->rli->flush_current_log();

  err|= mi->flush_info(force);

  if (need_lock)
    mysql_mutex_unlock(log_lock);

  DBUG_RETURN (err);
}

/**
  Convert slave skip errors bitmap into a printable string.
*/

static void print_slave_skip_errors(void)
{
  /*
    To be safe, we want 10 characters of room in the buffer for a number
    plus terminators. Also, we need some space for constant strings.
    10 characters must be sufficient for a number plus {',' | '...'}
    plus a NUL terminator. That is a max 6 digit number.
  */
  const size_t MIN_ROOM= 10;
  DBUG_ENTER("print_slave_skip_errors");
  DBUG_ASSERT(sizeof(slave_skip_error_names) > MIN_ROOM);
  DBUG_ASSERT(MAX_SLAVE_ERROR <= 999999); // 6 digits

  if (!use_slave_mask || bitmap_is_clear_all(&slave_error_mask))
  {
    /* purecov: begin tested */
    memcpy(slave_skip_error_names, STRING_WITH_LEN("OFF"));
    /* purecov: end */
  }
  else if (bitmap_is_set_all(&slave_error_mask))
  {
    /* purecov: begin tested */
    memcpy(slave_skip_error_names, STRING_WITH_LEN("ALL"));
    /* purecov: end */
  }
  else
  {
    char *buff= slave_skip_error_names;
    char *bend= buff + sizeof(slave_skip_error_names);
    int  errnum;

    for (errnum= 0; errnum < MAX_SLAVE_ERROR; errnum++)
    {
      if (bitmap_is_set(&slave_error_mask, errnum))
      {
        if (buff + MIN_ROOM >= bend)
          break; /* purecov: tested */
        buff= int10_to_str(errnum, buff, 10);
        *buff++= ',';
      }
    }
    if (buff != slave_skip_error_names)
      buff--; // Remove last ','
    /*
      The range for client side error is [2000-2999]
      so if the errnum doesn't lie in that and if less
      than MAX_SLAVE_ERROR[10000] we enter the if loop.
    */
    if (errnum < MAX_SLAVE_ERROR &&
        (errnum < CR_MIN_ERROR || errnum > CR_MAX_ERROR))
    {
      /* Couldn't show all errors */
      buff= my_stpcpy(buff, "..."); /* purecov: tested */
    }
    *buff=0;
  }
  DBUG_PRINT("init", ("error_names: '%s'", slave_skip_error_names));
  DBUG_VOID_RETURN;
}

/**
 Change arg to the string with the nice, human-readable skip error values.
   @param slave_skip_errors_ptr
          The pointer to be changed
*/
void set_slave_skip_errors(char** slave_skip_errors_ptr)
{
  DBUG_ENTER("set_slave_skip_errors");
  print_slave_skip_errors();
  *slave_skip_errors_ptr= slave_skip_error_names;
  DBUG_VOID_RETURN;
}

/**
  Init function to set up array for errors that should be skipped for slave
*/
static void init_slave_skip_errors()
{
  DBUG_ENTER("init_slave_skip_errors");
  DBUG_ASSERT(!use_slave_mask); // not already initialized

  if (bitmap_init(&slave_error_mask,0,MAX_SLAVE_ERROR,0))
  {
    fprintf(stderr, "Badly out of memory, please check your system status\n");
    exit(MYSQLD_ABORT_EXIT);
  }
  use_slave_mask = 1;
  DBUG_VOID_RETURN;
}

static void add_slave_skip_errors(const uint* errors, uint n_errors)
{
  DBUG_ENTER("add_slave_skip_errors");
  DBUG_ASSERT(errors);
  DBUG_ASSERT(use_slave_mask);

  for (uint i = 0; i < n_errors; i++)
  {
    const uint err_code = errors[i];
    /*
      The range for client side error is [2000-2999]
      so if the err_code doesn't lie in that and if less
      than MAX_SLAVE_ERROR[10000] we enter the if loop.
    */
    if (err_code < MAX_SLAVE_ERROR &&
        (err_code < CR_MIN_ERROR || err_code > CR_MAX_ERROR))
       bitmap_set_bit(&slave_error_mask, err_code);
  }
  DBUG_VOID_RETURN;
}

/*
  Add errors that should be skipped for slave

  SYNOPSIS
    add_slave_skip_errors()
    arg         List of errors numbers to be added to skip, separated with ','

  NOTES
    Called from get_options() in mysqld.cc on start-up
*/

void add_slave_skip_errors(const char* arg)
{
  const char *p= NULL;
  /*
    ALL is only valid when nothing else is provided.
  */
  const uchar SKIP_ALL[]= "all";
  size_t SIZE_SKIP_ALL= strlen((const char *) SKIP_ALL) + 1;
  /*
    IGNORE_DDL_ERRORS can be combined with other parameters
    but must be the first one provided.
  */
  const uchar SKIP_DDL_ERRORS[]= "ddl_exist_errors";
  size_t SIZE_SKIP_DDL_ERRORS= strlen((const char *) SKIP_DDL_ERRORS);
  DBUG_ENTER("add_slave_skip_errors");

  // initialize mask if not done yet
  if (!use_slave_mask)
    init_slave_skip_errors();

  for (; my_isspace(system_charset_info,*arg); ++arg)
    /* empty */;
  if (!my_strnncoll(system_charset_info, (uchar*)arg, SIZE_SKIP_ALL,
                    SKIP_ALL, SIZE_SKIP_ALL))
  {
    bitmap_set_all(&slave_error_mask);
    DBUG_VOID_RETURN;
  }
  if (!my_strnncoll(system_charset_info, (uchar*)arg, SIZE_SKIP_DDL_ERRORS,
                    SKIP_DDL_ERRORS, SIZE_SKIP_DDL_ERRORS))
  {
    // DDL errors to be skipped for relaxed 'exist' handling
    const uint ddl_errors[] = {
      // error codes with create/add <schema object>
      ER_DB_CREATE_EXISTS, ER_TABLE_EXISTS_ERROR, ER_DUP_KEYNAME,
      ER_MULTIPLE_PRI_KEY,
      // error codes with change/rename <schema object>
      ER_BAD_FIELD_ERROR, ER_NO_SUCH_TABLE, ER_DUP_FIELDNAME,
      // error codes with drop <schema object>
      ER_DB_DROP_EXISTS, ER_BAD_TABLE_ERROR, ER_CANT_DROP_FIELD_OR_KEY
    };

    add_slave_skip_errors(ddl_errors,
                          sizeof(ddl_errors)/sizeof(ddl_errors[0]));
    /*
      After processing the SKIP_DDL_ERRORS, the pointer is
      increased to the position after the comma.
    */
    if (strlen(arg) > SIZE_SKIP_DDL_ERRORS + 1)
      arg+= SIZE_SKIP_DDL_ERRORS + 1;
  }
  for (p= arg ; *p; )
  {
    long err_code;
    if (!(p= str2int(p, 10, 0, LONG_MAX, &err_code)))
      break;
    if (err_code < MAX_SLAVE_ERROR)
       bitmap_set_bit(&slave_error_mask,(uint)err_code);
    while (!my_isdigit(system_charset_info,*p) && *p)
      p++;
  }
  DBUG_VOID_RETURN;
}

static void set_thd_in_use_temporary_tables(Relay_log_info *rli)
{
  TABLE *table;

  for (table= rli->save_temporary_tables ; table ; table= table->next)
  {
    table->in_use= rli->info_thd;
    if (table->file != NULL)
    {
      /*
        Since we are stealing opened temporary tables from one thread to another,
        we need to let the performance schema know that,
        for aggregates per thread to work properly.
      */
      table->file->unbind_psi();
      table->file->rebind_psi();
    }
  }
}

int terminate_slave_threads(Master_info* mi, int thread_mask,
                            ulong stop_wait_timeout, bool need_lock_term)
{
  DBUG_ENTER("terminate_slave_threads");

  if (!mi->inited)
    DBUG_RETURN(0); /* successfully do nothing */
  int error,force_all = (thread_mask & SLAVE_FORCE_ALL);
  mysql_mutex_t *sql_lock = &mi->rli->run_lock, *io_lock = &mi->run_lock;
  mysql_mutex_t *log_lock= mi->rli->relay_log.get_log_lock();
  /*
    Set it to a variable, so the value is shared by both stop methods.
    This guarantees that the user defined value for the timeout value is for
    the time the 2 threads take to shutdown, and not the time of each thread
    stop operation.
  */
  ulong total_stop_wait_timeout= stop_wait_timeout;

  if (thread_mask & (SLAVE_SQL|SLAVE_FORCE_ALL))
  {
    DBUG_PRINT("info",("Terminating SQL thread"));
    mi->rli->abort_slave= 1;
    if ((error=terminate_slave_thread(mi->rli->info_thd, sql_lock,
                                      &mi->rli->stop_cond,
                                      &mi->rli->slave_running,
                                      &total_stop_wait_timeout,
                                      need_lock_term)) &&
        !force_all)
    {
      if (error == 1)
      {
        DBUG_RETURN(ER_STOP_SLAVE_SQL_THREAD_TIMEOUT);
      }
      DBUG_RETURN(error);
    }

    DBUG_PRINT("info",("Flushing relay-log info file."));
    if (current_thd)
      THD_STAGE_INFO(current_thd, stage_flushing_relay_log_info_file);

    /*
      Flushes the relay log info regardles of the sync_relay_log_info option.
    */
    if (mi->rli->flush_info(TRUE))
    {
      DBUG_RETURN(ER_ERROR_DURING_FLUSH_LOGS);
    }

  }
  if (thread_mask & (SLAVE_IO|SLAVE_FORCE_ALL))
  {
    DBUG_PRINT("info",("Terminating IO thread"));
    mi->abort_slave=1;
    DBUG_EXECUTE_IF("pause_after_queue_event",
                    {
                      const char act[]=
                        "now SIGNAL reached_stopping_io_thread";
                      DBUG_ASSERT(!debug_sync_set_action(current_thd,
                                                         STRING_WITH_LEN(act)));
                    };);
    /*
      If the I/O thread is running and waiting for disk space,
      the signal above will not make it to stop.
    */
    bool io_waiting_disk_space= mi->slave_running &&
                                mi->info_thd->is_waiting_for_disk_space();

    /*
      If we are shutting down the server and the I/O thread is waiting for
      disk space, tell the terminate_slave_thread to forcefully kill the I/O
      thread by sending a KILL_CONNECTION signal that will be listened by
      my_write function.
    */
    bool force_io_stop= io_waiting_disk_space &&
                        (thread_mask & SLAVE_FORCE_ALL);

    // If not shutting down, let the user to decide to abort I/O thread or wait
    if (io_waiting_disk_space && !force_io_stop)
    {
      LogErr(WARNING_LEVEL,
             ER_STOP_SLAVE_IO_THREAD_DISK_SPACE,
             mi->get_channel());
      DBUG_EXECUTE_IF("simulate_io_thd_wait_for_disk_space",
                      {
                        const char act[]=
                          "now SIGNAL reached_stopping_io_thread";
                        DBUG_ASSERT(!debug_sync_set_action(current_thd,
                                                           STRING_WITH_LEN(act)));
                      };);
    }

    if ((error=terminate_slave_thread(mi->info_thd,io_lock,
                                      &mi->stop_cond,
                                      &mi->slave_running,
                                      &total_stop_wait_timeout,
                                      need_lock_term,
                                      force_io_stop)) &&
        !force_all)
    {
      if (error == 1)
      {
        DBUG_RETURN(ER_STOP_SLAVE_IO_THREAD_TIMEOUT);
      }
      DBUG_RETURN(error);
    }

#ifndef DBUG_OFF
    if (force_io_stop)
    {
      if (DBUG_EVALUATE_IF("simulate_io_thd_wait_for_disk_space", 1, 0))
      {
        DBUG_SET("-d,simulate_io_thd_wait_for_disk_space");
      }
    }
#endif

    mysql_mutex_lock(log_lock);

    DBUG_PRINT("info",("Flushing relay log and master info repository."));
    if (current_thd)
      THD_STAGE_INFO(current_thd, stage_flushing_relay_log_and_master_info_repository);

    /*
      Flushes the master info regardles of the sync_master_info option.
    */
    if (mi->flush_info(TRUE))
    {
      mysql_mutex_unlock(log_lock);
      DBUG_RETURN(ER_ERROR_DURING_FLUSH_LOGS);
    }

    /*
      Flushes the relay log regardles of the sync_relay_log option.
    */
    if (mi->rli->relay_log.is_open() &&
        mi->rli->relay_log.flush_and_sync(true))
    {
      mysql_mutex_unlock(log_lock);
      DBUG_RETURN(ER_ERROR_DURING_FLUSH_LOGS);
    }

    mysql_mutex_unlock(log_lock);
  }
  DBUG_RETURN(0);
}


/**
   Wait for a slave thread to terminate.

   This function is called after requesting the thread to terminate
   (by setting @c abort_slave member of @c Relay_log_info or @c
   Master_info structure to 1). Termination of the thread is
   controlled with the the predicate <code>*slave_running</code>.

   Function will acquire @c term_lock before waiting on the condition
   unless @c need_lock_term is false in which case the mutex should be
   owned by the caller of this function and will remain acquired after
   return from the function.

   @param thd
          Current session.
   @param term_lock
          Associated lock to use when waiting for @c term_cond

   @param term_cond
          Condition that is signalled when the thread has terminated

   @param slave_running
          Pointer to predicate to check for slave thread termination

   @param stop_wait_timeout
          A pointer to a variable that denotes the time the thread has
          to stop before we time out and throw an error.

   @param need_lock_term
          If @c false the lock will not be acquired before waiting on
          the condition. In this case, it is assumed that the calling
          function acquires the lock before calling this function.

   @param force
          Force the slave thread to stop by sending a KILL_CONNECTION
          signal to it. This is used to forcefully stop the I/O thread
          when it is waiting for disk space and the server is shutting
          down.

   @retval 0 All OK, 1 on "STOP SLAVE" command timeout, ER_SLAVE_CHANNEL_NOT_RUNNING otherwise.

   @note  If the executing thread has to acquire term_lock
          (need_lock_term is true, the negative running status does not
          represent any issue therefore no error is reported.

 */
static int
terminate_slave_thread(THD *thd,
                       mysql_mutex_t *term_lock,
                       mysql_cond_t *term_cond,
                       std::atomic<uint> *slave_running,
                       ulong *stop_wait_timeout,
                       bool need_lock_term,
                       bool force)
{
  DBUG_ENTER("terminate_slave_thread");
  if (need_lock_term)
  {
    mysql_mutex_lock(term_lock);
  }
  else
  {
    mysql_mutex_assert_owner(term_lock);
  }
  if (!*slave_running)
  {
    if (need_lock_term)
    {
      /*
        if run_lock (term_lock) is acquired locally then either
        slave_running status is fine
      */
      mysql_mutex_unlock(term_lock);
      DBUG_RETURN(0);
    }
    else
    {
      DBUG_RETURN(ER_SLAVE_CHANNEL_NOT_RUNNING);
    }
  }
  DBUG_ASSERT(thd != 0);
  THD_CHECK_SENTRY(thd);

  /*
    Is is critical to test if the slave is running. Otherwise, we might
    be referening freed memory trying to kick it
  */

  while (*slave_running)                        // Should always be true
  {
    DBUG_PRINT("loop", ("killing slave thread"));

    mysql_mutex_lock(&thd->LOCK_thd_data);
    /*
      Error codes from pthread_kill are:
      EINVAL: invalid signal number (can't happen)
      ESRCH: thread already killed (can happen, should be ignored)
    */
#ifndef _WIN32
    int err MY_ATTRIBUTE((unused))= pthread_kill(thd->real_id, SIGUSR1);
    DBUG_ASSERT(err != EINVAL);
#endif
    if (force)
      thd->awake(THD::KILL_CONNECTION);
    else
      thd->awake(THD::NOT_KILLED);
    mysql_mutex_unlock(&thd->LOCK_thd_data);

    /*
      There is a small chance that slave thread might miss the first
      alarm. To protect againts it, resend the signal until it reacts
    */
    struct timespec abstime;
    set_timespec(&abstime,2);
#ifndef DBUG_OFF
    int error=
#endif
      mysql_cond_timedwait(term_cond, term_lock, &abstime);
    if ((*stop_wait_timeout) >= 2)
      (*stop_wait_timeout)= (*stop_wait_timeout) - 2;
    else if (*slave_running)
    {
      if (need_lock_term)
        mysql_mutex_unlock(term_lock);
      DBUG_RETURN (1);
    }
    DBUG_ASSERT(error == ETIMEDOUT || error == 0);
  }

  DBUG_ASSERT(*slave_running == 0);

  if (need_lock_term)
    mysql_mutex_unlock(term_lock);
  DBUG_RETURN(0);
}


bool start_slave_thread(
#ifdef HAVE_PSI_THREAD_INTERFACE
                        PSI_thread_key thread_key,
#endif
                        my_start_routine h_func, mysql_mutex_t *start_lock,
                        mysql_mutex_t *cond_lock,
                        mysql_cond_t *start_cond,
                        std::atomic<uint> *slave_running,
                        std::atomic<ulong> *slave_run_id,
                        Master_info* mi)
{
  bool is_error= false;
  my_thread_handle th;
  ulong start_id;
  DBUG_ENTER("start_slave_thread");

  if (start_lock)
    mysql_mutex_lock(start_lock);
  if (!server_id)
  {
    if (start_cond)
      mysql_cond_broadcast(start_cond);
    LogErr(ERROR_LEVEL, ER_RPL_SERVER_ID_MISSING, mi->get_for_channel_str());
    my_error(ER_BAD_SLAVE, MYF(0));
    goto err;
  }

  if (*slave_running)
  {
    if (start_cond)
      mysql_cond_broadcast(start_cond);
    my_error(ER_SLAVE_CHANNEL_MUST_STOP, MYF(0), mi->get_channel());
    goto err;
  }
  start_id= *slave_run_id;
  DBUG_PRINT("info", ("Creating new slave thread"));
  if (mysql_thread_create(thread_key, &th, &connection_attrib, h_func,
                          (void*)mi))
  {
    LogErr(ERROR_LEVEL, ER_RPL_CANT_CREATE_SLAVE_THREAD,
           mi->get_for_channel_str());
    my_error(ER_SLAVE_THREAD, MYF(0));
    goto err;
  }
  if (start_cond && cond_lock) // caller has cond_lock
  {
    THD* thd = current_thd;
    while (start_id == *slave_run_id && thd != NULL)
    {
      DBUG_PRINT("sleep",("Waiting for slave thread to start"));
      PSI_stage_info saved_stage= {0, "", 0, ""};
      thd->ENTER_COND(start_cond, cond_lock,
                      & stage_waiting_for_slave_thread_to_start,
                      & saved_stage);
      /*
        It is not sufficient to test this at loop bottom. We must test
        it after registering the mutex in enter_cond(). If the kill
        happens after testing of thd->killed and before the mutex is
        registered, we could otherwise go waiting though thd->killed is
        set.
      */
      if (!thd->killed)
        mysql_cond_wait(start_cond, cond_lock);
      mysql_mutex_unlock(cond_lock);
      thd->EXIT_COND(& saved_stage);
      mysql_mutex_lock(cond_lock); // re-acquire it
      if (thd->killed)
      {
        my_error(thd->killed, MYF(0));
        goto err;
      }
    }
  }

  goto end;
err:
  is_error= true;
end:

  if (start_lock)
    mysql_mutex_unlock(start_lock);
  DBUG_RETURN(is_error);
}


/*
  start_slave_threads()

  NOTES
    SLAVE_FORCE_ALL is not implemented here on purpose since it does not make
    sense to do that for starting a slave--we always care if it actually
    started the threads that were not previously running
*/

bool start_slave_threads(bool need_lock_slave, bool wait_for_start,
                         Master_info* mi, int thread_mask)
{
  mysql_mutex_t *lock_io=0, *lock_sql=0, *lock_cond_io=0, *lock_cond_sql=0;
  mysql_cond_t* cond_io=0, *cond_sql=0;
  bool is_error= 0;
  DBUG_ENTER("start_slave_threads");
  DBUG_EXECUTE_IF("uninitialized_master-info_structure",
                   mi->inited= FALSE;);

  if (!mi->inited || !mi->rli->inited)
  {
    int error= (!mi->inited ? ER_SLAVE_MI_INIT_REPOSITORY :
                ER_SLAVE_RLI_INIT_REPOSITORY);
    Rpl_info *info= (!mi->inited ?  mi : static_cast<Rpl_info *>(mi->rli));
    const char* prefix= current_thd ? ER_THD(current_thd, error) : ER_DEFAULT(error);
    info->report(ERROR_LEVEL, error, prefix, NULL);
    my_error(error, MYF(0));
    DBUG_RETURN(true);
  }

  if (mi->is_auto_position() && (thread_mask & SLAVE_IO) &&
      mi->get_gtid_mode_from_copy(GTID_MODE_LOCK_NONE) == GTID_MODE_OFF)
  {
    my_error(ER_CANT_USE_AUTO_POSITION_WITH_GTID_MODE_OFF, MYF(0),
             mi->get_for_channel_str());
    DBUG_RETURN(true);
  }

  if (need_lock_slave)
  {
    lock_io = &mi->run_lock;
    lock_sql = &mi->rli->run_lock;
  }
  if (wait_for_start)
  {
    cond_io = &mi->start_cond;
    cond_sql = &mi->rli->start_cond;
    lock_cond_io = &mi->run_lock;
    lock_cond_sql = &mi->rli->run_lock;
  }

  if (thread_mask & SLAVE_IO)
    is_error= start_slave_thread(
#ifdef HAVE_PSI_THREAD_INTERFACE
                                 key_thread_slave_io,
#endif
                                 handle_slave_io, lock_io, lock_cond_io,
                                 cond_io,
                                 &mi->slave_running, &mi->slave_run_id,
                                 mi);
  if (!is_error && (thread_mask & SLAVE_SQL))
  {
    /*
      MTS-recovery gaps gathering is placed onto common execution path
      for either START-SLAVE and --skip-start-slave= 0 
    */
    if (mi->rli->recovery_parallel_workers != 0)
    {
      if (mts_recovery_groups(mi->rli))
      {
        is_error= true;
        my_error(ER_MTS_RECOVERY_FAILURE, MYF(0));
      }
    }
    if (!is_error)
      is_error= start_slave_thread(
#ifdef HAVE_PSI_THREAD_INTERFACE
                                   key_thread_slave_sql,
#endif
                                   handle_slave_sql, lock_sql, lock_cond_sql,
                                   cond_sql,
                                   &mi->rli->slave_running,
                                   &mi->rli->slave_run_id,
                                   mi);
    if (is_error)
      terminate_slave_threads(mi, thread_mask & SLAVE_IO,
                              rpl_stop_slave_timeout, need_lock_slave);
  }
  DBUG_RETURN(is_error);
}

/*
  Release slave threads at time of executing shutdown.

  SYNOPSIS
    end_slave()
*/

void end_slave()
{
  DBUG_ENTER("end_slave");

  Master_info *mi= 0;

  /*
    This is called when the server terminates, in close_connections().
    It terminates slave threads. However, some CHANGE MASTER etc may still be
    running presently. If a START SLAVE was in progress, the mutex lock below
    will make us wait until slave threads have started, and START SLAVE
    returns, then we terminate them here.
  */
  channel_map.wrlock();

  /* traverse through the map and terminate the threads */
  for(mi_map::iterator it= channel_map.begin(); it!=channel_map.end(); it++)
  {
    mi= it->second;

    if (mi)
      terminate_slave_threads(mi,SLAVE_FORCE_ALL,
                              rpl_stop_slave_timeout);
  }
  channel_map.unlock();
  DBUG_VOID_RETURN;
}

/**
   Free all resources used by slave threads at time of executing shutdown.
   The routine must be called after all possible users of channel_map
   have left.

*/
void delete_slave_info_objects()
{
  DBUG_ENTER("delete_slave_info_objects");

  Master_info *mi= 0;

  channel_map.wrlock();

  for (mi_map::iterator it= channel_map.begin(); it!=channel_map.end(); it++)
  {
    mi= it->second;

    if (mi)
    {
      mi->channel_wrlock();
      end_info(mi);
      if (mi->rli)
        delete mi->rli;
      delete mi;
      it->second= 0;
    }
  }

  //Clean other types of channel
  for (mi_map::iterator it= channel_map.begin(GROUP_REPLICATION_CHANNEL);
       it!=channel_map.end(GROUP_REPLICATION_CHANNEL); it++)
  {
    mi= it->second;

    if (mi)
    {
      mi->channel_wrlock();
      end_info(mi);
      if (mi->rli)
        delete mi->rli;
      delete mi;
      it->second= 0;
    }
  }

  channel_map.unlock();

  DBUG_VOID_RETURN;
}

/**
   Check if multi-statement transaction mode and master and slave info
   repositories are set to table.

   @param thd    THD object

   @retval true  Success
   @retval false Failure
*/
static bool is_autocommit_off_and_infotables(THD* thd)
{
  DBUG_ENTER("is_autocommit_off_and_infotables");
  DBUG_RETURN((thd && thd->in_multi_stmt_transaction_mode() &&
               (opt_mi_repository_id == INFO_REPOSITORY_TABLE ||
                opt_rli_repository_id == INFO_REPOSITORY_TABLE))?
              true : false);
}

static bool io_slave_killed(THD* thd, Master_info* mi)
{
  DBUG_ENTER("io_slave_killed");

  DBUG_ASSERT(mi->info_thd == thd);
  DBUG_ASSERT(mi->slave_running); // tracking buffer overrun
  DBUG_RETURN(mi->abort_slave || connection_events_loop_aborted() ||
              thd->killed);
}

/**
   The function analyzes a possible killed status and makes
   a decision whether to accept it or not.
   Normally upon accepting the sql thread goes to shutdown.
   In the event of deferring decision @c rli->last_event_start_time waiting
   timer is set to force the killed status be accepted upon its expiration.

   Notice Multi-Threaded-Slave behaves similarly in that when it's being
   stopped and the current group of assigned events has not yet scheduled 
   completely, Coordinator defers to accept to leave its read-distribute
   state. The above timeout ensures waiting won't last endlessly, and in
   such case an error is reported.

   @param thd   pointer to a THD instance
   @param rli   pointer to Relay_log_info instance

   @return TRUE the killed status is recognized, FALSE a possible killed
           status is deferred.
*/
bool sql_slave_killed(THD* thd, Relay_log_info* rli)
{
  bool is_parallel_warn= FALSE;

  DBUG_ENTER("sql_slave_killed");

  DBUG_ASSERT(rli->info_thd == thd);
  DBUG_ASSERT(rli->slave_running == 1);
  if (rli->sql_thread_kill_accepted)
    DBUG_RETURN(true);
  if (connection_events_loop_aborted() || thd->killed || rli->abort_slave)
  {
    rli->sql_thread_kill_accepted= true;
    is_parallel_warn= (rli->is_parallel_exec() &&
                       (rli->is_mts_in_group() || thd->killed));
    /*
      Slave can execute stop being in one of two MTS or Single-Threaded mode.
      The modes define different criteria to accept the stop.
      In particular that relates to the concept of groupping.
      Killed Coordinator thread expects the worst so it warns on
      possible consistency issue.
    */
    if (is_parallel_warn ||
        (!rli->is_parallel_exec() &&
         thd->get_transaction()->cannot_safely_rollback(
             Transaction_ctx::SESSION) &&
         rli->is_in_group()))
    {
      char msg_stopped[]=
        "... Slave SQL Thread stopped with incomplete event group "
        "having non-transactional changes. "
        "If the group consists solely of row-based events, you can try "
        "to restart the slave with --slave-exec-mode=IDEMPOTENT, which "
        "ignores duplicate key, key not found, and similar errors (see "
        "documentation for details).";
      char msg_stopped_mts[]=
        "... The slave coordinator and worker threads are stopped, possibly "
        "leaving data in inconsistent state. A restart should "
        "restore consistency automatically, although using non-transactional "
        "storage for data or info tables or DDL queries could lead to problems. "
        "In such cases you have to examine your data (see documentation for "
        "details).";

      if (rli->abort_slave)
      {
        DBUG_PRINT("info", ("Request to stop slave SQL Thread received while "
                            "applying an MTS group or a group that "
                            "has non-transactional "
                            "changes; waiting for completion of the group ... "));

        /*
          Slave sql thread shutdown in face of unfinished group modified 
          Non-trans table is handled via a timer. The slave may eventually
          give out to complete the current group and in that case there
          might be issues at consequent slave restart, see the error message.
          WL#2975 offers a robust solution requiring to store the last exectuted
          event's coordinates along with the group's coordianates
          instead of waiting with @c last_event_start_time the timer.
        */

        if (rli->last_event_start_time == 0)
          rli->last_event_start_time= my_time(0);
        rli->sql_thread_kill_accepted= difftime(my_time(0),
                                               rli->last_event_start_time) <=
                                               SLAVE_WAIT_GROUP_DONE ?
                                               FALSE : TRUE;

        DBUG_EXECUTE_IF("stop_slave_middle_group",
                        DBUG_EXECUTE_IF("incomplete_group_in_relay_log",
                                        rli->sql_thread_kill_accepted= TRUE;);); // time is over

        if (!rli->sql_thread_kill_accepted && !rli->reported_unsafe_warning)
        {
          rli->report(WARNING_LEVEL, 0,
                      !is_parallel_warn ?
                      "Request to stop slave SQL Thread received while "
                      "applying a group that has non-transactional "
                      "changes; waiting for completion of the group ... "
                      :
                      "Coordinator thread of multi-threaded slave is being "
                      "stopped in the middle of assigning a group of events; "
                      "deferring to exit until the group completion ... ");
          rli->reported_unsafe_warning= true;
        }
      }
      if (rli->sql_thread_kill_accepted)
      {
        rli->last_event_start_time= 0;
        if (rli->mts_group_status == Relay_log_info::MTS_IN_GROUP)
        {
          rli->mts_group_status= Relay_log_info::MTS_KILLED_GROUP;
        }
        if (is_parallel_warn)
          rli->report(!rli->is_error() ? ERROR_LEVEL :
                      WARNING_LEVEL,    // an error was reported by Worker
                      ER_MTS_INCONSISTENT_DATA,
                      ER_THD(thd, ER_MTS_INCONSISTENT_DATA),
                      msg_stopped_mts);
        else
          rli->report(ERROR_LEVEL, ER_SLAVE_FATAL_ERROR,
                      ER_THD(thd, ER_SLAVE_FATAL_ERROR), msg_stopped);
      }
    }
  }
  DBUG_RETURN(rli->sql_thread_kill_accepted);
}


bool net_request_file(NET* net, const char* fname)
{
  DBUG_ENTER("net_request_file");
  DBUG_RETURN(net_write_command(net, 251, (uchar*) fname, strlen(fname),
                                (uchar*) "", 0));
}

/*
  From other comments and tests in code, it looks like
  sometimes Query_log_event and Load_log_event can have db == 0
  (see rewrite_db() above for example)
  (cases where this happens are unclear; it may be when the master is 3.23).
*/

const char *print_slave_db_safe(const char* db)
{
  DBUG_ENTER("*print_slave_db_safe");

  DBUG_RETURN((db ? db : ""));
}

/*
  Check if the error is caused by network.
  @param[in]   errorno   Number of the error.
  RETURNS:
  TRUE         network error
  FALSE        not network error
*/

static bool is_network_error(uint errorno)
{
  return errorno == CR_CONNECTION_ERROR ||
      errorno == CR_CONN_HOST_ERROR ||
      errorno == CR_SERVER_GONE_ERROR ||
      errorno == CR_SERVER_LOST ||
      errorno == ER_CON_COUNT_ERROR ||
      errorno == ER_SERVER_SHUTDOWN ||
      errorno == ER_NET_READ_INTERRUPTED ||
      errorno == ER_NET_WRITE_INTERRUPTED;
}


/**
  Execute an initialization query for the IO thread.

  If there is an error, then this function calls mysql_free_result;
  otherwise the MYSQL object holds the result after this call.  If
  there is an error other than allowed_error, then this function
  prints a message and returns -1.

  @param mysql MYSQL object.
  @param query Query string.
  @param allowed_error Allowed error code, or 0 if no errors are allowed.
  @param[out] master_res If this is not NULL and there is no error, then
  mysql_store_result() will be called and the result stored in this pointer.
  @param[out] master_row If this is not NULL and there is no error, then
  mysql_fetch_row() will be called and the result stored in this pointer.

  @retval COMMAND_STATUS_OK No error.
  @retval COMMAND_STATUS_ALLOWED_ERROR There was an error and the
  error code was 'allowed_error'.
  @retval COMMAND_STATUS_ERROR There was an error and the error code
  was not 'allowed_error'.
*/
enum enum_command_status
{ COMMAND_STATUS_OK, COMMAND_STATUS_ERROR, COMMAND_STATUS_ALLOWED_ERROR };
static enum_command_status
io_thread_init_command(Master_info *mi, const char *query, int allowed_error,
                       MYSQL_RES **master_res= NULL,
                       MYSQL_ROW *master_row= NULL)
{
  DBUG_ENTER("io_thread_init_command");
  DBUG_PRINT("info", ("IO thread initialization command: '%s'", query));
  MYSQL *mysql= mi->mysql;
  int ret= mysql_real_query(mysql, query, static_cast<ulong>(strlen(query)));
  if (io_slave_killed(mi->info_thd, mi))
  {
    LogErr(INFORMATION_LEVEL, ER_RPL_SLAVE_IO_THREAD_WAS_KILLED,
           mi->get_for_channel_str(), query);
    mysql_free_result(mysql_store_result(mysql));
    DBUG_RETURN(COMMAND_STATUS_ERROR);
  }
  if (ret != 0)
  {
    int err= mysql_errno(mysql);
    mysql_free_result(mysql_store_result(mysql));
    if (!err || err != allowed_error)
    {
      mi->report(is_network_error(err) ? WARNING_LEVEL : ERROR_LEVEL, err,
                 "The slave IO thread stops because the initialization query "
                 "'%s' failed with error '%s'.",
                 query, mysql_error(mysql));
      DBUG_RETURN(COMMAND_STATUS_ERROR);
    }
    DBUG_RETURN(COMMAND_STATUS_ALLOWED_ERROR);
  }
  if (master_res != NULL)
  {
    if ((*master_res= mysql_store_result(mysql)) == NULL)
    {
      mi->report(WARNING_LEVEL, mysql_errno(mysql),
                 "The slave IO thread stops because the initialization query "
                 "'%s' did not return any result.",
                 query);
      DBUG_RETURN(COMMAND_STATUS_ERROR);
    }
    if (master_row != NULL)
    {
      if ((*master_row= mysql_fetch_row(*master_res)) == NULL)
      {
        mysql_free_result(*master_res);
        mi->report(WARNING_LEVEL, mysql_errno(mysql),
                   "The slave IO thread stops because the initialization query "
                   "'%s' did not return any row.",
                   query);
        DBUG_RETURN(COMMAND_STATUS_ERROR);
      }
    }
  }
  else
    DBUG_ASSERT(master_row == NULL);
  DBUG_RETURN(COMMAND_STATUS_OK);
}


/**
  Set user variables after connecting to the master.

  @param  mysql MYSQL to request uuid from master.
  @param  mi    Master_info to set master_uuid

  @return 0: Success, 1: Fatal error, 2: Transient network error.
 */
int io_thread_init_commands(MYSQL *mysql, Master_info *mi)
{
  char query[256];
  int ret= 0;
  DBUG_EXECUTE_IF("fake_5_5_version_slave", return ret;);

  sprintf(query, "SET @slave_uuid= '%s'", server_uuid);
  if (mysql_real_query(mysql, query, static_cast<ulong>(strlen(query)))
      && !check_io_slave_killed(mi->info_thd, mi, NULL))
    goto err;

  mysql_free_result(mysql_store_result(mysql));
  return ret;

err:
  if (mysql_errno(mysql) && is_network_error(mysql_errno(mysql)))
  {
    mi->report(WARNING_LEVEL, mysql_errno(mysql),
               "The initialization command '%s' failed with the following"
               " error: '%s'.", query, mysql_error(mysql));
    ret= 2;
  }
  else
  {
    char errmsg[512];
    const char *errmsg_fmt=
      "The slave I/O thread stops because a fatal error is encountered "
      "when it tries to send query to master(query: %s).";

    sprintf(errmsg, errmsg_fmt, query);
    mi->report(ERROR_LEVEL, ER_SLAVE_FATAL_ERROR,
               ER_THD(current_thd, ER_SLAVE_FATAL_ERROR),
               errmsg);
    ret= 1;
  }
  mysql_free_result(mysql_store_result(mysql));
  return ret;
}

/**
  Get master's uuid on connecting.

  @param  mysql MYSQL to request uuid from master.
  @param  mi    Master_info to set master_uuid

  @return 0: Success, 1: Fatal error, 2: Transient network error.
*/
static int get_master_uuid(MYSQL *mysql, Master_info *mi)
{
  const char *errmsg;
  MYSQL_RES *master_res= NULL;
  MYSQL_ROW master_row= NULL;
  int ret= 0;
  char query_buf[]= "SELECT @@GLOBAL.SERVER_UUID";

  DBUG_EXECUTE_IF("dbug.return_null_MASTER_UUID",
                  {
                    mi->master_uuid[0]= 0;
                    return 0;
                  };);

  DBUG_EXECUTE_IF("dbug.before_get_MASTER_UUID",
                  {
                    const char act[]= "now wait_for signal.get_master_uuid";
                    DBUG_ASSERT(opt_debug_sync_timeout > 0);
                    DBUG_ASSERT(!debug_sync_set_action(current_thd,
                                                       STRING_WITH_LEN(act)));
                  };);

  DBUG_EXECUTE_IF("dbug.simulate_busy_io",
                  {
                    const char act[]= "now signal Reached wait_for signal.got_stop_slave";
                    DBUG_ASSERT(opt_debug_sync_timeout > 0);
                    DBUG_ASSERT(!debug_sync_set_action(current_thd,
                                                       STRING_WITH_LEN(act)));
                  };);
#ifndef DBUG_OFF
  DBUG_EXECUTE_IF("dbug.simulate_no_such_var_server_uuid",
		  {
		    query_buf[strlen(query_buf) - 1]= '_'; // currupt the last char
		  });
#endif
  if (!mysql_real_query(mysql, STRING_WITH_LEN(query_buf)) &&
      (master_res= mysql_store_result(mysql)) &&
      (master_row= mysql_fetch_row(master_res)))
  {
    if (!strcmp(::server_uuid, master_row[0]) &&
        !mi->rli->replicate_same_server_id)
    {
      errmsg= "The slave I/O thread stops because master and slave have equal "
              "MySQL server UUIDs; these UUIDs must be different for "
              "replication to work.";
      mi->report(ERROR_LEVEL, ER_SLAVE_FATAL_ERROR,
                 ER_THD(current_thd, ER_SLAVE_FATAL_ERROR),
                 errmsg);
      // Fatal error
      ret= 1;
    }
    else
    {
      if (mi->master_uuid[0] != 0 && strcmp(mi->master_uuid, master_row[0]))
        LogErr(WARNING_LEVEL, ER_RPL_SLAVE_MASTER_UUID_HAS_CHANGED,
               mi->master_uuid);
      strncpy(mi->master_uuid, master_row[0], UUID_LENGTH);
      mi->master_uuid[UUID_LENGTH]= 0;
    }
  }
  else if (mysql_errno(mysql) != ER_UNKNOWN_SYSTEM_VARIABLE)
  {
    if (is_network_error(mysql_errno(mysql)))
    {
      mi->report(WARNING_LEVEL, mysql_errno(mysql),
                 "Get master SERVER_UUID failed with error: %s",
                 mysql_error(mysql));
      ret= 2;
    }
    else
    {
      /* Fatal error */
      errmsg= "The slave I/O thread stops because a fatal error is encountered "
        "when it tries to get the value of SERVER_UUID variable from master.";
      mi->report(ERROR_LEVEL, ER_SLAVE_FATAL_ERROR,
                 ER_THD(current_thd, ER_SLAVE_FATAL_ERROR),
                 errmsg);
      ret= 1;
    }
  }
  else
  {
    mi->master_uuid[0]= 0;
    mi->report(WARNING_LEVEL, ER_UNKNOWN_SYSTEM_VARIABLE,
               "Unknown system variable 'SERVER_UUID' on master. "
               "A probable cause is that the variable is not supported on the "
               "master (version: %s), even though it is on the slave (version: %s)",
               mysql->server_version, server_version);
  }

  if (master_res)
    mysql_free_result(master_res);
  return ret;
}


/**
  Determine, case-sensitively, if short_string is equal to
  long_string, or a true prefix of long_string, or not a prefix.

  @retval 0 short_string is not a prefix of long_string.
  @retval 1 short_string is a true prefix of long_string (not equal).
  @retval 2 short_string is equal to long_string.
*/
static int is_str_prefix_case(const char *short_string, const char *long_string)
{
  int i;
  for (i= 0; short_string[i]; i++)
    if (my_toupper(system_charset_info, short_string[i]) !=
        my_toupper(system_charset_info, long_string[i]))
      return 0;
  return long_string[i] ? 1 : 2;
}

/*
  Note that we rely on the master's version (3.23, 4.0.14 etc) instead of
  relying on the binlog's version. This is not perfect: imagine an upgrade
  of the master without waiting that all slaves are in sync with the master;
  then a slave could be fooled about the binlog's format. This is what happens
  when people upgrade a 3.23 master to 4.0 without doing RESET MASTER: 4.0
  slaves are fooled. So we do this only to distinguish between 3.23 and more
  recent masters (it's too late to change things for 3.23).

  RETURNS
  0       ok
  1       error
  2       transient network problem, the caller should try to reconnect
*/

static int get_master_version_and_clock(MYSQL* mysql, Master_info* mi)
{
  char err_buff[MAX_SLAVE_ERRMSG];
  const char* errmsg= 0;
  int err_code= 0;
  int version_number=0;
  version_number= atoi(mysql->server_version);

  MYSQL_RES *master_res= 0;
  MYSQL_ROW master_row;
  DBUG_ENTER("get_master_version_and_clock");

  DBUG_EXECUTE_IF("unrecognized_master_version",
                 {
                   version_number= 1;
                 };);

  if (!my_isdigit(&my_charset_bin,*mysql->server_version) ||
      version_number < 5)
  {
    errmsg = "Master reported unrecognized MySQL version";
    err_code= ER_SLAVE_FATAL_ERROR;
    sprintf(err_buff, ER_THD(current_thd, err_code), errmsg);
    goto err;
  }

  mysql_mutex_lock(mi->rli->relay_log.get_log_lock());
  mysql_mutex_lock(&mi->data_lock);
  mi->set_mi_description_event(new Format_description_log_event());
  /* as we are here, we tried to allocate the event */
  if (mi->get_mi_description_event() == NULL)
  {
    mysql_mutex_unlock(&mi->data_lock);
    mysql_mutex_unlock(mi->rli->relay_log.get_log_lock());
    errmsg= "default Format_description_log_event";
    err_code= ER_SLAVE_CREATE_EVENT_FAILURE;
    sprintf(err_buff, ER_THD(current_thd, err_code), errmsg);
    goto err;
  }

  /*
    FD_q's (A) is set initially from RL's (A): FD_q.(A) := RL.(A).
    It's necessary to adjust FD_q.(A) at this point because in the following
    course FD_q is going to be dumped to RL.
    Generally FD_q is derived from a received FD_m (roughly FD_q := FD_m) 
    in queue_event and the master's (A) is installed.
    At one step with the assignment the Relay-Log's checksum alg is set to 
    a new value: RL.(A) := FD_q.(A). If the slave service is stopped
    the last time assigned RL.(A) will be passed over to the restarting
    service (to the current execution point).
    RL.A is a "codec" to verify checksum in queue_event() almost all the time
    the first fake Rotate event.
    Starting from this point IO thread will executes the following checksum
    warmup sequence  of actions:

    FD_q.A := RL.A,
    A_m^0 := master.@@global.binlog_checksum,
    {queue_event(R_f): verifies(R_f, A_m^0)},
    {queue_event(FD_m): verifies(FD_m, FD_m.A), dump(FD_q), rotate(RL),
                        FD_q := FD_m, RL.A := FD_q.A)}

    See legends definition on MYSQL_BIN_LOG::relay_log_checksum_alg
    docs lines (binlog.h).
    In above A_m^0 - the value of master's
    @@binlog_checksum determined in the upcoming handshake (stored in
    mi->checksum_alg_before_fd).


    After the warm-up sequence IO gets to "normal" checksum verification mode
    to use RL.A in

    {queue_event(E_m): verifies(E_m, RL.A)}

    until it has received a new FD_m.
  */
  mi->get_mi_description_event()->common_footer->checksum_alg=
    mi->rli->relay_log.relay_log_checksum_alg;

  DBUG_ASSERT(mi->get_mi_description_event()->common_footer->checksum_alg !=
              binary_log::BINLOG_CHECKSUM_ALG_UNDEF);
  DBUG_ASSERT(mi->rli->relay_log.relay_log_checksum_alg !=
              binary_log::BINLOG_CHECKSUM_ALG_UNDEF);

  mysql_mutex_unlock(&mi->data_lock);
  mysql_mutex_unlock(mi->rli->relay_log.get_log_lock());

  /*
    Compare the master and slave's clock. Do not die if master's clock is
    unavailable (very old master not supporting UNIX_TIMESTAMP()?).
  */

  DBUG_EXECUTE_IF("dbug.before_get_UNIX_TIMESTAMP",
                  {
                    const char act[]=
                      "now "
                      "wait_for signal.get_unix_timestamp";
                    DBUG_ASSERT(opt_debug_sync_timeout > 0);
                    DBUG_ASSERT(!debug_sync_set_action(current_thd,
                                                       STRING_WITH_LEN(act)));
                  };);

  master_res= NULL;
  if (!mysql_real_query(mysql, STRING_WITH_LEN("SELECT UNIX_TIMESTAMP()")) &&
      (master_res= mysql_store_result(mysql)) &&
      (master_row= mysql_fetch_row(master_res)))
  {
    mysql_mutex_lock(&mi->data_lock);
    mi->clock_diff_with_master=
      (long) (time((time_t*) 0) - strtoul(master_row[0], 0, 10));
    mysql_mutex_unlock(&mi->data_lock);
  }
  else if (check_io_slave_killed(mi->info_thd, mi, NULL))
    goto slave_killed_err;
  else if (is_network_error(mysql_errno(mysql)))
  {
    mi->report(WARNING_LEVEL, mysql_errno(mysql),
               "Get master clock failed with error: %s", mysql_error(mysql));
    goto network_err;
  }
  else
  {
    mysql_mutex_lock(&mi->data_lock);
    mi->clock_diff_with_master= 0; /* The "most sensible" value */
    mysql_mutex_unlock(&mi->data_lock);
    LogErr(WARNING_LEVEL, ER_RPL_SLAVE_SECONDS_BEHIND_MASTER_DUBIOUS,
           mysql_error(mysql), mysql_errno(mysql));
  }
  if (master_res)
  {
    mysql_free_result(master_res);
    master_res= NULL;
  }

  /*
    Check that the master's server id and ours are different. Because if they
    are equal (which can result from a simple copy of master's datadir to slave,
    thus copying some my.cnf), replication will work but all events will be
    skipped.
    Do not die if SELECT @@SERVER_ID fails on master (very old master?).
    Note: we could have put a @@SERVER_ID in the previous SELECT
    UNIX_TIMESTAMP() instead, but this would not have worked on 3.23 masters.
  */
  DBUG_EXECUTE_IF("dbug.before_get_SERVER_ID",
                  {
                    const char act[]=
                      "now "
                      "wait_for signal.get_server_id";
                    DBUG_ASSERT(opt_debug_sync_timeout > 0);
                    DBUG_ASSERT(!debug_sync_set_action(current_thd, 
                                                       STRING_WITH_LEN(act)));
                  };);
  master_res= NULL;
  master_row= NULL;
  DBUG_EXECUTE_IF("get_master_server_id.ER_NET_READ_INTERRUPTED",
                  {
                    DBUG_SET("+d,inject_ER_NET_READ_INTERRUPTED");
                    DBUG_SET("-d,get_master_server_id."
                             "ER_NET_READ_INTERRUPTED");
                  });
  if (!mysql_real_query(mysql, STRING_WITH_LEN("SELECT @@GLOBAL.SERVER_ID")) &&
      (master_res= mysql_store_result(mysql)) &&
      (master_row= mysql_fetch_row(master_res)))
  {
    if ((::server_id == (mi->master_id= strtoul(master_row[0], 0, 10))) &&
        !mi->rli->replicate_same_server_id)
    {
      errmsg= "The slave I/O thread stops because master and slave have equal \
MySQL server ids; these ids must be different for replication to work (or \
the --replicate-same-server-id option must be used on slave but this does \
not always make sense; please check the manual before using it).";
      err_code= ER_SLAVE_FATAL_ERROR;
      sprintf(err_buff, ER_THD(current_thd, err_code), errmsg);
      goto err;
    }
  }
  else if (mysql_errno(mysql) != ER_UNKNOWN_SYSTEM_VARIABLE)
  {
    if (check_io_slave_killed(mi->info_thd, mi, NULL))
      goto slave_killed_err;
    else if (is_network_error(mysql_errno(mysql)))
    {
      mi->report(WARNING_LEVEL, mysql_errno(mysql),
                 "Get master SERVER_ID failed with error: %s", mysql_error(mysql));
      goto network_err;
    }
    /* Fatal error */
    errmsg= "The slave I/O thread stops because a fatal error is encountered \
when it try to get the value of SERVER_ID variable from master.";
    err_code= mysql_errno(mysql);
    sprintf(err_buff, "%s Error: %s", errmsg, mysql_error(mysql));
    goto err;
  }
  else
  {
    mi->report(WARNING_LEVEL, ER_UNKNOWN_SYSTEM_VARIABLE,
               "Unknown system variable 'SERVER_ID' on master, \
maybe it is a *VERY OLD MASTER*.");
  }
  if (master_res)
  {
    mysql_free_result(master_res);
    master_res= NULL;
  }
  if (mi->master_id == 0 && mi->ignore_server_ids->dynamic_ids.size() > 0)
  {
    errmsg= "Slave configured with server id filtering could not detect the master server id.";
    err_code= ER_SLAVE_FATAL_ERROR;
    sprintf(err_buff, ER_THD(current_thd, err_code), errmsg);
    goto err;
  }

  if (mi->heartbeat_period != 0.0)
  {
    char llbuf[22];
    const char query_format[]= "SET @master_heartbeat_period= %s";
    char query[sizeof(query_format) - 2 + sizeof(llbuf)];
    /* 
       the period is an ulonglong of nano-secs. 
    */
    llstr((ulonglong) (mi->heartbeat_period*1000000000UL), llbuf);
    sprintf(query, query_format, llbuf);

    if (mysql_real_query(mysql, query, static_cast<ulong>(strlen(query))))
    {
      if (check_io_slave_killed(mi->info_thd, mi, NULL))
        goto slave_killed_err;

      if (is_network_error(mysql_errno(mysql)))
      {
        mi->report(WARNING_LEVEL, mysql_errno(mysql),
                   "SET @master_heartbeat_period to master failed with error: %s",
                   mysql_error(mysql));
        mysql_free_result(mysql_store_result(mysql));
        goto network_err;
      }
      else
      {
        /* Fatal error */
        errmsg= "The slave I/O thread stops because a fatal error is encountered "
          " when it tries to SET @master_heartbeat_period on master.";
        err_code= ER_SLAVE_FATAL_ERROR;
        sprintf(err_buff, "%s Error: %s", errmsg, mysql_error(mysql));
        mysql_free_result(mysql_store_result(mysql));
        goto err;
      }
    }
    mysql_free_result(mysql_store_result(mysql));
  }

  /*
    Querying if master is capable to checksum and notifying it about own
    CRC-awareness. The master's side instant value of @@global.binlog_checksum 
    is stored in the dump thread's uservar area as well as cached locally
    to become known in consensus by master and slave.
  */
  if (DBUG_EVALUATE_IF("simulate_slave_unaware_checksum", 0, 1))
  {
    int rc;
    const char query[]= "SET @master_binlog_checksum= @@global.binlog_checksum";
    master_res= NULL;
    //initially undefined
    mi->checksum_alg_before_fd= binary_log::BINLOG_CHECKSUM_ALG_UNDEF;
    /*
      @c checksum_alg_before_fd is queried from master in this block.
      If master is old checksum-unaware the value stays undefined.
      Once the first FD will be received its alg descriptor will replace
      the being queried one.
    */
    rc= mysql_real_query(mysql, query, static_cast<ulong>(strlen(query)));
    if (rc != 0)
    {
      mi->checksum_alg_before_fd= binary_log::BINLOG_CHECKSUM_ALG_OFF;
      if (check_io_slave_killed(mi->info_thd, mi, NULL))
        goto slave_killed_err;

      if (mysql_errno(mysql) == ER_UNKNOWN_SYSTEM_VARIABLE)
      {
        // this is tolerable as OM -> NS is supported
        mi->report(WARNING_LEVEL, mysql_errno(mysql),
                   "Notifying master by %s failed with "
                   "error: %s", query, mysql_error(mysql));
      }
      else
      {
        if (is_network_error(mysql_errno(mysql)))
        {
          mi->report(WARNING_LEVEL, mysql_errno(mysql),
                     "Notifying master by %s failed with "
                     "error: %s", query, mysql_error(mysql));
          mysql_free_result(mysql_store_result(mysql));
          goto network_err;
        }
        else
        {
          errmsg= "The slave I/O thread stops because a fatal error is encountered "
            "when it tried to SET @master_binlog_checksum on master.";
          err_code= ER_SLAVE_FATAL_ERROR;
          sprintf(err_buff, "%s Error: %s", errmsg, mysql_error(mysql));
          mysql_free_result(mysql_store_result(mysql));
          goto err;
        }
      }
    }
    else
    {
      mysql_free_result(mysql_store_result(mysql));
      if (!mysql_real_query(mysql,
                            STRING_WITH_LEN("SELECT @master_binlog_checksum")) &&
          (master_res= mysql_store_result(mysql)) &&
          (master_row= mysql_fetch_row(master_res)) &&
          (master_row[0] != NULL))
      {
        mi->checksum_alg_before_fd= static_cast<enum_binlog_checksum_alg>
          (find_type(master_row[0], &binlog_checksum_typelib, 1) - 1);

       DBUG_EXECUTE_IF("undefined_algorithm_on_slave",
        mi->checksum_alg_before_fd = binary_log::BINLOG_CHECKSUM_ALG_UNDEF;);
       if(mi->checksum_alg_before_fd == binary_log::BINLOG_CHECKSUM_ALG_UNDEF)
       {
         errmsg= "The slave I/O thread was stopped because a fatal error is encountered "
                 "The checksum algorithm used by master is unknown to slave.";
         err_code= ER_SLAVE_FATAL_ERROR;
         sprintf(err_buff, "%s Error: %s", errmsg, mysql_error(mysql));
         mysql_free_result(mysql_store_result(mysql));
         goto err;
       }

        // valid outcome is either of
        DBUG_ASSERT(mi->checksum_alg_before_fd ==
                    binary_log::BINLOG_CHECKSUM_ALG_OFF ||
                    mi->checksum_alg_before_fd ==
                    binary_log::BINLOG_CHECKSUM_ALG_CRC32);
      }
      else if (check_io_slave_killed(mi->info_thd, mi, NULL))
        goto slave_killed_err;
      else if (is_network_error(mysql_errno(mysql)))
      {
        mi->report(WARNING_LEVEL, mysql_errno(mysql),
                   "Get master BINLOG_CHECKSUM failed with error: %s", mysql_error(mysql));
        goto network_err;
      }
      else
      {
        errmsg= "The slave I/O thread stops because a fatal error is encountered "
          "when it tried to SELECT @master_binlog_checksum.";
        err_code= ER_SLAVE_FATAL_ERROR;
        sprintf(err_buff, "%s Error: %s", errmsg, mysql_error(mysql));
        mysql_free_result(mysql_store_result(mysql));
        goto err;
      }
    }
    if (master_res)
    {
      mysql_free_result(master_res);
      master_res= NULL;
    }
  }
  else
    mi->checksum_alg_before_fd= binary_log::BINLOG_CHECKSUM_ALG_OFF;

  if (DBUG_EVALUATE_IF("simulate_slave_unaware_gtid", 0, 1))
  {
    enum_gtid_mode master_gtid_mode= GTID_MODE_OFF;
    enum_gtid_mode slave_gtid_mode=
      mi->get_gtid_mode_from_copy(GTID_MODE_LOCK_NONE);
    switch (io_thread_init_command(mi, "SELECT @@GLOBAL.GTID_MODE",
                                   ER_UNKNOWN_SYSTEM_VARIABLE,
                                   &master_res, &master_row))
    {
    case COMMAND_STATUS_ERROR:
      DBUG_RETURN(2);
    case COMMAND_STATUS_ALLOWED_ERROR:
      // master is old and does not have @@GLOBAL.GTID_MODE
      master_gtid_mode= GTID_MODE_OFF;
      break;
    case COMMAND_STATUS_OK:
    {
      bool error= false;
      const char *master_gtid_mode_string= master_row[0];
      DBUG_EXECUTE_IF("simulate_master_has_gtid_mode_on_something",
                      { master_gtid_mode_string= "on_something"; });
      DBUG_EXECUTE_IF("simulate_master_has_gtid_mode_off_something",
                      { master_gtid_mode_string= "off_something"; });
      DBUG_EXECUTE_IF("simulate_master_has_unknown_gtid_mode",
                      { master_gtid_mode_string= "Krakel Spektakel"; });
      master_gtid_mode= get_gtid_mode(master_gtid_mode_string, &error);
      if (error)
      {
        // For potential future compatibility, allow unknown
        // GTID_MODEs that begin with ON/OFF (treating them as ON/OFF
        // respectively).
        enum_gtid_mode mode= GTID_MODE_OFF;
        for (int i= 0; i < 2; i++)
        {
          switch (is_str_prefix_case(get_gtid_mode_string(mode),
                                     master_gtid_mode_string))
          {
          case 0: // is not a prefix; continue loop
            break;
          case 1: // is a true prefix, i.e. not equal
            mi->report(WARNING_LEVEL, ER_UNKNOWN_ERROR,
                       "The master uses an unknown GTID_MODE '%s'. "
                       "Treating it as '%s'.",
                       master_gtid_mode_string,
                       get_gtid_mode_string(mode));
            // fall through
          case 2: // is equal
            error= false;
            master_gtid_mode= mode;
            break;
          }
          mode= GTID_MODE_ON;
        }
      }
      if (error)
      {
        mi->report(ERROR_LEVEL, ER_SLAVE_FATAL_ERROR,
                   "The slave IO thread stops because the master has "
                   "an unknown @@GLOBAL.GTID_MODE '%s'.",
                   master_gtid_mode_string);
        mysql_free_result(master_res);
        DBUG_RETURN(1);
      }
      mysql_free_result(master_res);
      break;
    }
    }
    if ((slave_gtid_mode == GTID_MODE_OFF &&
         master_gtid_mode >= GTID_MODE_ON_PERMISSIVE) ||
        (slave_gtid_mode == GTID_MODE_ON &&
         master_gtid_mode <= GTID_MODE_OFF_PERMISSIVE))
    {
      mi->report(ERROR_LEVEL, ER_SLAVE_FATAL_ERROR,
                 "The replication receiver thread cannot start because "
                 "the master has GTID_MODE = %.192s and this server has "
                 "GTID_MODE = %.192s.",
                 get_gtid_mode_string(master_gtid_mode),
                 get_gtid_mode_string(slave_gtid_mode));
      DBUG_RETURN(1);
    }
    if (mi->is_auto_position() && master_gtid_mode != GTID_MODE_ON)
    {
      mi->report(ERROR_LEVEL, ER_SLAVE_FATAL_ERROR,
                 "The replication receiver thread cannot start in "
                 "AUTO_POSITION mode: the master has GTID_MODE = %.192s "
                 "instead of ON.",
                 get_gtid_mode_string(master_gtid_mode));
      DBUG_RETURN(1);
    }
  }

err:
  if (errmsg)
  {
    if (master_res)
      mysql_free_result(master_res);
    DBUG_ASSERT(err_code != 0);
    mi->report(ERROR_LEVEL, err_code, "%s", err_buff);
    DBUG_RETURN(1);
  }

  DBUG_RETURN(0);

network_err:
  if (master_res)
    mysql_free_result(master_res);
  DBUG_RETURN(2);

slave_killed_err:
  if (master_res)
    mysql_free_result(master_res);
  DBUG_RETURN(2);
}

static bool wait_for_relay_log_space(Relay_log_info* rli)
{
  bool slave_killed=0;
  Master_info* mi = rli->mi;
  PSI_stage_info old_stage;
  THD* thd = mi->info_thd;
  DBUG_ENTER("wait_for_relay_log_space");

  mysql_mutex_lock(&rli->log_space_lock);
  thd->ENTER_COND(&rli->log_space_cond,
                  &rli->log_space_lock,
                  &stage_waiting_for_relay_log_space,
                  &old_stage);
  while (rli->log_space_limit < rli->log_space_total &&
         !(slave_killed=io_slave_killed(thd,mi)) &&
         !rli->ignore_log_space_limit)
    mysql_cond_wait(&rli->log_space_cond, &rli->log_space_lock);

  /* 
    Makes the IO thread read only one event at a time
    until the SQL thread is able to purge the relay 
    logs, freeing some space.

    Therefore, once the SQL thread processes this next 
    event, it goes to sleep (no more events in the queue),
    sets ignore_log_space_limit=true and wakes the IO thread. 
    However, this event may have been enough already for 
    the SQL thread to purge some log files, freeing 
    rli->log_space_total .

    This guarantees that the SQL and IO thread move
    forward only one event at a time (to avoid deadlocks), 
    when the relay space limit is reached. It also 
    guarantees that when the SQL thread is prepared to
    rotate (to be able to purge some logs), the IO thread
    will know about it and will rotate.

    NOTE: The ignore_log_space_limit is only set when the SQL
          thread sleeps waiting for events.

   */
  if (rli->ignore_log_space_limit)
  {
#ifndef DBUG_OFF
    {
      char llbuf1[22], llbuf2[22];
      DBUG_PRINT("info", ("log_space_limit=%s "
                          "log_space_total=%s "
                          "ignore_log_space_limit=%d "
                          "sql_force_rotate_relay=%d", 
                        llstr(rli->log_space_limit,llbuf1),
                        llstr(rli->log_space_total,llbuf2),
                        (int) rli->ignore_log_space_limit,
                        (int) rli->sql_force_rotate_relay));
    }
#endif
    if (rli->sql_force_rotate_relay)
    {
      rotate_relay_log(mi);
      rli->sql_force_rotate_relay= false;
    }

    rli->ignore_log_space_limit= false;
  }

  mysql_mutex_unlock(&rli->log_space_lock);
  thd->EXIT_COND(&old_stage);
  DBUG_RETURN(slave_killed);
}


/*
  Builds a Rotate and writes it to relay log.

  The caller must hold mi->data_lock.

  @param thd pointer to I/O Thread's Thd.
  @param mi  point to I/O Thread metadata class.

  @return 0 if everything went fine, 1 otherwise.
*/
static int write_rotate_to_master_pos_into_relay_log(THD *thd,
                                                     Master_info *mi)
{
  Relay_log_info *rli= mi->rli;
  int error= 0;
  DBUG_ENTER("write_rotate_to_master_pos_into_relay_log");

  DBUG_ASSERT(thd == mi->info_thd);
  mysql_mutex_assert_owner(rli->relay_log.get_log_lock());

  DBUG_PRINT("info",("writing a Rotate event to the relay log"));
  Rotate_log_event *ev= new Rotate_log_event(mi->get_master_log_name(),
                                             0, mi->get_master_log_pos(),
                                             Rotate_log_event::DUP_NAME);

  DBUG_EXECUTE_IF("fail_generating_rotate_event_on_write_rotate_to_master_pos",
                  {
                    if (likely((bool)ev))
                    {
                      delete ev;
                      ev= NULL;
                    }
                  });

  if (likely((bool)ev))
  {
    if (mi->get_mi_description_event() != NULL)
      ev->common_footer->checksum_alg=
                   mi->get_mi_description_event()->common_footer->checksum_alg;

    ev->server_id= 0; // don't be ignored by slave SQL thread
    if (unlikely(rli->relay_log.write_event(ev, mi) != 0))
      mi->report(ERROR_LEVEL, ER_SLAVE_RELAY_LOG_WRITE_FAILURE,
                 ER_THD(thd, ER_SLAVE_RELAY_LOG_WRITE_FAILURE),
                 "failed to write a Rotate event"
                 " to the relay log, SHOW SLAVE STATUS may be"
                 " inaccurate");
    rli->relay_log.harvest_bytes_written(&rli->log_space_total);
    if (flush_master_info(mi, true, false, false))
    {
      error= 1;
      LogErr(ERROR_LEVEL, ER_RPL_SLAVE_CANT_FLUSH_MASTER_INFO_FILE);
    }
    delete ev;
  }
  else
  {
    error= 1;
    mi->report(ERROR_LEVEL, ER_SLAVE_CREATE_EVENT_FAILURE,
               ER_THD(thd, ER_SLAVE_CREATE_EVENT_FAILURE),
               "Rotate_event (out of memory?),"
               " SHOW SLAVE STATUS may be inaccurate");
  }

  DBUG_RETURN(error);
}


/*
  Builds a Rotate from the ignored events' info and writes it to relay log.

  @param thd pointer to I/O Thread's Thd.
  @param mi  point to I/O Thread metadata class.

  @return 0 if everything went fine, 1 otherwise.
*/
static int write_ignored_events_info_to_relay_log(THD *thd, Master_info *mi)
{
  Relay_log_info *rli= mi->rli;
  mysql_mutex_t *end_pos_lock= rli->relay_log.get_binlog_end_pos_lock();
  int error= 0;
  DBUG_ENTER("write_ignored_events_info_to_relay_log");

  DBUG_ASSERT(thd == mi->info_thd);
  mysql_mutex_lock(rli->relay_log.get_log_lock());
  mysql_mutex_lock(end_pos_lock);

  if (rli->ign_master_log_name_end[0])
  {
    DBUG_PRINT("info",("writing a Rotate event to track down ignored events"));
    /*
      If the ignored events' info still hold, they should have same info as
      the mi->get_master_log_[name|pos].
    */
    DBUG_ASSERT(strcmp(rli->ign_master_log_name_end,
                       mi->get_master_log_name()) == 0);
    DBUG_ASSERT(rli->ign_master_log_pos_end == mi->get_master_log_pos());

    /* Avoid the applier to get the ignored event' info by rli->ign* */
    rli->ign_master_log_name_end[0]= 0;
    /* can unlock before writing as the relay log will soon have our Rotate */
    mysql_mutex_unlock(end_pos_lock);

    /* Generate the rotate based on mi position */
    error= write_rotate_to_master_pos_into_relay_log(thd, mi);
  }
  else
    mysql_mutex_unlock(end_pos_lock);

  mysql_mutex_unlock(rli->relay_log.get_log_lock());
  DBUG_RETURN(error);
}


static int register_slave_on_master(MYSQL* mysql, Master_info *mi,
                                    bool *suppress_warnings)
{
  uchar buf[1024], *pos= buf;
  size_t report_host_len=0, report_user_len=0, report_password_len=0;
  DBUG_ENTER("register_slave_on_master");

  *suppress_warnings= FALSE;
  if (report_host)
    report_host_len= strlen(report_host);
  if (report_host_len > HOSTNAME_LENGTH)
  {
    LogErr(WARNING_LEVEL, ER_RPL_SLAVE_REPORT_HOST_TOO_LONG,
           report_host_len, HOSTNAME_LENGTH,
           mi->get_for_channel_str());
    DBUG_RETURN(0);
  }

  if (report_user)
    report_user_len= strlen(report_user);
  if (report_user_len > USERNAME_LENGTH)
  {
    LogErr(WARNING_LEVEL, ER_RPL_SLAVE_REPORT_USER_TOO_LONG,
           report_user_len, USERNAME_LENGTH, mi->get_for_channel_str());
    DBUG_RETURN(0);
  }

  if (report_password)
    report_password_len= strlen(report_password);
  if (report_password_len > MAX_PASSWORD_LENGTH)
  {
    LogErr(WARNING_LEVEL, ER_RPL_SLAVE_REPORT_PASSWORD_TOO_LONG,
           report_password_len, MAX_PASSWORD_LENGTH,
           mi->get_for_channel_str());
    DBUG_RETURN(0);
  }

  int4store(pos, server_id); pos+= 4;
  pos= net_store_data(pos, (uchar*) report_host, report_host_len);
  pos= net_store_data(pos, (uchar*) report_user, report_user_len);
  pos= net_store_data(pos, (uchar*) report_password, report_password_len);
  int2store(pos, (uint16) report_port); pos+= 2;
  /* 
    Fake rpl_recovery_rank, which was removed in BUG#13963,
    so that this server can register itself on old servers,
    see BUG#49259.
   */
  int4store(pos, /* rpl_recovery_rank */ 0);    pos+= 4;
  /* The master will fill in master_id */
  int4store(pos, 0);                    pos+= 4;

  if (simple_command(mysql, COM_REGISTER_SLAVE, buf, (size_t) (pos- buf), 0))
  {
    if (mysql_errno(mysql) == ER_NET_READ_INTERRUPTED)
    {
      *suppress_warnings= TRUE;                 // Suppress reconnect warning
    }
    else if (!check_io_slave_killed(mi->info_thd, mi, NULL))
    {
      char buf[256];
      my_snprintf(buf, sizeof(buf), "%s (Errno: %d)", mysql_error(mysql), 
                  mysql_errno(mysql));
      mi->report(ERROR_LEVEL, ER_SLAVE_MASTER_COM_FAILURE,
                 ER_THD(current_thd, ER_SLAVE_MASTER_COM_FAILURE),
                 "COM_REGISTER_SLAVE", buf);
    }
    DBUG_RETURN(1);
  }

  DBUG_EXECUTE_IF("simulate_register_slave_killed",
                  {
                    mi->abort_slave= 1;
                    DBUG_RETURN(1);
                  };);
  DBUG_RETURN(0);
}


/**
    Function that fills the metadata required for SHOW SLAVE STATUS.
    This function shall be used in two cases:
     1) SHOW SLAVE STATUS FOR ALL CHANNELS
     2) SHOW SLAVE STATUS for a channel

     @param[in,out]  field_list        field_list to fill the metadata
     @param[in]      io_gtid_set_size  the size to be allocated to store
                                       the retrieved gtid set
     @param[in]      sql_gtid_set_size the size to be allocated to store
                                       the executed gtid set

     @todo  return a bool after adding catching the exceptions to the
            push_back() methods for field_list.
*/

static void show_slave_status_metadata(List<Item> &field_list,
                                       int io_gtid_set_size, int sql_gtid_set_size)
{

  field_list.push_back(new Item_empty_string("Slave_IO_State", 14));
  field_list.push_back(new Item_empty_string("Master_Host",
                                             HOSTNAME_LENGTH+1));
  field_list.push_back(new Item_empty_string("Master_User",
                                             USERNAME_LENGTH+1));
  field_list.push_back(new Item_return_int("Master_Port", 7,MYSQL_TYPE_LONG));
  field_list.push_back(new Item_return_int("Connect_Retry", 10,
                                           MYSQL_TYPE_LONG));
  field_list.push_back(new Item_empty_string("Master_Log_File", FN_REFLEN));
  field_list.push_back(new Item_return_int("Read_Master_Log_Pos", 10,
                                           MYSQL_TYPE_LONGLONG));
  field_list.push_back(new Item_empty_string("Relay_Log_File", FN_REFLEN));
  field_list.push_back(new Item_return_int("Relay_Log_Pos", 10,
                                           MYSQL_TYPE_LONGLONG));
  field_list.push_back(new Item_empty_string("Relay_Master_Log_File",
                                             FN_REFLEN));
  field_list.push_back(new Item_empty_string("Slave_IO_Running", 3));
  field_list.push_back(new Item_empty_string("Slave_SQL_Running", 3));
  field_list.push_back(new Item_empty_string("Replicate_Do_DB", 20));
  field_list.push_back(new Item_empty_string("Replicate_Ignore_DB", 20));
  field_list.push_back(new Item_empty_string("Replicate_Do_Table", 20));
  field_list.push_back(new Item_empty_string("Replicate_Ignore_Table", 23));
  field_list.push_back(new Item_empty_string("Replicate_Wild_Do_Table", 24));
  field_list.push_back(new Item_empty_string("Replicate_Wild_Ignore_Table",
                                             28));
  field_list.push_back(new Item_return_int("Last_Errno", 4, MYSQL_TYPE_LONG));
  field_list.push_back(new Item_empty_string("Last_Error", 20));
  field_list.push_back(new Item_return_int("Skip_Counter", 10,
                                           MYSQL_TYPE_LONG));
  field_list.push_back(new Item_return_int("Exec_Master_Log_Pos", 10,
                                           MYSQL_TYPE_LONGLONG));
  field_list.push_back(new Item_return_int("Relay_Log_Space", 10,
                                           MYSQL_TYPE_LONGLONG));
  field_list.push_back(new Item_empty_string("Until_Condition", 6));
  field_list.push_back(new Item_empty_string("Until_Log_File", FN_REFLEN));
  field_list.push_back(new Item_return_int("Until_Log_Pos", 10,
                                           MYSQL_TYPE_LONGLONG));
  field_list.push_back(new Item_empty_string("Master_SSL_Allowed", 7));
  field_list.push_back(new Item_empty_string("Master_SSL_CA_File", FN_REFLEN));
  field_list.push_back(new Item_empty_string("Master_SSL_CA_Path", FN_REFLEN));
  field_list.push_back(new Item_empty_string("Master_SSL_Cert", FN_REFLEN));
  field_list.push_back(new Item_empty_string("Master_SSL_Cipher", FN_REFLEN));
  field_list.push_back(new Item_empty_string("Master_SSL_Key", FN_REFLEN));
  field_list.push_back(new Item_return_int("Seconds_Behind_Master", 10,
                                           MYSQL_TYPE_LONGLONG));
  field_list.push_back(new Item_empty_string("Master_SSL_Verify_Server_Cert",
                                             3));
  field_list.push_back(new Item_return_int("Last_IO_Errno", 4, MYSQL_TYPE_LONG));
  field_list.push_back(new Item_empty_string("Last_IO_Error", 20));
  field_list.push_back(new Item_return_int("Last_SQL_Errno", 4, MYSQL_TYPE_LONG));
  field_list.push_back(new Item_empty_string("Last_SQL_Error", 20));
  field_list.push_back(new Item_empty_string("Replicate_Ignore_Server_Ids",
                                             FN_REFLEN));
  field_list.push_back(new Item_return_int("Master_Server_Id", sizeof(ulong),
                                           MYSQL_TYPE_LONG));
  field_list.push_back(new Item_empty_string("Master_UUID", UUID_LENGTH));
  field_list.push_back(new Item_empty_string("Master_Info_File",
                                             2 * FN_REFLEN));
  field_list.push_back(new Item_return_int("SQL_Delay", 10, MYSQL_TYPE_LONG));
  field_list.push_back(new Item_return_int("SQL_Remaining_Delay", 8, MYSQL_TYPE_LONG));
  field_list.push_back(new Item_empty_string("Slave_SQL_Running_State", 20));
  field_list.push_back(new Item_return_int("Master_Retry_Count", 10,
                                           MYSQL_TYPE_LONGLONG));
  field_list.push_back(new Item_empty_string("Master_Bind", HOSTNAME_LENGTH+1));
  field_list.push_back(new Item_empty_string("Last_IO_Error_Timestamp", 20));
  field_list.push_back(new Item_empty_string("Last_SQL_Error_Timestamp", 20));
  field_list.push_back(new Item_empty_string("Master_SSL_Crl", FN_REFLEN));
  field_list.push_back(new Item_empty_string("Master_SSL_Crlpath", FN_REFLEN));
  field_list.push_back(new Item_empty_string("Retrieved_Gtid_Set",
                                             io_gtid_set_size));
  field_list.push_back(new Item_empty_string("Executed_Gtid_Set",
                                             sql_gtid_set_size));
  field_list.push_back(new Item_return_int("Auto_Position", sizeof(ulong),
                                           MYSQL_TYPE_LONG));
  field_list.push_back(new Item_empty_string("Replicate_Rewrite_DB", 24));
  field_list.push_back(new Item_empty_string("Channel_Name", CHANNEL_NAME_LENGTH));
  field_list.push_back(new Item_empty_string("Master_TLS_Version", FN_REFLEN));

}


/**
    Send the data to the client of a Master_info during show_slave_status()
    This function has to be called after calling show_slave_status_metadata().
    Just before sending the data, thd->get_protocol() is prepared to (re)send;

    @param[in]     thd         client thread
    @param[in]     mi          the master info. In the case of multisource
                               replication, this master info corresponds to a
                                channel.

    @param[in]     io_gtid_set_buffer    buffer related to Retrieved GTID set
                                          for each channel.
    @param[in]     sql_gtid_set_buffer   buffer related to Executed GTID set
                                           for each channel.
    @return
     @retval        0     success
     @retval        1     Error
*/

static bool show_slave_status_send_data(THD *thd, Master_info *mi,
                                        char* io_gtid_set_buffer,
                                        char* sql_gtid_set_buffer)
{
  DBUG_ENTER("show_slave_status_send_data");

  Protocol *protocol = thd->get_protocol();
  char* slave_sql_running_state= NULL;
  Rpl_filter *rpl_filter= mi->rli->rpl_filter;

  DBUG_PRINT("info",("host is set: '%s'", mi->host));

  protocol->start_row();

  /*
    slave_running can be accessed without run_lock but not other
    non-volatile members like mi->info_thd or rli->info_thd, for
    them either info_thd_lock or run_lock hold is required.
  */
  mysql_mutex_lock(&mi->info_thd_lock);
  protocol->store(mi->info_thd ? mi->info_thd->get_proc_info() : "",
                  &my_charset_bin);
  mysql_mutex_unlock(&mi->info_thd_lock);

  mysql_mutex_lock(&mi->rli->info_thd_lock);
  slave_sql_running_state= const_cast<char *>(mi->rli->info_thd ? mi->rli->info_thd->get_proc_info() : "");
  mysql_mutex_unlock(&mi->rli->info_thd_lock);

  mysql_mutex_lock(&mi->data_lock);
  mysql_mutex_lock(&mi->rli->data_lock);
  mysql_mutex_lock(&mi->err_lock);
  mysql_mutex_lock(&mi->rli->err_lock);

  DEBUG_SYNC(thd, "wait_after_lock_active_mi_and_rli_data_lock_is_acquired");
  protocol->store(mi->host, &my_charset_bin);
  protocol->store(mi->get_user(), &my_charset_bin);
  protocol->store((uint32) mi->port);
  protocol->store((uint32) mi->connect_retry);
  protocol->store(mi->get_master_log_name(), &my_charset_bin);
  protocol->store((ulonglong) mi->get_master_log_pos());
  protocol->store(mi->rli->get_group_relay_log_name() +
                  dirname_length(mi->rli->get_group_relay_log_name()),
                  &my_charset_bin);
  protocol->store((ulonglong) mi->rli->get_group_relay_log_pos());
  protocol->store(mi->rli->get_group_master_log_name(), &my_charset_bin);
  protocol->store(mi->slave_running == MYSQL_SLAVE_RUN_CONNECT ?
                  "Yes" : (mi->slave_running == MYSQL_SLAVE_RUN_NOT_CONNECT ?
                           "Connecting" : "No"), &my_charset_bin);
  protocol->store(mi->rli->slave_running ? "Yes":"No", &my_charset_bin);

  /*
    Acquire the read lock, because the filter may be modified by
    CHANGE REPLICATION FILTER when slave is not running.
  */
  rpl_filter->rdlock();
  store(protocol, rpl_filter->get_do_db());
  store(protocol, rpl_filter->get_ignore_db());

  char buf[256];
  String tmp(buf, sizeof(buf), &my_charset_bin);
  rpl_filter->get_do_table(&tmp);
  protocol->store(&tmp);
  rpl_filter->get_ignore_table(&tmp);
  protocol->store(&tmp);
  rpl_filter->get_wild_do_table(&tmp);
  protocol->store(&tmp);
  rpl_filter->get_wild_ignore_table(&tmp);
  protocol->store(&tmp);

  protocol->store(mi->rli->last_error().number);
  protocol->store(mi->rli->last_error().message, &my_charset_bin);
  protocol->store((uint32) mi->rli->slave_skip_counter);
  protocol->store((ulonglong) mi->rli->get_group_master_log_pos());
  protocol->store((ulonglong) mi->rli->log_space_total);


  const char *until_type= "";

  switch (mi->rli->until_condition)
  {
  case Relay_log_info::UNTIL_NONE:
    until_type= "None";
    break;
  case Relay_log_info::UNTIL_MASTER_POS:
    until_type= "Master";
    break;
  case Relay_log_info::UNTIL_RELAY_POS:
    until_type= "Relay";
    break;
  case Relay_log_info::UNTIL_SQL_BEFORE_GTIDS:
    until_type= "SQL_BEFORE_GTIDS";
    break;
  case Relay_log_info::UNTIL_SQL_AFTER_GTIDS:
    until_type= "SQL_AFTER_GTIDS";
    break;
  case Relay_log_info::UNTIL_SQL_VIEW_ID:
    until_type= "SQL_VIEW_ID";
    break;
  case Relay_log_info::UNTIL_SQL_AFTER_MTS_GAPS:
    until_type= "SQL_AFTER_MTS_GAPS";
    break;
  case Relay_log_info::UNTIL_DONE:
    until_type= "DONE";
    break;
  default:
    DBUG_ASSERT(0);
  }
  protocol->store(until_type, &my_charset_bin);
  protocol->store(mi->rli->get_until_log_name(), &my_charset_bin);
  protocol->store((ulonglong) mi->rli->get_until_log_pos());

#ifdef HAVE_OPENSSL
  protocol->store(mi->ssl? "Yes":"No", &my_charset_bin);
#else
  protocol->store(mi->ssl? "Ignored":"No", &my_charset_bin);
#endif
  protocol->store(mi->ssl_ca, &my_charset_bin);
  protocol->store(mi->ssl_capath, &my_charset_bin);
  protocol->store(mi->ssl_cert, &my_charset_bin);
  protocol->store(mi->ssl_cipher, &my_charset_bin);
  protocol->store(mi->ssl_key, &my_charset_bin);

  /*
     The pseudo code to compute Seconds_Behind_Master:
     if (SQL thread is running)
     {
       if (SQL thread processed all the available relay log)
       {
         if (IO thread is running)
            print 0;
         else
            print NULL;
       }
        else
          compute Seconds_Behind_Master;
      }
      else
       print NULL;
  */

  if (mi->rli->slave_running)
  {
    /*
       Check if SQL thread is at the end of relay log
       Checking should be done using two conditions
       condition1: compare the log positions and
       condition2: compare the file names (to handle rotation case)
    */
    if ((mi->get_master_log_pos() == mi->rli->get_group_master_log_pos()) &&
        (!strcmp(mi->get_master_log_name(), mi->rli->get_group_master_log_name())))
    {
      if (mi->slave_running == MYSQL_SLAVE_RUN_CONNECT)
        protocol->store(0LL);
      else
        protocol->store_null();
    }
    else
    {
      long time_diff= ((long)(time(0) - mi->rli->last_master_timestamp)
                       - mi->clock_diff_with_master);
      /*
        Apparently on some systems time_diff can be <0. Here are possible
        reasons related to MySQL:
        - the master is itself a slave of another master whose time is ahead.
        - somebody used an explicit SET TIMESTAMP on the master.
        Possible reason related to granularity-to-second of time functions
        (nothing to do with MySQL), which can explain a value of -1:
        assume the master's and slave's time are perfectly synchronized, and
        that at slave's connection time, when the master's timestamp is read,
        it is at the very end of second 1, and (a very short time later) when
        the slave's timestamp is read it is at the very beginning of second
        2. Then the recorded value for master is 1 and the recorded value for
        slave is 2. At SHOW SLAVE STATUS time, assume that the difference
        between timestamp of slave and rli->last_master_timestamp is 0
        (i.e. they are in the same second), then we get 0-(2-1)=-1 as a result.
        This confuses users, so we don't go below 0: hence the max().

        last_master_timestamp == 0 (an "impossible" timestamp 1970) is a
        special marker to say "consider we have caught up".
      */
      protocol->store((longlong)(mi->rli->last_master_timestamp ?
                                   max(0L, time_diff) : 0));
    }
  }
  else
  {
    protocol->store_null();
  }
  protocol->store(mi->ssl_verify_server_cert? "Yes":"No", &my_charset_bin);

  // Last_IO_Errno
  protocol->store(mi->last_error().number);
  // Last_IO_Error
  protocol->store(mi->last_error().message, &my_charset_bin);
  // Last_SQL_Errno
  protocol->store(mi->rli->last_error().number);
  // Last_SQL_Error
  protocol->store(mi->rli->last_error().message, &my_charset_bin);
  // Replicate_Ignore_Server_Ids
  {
    char buff[FN_REFLEN];
    ulong i, cur_len;
    for (i= 0, buff[0]= 0, cur_len= 0;
         i < mi->ignore_server_ids->dynamic_ids.size(); i++)
    {
      ulong s_id, slen;
      char sbuff[FN_REFLEN];
      s_id= mi->ignore_server_ids->dynamic_ids[i];
      slen= sprintf(sbuff, (i == 0 ? "%lu" : ", %lu"), s_id);
      if (cur_len + slen + 4 > FN_REFLEN)
      {
        /*
          break the loop whenever remained space could not fit
          ellipses on the next cycle
        */
        sprintf(buff + cur_len, "...");
        break;
      }
      cur_len += sprintf(buff + cur_len, "%s", sbuff);
    }
    protocol->store(buff, &my_charset_bin);
  }
  // Master_Server_id
  protocol->store((uint32) mi->master_id);
  protocol->store(mi->master_uuid, &my_charset_bin);
  // Master_Info_File
  protocol->store(mi->get_description_info(), &my_charset_bin);
  // SQL_Delay
  protocol->store((uint32) mi->rli->get_sql_delay());
  // SQL_Remaining_Delay
  if (slave_sql_running_state == stage_sql_thd_waiting_until_delay.m_name)
  {
    time_t t= my_time(0), sql_delay_end= mi->rli->get_sql_delay_end();
    protocol->store((uint32)(t < sql_delay_end ? sql_delay_end - t : 0));
  }
  else
    protocol->store_null();
  // Slave_SQL_Running_State
  protocol->store(slave_sql_running_state, &my_charset_bin);
  // Master_Retry_Count
  protocol->store((ulonglong) mi->retry_count);
  // Master_Bind
  protocol->store(mi->bind_addr, &my_charset_bin);
  // Last_IO_Error_Timestamp
  protocol->store(mi->last_error().timestamp, &my_charset_bin);
  // Last_SQL_Error_Timestamp
  protocol->store(mi->rli->last_error().timestamp, &my_charset_bin);
  // Master_Ssl_Crl
  protocol->store(mi->ssl_crl, &my_charset_bin);
  // Master_Ssl_Crlpath
  protocol->store(mi->ssl_crlpath, &my_charset_bin);
  // Retrieved_Gtid_Set
  protocol->store(io_gtid_set_buffer, &my_charset_bin);
  // Executed_Gtid_Set
  protocol->store(sql_gtid_set_buffer, &my_charset_bin);
  // Auto_Position
  protocol->store(mi->is_auto_position() ? 1 : 0);
  // Replicate_Rewrite_DB
  rpl_filter->get_rewrite_db(&tmp);
  protocol->store(&tmp);
  // channel_name
  protocol->store(mi->get_channel(), &my_charset_bin);
  // Master_TLS_Version
  protocol->store(mi->tls_version, &my_charset_bin);

  rpl_filter->unlock();
  mysql_mutex_unlock(&mi->rli->err_lock);
  mysql_mutex_unlock(&mi->err_lock);
  mysql_mutex_unlock(&mi->rli->data_lock);
  mysql_mutex_unlock(&mi->data_lock);

  DBUG_RETURN(false);
}


/**
   Method to the show the replication status in all channels.

   @param[in]       thd        the client thread

   @return
     @retval        0           success
     @retval        1           Error

*/
bool show_slave_status(THD *thd)
{
  List<Item> field_list;
  Protocol *protocol= thd->get_protocol();
  int sql_gtid_set_size= 0, io_gtid_set_size= 0;
  Master_info *mi= NULL;
  char* sql_gtid_set_buffer= NULL;
  char** io_gtid_set_buffer_array;
  /*
    We need the maximum size of the retrieved gtid set (i.e io_gtid_set_size).
    This size is needed to reserve the place in show_slave_status_metadata().
    So, we travel all the mi's and find out the maximum size of io_gtid_set_size
    and pass it through show_slave_status_metadata()
  */
  int max_io_gtid_set_size= io_gtid_set_size;
  uint idx;
  uint num_io_gtid_sets;
  bool ret= true;

  DBUG_ENTER("show_slave_status(THD)");

  channel_map.assert_some_lock();

  num_io_gtid_sets= channel_map.get_num_instances();


  io_gtid_set_buffer_array=
    (char**)my_malloc(key_memory_show_slave_status_io_gtid_set,
                      num_io_gtid_sets * sizeof(char*), MYF(MY_WME));

  if (io_gtid_set_buffer_array == NULL)
     DBUG_RETURN(true);

  global_sid_lock->wrlock();

  const Gtid_set *sql_gtid_set= gtid_state->get_executed_gtids();
  sql_gtid_set_size= sql_gtid_set->to_string(&sql_gtid_set_buffer);

  global_sid_lock->unlock();

  idx= 0;
  for (mi_map::iterator it= channel_map.begin(); it!=channel_map.end(); it++)
  {
    mi= it->second;
    /*
      The following statement is needed because, when mi->host[0]=0
      we don't alloc memory for retried_gtid_set. However, we try
      to free it at the end, causing a crash. To be on safeside,
      we initialize it to NULL, so that my_free() takes care of it.
    */
    io_gtid_set_buffer_array[idx]= NULL;

    if (Master_info::is_configured(mi))
    {
      const Gtid_set*  io_gtid_set= mi->rli->get_gtid_set();
      mi->rli->get_sid_lock()->wrlock();

      /*
         @todo: a single memory allocation improves speed,
         instead of doing it for each loop
      */

      if ((io_gtid_set_size=
           io_gtid_set->to_string(&io_gtid_set_buffer_array[idx])) < 0)
      {
        my_eof(thd);
        my_free(sql_gtid_set_buffer);

        for (uint i= 0; i < idx -1; i++)
        {
          my_free(io_gtid_set_buffer_array[i]);
        }
        my_free(io_gtid_set_buffer_array);

        mi->rli->get_sid_lock()->unlock();
        DBUG_RETURN(true);
      }
      else
        max_io_gtid_set_size= max_io_gtid_set_size > io_gtid_set_size ?
                              max_io_gtid_set_size : io_gtid_set_size;

      mi->rli->get_sid_lock()->unlock();
    }
    idx++;
  }


  show_slave_status_metadata(field_list, max_io_gtid_set_size,
                             sql_gtid_set_size);

  if (thd->send_result_metadata(&field_list,
                                Protocol::SEND_NUM_ROWS | Protocol::SEND_EOF))
  {
    goto err;
  }

  /* Run through each mi */

  idx=0;
  for (mi_map::iterator it= channel_map.begin(); it!=channel_map.end(); it++)
  {
    mi= it->second;

    if (Master_info::is_configured(mi))
    {
      if (show_slave_status_send_data(thd, mi, io_gtid_set_buffer_array[idx],
                                 sql_gtid_set_buffer))
        goto err;

      if (protocol->end_row())
        goto err;
    }
    idx++;
  }

  ret= false;
err:
  my_eof(thd);
  for (uint i= 0; i < num_io_gtid_sets; i++)
  {
    my_free(io_gtid_set_buffer_array[i]);
  }
  my_free(io_gtid_set_buffer_array);
  my_free(sql_gtid_set_buffer);

  DBUG_RETURN(ret);

}


/**
  Execute a SHOW SLAVE STATUS statement.

  @param thd Pointer to THD object for the client thread executing the
  statement.

  @param mi Pointer to Master_info object for the IO thread.

  @retval FALSE success
  @retval TRUE failure

  Currently, show slave status works for a channel too, in multisource
  replication. But using performance schema tables is better.

*/
bool show_slave_status(THD* thd, Master_info* mi)
{
  List<Item> field_list;
  Protocol *protocol= thd->get_protocol();
  char *sql_gtid_set_buffer= NULL, *io_gtid_set_buffer= NULL;
  int sql_gtid_set_size= 0, io_gtid_set_size= 0;
  DBUG_ENTER("show_slave_status(THD, Master_info)");
 
  if (mi != NULL)
  {
    global_sid_lock->wrlock();
    const Gtid_set* sql_gtid_set= gtid_state->get_executed_gtids();
    sql_gtid_set_size= sql_gtid_set->to_string(&sql_gtid_set_buffer);
    global_sid_lock->unlock();

    mi->rli->get_sid_lock()->wrlock();
    const Gtid_set* io_gtid_set= mi->rli->get_gtid_set();
    io_gtid_set_size= io_gtid_set->to_string(&io_gtid_set_buffer);
    mi->rli->get_sid_lock()->unlock();

    if (sql_gtid_set_size < 0 || io_gtid_set_size < 0)
    {
      my_eof(thd);
      my_free(sql_gtid_set_buffer);
      my_free(io_gtid_set_buffer);
      DBUG_RETURN(true);
    }
  }

  /* Fill the metadata required for show slave status. */

  show_slave_status_metadata(field_list, io_gtid_set_size, sql_gtid_set_size);

  if (thd->send_result_metadata(&field_list,
                                Protocol::SEND_NUM_ROWS | Protocol::SEND_EOF))
  {
    my_free(sql_gtid_set_buffer);
    my_free(io_gtid_set_buffer);
    DBUG_RETURN(true);
  }

  if (Master_info::is_configured(mi))
  {

    if (show_slave_status_send_data(thd, mi,
                                    io_gtid_set_buffer, sql_gtid_set_buffer))
      DBUG_RETURN(true);

    if (protocol->end_row())
    {
      my_free(sql_gtid_set_buffer);
      my_free(io_gtid_set_buffer);
      DBUG_RETURN(true);
    }
  }
  my_eof(thd);
  my_free(sql_gtid_set_buffer);
  my_free(io_gtid_set_buffer);
  DBUG_RETURN(false);
}


/**
  Entry point for SHOW SLAVE STATUS command. Function displayes
  the slave status for all channels or for a single channel
  based on the FOR CHANNEL  clause.

  @param[in]       thd          the client thread.

  @return
    @retval        false          ok
    @retval        true          not ok
*/
bool show_slave_status_cmd(THD *thd)
{
  Master_info *mi= 0;
  LEX *lex= thd->lex;
  bool res;

  DBUG_ENTER("show_slave_status_cmd");

  channel_map.rdlock();

  if (!lex->mi.for_channel)
    res= show_slave_status(thd);
  else
  {
    mi= channel_map.get_mi(lex->mi.channel);

    /*
      When mi is NULL, that means the channel doesn't exist, SSS
      will throw an error.
    */
    if (mi == NULL)
    {
      my_error(ER_SLAVE_CHANNEL_DOES_NOT_EXIST, MYF(0), lex->mi.channel);
      channel_map.unlock();
      DBUG_RETURN(true);
    }

    /*
      If the channel being used is a group replication applier channel we
      need to disable the SHOW SLAVE STATUS commannd as its output is not
      compatible with this command.
    */
    if (channel_map.is_group_replication_channel_name(mi->get_channel(),
                                                            true))
    {
      my_error(ER_SLAVE_CHANNEL_OPERATION_NOT_ALLOWED, MYF(0),
               "SHOW SLAVE STATUS", mi->get_channel());
      channel_map.unlock();
      DBUG_RETURN(true);
    }

    res= show_slave_status(thd, mi);
  }

  channel_map.unlock();

  DBUG_RETURN(res);
}


void set_slave_thread_options(THD* thd)
{
  DBUG_ENTER("set_slave_thread_options");
  /*
     It's nonsense to constrain the slave threads with max_join_size; if a
     query succeeded on master, we HAVE to execute it. So set
     OPTION_BIG_SELECTS. Setting max_join_size to HA_POS_ERROR is not enough
     (and it's not needed if we have OPTION_BIG_SELECTS) because an INSERT
     SELECT examining more than 4 billion rows would still fail (yes, because
     when max_join_size is 4G, OPTION_BIG_SELECTS is automatically set, but
     only for client threads.
  */
  ulonglong options= thd->variables.option_bits | OPTION_BIG_SELECTS;
  if (opt_log_slave_updates)
    options|= OPTION_BIN_LOG;
  else
    options&= ~OPTION_BIN_LOG;
  thd->variables.option_bits= options;
  thd->variables.completion_type= 0;

  /*
    Set autocommit= 1 when info tables are used and autocommit == 0 to
    avoid trigger asserts on mysql_execute_command(THD *thd) caused by
    info tables updates which do not commit, like Rotate, Stop and
    skipped events handling.
  */
  if ((thd->variables.option_bits & OPTION_NOT_AUTOCOMMIT) &&
      (opt_mi_repository_id == INFO_REPOSITORY_TABLE ||
       opt_rli_repository_id == INFO_REPOSITORY_TABLE))
  {
    thd->variables.option_bits|= OPTION_AUTOCOMMIT;
    thd->variables.option_bits&= ~OPTION_NOT_AUTOCOMMIT;
    thd->server_status|= SERVER_STATUS_AUTOCOMMIT;
  }

  /*
    Set thread InnoDB high priority.
  */
  DBUG_EXECUTE_IF("dbug_set_high_prio_sql_thread",
    {
      if (thd->system_thread == SYSTEM_THREAD_SLAVE_SQL ||
          thd->system_thread == SYSTEM_THREAD_SLAVE_WORKER)
        thd->thd_tx_priority= 1;
    });

  DBUG_VOID_RETURN;
}

void set_slave_thread_default_charset(THD* thd, Relay_log_info const *rli)
{
  DBUG_ENTER("set_slave_thread_default_charset");

  thd->variables.character_set_client=
    global_system_variables.character_set_client;
  thd->variables.collation_connection=
    global_system_variables.collation_connection;
  thd->variables.collation_server=
    global_system_variables.collation_server;
  thd->update_charset();

  /*
    We use a const cast here since the conceptual (and externally
    visible) behavior of the function is to set the default charset of
    the thread.  That the cache has to be invalidated is a secondary
    effect.
   */
  const_cast<Relay_log_info*>(rli)->cached_charset_invalidate();
  DBUG_VOID_RETURN;
}

/*
  init_slave_thread()
*/

static int init_slave_thread(THD* thd, SLAVE_THD_TYPE thd_type)
{
  DBUG_ENTER("init_slave_thread");
#if !defined(DBUG_OFF)
  int simulate_error= 0;
#endif
  thd->system_thread= (thd_type == SLAVE_THD_WORKER) ? 
    SYSTEM_THREAD_SLAVE_WORKER : (thd_type == SLAVE_THD_SQL) ?
    SYSTEM_THREAD_SLAVE_SQL : SYSTEM_THREAD_SLAVE_IO;
  thd->security_context()->skip_grants();
  thd->get_protocol_classic()->init_net(0);
  thd->slave_thread = 1;
  thd->enable_slow_log= opt_log_slow_slave_statements;
  set_slave_thread_options(thd);

  /*
    Replication threads are:
    - background threads in the server, not user sessions,
    - yet still assigned a PROCESSLIST_ID,
      for historical reasons (displayed in SHOW PROCESSLIST).
  */
  thd->set_new_thread_id();

#ifdef HAVE_PSI_THREAD_INTERFACE
  /*
    Populate the PROCESSLIST_ID in the instrumentation.
  */
  struct PSI_thread *psi= PSI_THREAD_CALL(get_thread)();
  PSI_THREAD_CALL(set_thread_id)(psi, thd->thread_id());
#endif /* HAVE_PSI_THREAD_INTERFACE */

  DBUG_EXECUTE_IF("simulate_io_slave_error_on_init",
                  simulate_error|= (1 << SLAVE_THD_IO););
  DBUG_EXECUTE_IF("simulate_sql_slave_error_on_init",
                  simulate_error|= (1 << SLAVE_THD_SQL););
#if !defined(DBUG_OFF)
  if (thd->store_globals() || simulate_error & (1<< thd_type))
#else
  if (thd->store_globals())
#endif
  {
    DBUG_RETURN(-1);
  }

  if (thd_type == SLAVE_THD_SQL)
  {
    THD_STAGE_INFO(thd, stage_waiting_for_the_next_event_in_relay_log);
    thd->set_command(COM_QUERY); // the SQL thread does not use the server protocol
  }
  else
  {
    THD_STAGE_INFO(thd, stage_waiting_for_master_update);
  }
  thd->set_time();
  /* Do not use user-supplied timeout value for system threads. */
  thd->variables.lock_wait_timeout= LONG_TIMEOUT;
  DBUG_RETURN(0);
}


/**
  Sleep for a given amount of time or until killed.

  @param thd        Thread context of the current thread.
  @param seconds    The number of seconds to sleep.
  @param func       Function object to check if the thread has been killed.
  @param info       The Rpl_info object associated with this sleep.

  @retval True if the thread has been killed, false otherwise.
*/
template <typename killed_func, typename rpl_info>
static inline bool slave_sleep(THD *thd, time_t seconds,
                               killed_func func, rpl_info info)
{
  bool ret;
  struct timespec abstime;
  mysql_mutex_t *lock= &info->sleep_lock;
  mysql_cond_t *cond= &info->sleep_cond;

  /* Absolute system time at which the sleep time expires. */
  set_timespec(&abstime, seconds);

  mysql_mutex_lock(lock);
  thd->ENTER_COND(cond, lock, NULL, NULL);

  while (! (ret= func(thd, info)))
  {
    int error= mysql_cond_timedwait(cond, lock, &abstime);
    if (is_timeout(error))
      break;
  }

  mysql_mutex_unlock(lock);
  thd->EXIT_COND(NULL);

  return ret;
}


/**
  Callback function for mysql_binlog_open().

  Sets gtid data in the command packet.

  @param rpl              Replication stream information.
  @param packet_gtid_set  Pointer to command packet where gtid
                          data should be stored.
*/
static void fix_gtid_set(MYSQL_RPL *rpl, uchar *packet_gtid_set)
{
  Gtid_set *gtid_set= (Gtid_set *) rpl->gtid_set_arg;

  gtid_set->encode(packet_gtid_set);
}


static int request_dump(THD *thd, MYSQL* mysql, MYSQL_RPL *rpl,
                        Master_info* mi, bool *suppress_warnings)
{
  DBUG_ENTER("request_dump");
  enum_server_command command= mi->is_auto_position() ?
      COM_BINLOG_DUMP_GTID : COM_BINLOG_DUMP;
  /*
    Note: binlog_flags is always 0.  However, in versions up to 5.6
    RC, the master would check the lowest bit and do something
    unexpected if it was set; in early versions of 5.6 it would also
    use the two next bits.  Therefore, for backward compatibility,
    if we ever start to use the flags, we should leave the three
    lowest bits unused.
  */
  uint binlog_flags= 0;

  *suppress_warnings= false;
  if (RUN_HOOK(binlog_relay_io,
               before_request_transmit,
               (thd, mi, binlog_flags)))
    DBUG_RETURN(1);

  rpl->server_id= server_id;
  rpl->flags= binlog_flags;

  Sid_map sid_map(NULL); /* No lock needed */
  /*
    Note: should be declared at the same level as the mysql_binlog_open() call,
    as the latter might call fix_gtid_set() which in turns calls
    gtid_executed->encode().
  */
  Gtid_set gtid_executed(&sid_map);

  if (command == COM_BINLOG_DUMP_GTID)
  {
    // get set of GTIDs
    mi->rli->get_sid_lock()->wrlock();

    if (gtid_executed.add_gtid_set(mi->rli->get_gtid_set()) != RETURN_STATUS_OK)
    {
      mi->rli->get_sid_lock()->unlock();
      DBUG_RETURN(1);
    }
    mi->rli->get_sid_lock()->unlock();

    global_sid_lock->wrlock();
    gtid_state->dbug_print();

    if (gtid_executed.add_gtid_set(gtid_state->get_executed_gtids()) !=
        RETURN_STATUS_OK)
    {
      global_sid_lock->unlock();
      DBUG_RETURN(1);
    }
    global_sid_lock->unlock();

    rpl->file_name= NULL; /* No need to set rpl.file_name_length */
    rpl->start_position= 4;
    rpl->flags|= MYSQL_RPL_GTID;
    rpl->gtid_set_encoded_size= gtid_executed.get_encoded_length();
    rpl->fix_gtid_set= fix_gtid_set;
    rpl->gtid_set_arg= (void *) &gtid_executed;
  }
  else
  {
    rpl->file_name_length= 0;
    rpl->file_name= mi->get_master_log_name();
    rpl->start_position= DBUG_EVALUATE_IF("request_master_log_pos_3", 3,
                                         mi->get_master_log_pos());
  }
  if (mysql_binlog_open(mysql, rpl))
  {
    /*
      Something went wrong, so we will just reconnect and retry later
      in the future, we should do a better error analysis, but for
      now we just fill up the error log :-)
    */
    if (mysql_errno(mysql) == ER_NET_READ_INTERRUPTED)
      *suppress_warnings= true;                 // Suppress reconnect warning
    else
      LogErr(ERROR_LEVEL, ER_RPL_SLAVE_ERROR_RETRYING,
             command_name[command].str,
             mysql_errno(mysql), mysql_error(mysql),
             mi->connect_retry);
    DBUG_RETURN(1);
  }

  DBUG_RETURN(0);
}


/**
  Read one event from the master.

  @param mysql               MySQL connection.
  @param rpl                 Replication stream information.
  @param mi                  Master connection information.
  @param suppress_warnings   TRUE when a normal net read timeout has caused us
                             to try a reconnect. We do not want to print
                             anything to the error log in this case because
                             this an abnormal event in an idle server.

  @retval 'packet_error'     Error.
  @retval  number            Length of packet.
*/

static ulong read_event(MYSQL *mysql, MYSQL_RPL *rpl, Master_info *mi,
                        bool *suppress_warnings)
{
  DBUG_ENTER("read_event");

  *suppress_warnings= FALSE;
  /*
    my_real_read() will time us out
    We check if we were told to die, and if not, try reading again
  */
#ifndef DBUG_OFF
  if (disconnect_slave_event_count && !(mi->events_until_exit--))
    DBUG_RETURN(packet_error);
#endif

  if (mysql_binlog_fetch(mysql, rpl))
  {
    if (mysql_errno(mysql) == ER_NET_READ_INTERRUPTED)
    {
      /*
        We are trying a normal reconnect after a read timeout;
        we suppress prints to .err file as long as the reconnect
        happens without problems
      */
      *suppress_warnings= TRUE;
    }
    else if (!mi->abort_slave)
    {
      LogErr(ERROR_LEVEL, ER_RPL_SLAVE_ERROR_READING_FROM_SERVER,
             mi->get_for_channel_str(), mysql_error(mysql),
             mysql_errno(mysql));
    }
    DBUG_RETURN(packet_error);
  }

  /* Check if eof packet */
  if (rpl->size == 0)
  {
    LogErr(INFORMATION_LEVEL, ER_RPL_SLAVE_DUMP_THREAD_KILLED_BY_MASTER,
           mi->get_for_channel_str(),
           ::server_uuid,
           mysql_error(mysql)).force_print();
     DBUG_RETURN(packet_error);
  }

  DBUG_PRINT("exit", ("len: %lu  net->read_pos[4]: %d",
                      rpl->size, mysql->net.read_pos[4]));
  DBUG_RETURN(rpl->size - 1);
}


/**
  If this is a lagging slave (specified with CHANGE MASTER TO MASTER_DELAY = X), delays accordingly. Also unlocks rli->data_lock.

  Design note: this is the place to unlock rli->data_lock. The lock
  must be held when reading delay info from rli, but it should not be
  held while sleeping.

  @param ev Event that is about to be executed.

  @param thd The sql thread's THD object.

  @param rli The sql thread's Relay_log_info structure.

  @retval 0 If the delay timed out and the event shall be executed.

  @retval nonzero If the delay was interrupted and the event shall be skipped.
*/
static int sql_delay_event(Log_event *ev, THD *thd, Relay_log_info *rli)
{
  time_t sql_delay= rli->get_sql_delay();

  DBUG_ENTER("sql_delay_event");
  mysql_mutex_assert_owner(&rli->data_lock);
  DBUG_ASSERT(!rli->belongs_to_client());

  if (sql_delay)
  {
    int type= ev->get_type_code();
    time_t sql_delay_end= 0;

    if (rli->commit_timestamps_status == Relay_log_info::COMMIT_TS_UNKNOWN &&
        (type == binary_log::GTID_LOG_EVENT ||
         type == binary_log::ANONYMOUS_GTID_LOG_EVENT))
    {
      if (static_cast<Gtid_log_event*>(ev)->has_commit_timestamps &&
          DBUG_EVALUATE_IF("sql_delay_without_timestamps", 0, 1))
      {
        rli->commit_timestamps_status= Relay_log_info::COMMIT_TS_FOUND;
      }
      else
      {
        rli->commit_timestamps_status= Relay_log_info::COMMIT_TS_NOT_FOUND;
      }
    }

    if (rli->commit_timestamps_status == Relay_log_info::COMMIT_TS_FOUND)
    {
      if (type == binary_log::GTID_LOG_EVENT ||
          type == binary_log::ANONYMOUS_GTID_LOG_EVENT)
      {
        /*
          Calculate when we should execute the event.
          The immediate master timestamp is expressed in microseconds.
          Delayed replication is defined in seconds.
          Hence convert immediate_commit_timestamp to seconds here.
        */
        sql_delay_end=
          ceil((static_cast<Gtid_log_event*>(ev)->immediate_commit_timestamp)
          / 1000000.00) + sql_delay;
      }
    }
    else
    {
      /*
        the immediate master does not support commit timestamps
        in Gtid_log_events
      */
      if (type != binary_log::ROTATE_EVENT &&
          type != binary_log::FORMAT_DESCRIPTION_EVENT &&
          type != binary_log::PREVIOUS_GTIDS_LOG_EVENT)
      {
        // Calculate when we should execute the event.
        sql_delay_end=
          ev->common_header->when.tv_sec + rli->mi->clock_diff_with_master
          + sql_delay;
      }
    }
    if (sql_delay_end != 0)
    {
      // The current time.
      time_t now= my_time(0);
      // The amount of time we will have to sleep before executing the event.
      time_t nap_time= 0;

      if (sql_delay_end > now)
      {
        nap_time= sql_delay_end - now;

        DBUG_PRINT("info", ("sql_delay= %lu "
                            "now= %ld "
                            "sql_delay_end= %ld "
                            "nap_time= %ld",
                            sql_delay,
                            (long)now, (long)sql_delay_end, (long)nap_time));
        DBUG_PRINT("info", ("delaying replication event %lu secs",
                            nap_time));
        rli->start_sql_delay(sql_delay_end);
        mysql_mutex_unlock(&rli->data_lock);
        DBUG_RETURN(slave_sleep(thd, nap_time, sql_slave_killed, rli));
      }
      else
      {
        DBUG_PRINT("info", ("sql_delay= %lu "
                            "now= %ld "
                            "sql_delay_end= %ld ",
                            sql_delay, (long)now, (long)sql_delay_end));
      }
    }
  }
  mysql_mutex_unlock(&rli->data_lock);
  DBUG_RETURN(0);
}


/**
  Applies the given event and advances the relay log position.

  This is needed by the sql thread to execute events from the binlog,
  and by clients executing BINLOG statements.  Conceptually, this
  function does:

  @code
    ev->apply_event(rli);
    ev->update_pos(rli);
  @endcode

  It also does the following maintainance:

   - Initializes the thread's server_id and time; and the event's
     thread.

   - If !rli->belongs_to_client() (i.e., if it belongs to the slave
     sql thread instead of being used for executing BINLOG
     statements), it does the following things: (1) skips events if it
     is needed according to the server id or slave_skip_counter; (2)
     unlocks rli->data_lock; (3) sleeps if required by 'CHANGE MASTER
     TO MASTER_DELAY=X'; (4) maintains the running state of the sql
     thread (rli->thread_state).

   - Reports errors as needed.

  @param ptr_ev a pointer to a reference to the event to apply.

  @param thd The client thread that executes the event (i.e., the
  slave sql thread if called from a replication slave, or the client
  thread if called to execute a BINLOG statement).

  @param rli The relay log info (i.e., the slave's rli if called from
  a replication slave, or the client's thd->rli_fake if called to
  execute a BINLOG statement).

  @note MTS can store NULL to @c ptr_ev location to indicate
        the event is taken over by a Worker.

  @retval SLAVE_APPLY_EVENT_AND_UPDATE_POS_OK
          OK.

  @retval SLAVE_APPLY_EVENT_AND_UPDATE_POS_APPLY_ERROR
          Error calling ev->apply_event().

  @retval SLAVE_APPLY_EVENT_AND_UPDATE_POS_UPDATE_POS_ERROR
          No error calling ev->apply_event(), but error calling
          ev->update_pos().

  @retval SLAVE_APPLY_EVENT_AND_UPDATE_POS_APPEND_JOB_ERROR
          append_item_to_jobs() failed, thread was killed while waiting
          for successful enqueue on worker.
*/
static enum enum_slave_apply_event_and_update_pos_retval
apply_event_and_update_pos(Log_event** ptr_ev, THD* thd, Relay_log_info* rli)
{
  int exec_res= 0;
  bool skip_event= FALSE;
  Log_event *ev= *ptr_ev;
  Log_event::enum_skip_reason reason= Log_event::EVENT_SKIP_NOT;

  DBUG_ENTER("apply_event_and_update_pos");

  DBUG_PRINT("exec_event",("%s(type_code: %d; server_id: %d)",
                           ev->get_type_str(), ev->get_type_code(),
                           ev->server_id));
  DBUG_PRINT("info", ("thd->options: %s%s; rli->last_event_start_time: %lu",
                      FLAGSTR(thd->variables.option_bits, OPTION_NOT_AUTOCOMMIT),
                      FLAGSTR(thd->variables.option_bits, OPTION_BEGIN),
                      (ulong) rli->last_event_start_time));

  /*
    Execute the event to change the database and update the binary
    log coordinates, but first we set some data that is needed for
    the thread.

    The event will be executed unless it is supposed to be skipped.

    Queries originating from this server must be skipped.  Low-level
    events (Format_description_log_event, Rotate_log_event,
    Stop_log_event) from this server must also be skipped. But for
    those we don't want to modify 'group_master_log_pos', because
    these events did not exist on the master.
    Format_description_log_event is not completely skipped.

    Skip queries specified by the user in 'slave_skip_counter'.  We
    can't however skip events that has something to do with the log
    files themselves.

    Filtering on own server id is extremely important, to ignore
    execution of events created by the creation/rotation of the relay
    log (remember that now the relay log starts with its Format_desc,
    has a Rotate etc).
  */
  /*
     Set the unmasked and actual server ids from the event
   */
  thd->server_id = ev->server_id; // use the original server id for logging
  thd->unmasked_server_id = ev->common_header->unmasked_server_id;
  thd->set_time();                            // time the query
  thd->lex->set_current_select(0);
  if (!ev->common_header->when.tv_sec)
    my_micro_time_to_timeval(my_micro_time(), &ev->common_header->when);
  ev->thd = thd; // because up to this point, ev->thd == 0

  if (!(rli->is_mts_recovery() && bitmap_is_set(&rli->recovery_groups,
                                                rli->mts_recovery_index)))
  {
    reason= ev->shall_skip(rli);
  }
#ifndef DBUG_OFF
  if (rli->is_mts_recovery())
  {
    DBUG_PRINT("mts", ("Mts is recovering %d, number of bits set %d, "
                       "bitmap is set %d, index %lu.\n",
                       rli->is_mts_recovery(),
                       bitmap_bits_set(&rli->recovery_groups),
                       bitmap_is_set(&rli->recovery_groups,
                                     rli->mts_recovery_index),
                       rli->mts_recovery_index));
  }
#endif
  if (reason == Log_event::EVENT_SKIP_COUNT)
  {
    --rli->slave_skip_counter;
    skip_event= TRUE;
  }
  set_timespec_nsec(&rli->ts_exec[0], 0);
  rli->stats_read_time += diff_timespec(&rli->ts_exec[0], &rli->ts_exec[1]);

  if (reason == Log_event::EVENT_SKIP_NOT)
  {
    // Sleeps if needed, and unlocks rli->data_lock.
    if (sql_delay_event(ev, thd, rli))
      DBUG_RETURN(SLAVE_APPLY_EVENT_AND_UPDATE_POS_OK);

    exec_res= ev->apply_event(rli);

    if (!exec_res && (ev->worker != rli))
    {
      if (ev->worker)
      {
        Slave_job_item item= {ev, rli->get_event_relay_log_number(),
                              rli->get_event_start_pos() };
        Slave_job_item *job_item= &item;
        Slave_worker *w= (Slave_worker *) ev->worker;
        // specially marked group typically with OVER_MAX_DBS_IN_EVENT_MTS db:s
        bool need_sync= ev->is_mts_group_isolated();

        // all events except BEGIN-query must be marked with a non-NULL Worker
        DBUG_ASSERT(((Slave_worker*) ev->worker) == rli->last_assigned_worker);

        DBUG_PRINT("Log_event::apply_event:",
                   ("-> job item data %p to W_%lu", job_item->data, w->id));

        // Reset mts in-group state
        if (rli->mts_group_status == Relay_log_info::MTS_END_GROUP)
        {
          // CGAP cleanup
          rli->curr_group_assigned_parts.clear();
          // reset the B-group and Gtid-group marker
          rli->curr_group_seen_begin= rli->curr_group_seen_gtid= false;
          rli->last_assigned_worker= NULL;
        }
        /*
           Stroring GAQ index of the group that the event belongs to
           in the event. Deferred events are handled similarly below.
        */
        ev->mts_group_idx= rli->gaq->assigned_group_index;

        bool append_item_to_jobs_error= false;
        if (rli->curr_group_da.size() > 0)
        {
          /*
            the current event sorted out which partion the current group
            belongs to. It's time now to processed deferred array events.
          */
          for (uint i= 0; i < rli->curr_group_da.size(); i++)
          {
            Slave_job_item da_item= rli->curr_group_da[i];
            DBUG_PRINT("mts", ("Assigning job %llu to worker %lu",
                      (da_item.data)->common_header->log_pos, w->id));
            da_item.data->mts_group_idx=
              rli->gaq->assigned_group_index; // similarly to above
            if (!append_item_to_jobs_error)
              append_item_to_jobs_error= append_item_to_jobs(&da_item, w, rli);
            if (append_item_to_jobs_error)
              delete da_item.data;
          }
          rli->curr_group_da.clear();
        }
        if (append_item_to_jobs_error)
          DBUG_RETURN(SLAVE_APPLY_EVENT_AND_UPDATE_POS_APPEND_JOB_ERROR);

        DBUG_PRINT("mts", ("Assigning job %llu to worker %lu\n",
                   job_item->data->common_header->log_pos, w->id));

        /* Notice `ev' instance can be destoyed after `append()' */
        if (append_item_to_jobs(job_item, w, rli))
          DBUG_RETURN(SLAVE_APPLY_EVENT_AND_UPDATE_POS_APPEND_JOB_ERROR);
        if (need_sync)
        {
          /*
            combination of over-max db:s and end of the current group
            forces to wait for the assigned groups completion by assigned
            to the event worker.
            Indeed MTS group status could be safely set to MTS_NOT_IN_GROUP
            after wait_() returns.
            No need to know a possible error out of synchronization call.
          */
          (void)rli->current_mts_submode->wait_for_workers_to_finish(rli);
        }

      }
      *ptr_ev= NULL; // announcing the event is passed to w-worker

      if (rli->is_parallel_exec() && rli->mts_events_assigned % 1024 == 1)
      {
        time_t my_now= my_time(0);

        if ((my_now - rli->mts_last_online_stat) >=
            mts_online_stat_period)
        {
          LogErr(INFORMATION_LEVEL, ER_RPL_MTS_STATISTICS,
                 rli->get_for_channel_str(),
                 static_cast<unsigned long>
                 (my_now - rli->mts_last_online_stat),
                 rli->mts_events_assigned,
                 rli->mts_wq_overrun_cnt,
                 rli->mts_wq_overfill_cnt,
                 rli->wq_size_waits_cnt,
                 rli->mts_total_wait_overlap.load(),
                 rli->mts_wq_no_underrun_cnt,
                 rli->mts_total_wait_worker_avail);
          rli->mts_last_online_stat= my_now;
        }
      }
    }
  }
  else
    mysql_mutex_unlock(&rli->data_lock);

  set_timespec_nsec(&rli->ts_exec[1], 0);
  rli->stats_exec_time += diff_timespec(&rli->ts_exec[1], &rli->ts_exec[0]);

  DBUG_PRINT("info", ("apply_event error = %d", exec_res));
  if (exec_res == 0)
  {
    /*
      Positions are not updated here when an XID is processed. To make
      a slave crash-safe, positions must be updated while processing a
      XID event and as such do not need to be updated here again.

      However, if the event needs to be skipped, this means that it
      will not be processed and then positions need to be updated here.

      DDL:s that are not yet committed, as indicated by
      @c has_ddl_committed flag, visit the block.

      See sql/rpl_rli.h for further details.
    */
    int error= 0;
    if (*ptr_ev &&
        ((ev->get_type_code() != binary_log::XID_EVENT &&
          !is_committed_ddl(*ptr_ev)) ||
         skip_event ||
         (rli->is_mts_recovery() &&
          !is_gtid_event(ev) &&
          (ev->ends_group() || !rli->mts_recovery_group_seen_begin) &&
          bitmap_is_set(&rli->recovery_groups, rli->mts_recovery_index))))
    {
#ifndef DBUG_OFF
      /*
        This only prints information to the debug trace.
        
        TODO: Print an informational message to the error log?
      */
      static const char *const explain[] = {
        // EVENT_SKIP_NOT,
        "not skipped",
        // EVENT_SKIP_IGNORE,
        "skipped because event should be ignored",
        // EVENT_SKIP_COUNT
        "skipped because event skip counter was non-zero"
      };
      DBUG_PRINT("info", ("OPTION_BEGIN: %d; IN_STMT: %d",
        static_cast<bool>(thd->variables.option_bits & OPTION_BEGIN),
        rli->get_flag(Relay_log_info::IN_STMT)));
      DBUG_PRINT("skip_event", ("%s event was %s",
                                ev->get_type_str(), explain[reason]));
#endif

      error= ev->update_pos(rli);

#ifndef DBUG_OFF
      DBUG_PRINT("info", ("update_pos error = %d", error));
      if (!rli->belongs_to_client())
      {
        char buf[22];
        DBUG_PRINT("info", ("group %s %s",
                            llstr(rli->get_group_relay_log_pos(), buf),
                            rli->get_group_relay_log_name()));
        DBUG_PRINT("info", ("event %s %s",
                            llstr(rli->get_event_relay_log_pos(), buf),
                            rli->get_event_relay_log_name()));
      }
#endif
    }
    else
    {
      /*
        INTVAR_EVENT, RAND_EVENT, USER_VAR_EVENT and ROWS_QUERY_LOG_EVENT are
        deferred event. It means ev->worker is NULL.
      */
      DBUG_ASSERT(*ptr_ev == ev || rli->is_parallel_exec() ||
		  (!ev->worker &&
		   (ev->get_type_code() == binary_log::INTVAR_EVENT ||
		    ev->get_type_code() == binary_log::RAND_EVENT ||
		    ev->get_type_code() == binary_log::USER_VAR_EVENT ||
                    ev->get_type_code() == binary_log::ROWS_QUERY_LOG_EVENT)));

      rli->inc_event_relay_log_pos();
    }

    if (!error && rli->is_mts_recovery() &&
        ev->get_type_code() != binary_log::ROTATE_EVENT &&
        ev->get_type_code() != binary_log::FORMAT_DESCRIPTION_EVENT &&
        ev->get_type_code() != binary_log::PREVIOUS_GTIDS_LOG_EVENT)
    {
      if (ev->starts_group())
      {
        rli->mts_recovery_group_seen_begin= true;
      }
      else if ((ev->ends_group() || !rli->mts_recovery_group_seen_begin) &&
               !is_gtid_event(ev))
      {
        rli->mts_recovery_index++;
        if (--rli->mts_recovery_group_cnt == 0)
        {
          rli->mts_recovery_index= 0;
          LogErr(INFORMATION_LEVEL, ER_RPL_MTS_RECOVERY_COMPLETE,
                 rli->get_for_channel_str(),
                 rli->get_group_relay_log_name(),
                 rli->get_group_relay_log_pos(),
                 rli->get_group_master_log_name(),
                 rli->get_group_master_log_pos());
          /*
             Few tests wait for UNTIL_SQL_AFTER_MTS_GAPS completion.
             Due to exisiting convention the status won't change
             prior to slave restarts.
             So making of UNTIL_SQL_AFTER_MTS_GAPS completion isdone here,
             and only in the debug build to make the test to catch the change
             despite a faulty design of UNTIL checking before execution.
          */
          if (rli->until_condition == Relay_log_info::UNTIL_SQL_AFTER_MTS_GAPS)
          {
            rli->until_condition= Relay_log_info::UNTIL_DONE;
          }
          // reset the Worker tables to remove last slave session time info
          if ((error= rli->mts_finalize_recovery()))
          {
            (void) Rpl_info_factory::reset_workers(rli);
          }
        }
        rli->mts_recovery_group_seen_begin= false;
        if (!error)
          error= rli->flush_info(true);
      }
    }

    if (error)
    {
      /*
        The update should not fail, so print an error message and
        return an error code.
        
        TODO: Replace this with a decent error message when merged
        with BUG#24954 (which adds several new error message).
      */
      char buf[22];
      rli->report(ERROR_LEVEL, ER_UNKNOWN_ERROR,
                  "It was not possible to update the positions"
                  " of the relay log information: the slave may"
                  " be in an inconsistent state."
                  " Stopped in %s position %s",
                  rli->get_group_relay_log_name(),
                  llstr(rli->get_group_relay_log_pos(), buf));
      DBUG_RETURN(SLAVE_APPLY_EVENT_AND_UPDATE_POS_UPDATE_POS_ERROR);
    }
  }

  DBUG_RETURN(exec_res ? SLAVE_APPLY_EVENT_AND_UPDATE_POS_APPLY_ERROR :
                         SLAVE_APPLY_EVENT_AND_UPDATE_POS_OK);
}

/**
  Let the worker applying the current group to rollback and gracefully
  finish its work before.

  @param rli The slave's relay log info.

  @param ev a pointer to the event on hold before applying this rollback
  procedure.

  @retval false The rollback succeeded.

  @retval true  There was an error while injecting events.
*/
static bool coord_handle_partial_binlogged_transaction(Relay_log_info *rli,
                                                       const Log_event *ev)
{
  DBUG_ENTER("coord_handle_partial_binlogged_transaction");
  /*
    This function is called holding the rli->data_lock.
    We must return it still holding this lock, except in the case of returning
    error.
  */
  mysql_mutex_assert_owner(&rli->data_lock);
  THD *thd= rli->info_thd;

  if (!rli->curr_group_seen_begin)
  {
    DBUG_PRINT("info",("Injecting QUERY(BEGIN) to rollback worker"));
    Log_event *begin_event= new Query_log_event(thd,
                                                STRING_WITH_LEN("BEGIN"),
                                                true, /* using_trans */
                                                false, /* immediate */
                                                true, /* suppress_use */
                                                0, /* error */
                                                true /* ignore_command */);
    ((Query_log_event*) begin_event)->db= "";
    begin_event->common_header->data_written= 0;
    begin_event->server_id= ev->server_id;
    /*
      We must be careful to avoid SQL thread increasing its position
      farther than the event that triggered this QUERY(BEGIN).
    */
    begin_event->common_header->log_pos= ev->common_header->log_pos;
    begin_event->future_event_relay_log_pos= ev->future_event_relay_log_pos;

    if (apply_event_and_update_pos(&begin_event, thd, rli) !=
        SLAVE_APPLY_EVENT_AND_UPDATE_POS_OK)
    {
      delete begin_event;
      DBUG_RETURN(true);
    }
    mysql_mutex_lock(&rli->data_lock);
  }

  DBUG_PRINT("info",("Injecting QUERY(ROLLBACK) to rollback worker"));
  Log_event *rollback_event= new Query_log_event(thd,
                                                 STRING_WITH_LEN("ROLLBACK"),
                                                 true, /* using_trans */
                                                 false, /* immediate */
                                                 true, /* suppress_use */
                                                 0, /* error */
                                                 true /* ignore_command */);
  ((Query_log_event*) rollback_event)->db= "";
  rollback_event->common_header->data_written= 0;
  rollback_event->server_id= ev->server_id;
  /*
    We must be careful to avoid SQL thread increasing its position
    farther than the event that triggered this QUERY(ROLLBACK).
  */
  rollback_event->common_header->log_pos= ev->common_header->log_pos;
  rollback_event->future_event_relay_log_pos= ev->future_event_relay_log_pos;

  ((Query_log_event*) rollback_event)->rollback_injected_by_coord= true;

  if (apply_event_and_update_pos(&rollback_event, thd, rli) !=
      SLAVE_APPLY_EVENT_AND_UPDATE_POS_OK)
  {
    delete rollback_event;
    DBUG_RETURN(true);
  }
  mysql_mutex_lock(&rli->data_lock);

  DBUG_RETURN(false);
}

/**
  Top-level function for executing the next event in the relay log.
  This is called from the SQL thread.

  This function reads the event from the relay log, executes it, and
  advances the relay log position.  It also handles errors, etc.

  This function may fail to apply the event for the following reasons:

   - The position specfied by the UNTIL condition of the START SLAVE
     command is reached.

   - It was not possible to read the event from the log.

   - The slave is killed.

   - An error occurred when applying the event, and the event has been
     tried slave_trans_retries times.  If the event has been retried
     fewer times, 0 is returned.

   - init_info or init_relay_log_pos failed. (These are called
     if a failure occurs when applying the event.)

   - An error occurred when updating the binlog position.

  @retval 0 The event was applied.

  @retval 1 The event was not applied.
*/
static int exec_relay_log_event(THD* thd, Relay_log_info* rli)
{
  DBUG_ENTER("exec_relay_log_event");

  /*
     We acquire this mutex since we need it for all operations except
     event execution. But we will release it in places where we will
     wait for something for example inside of next_event().
   */
  mysql_mutex_lock(&rli->data_lock);

  Log_event *ev= next_event(rli), **ptr_ev;
  RLI_current_event_raii rli_c_ev(rli, ev);

  DBUG_ASSERT(rli->info_thd==thd);

  if (sql_slave_killed(thd,rli))
  {
    mysql_mutex_unlock(&rli->data_lock);
    delete ev;
    DBUG_RETURN(1);
  }
  if (ev)
  {
    enum enum_slave_apply_event_and_update_pos_retval exec_res;

    ptr_ev= &ev;
    /*
      Even if we don't execute this event, we keep the master timestamp,
      so that seconds behind master shows correct delta (there are events
      that are not replayed, so we keep falling behind).

      If it is an artificial event, or a relay log event (IO thread generated
      event) or ev->when is set to 0, or a FD from master, or a heartbeat
      event with server_id '0' then  we don't update the last_master_timestamp.
    */
    if (!(rli->is_parallel_exec() ||
          ev->is_artificial_event() || ev->is_relay_log_event() ||
          (ev->common_header->when.tv_sec == 0) ||
          ev->get_type_code() == binary_log::FORMAT_DESCRIPTION_EVENT ||
          ev->server_id == 0))
    {
      rli->last_master_timestamp= ev->common_header->when.tv_sec +
                                  (time_t) ev->exec_time;
      DBUG_ASSERT(rli->last_master_timestamp >= 0);
    }

    if (rli->is_until_satisfied_before_dispatching_event(ev))
    {
      /*
        Setting abort_slave flag because we do not want additional message about
        error in query execution to be printed.
      */
      rli->abort_slave= 1;
      mysql_mutex_unlock(&rli->data_lock);
      delete ev;
      DBUG_RETURN(1);
    }

    { /**
         The following failure injecion works in cooperation with tests 
         setting @@global.debug= 'd,incomplete_group_in_relay_log'.
         Xid or Commit events are not executed to force the slave sql
         read hanging if the realy log does not have any more events.
      */
      DBUG_EXECUTE_IF("incomplete_group_in_relay_log",
                      if ((ev->get_type_code() == binary_log::XID_EVENT) ||
                          ((ev->get_type_code() == binary_log::QUERY_EVENT) &&
                           strcmp("COMMIT", ((Query_log_event *) ev)->query) == 0))
                      {
                        DBUG_ASSERT(thd->get_transaction()->cannot_safely_rollback(
                            Transaction_ctx::SESSION));
                        rli->abort_slave= 1;
                        mysql_mutex_unlock(&rli->data_lock);
                        delete ev;
                        rli->inc_event_relay_log_pos();
                        DBUG_RETURN(0);
                      };);
    }

    /*
      GTID protocol will put a FORMAT_DESCRIPTION_EVENT from the master with
      log_pos != 0 after each (re)connection if auto positioning is enabled.
      This means that the SQL thread might have already started to apply the
      current group but, as the IO thread had to reconnect, it left this
      group incomplete and will start it again from the beginning.
      So, before applying this FORMAT_DESCRIPTION_EVENT, we must let the
      worker roll back the current group and gracefully finish its work,
      before starting to apply the new (complete) copy of the group.
    */
    if (ev->get_type_code() == binary_log::FORMAT_DESCRIPTION_EVENT &&
        ev->server_id != ::server_id && ev->common_header->log_pos != 0 &&
        rli->is_parallel_exec() && rli->curr_group_seen_gtid)
    {
      if (coord_handle_partial_binlogged_transaction(rli, ev))
        /*
          In the case of an error, coord_handle_partial_binlogged_transaction
          will not try to get the rli->data_lock again.
        */
        DBUG_RETURN(1);
    }

    /* ptr_ev can change to NULL indicating MTS coorinator passed to a Worker */
    exec_res= apply_event_and_update_pos(ptr_ev, thd, rli);
    /*
      Note: the above call to apply_event_and_update_pos executes
      mysql_mutex_unlock(&rli->data_lock);
    */

    /* For deferred events, the ptr_ev is set to NULL
        in Deferred_log_events::add() function.
        Hence deferred events wont be deleted here.
        They will be deleted in Deferred_log_events::rewind() funciton.
    */
    if (*ptr_ev)
    {
      DBUG_ASSERT(*ptr_ev == ev); // event remains to belong to Coordinator

      DBUG_EXECUTE_IF("dbug.calculate_sbm_after_previous_gtid_log_event",
                    {
                      if (ev->get_type_code() == binary_log::PREVIOUS_GTIDS_LOG_EVENT)
                      {
                        const char act[]= "now signal signal.reached wait_for signal.done_sbm_calculation";
                        DBUG_ASSERT(opt_debug_sync_timeout > 0);
                        DBUG_ASSERT(!debug_sync_set_action(thd, STRING_WITH_LEN(act)));
                      }
                    };);
      DBUG_EXECUTE_IF("dbug.calculate_sbm_after_fake_rotate_log_event",
                    {
                      if (ev->get_type_code() == binary_log::ROTATE_EVENT && ev->is_artificial_event())
                      {
                      const char act[]= "now signal signal.reached wait_for signal.done_sbm_calculation";
                      DBUG_ASSERT(opt_debug_sync_timeout > 0);
                      DBUG_ASSERT(!debug_sync_set_action(thd,
                                                         STRING_WITH_LEN(act)));
                      }
                    };);
      /*
        Format_description_log_event should not be deleted because it will be
        used to read info about the relay log's format; it will be deleted when
        the SQL thread does not need it, i.e. when this thread terminates.
        ROWS_QUERY_LOG_EVENT is destroyed at the end of the current statement
        clean-up routine.
      */
      if (ev->get_type_code() != binary_log::FORMAT_DESCRIPTION_EVENT &&
          ev->get_type_code() != binary_log::ROWS_QUERY_LOG_EVENT)
      {
        DBUG_PRINT("info", ("Deleting the event after it has been executed"));
        delete ev;
        /*
          Raii guard is explicitly instructed to invalidate
          otherwise bogus association of the execution context with the being
          destroyed above event.
        */
        ev= rli->current_event= NULL;
      }
    }

    /*
      exec_res == SLAVE_APPLY_EVENT_AND_UPDATE_POS_UPDATE_POS_ERROR
                  update_log_pos failed: this should not happen, so we
                  don't retry.
      exec_res == SLAVE_APPLY_EVENT_AND_UPDATE_POS_APPEND_JOB_ERROR
                  append_item_to_jobs() failed, this happened because
                  thread was killed while waiting for enqueue on worker.
    */
    if (exec_res >= SLAVE_APPLY_EVENT_AND_UPDATE_POS_UPDATE_POS_ERROR)
    {
      delete ev;
      DBUG_RETURN(1);
    }

    if (slave_trans_retries)
    {
      int temp_err= 0;
      bool silent= false;
      if (exec_res && !is_mts_worker(thd) /* no reexecution in MTS mode */ &&
          (temp_err= rli->has_temporary_error(thd, 0, &silent)) &&
          !thd->get_transaction()->cannot_safely_rollback(
              Transaction_ctx::SESSION))
      {
        const char *errmsg;
        /*
          We were in a transaction which has been rolled back because of a
          temporary error;
          let's seek back to BEGIN log event and retry it all again.
	  Note, if lock wait timeout (innodb_lock_wait_timeout exceeded)
	  there is no rollback since 5.0.13 (ref: manual).
          We have to not only seek but also
          a) init_info(), to seek back to hot relay log's start for later
          (for when we will come back to this hot log after re-processing the
          possibly existing old logs where BEGIN is: check_binlog_magic() will
          then need the cache to be at position 0 (see comments at beginning of
          init_info()).
          b) init_relay_log_pos(), because the BEGIN may be an older relay log.
        */
        if (rli->trans_retries < slave_trans_retries)
        {
          /*
            The transactions has to be rolled back before
            load_mi_and_rli_from_repositories is called. Because
            load_mi_and_rli_from_repositories will starts a new
            transaction if master_info_repository is TABLE.
          */
          rli->cleanup_context(thd, 1);
          /*
            Temporary error status is both unneeded and harmful for following
            open-and-lock slave system tables.
          */
          thd->clear_error();
          /*
             We need to figure out if there is a test case that covers
             this part. \Alfranio.
          */
          if (load_mi_and_rli_from_repositories(rli->mi, false, SLAVE_SQL))
            LogErr(ERROR_LEVEL,
                   ER_RPL_SLAVE_FAILED_TO_INIT_MASTER_INFO_STRUCTURE,
                   rli->get_for_channel_str());
          else if (rli->init_relay_log_pos(rli->get_group_relay_log_name(),
                                           rli->get_group_relay_log_pos(),
                                           true/*need_data_lock=true*/,
                                           &errmsg, 1))
            LogErr(ERROR_LEVEL, ER_RPL_SLAVE_CANT_INIT_RELAY_LOG_POSITION,
                   rli->get_for_channel_str(), errmsg);
          else
          {
            exec_res= SLAVE_APPLY_EVENT_AND_UPDATE_POS_OK;
            /* chance for concurrent connection to get more locks */
            slave_sleep(thd, min<ulong>(rli->trans_retries, MAX_SLAVE_RETRY_PAUSE),
                        sql_slave_killed, rli);
            mysql_mutex_lock(&rli->data_lock); // because of SHOW STATUS
            if (!silent)
              rli->trans_retries++;
            
            rli->retried_trans++;
            mysql_mutex_unlock(&rli->data_lock);
            DBUG_PRINT("info", ("Slave retries transaction "
                                "rli->trans_retries: %lu", rli->trans_retries));
          }
        }
        else
        {
          thd->is_fatal_error= 1;
          rli->report(ERROR_LEVEL, thd->get_stmt_da()->mysql_errno(),
                      "Slave SQL thread retried transaction %lu time(s) "
                      "in vain, giving up. Consider raising the value of "
                      "the slave_transaction_retries variable.", rli->trans_retries);
        }
      }
      else if ((exec_res && !temp_err) ||
               (opt_using_transactions &&
                rli->get_group_relay_log_pos() == rli->get_event_relay_log_pos()))
      {
        /*
          Only reset the retry counter if the entire group succeeded
          or failed with a non-transient error.  On a successful
          event, the execution will proceed as usual; in the case of a
          non-transient error, the slave will stop with an error.
         */
        rli->trans_retries= 0; // restart from fresh
        DBUG_PRINT("info", ("Resetting retry counter, rli->trans_retries: %lu",
                            rli->trans_retries));
      }
    }
    if (exec_res)
    {
      delete ev;
      /* Raii object is explicitly updated 'cos this branch doesn't end func */
      rli->current_event= NULL;
    }
    else if (rli->is_until_satisfied_after_dispatching_event())
    {
      mysql_mutex_lock(&rli->data_lock);
      rli->abort_slave= 1;
      mysql_mutex_unlock(&rli->data_lock);
      DBUG_RETURN(1);
    }
    DBUG_RETURN(exec_res);
  }
  mysql_mutex_unlock(&rli->data_lock);
  rli->report(ERROR_LEVEL, ER_SLAVE_RELAY_LOG_READ_FAILURE,
              ER_THD(thd, ER_SLAVE_RELAY_LOG_READ_FAILURE), "\
Could not parse relay log event entry. The possible reasons are: the master's \
binary log is corrupted (you can check this by running 'mysqlbinlog' on the \
binary log), the slave's relay log is corrupted (you can check this by running \
'mysqlbinlog' on the relay log), a network problem, or a bug in the master's \
or slave's MySQL code. If you want to check the master's binary log or slave's \
relay log, you will be able to know their names by issuing 'SHOW SLAVE STATUS' \
on this slave.\
");
  DBUG_RETURN(1);
}

static bool check_io_slave_killed(THD *thd, Master_info *mi, const char *info)
{
  if (io_slave_killed(thd, mi))
  {
    if (info)
      sql_print_information("%s%s", info, mi->get_for_channel_str());
    return TRUE;
  }
  return FALSE;
}

/**
  @brief Try to reconnect slave IO thread.

  @details Terminates current connection to master, sleeps for
  @c mi->connect_retry msecs and initiates new connection with
  @c safe_reconnect(). Variable pointed by @c retry_count is increased -
  if it exceeds @c mi->retry_count then connection is not re-established
  and function signals error.
  Unless @c suppres_warnings is TRUE, a warning is put in the server error log
  when reconnecting. The warning message and messages used to report errors
  are taken from @c messages array. In case @c mi->retry_count is exceeded,
  no messages are added to the log.

  @param[in]     thd                 Thread context.
  @param[in]     mysql               MySQL connection.
  @param[in]     mi                  Master connection information.
  @param[in,out] retry_count         Number of attempts to reconnect.
  @param[in]     suppress_warnings   TRUE when a normal net read timeout 
                                     has caused to reconnecting.
  @param[in]     messages            Messages to print/log, see 
                                     reconnect_messages[] array.

  @retval        0                   OK.
  @retval        1                   There was an error.
*/

static int try_to_reconnect(THD *thd, MYSQL *mysql, Master_info *mi,
                            uint *retry_count, bool suppress_warnings,
                            const char *messages[SLAVE_RECON_MSG_MAX])
{
  mi->slave_running= MYSQL_SLAVE_RUN_NOT_CONNECT;
  thd->proc_info= messages[SLAVE_RECON_MSG_WAIT];
  thd->clear_active_vio();
  end_server(mysql);
  if ((*retry_count)++)
  {
    if (*retry_count > mi->retry_count)
      return 1;                             // Don't retry forever
    slave_sleep(thd, mi->connect_retry, io_slave_killed, mi);
  }
  if (check_io_slave_killed(thd, mi, messages[SLAVE_RECON_MSG_KILLED_WAITING]))
    return 1;
  thd->proc_info = messages[SLAVE_RECON_MSG_AFTER];
  if (!suppress_warnings) 
  {
    char buf[256], llbuff[22];
    my_snprintf(buf, sizeof(buf), messages[SLAVE_RECON_MSG_FAILED], 
                mi->get_io_rpl_log_name(), llstr(mi->get_master_log_pos(),
                llbuff));
    /* 
      Raise a warining during registering on master/requesting dump.
      Log a message reading event.
    */
    if (messages[SLAVE_RECON_MSG_COMMAND][0])
    {
      mi->report(WARNING_LEVEL, ER_SLAVE_MASTER_COM_FAILURE,
                 ER_THD(thd, ER_SLAVE_MASTER_COM_FAILURE), 
                 messages[SLAVE_RECON_MSG_COMMAND], buf);
    }
    else
    {
      sql_print_information("%s%s", buf, mi->get_for_channel_str());
    }
  }
  if (safe_reconnect(thd, mysql, mi, 1) || io_slave_killed(thd, mi))
  {
    sql_print_information("%s", messages[SLAVE_RECON_MSG_KILLED_AFTER]);
    return 1;
  }
  return 0;
}


/**
  Slave IO thread entry point.

  @param arg Pointer to Master_info struct that holds information for
  the IO thread.

  @return Always 0.
*/
extern "C" void *handle_slave_io(void *arg)
{
  THD *thd= NULL; // needs to be first for thread_stack
  bool thd_added= false;
  MYSQL *mysql;
  Master_info *mi = (Master_info*)arg;
  Relay_log_info *rli= mi->rli;
  char llbuff[22];
  uint retry_count;
  bool suppress_warnings;
  int ret;
#ifndef DBUG_OFF
  uint retry_count_reg= 0, retry_count_dump= 0, retry_count_event= 0;
#endif
  Global_THD_manager *thd_manager= Global_THD_manager::get_instance();
  // needs to call my_thread_init(), otherwise we get a coredump in DBUG_ stuff
  my_thread_init();
  DBUG_ENTER("handle_slave_io");

  DBUG_ASSERT(mi->inited);
  mysql= NULL ;
  retry_count= 0;

  mysql_mutex_lock(&mi->run_lock);
  /* Inform waiting threads that slave has started */
  mi->slave_run_id++;

#ifndef DBUG_OFF
  mi->events_until_exit = disconnect_slave_event_count;
#endif

  thd= new THD; // note that contructor of THD uses DBUG_ !
  THD_CHECK_SENTRY(thd);
  mi->info_thd = thd;

  #ifdef HAVE_PSI_THREAD_INTERFACE
  // save the instrumentation for IO thread in mi->info_thd
  struct PSI_thread *psi= PSI_THREAD_CALL(get_thread)();
  thd_set_psi(mi->info_thd, psi);
  #endif

  thd->thread_stack= (char*) &thd; // remember where our stack is
  mi->clear_error();
  mi->slave_running = 1;
  if (init_slave_thread(thd, SLAVE_THD_IO))
  {
    mysql_cond_broadcast(&mi->start_cond);
    mysql_mutex_unlock(&mi->run_lock);
    mi->report(ERROR_LEVEL, ER_SLAVE_FATAL_ERROR,
               ER_THD(thd, ER_SLAVE_FATAL_ERROR),
               "Failed during slave I/O thread initialization ");
    goto err;
  }

  thd_manager->add_thd(thd);
  thd_added= true;

  mi->abort_slave = 0;
  mysql_mutex_unlock(&mi->run_lock);
  mysql_cond_broadcast(&mi->start_cond);

  DBUG_PRINT("master_info",("log_file_name: '%s'  position: %s",
                            mi->get_master_log_name(),
                            llstr(mi->get_master_log_pos(), llbuff)));

  /* This must be called before run any binlog_relay_io hooks */
  RPL_MASTER_INFO= mi;

  if (RUN_HOOK(binlog_relay_io, thread_start, (thd, mi)))
  {
    mi->report(ERROR_LEVEL, ER_SLAVE_FATAL_ERROR,
               ER_THD(thd, ER_SLAVE_FATAL_ERROR),
               "Failed to run 'thread_start' hook");
    goto err;
  }

  if (!(mi->mysql = mysql = mysql_init(NULL)))
  {
    mi->report(ERROR_LEVEL, ER_SLAVE_FATAL_ERROR,
               ER_THD(thd, ER_SLAVE_FATAL_ERROR), "error in mysql_init()");
    goto err;
  }

  THD_STAGE_INFO(thd, stage_connecting_to_master);
  // we can get killed during safe_connect
  if (!safe_connect(thd, mysql, mi))
  {
    LogErr(INFORMATION_LEVEL,
           ER_RPL_SLAVE_CONNECTED_TO_MASTER_REPLICATION_STARTED,
           mi->get_for_channel_str(),
           mi->get_user(), mi->host, mi->port,
           mi->get_io_rpl_log_name(),
           llstr(mi->get_master_log_pos(), llbuff)).force_print();
  }
  else
  {
    LogErr(INFORMATION_LEVEL, ER_RPL_SLAVE_IO_THREAD_KILLED,
           mi->get_for_channel_str());
    goto err;
  }

connected:

  /*
    When using auto positioning, the slave IO thread will always start reading
    a transaction from the beginning of the transaction (transaction's first
    event). So, we have to reset the transaction boundary parser after
    (re)connecting.
    If not using auto positioning, the Relay_log_info::rli_init_info() took
    care of putting the mi->transaction_parser in the correct state when
    initializing Received_gtid_set from relay log during slave server starts,
    as the IO thread might had stopped in the middle of a transaction.
  */
  if (mi->is_auto_position())
  {
    mi->transaction_parser.reset();
    mi->clear_queueing_trx(true /* need_lock*/);
  }

    DBUG_EXECUTE_IF("dbug.before_get_running_status_yes",
                    {
                      const char act[]=
                        "now "
                        "wait_for signal.io_thread_let_running";
                      DBUG_ASSERT(opt_debug_sync_timeout > 0);
                      DBUG_ASSERT(!debug_sync_set_action(thd, 
                                                         STRING_WITH_LEN(act)));
                    };);
    DBUG_EXECUTE_IF("dbug.calculate_sbm_after_previous_gtid_log_event",
                    {
                      /* Fake that thread started 3 minutes ago */
                      thd->start_time.tv_sec-=180;
                    };);
  DBUG_EXECUTE_IF("dbug.calculate_sbm_after_fake_rotate_log_event",
                  {
                    /* Fake that thread started 3 minutes ago */
                    thd->start_time.tv_sec-=180;
                  };);
  mysql_mutex_lock(&mi->run_lock);
  mi->slave_running= MYSQL_SLAVE_RUN_CONNECT;
  mysql_mutex_unlock(&mi->run_lock);

  THD_STAGE_INFO(thd, stage_checking_master_version);
  ret= get_master_version_and_clock(mysql, mi);
  if (!ret)
    ret= get_master_uuid(mysql, mi);
  if (!ret)
    ret= io_thread_init_commands(mysql, mi);

  if (ret == 1)
    /* Fatal error */
    goto err;

  if (ret == 2) 
  { 
    if (check_io_slave_killed(mi->info_thd, mi, "Slave I/O thread killed "
                              "while calling get_master_version_and_clock(...)"))
      goto err;
    suppress_warnings= FALSE;
    /* Try to reconnect because the error was caused by a transient network problem */
    if (try_to_reconnect(thd, mysql, mi, &retry_count, suppress_warnings,
                             reconnect_messages[SLAVE_RECON_ACT_REG]))
      goto err;
    goto connected;
  } 

  /*
    Register ourselves with the master.
  */
  THD_STAGE_INFO(thd, stage_registering_slave_on_master);
  if (register_slave_on_master(mysql, mi, &suppress_warnings))
  {
    if (!check_io_slave_killed(thd, mi, "Slave I/O thread killed "
                               "while registering slave on master"))
    {
      LogErr(ERROR_LEVEL, ER_RPL_SLAVE_IO_THREAD_CANT_REGISTER_ON_MASTER);
      if (try_to_reconnect(thd, mysql, mi, &retry_count, suppress_warnings,
                           reconnect_messages[SLAVE_RECON_ACT_REG]))
        goto err;
    }
    else
      goto err;
    goto connected;
  }

  DBUG_EXECUTE_IF("FORCE_SLAVE_TO_RECONNECT_REG",
    if (!retry_count_reg)
    {
      retry_count_reg++;
      LogErr(INFORMATION_LEVEL, ER_RPL_SLAVE_FORCING_TO_RECONNECT_IO_THREAD,
             mi->get_for_channel_str());
      if (try_to_reconnect(thd, mysql, mi, &retry_count, suppress_warnings,
                           reconnect_messages[SLAVE_RECON_ACT_REG]))
        goto err;
      goto connected;
    });

  DBUG_PRINT("info",("Starting reading binary log from master"));
  while (!io_slave_killed(thd,mi))
  {
    MYSQL_RPL rpl;

    THD_STAGE_INFO(thd, stage_requesting_binlog_dump);
    if (request_dump(thd, mysql, &rpl, mi, &suppress_warnings))
    {
      LogErr(ERROR_LEVEL, ER_RPL_SLAVE_ERROR_REQUESTING_BINLOG_DUMP,
             mi->get_for_channel_str());
      if (check_io_slave_killed(thd, mi, "Slave I/O thread killed while \
requesting master dump") ||
          try_to_reconnect(thd, mysql, mi, &retry_count, suppress_warnings,
                           reconnect_messages[SLAVE_RECON_ACT_DUMP]))
        goto err;
      goto connected;
    }
    DBUG_EXECUTE_IF("FORCE_SLAVE_TO_RECONNECT_DUMP", 
      if (!retry_count_dump)
      {
        retry_count_dump++;
        LogErr(INFORMATION_LEVEL, ER_RPL_SLAVE_FORCING_TO_RECONNECT_IO_THREAD,
               mi->get_for_channel_str());
        if (try_to_reconnect(thd, mysql, mi, &retry_count, suppress_warnings,
                             reconnect_messages[SLAVE_RECON_ACT_DUMP]))
          goto err;
        goto connected;
      });
    const char *event_buf;

    DBUG_ASSERT(mi->last_error().number == 0);
    while (!io_slave_killed(thd,mi))
    {
      ulong event_len;
      /*
         We say "waiting" because read_event() will wait if there's nothing to
         read. But if there's something to read, it will not wait. The
         important thing is to not confuse users by saying "reading" whereas
         we're in fact receiving nothing.
      */
      THD_STAGE_INFO(thd, stage_waiting_for_master_to_send_event);
      event_len= read_event(mysql, &rpl, mi, &suppress_warnings);
      if (check_io_slave_killed(thd, mi, "Slave I/O thread killed while \
reading event"))
        goto err;
      DBUG_EXECUTE_IF("FORCE_SLAVE_TO_RECONNECT_EVENT",
        if (!retry_count_event)
        {
          retry_count_event++;
          LogErr(INFORMATION_LEVEL,
                 ER_RPL_SLAVE_FORCING_TO_RECONNECT_IO_THREAD,
                 mi->get_for_channel_str());
          if (try_to_reconnect(thd, mysql, mi, &retry_count, suppress_warnings,
                               reconnect_messages[SLAVE_RECON_ACT_EVENT]))
            goto err;
          goto connected;
        });

      if (event_len == packet_error)
      {
        uint mysql_error_number= mysql_errno(mysql);
        switch (mysql_error_number) {
        case CR_NET_PACKET_TOO_LARGE:
          LogErr(ERROR_LEVEL,
                 ER_RPL_LOG_ENTRY_EXCEEDS_SLAVE_MAX_ALLOWED_PACKET,
                 slave_max_allowed_packet);
          mi->report(ERROR_LEVEL, ER_NET_PACKET_TOO_LARGE,
                     "%s", "Got a packet bigger than 'slave_max_allowed_packet' bytes");
          goto err;
        case ER_MASTER_FATAL_ERROR_READING_BINLOG:
          mi->report(ERROR_LEVEL, ER_MASTER_FATAL_ERROR_READING_BINLOG,
                     ER_THD(thd, ER_MASTER_FATAL_ERROR_READING_BINLOG),
                     mysql_error_number, mysql_error(mysql));
          goto err;
        case ER_OUT_OF_RESOURCES:
          LogErr(ERROR_LEVEL, ER_RPL_SLAVE_STOPPING_AS_MASTER_OOM);
          mi->report(ERROR_LEVEL, ER_OUT_OF_RESOURCES,
                     "%s", ER_THD(thd, ER_OUT_OF_RESOURCES));
          goto err;
        }
        if (try_to_reconnect(thd, mysql, mi, &retry_count, suppress_warnings,
                             reconnect_messages[SLAVE_RECON_ACT_EVENT]))
          goto err;
        goto connected;
      } // if (event_len == packet_error)

      retry_count=0;                    // ok event, reset retry counter
      THD_STAGE_INFO(thd, stage_queueing_master_event_to_the_relay_log);
      event_buf= (const char*)mysql->net.read_pos + 1;
      DBUG_PRINT("info", ("IO thread received event of type %s",
                 Log_event::get_type_str(
                            (Log_event_type)event_buf[EVENT_TYPE_OFFSET])));
      if (RUN_HOOK(binlog_relay_io, after_read_event,
                   (thd, mi,(const char*)mysql->net.read_pos + 1,
                    event_len, &event_buf, &event_len)))
      {
        mi->report(ERROR_LEVEL, ER_SLAVE_FATAL_ERROR,
                   ER_THD(thd, ER_SLAVE_FATAL_ERROR),
                   "Failed to run 'after_read_event' hook");
        goto err;
      }

      /* XXX: 'synced' should be updated by queue_event to indicate
         whether event has been synced to disk */
      bool synced= 0;
#ifndef DBUG_OFF
      bool was_in_trx= false;
      if (mi->is_queueing_trx())
      {
        was_in_trx= true;
        DBUG_EXECUTE_IF("rpl_ps_tables_queue",
                        {
                          const char act[]= "now SIGNAL signal.rpl_ps_tables_queue_before "
                                            "WAIT_FOR signal.rpl_ps_tables_queue_finish";
                          DBUG_ASSERT(opt_debug_sync_timeout > 0);
                          DBUG_ASSERT(!debug_sync_set_action(current_thd,
                                                             STRING_WITH_LEN(act)));
                        };);
      }
#endif
      QUEUE_EVENT_RESULT queue_res= queue_event(mi, event_buf, event_len);
      if (queue_res == QUEUE_EVENT_ERROR_QUEUING)
      {
        mi->report(ERROR_LEVEL, ER_SLAVE_RELAY_LOG_WRITE_FAILURE,
                   ER_THD(thd, ER_SLAVE_RELAY_LOG_WRITE_FAILURE),
                   "could not queue event from master");
        goto err;
      }
#ifndef DBUG_OFF
      if (was_in_trx && !mi->is_queueing_trx())
      {
        DBUG_EXECUTE_IF("rpl_ps_tables",
                        {
                          const char act[]= "now SIGNAL signal.rpl_ps_tables_queue_after_finish "
                                            "WAIT_FOR signal.rpl_ps_tables_queue_continue";
                          DBUG_ASSERT(opt_debug_sync_timeout > 0);
                          DBUG_ASSERT(!debug_sync_set_action(current_thd,
                                                             STRING_WITH_LEN(act)));
                        };);
      }
#endif
      if (RUN_HOOK(binlog_relay_io, after_queue_event,
                   (thd, mi, event_buf, event_len, synced)))
      {
        mi->report(ERROR_LEVEL, ER_SLAVE_FATAL_ERROR,
                   ER_THD(thd, ER_SLAVE_FATAL_ERROR),
                   "Failed to run 'after_queue_event' hook");
        goto err;
      }

      /* The event was queued, but there was a failure flushing master info */
      if (queue_res == QUEUE_EVENT_ERROR_FLUSHING_INFO)
      {
        mi->report(ERROR_LEVEL, ER_SLAVE_FATAL_ERROR,
                   ER_THD(thd, ER_SLAVE_FATAL_ERROR),
                   "Failed to flush master info.");
        goto err;
      }

      DBUG_ASSERT(queue_res == QUEUE_EVENT_OK);
      /*
        Pause the IO thread execution and wait for
        'continue_after_queue_event' signal to continue IO thread
        execution.
      */
      DBUG_EXECUTE_IF("pause_after_queue_event",
                      {
                        const char act[]=
                          "now SIGNAL reached_after_queue_event "
                          "WAIT_FOR continue_after_queue_event";
                        DBUG_ASSERT(!debug_sync_set_action(current_thd,
                                                           STRING_WITH_LEN(act)));
                      };);

      /*
        See if the relay logs take too much space.
        We don't lock mi->rli->log_space_lock here; this dirty read saves time
        and does not introduce any problem:
        - if mi->rli->ignore_log_space_limit is 1 but becomes 0 just after (so
        the clean value is 0), then we are reading only one more event as we
        should, and we'll block only at the next event. No big deal.
        - if mi->rli->ignore_log_space_limit is 0 but becomes 1 just after (so
        the clean value is 1), then we are going into wait_for_relay_log_space()
        for no reason, but this function will do a clean read, notice the clean
        value and exit immediately.
      */
#ifndef DBUG_OFF
      {
        char llbuf1[22], llbuf2[22];
        DBUG_PRINT("info", ("log_space_limit=%s log_space_total=%s \
ignore_log_space_limit=%d",
                            llstr(rli->log_space_limit,llbuf1),
                            llstr(rli->log_space_total,llbuf2),
                            (int) rli->ignore_log_space_limit));
      }
#endif

      if (rli->log_space_limit && rli->log_space_limit <
          rli->log_space_total &&
          !rli->ignore_log_space_limit)
        if (wait_for_relay_log_space(rli))
        {
          LogErr(ERROR_LEVEL,
                 ER_RPL_SLAVE_IO_THREAD_ABORTED_WAITING_FOR_RELAY_LOG_SPACE);
          goto err;
        }
      DBUG_EXECUTE_IF("flush_after_reading_user_var_event",
                      {
                      if (event_buf[EVENT_TYPE_OFFSET] == binary_log::USER_VAR_EVENT)
                      {
                      const char act[]= "now signal Reached wait_for signal.flush_complete_continue";
                      DBUG_ASSERT(opt_debug_sync_timeout > 0);
                      DBUG_ASSERT(!debug_sync_set_action(current_thd,
                                                         STRING_WITH_LEN(act)));

                      }
                      });
      DBUG_EXECUTE_IF("stop_io_after_reading_gtid_log_event",
        if (event_buf[EVENT_TYPE_OFFSET] == binary_log::GTID_LOG_EVENT)
          thd->killed= THD::KILLED_NO_VALUE;
      );
      DBUG_EXECUTE_IF("stop_io_after_reading_query_log_event",
        if (event_buf[EVENT_TYPE_OFFSET] == binary_log::QUERY_EVENT)
          thd->killed= THD::KILLED_NO_VALUE;
      );
      DBUG_EXECUTE_IF("stop_io_after_reading_user_var_log_event",
        if (event_buf[EVENT_TYPE_OFFSET] == binary_log::USER_VAR_EVENT)
          thd->killed= THD::KILLED_NO_VALUE;
      );
      DBUG_EXECUTE_IF("stop_io_after_reading_table_map_event",
        if (event_buf[EVENT_TYPE_OFFSET] == binary_log::TABLE_MAP_EVENT)
          thd->killed= THD::KILLED_NO_VALUE;
      );
      DBUG_EXECUTE_IF("stop_io_after_reading_xid_log_event",
        if (event_buf[EVENT_TYPE_OFFSET] == binary_log::XID_EVENT)
          thd->killed= THD::KILLED_NO_VALUE;
      );
      DBUG_EXECUTE_IF("stop_io_after_reading_write_rows_log_event",
        if (event_buf[EVENT_TYPE_OFFSET] == binary_log::WRITE_ROWS_EVENT)
          thd->killed= THD::KILLED_NO_VALUE;
      );
      DBUG_EXECUTE_IF("stop_io_after_reading_unknown_event",
        if (event_buf[EVENT_TYPE_OFFSET] >= binary_log::ENUM_END_EVENT)
          thd->killed= THD::KILLED_NO_VALUE;
      );
      DBUG_EXECUTE_IF("stop_io_after_queuing_event",
        thd->killed= THD::KILLED_NO_VALUE;
      );
      /*
        After event is flushed to relay log file, memory used
        by thread's mem_root is not required any more.
        Hence adding free_root(thd->mem_root,...) to do the
        cleanup, otherwise a long running IO thread can
        cause OOM error.
      */
      free_root(thd->mem_root, MYF(MY_KEEP_PREALLOC));
    }
  }

  // error = 0;
err:
  // print the current replication position
  LogErr(INFORMATION_LEVEL, ER_RPL_SLAVE_IO_THREAD_EXITING,
         mi->get_for_channel_str(), mi->get_io_rpl_log_name(),
         llstr(mi->get_master_log_pos(), llbuff));
  /* At this point the I/O thread will not try to reconnect anymore. */
  mi->atomic_is_stopping= true;
  (void) RUN_HOOK(binlog_relay_io, thread_stop, (thd, mi));
  /*
    Pause the IO thread and wait for 'continue_to_stop_io_thread'
    signal to continue to shutdown the IO thread.
  */
  DBUG_EXECUTE_IF("pause_after_io_thread_stop_hook",
                  {
                    const char act[]= "now SIGNAL reached_stopping_io_thread "
                                      "WAIT_FOR continue_to_stop_io_thread";
                    DBUG_ASSERT(!debug_sync_set_action(thd,
                                                       STRING_WITH_LEN(act)));
                  };);
  thd->reset_query();
  thd->reset_db(NULL_CSTR);
  if (mysql)
  {
    /*
      Here we need to clear the active VIO before closing the
      connection with the master.  The reason is that THD::awake()
      might be called from terminate_slave_thread() because somebody
      issued a STOP SLAVE.  If that happends, the shutdown_active_vio()
      can be called in the middle of closing the VIO associated with
      the 'mysql' object, causing a crash.
    */
    thd->clear_active_vio();
    mysql_close(mysql);
    mi->mysql=0;
  }
  write_ignored_events_info_to_relay_log(thd, mi);
  THD_STAGE_INFO(thd, stage_waiting_for_slave_mutex_on_exit);
  mysql_mutex_lock(&mi->run_lock);
  /*
    Clean information used to start slave in order to avoid
    security issues.
  */
  mi->reset_start_info();
  /* Forget the relay log's format */
  mysql_mutex_lock(rli->relay_log.get_log_lock());
  mi->set_mi_description_event(NULL);
  mysql_mutex_unlock(rli->relay_log.get_log_lock());

  // destructor will not free it, because net.vio is 0
  thd->get_protocol_classic()->end_net();

  thd->release_resources();
  THD_CHECK_SENTRY(thd);
  if (thd_added)
    thd_manager->remove_thd(thd);

  mi->abort_slave= 0;
  mi->slave_running= 0;
  mi->atomic_is_stopping= false;
  mysql_mutex_lock(&mi->info_thd_lock);
  mi->info_thd= NULL;
  mysql_mutex_unlock(&mi->info_thd_lock);

  /*
    The thd can only be destructed after indirect references
    through mi->info_thd are cleared: mi->info_thd= NULL.

    For instance, user thread might be issuing show_slave_status
    and attempting to read mi->info_thd->get_proc_info().
    Therefore thd must only be deleted after info_thd is set
    to NULL.
  */
  delete thd;

  /*
    Note: the order of the two following calls (first broadcast, then unlock)
    is important. Otherwise a killer_thread can execute between the calls and
    delete the mi structure leading to a crash! (see BUG#25306 for details)
   */ 
  mysql_cond_broadcast(&mi->stop_cond);       // tell the world we are done
  DBUG_EXECUTE_IF("simulate_slave_delay_at_terminate_bug38694", sleep(5););
  mysql_mutex_unlock(&mi->run_lock);
  DBUG_LEAVE;                                   // Must match DBUG_ENTER()
  my_thread_end();
  ERR_remove_state(0);
  my_thread_exit(0);
  return(0);                                    // Avoid compiler warnings
}

/*
  Check the temporary directory used by commands like
  LOAD DATA INFILE.
 */
static 
int check_temp_dir(char* tmp_file, const char *channel_name)
{
  int fd;
  MY_DIR *dirp;
  char tmp_dir[FN_REFLEN];
  size_t tmp_dir_size;

  DBUG_ENTER("check_temp_dir");

  /*
    Get the directory from the temporary file.
  */
  dirname_part(tmp_dir, tmp_file, &tmp_dir_size);

  /*
    Check if the directory exists.
   */
  if (!(dirp=my_dir(tmp_dir,MYF(MY_WME))))
    DBUG_RETURN(1);
  my_dirend(dirp);

  /*
    Check permissions to create a file.
   */
  //append the server UUID to the temp file name.
  uint size_of_tmp_file_name= FN_REFLEN+TEMP_FILE_MAX_LEN * sizeof(char);
  char *unique_tmp_file_name= (char*)my_malloc(key_memory_rpl_slave_check_temp_dir,
                                               size_of_tmp_file_name, MYF(0));
  /*
    In the case of Multisource replication, the file create
    sometimes fail because of there is a race that a second SQL
    thread might create the same file and the creation fails.
    TO overcome this, we add a channel name to get a unique file name.
  */

  /* @TODO: dangerous. Prevent this buffer flow */
  my_snprintf(unique_tmp_file_name, size_of_tmp_file_name,
              "%s%s%s", tmp_file, channel_name, server_uuid);
  if ((fd= mysql_file_create(key_file_misc,
                             unique_tmp_file_name, CREATE_MODE,
                             O_WRONLY | O_EXCL | O_NOFOLLOW,
                             MYF(MY_WME))) < 0)
  DBUG_RETURN(1);

  /*
    Clean up.
   */
  mysql_file_close(fd, MYF(0));

  mysql_file_delete(key_file_misc, unique_tmp_file_name, MYF(0));
  my_free(unique_tmp_file_name);
  DBUG_RETURN(0);
}

/*
  Worker thread for the parallel execution of the replication events.
*/
extern "C" {
static void *handle_slave_worker(void *arg)
{
  THD *thd;                     /* needs to be first for thread_stack */
  bool thd_added= false;
  int error= 0;
  Slave_worker *w= (Slave_worker *) arg;
  Relay_log_info* rli= w->c_rli;
  ulong purge_cnt= 0;
  ulonglong purge_size= 0;
  struct slave_job_item _item, *job_item= &_item;
  Global_THD_manager *thd_manager= Global_THD_manager::get_instance();
  #ifdef HAVE_PSI_THREAD_INTERFACE
  struct PSI_thread *psi;
  #endif

  my_thread_init();
  DBUG_ENTER("handle_slave_worker");

  thd= new THD;
  if (!thd)
  {
    LogErr(ERROR_LEVEL, ER_RPL_SLAVE_CANT_INITIALIZE_SLAVE_WORKER,
           rli->get_for_channel_str());
    goto err;
  }
  mysql_mutex_lock(&w->info_thd_lock);
  w->info_thd= thd;
  mysql_mutex_unlock(&w->info_thd_lock);
  thd->thread_stack = (char*)&thd;

  #ifdef HAVE_PSI_THREAD_INTERFACE
  // save the instrumentation for worker thread in w->info_thd
  psi= PSI_THREAD_CALL(get_thread)();
  thd_set_psi(w->info_thd, psi);
  #endif

  if (init_slave_thread(thd, SLAVE_THD_WORKER))
  {
    // todo make SQL thread killed
    LogErr(ERROR_LEVEL, ER_RPL_SLAVE_CANT_INITIALIZE_SLAVE_WORKER,
           rli->get_for_channel_str());
    goto err;
  }
  thd->rli_slave= w;
  thd->init_query_mem_roots();

  w->set_filter(rli->rpl_filter);

  if ((w->deferred_events_collecting= w->rpl_filter->is_on()))
    w->deferred_events= new Deferred_log_events();
  DBUG_ASSERT(thd->rli_slave->info_thd == thd);

  /* Set applier thread InnoDB priority */
  set_thd_tx_priority(thd, rli->get_thd_tx_priority());

  thd_manager->add_thd(thd);
  thd_added= true;

  if (w->update_is_transactional())
  {
    rli->report(ERROR_LEVEL, ER_SLAVE_FATAL_ERROR,
                ER_THD(thd, ER_SLAVE_FATAL_ERROR),
                "Error checking if the worker repository is transactional.");
    goto err;
  }

  mysql_mutex_lock(&w->jobs_lock);
  w->running_status= Slave_worker::RUNNING;
  mysql_cond_signal(&w->jobs_cond);

  mysql_mutex_unlock(&w->jobs_lock);

  DBUG_ASSERT(thd->is_slave_error == 0);

  w->stats_exec_time= w->stats_read_time= 0;
  set_timespec_nsec(&w->ts_exec[0], 0);
  set_timespec_nsec(&w->ts_exec[1], 0);
  set_timespec_nsec(&w->stats_begin, 0);

  while (!error)
  {
    error= slave_worker_exec_job_group(w, rli);
  }

  /*
     Cleanup after an error requires clear_error() go first.
     Otherwise assert(!all) in binlog_rollback()
  */
  thd->clear_error();
  w->cleanup_context(thd, error);

  mysql_mutex_lock(&w->jobs_lock);

  while(de_queue(&w->jobs, job_item))
  {
    purge_cnt++;
    purge_size += job_item->data->common_header->data_written;
    DBUG_ASSERT(job_item->data);
    delete job_item->data;
  }

  DBUG_ASSERT(w->jobs.len == 0);

  mysql_mutex_unlock(&w->jobs_lock);

  mysql_mutex_lock(&rli->pending_jobs_lock);
  rli->pending_jobs -= purge_cnt;
  rli->mts_pending_jobs_size -= purge_size;
  DBUG_ASSERT(rli->mts_pending_jobs_size < rli->mts_pending_jobs_size_max);

  mysql_mutex_unlock(&rli->pending_jobs_lock);

  /*
     In MTS case cleanup_after_session() has be called explicitly.
     TODO: to make worker thd be deleted before Slave_worker instance.
  */
  if (thd->rli_slave)
  {
    w->cleanup_after_session();
    thd->rli_slave= NULL;
  }
  mysql_mutex_lock(&w->jobs_lock);

  struct timespec stats_end;
  set_timespec_nsec(&stats_end, 0);
  DBUG_PRINT("info", ("Worker %lu statistics: "
                      "events processed = %lu "
                      "online time = %llu "
                      "events exec time = %llu "
                      "events read time = %llu "
                      "hungry waits = %lu "
                      "priv queue overfills = %llu ",
                      w->id, w->events_done,
                      diff_timespec(&stats_end, &w->stats_begin),
                      w->stats_exec_time,
                      w->stats_read_time,
                      w->wq_empty_waits,
                      w->jobs.waited_overfill));

  w->running_status= Slave_worker::NOT_RUNNING;
  mysql_cond_signal(&w->jobs_cond);  // famous last goodbye

  mysql_mutex_unlock(&w->jobs_lock);

err:

  if (thd)
  {
    /*
       The slave code is very bad. Notice that it is missing
       several clean up calls here. I've just added what was
       necessary to avoid valgrind errors.
 
       /Alfranio
    */
    thd->get_protocol_classic()->end_net();

    /*
      to avoid close_temporary_tables() closing temp tables as those
      are Coordinator's burden.
    */
    thd->system_thread= NON_SYSTEM_THREAD;
    thd->release_resources();

    THD_CHECK_SENTRY(thd);
    if (thd_added)
      thd_manager->remove_thd(thd);
    delete thd;
  }

  my_thread_end();
  ERR_remove_state(0);
  my_thread_exit(0);
  DBUG_RETURN(0); 
}
} // extern "C"

/**
   Orders jobs by comparing relay log information.
*/

int mts_event_coord_cmp(LOG_POS_COORD *id1, LOG_POS_COORD *id2)
{
  longlong filecmp= strcmp(id1->file_name, id2->file_name);
  longlong poscmp= id1->pos - id2->pos;
  return (filecmp < 0  ? -1 : (filecmp > 0  ?  1 :
         (poscmp  < 0  ? -1 : (poscmp  > 0  ?  1 : 0))));
}

bool mts_recovery_groups(Relay_log_info *rli)
{ 
  Log_event *ev= NULL;
  bool is_error= false;
  const char *errmsg= NULL;
  bool flag_group_seen_begin= FALSE;
  uint recovery_group_cnt= 0;
  bool not_reached_commit= true;

  // Value-initialization, to avoid compiler warnings on push_back.
  Slave_job_group job_worker= Slave_job_group();

  IO_CACHE log;
  File file;
  LOG_INFO linfo;
  my_off_t offset= 0;
  MY_BITMAP *groups= &rli->recovery_groups;
  THD *thd= current_thd;

  DBUG_ENTER("mts_recovery_groups");

  DBUG_ASSERT(rli->slave_parallel_workers == 0);

  /* 
     Although mts_recovery_groups() is reentrant it returns
     early if the previous invocation raised any bit in 
     recovery_groups bitmap.
  */
  if (rli->is_mts_recovery())
    DBUG_RETURN(0);

  /*
    Parallel applier recovery is based on master log name and
    position, on Group Replication we have several masters what
    makes impossible to recover parallel applier from that information.
    Since we always have GTID_MODE=ON on Group Replication, we can
    ignore the positions completely, seek the current relay log to the
    beginning and start from there. Already applied transactions will be
    skipped due to GTIDs auto skip feature and applier will resume from
    the last applied transaction.
  */
  if (channel_map.is_group_replication_channel_name(rli->get_channel(), true))
  {
    rli->recovery_parallel_workers= 0;
    rli->mts_recovery_group_cnt= 0;
    rli->set_group_relay_log_pos(BIN_LOG_HEADER_SIZE);
    rli->set_event_relay_log_pos(BIN_LOG_HEADER_SIZE);
    DBUG_RETURN(0);
  }

  /*
    Save relay log position to compare with worker's position.
  */
  LOG_POS_COORD cp=
  {
    (char *) rli->get_group_master_log_name(),
    rli->get_group_master_log_pos()
  };

  Format_description_log_event fdle, *p_fdle= &fdle;
  DBUG_ASSERT(p_fdle->is_valid());

  /*
    Gathers information on valuable workers and stores it in 
    above_lwm_jobs in asc ordered by the master binlog coordinates.
  */
  Prealloced_array<Slave_job_group, 16> above_lwm_jobs(PSI_NOT_INSTRUMENTED);
  above_lwm_jobs.reserve(rli->recovery_parallel_workers);

  /*
    When info tables are used and autocommit= 0 we force a new
    transaction start to avoid table access deadlocks when START SLAVE
    is executed after STOP SLAVE with MTS enabled.
  */
  if (is_autocommit_off_and_infotables(thd))
    if (trans_begin(thd))
      goto err;

  for (uint id= 0; id < rli->recovery_parallel_workers; id++)
  {
    Slave_worker *worker=
      Rpl_info_factory::create_worker(opt_rli_repository_id, id, rli, true);

    if (!worker)
    {
      if (is_autocommit_off_and_infotables(thd))
        trans_rollback(thd);
      goto err;
    }

    LOG_POS_COORD w_last= { const_cast<char*>(worker->get_group_master_log_name()),
                            worker->get_group_master_log_pos() };
    if (mts_event_coord_cmp(&w_last, &cp) > 0)
    {
      /*
        Inserts information into a dynamic array for further processing.
        The jobs/workers are ordered by the last checkpoint positions
        workers have seen.
      */
      job_worker.worker= worker;
      job_worker.checkpoint_log_pos= worker->checkpoint_master_log_pos;
      job_worker.checkpoint_log_name= worker->checkpoint_master_log_name;

      above_lwm_jobs.push_back(job_worker);
    }
    else
    {
      /*
        Deletes the worker because its jobs are included in the latest
        checkpoint.
      */
      delete worker;
    }
  }

  /*
    When info tables are used and autocommit= 0 we force transaction
    commit to avoid table access deadlocks when START SLAVE is executed
    after STOP SLAVE with MTS enabled.
  */
  if (is_autocommit_off_and_infotables(thd))
    if (trans_commit(thd))
      goto err;

  /*
    In what follows, the group Recovery Bitmap is constructed.

     seek(lwm);

     while(w= next(above_lwm_w))
       do
         read G
         if G == w->last_comm
           w.B << group_cnt++;
           RB |= w.B;
            break;
         else
           group_cnt++;
        while(!eof);
        continue;
  */
  DBUG_ASSERT(!rli->recovery_groups_inited);

  if (!above_lwm_jobs.empty())
  {
    bitmap_init(groups, NULL, MTS_MAX_BITS_IN_GROUP, FALSE);
    rli->recovery_groups_inited= true;
    bitmap_clear_all(groups);
  }
  rli->mts_recovery_group_cnt= 0;
  for (Slave_job_group *jg= above_lwm_jobs.begin();
       jg != above_lwm_jobs.end(); ++jg)
  {
    Slave_worker *w= jg->worker;
    LOG_POS_COORD w_last= { const_cast<char*>(w->get_group_master_log_name()),
                            w->get_group_master_log_pos() };
    bool checksum_detected= FALSE;

    LogErr(INFORMATION_LEVEL,
           ER_RPL_MTS_GROUP_RECOVERY_RELAY_LOG_INFO_FOR_WORKER,
           w->id,
           w->get_group_relay_log_name(),
           w->get_group_relay_log_pos(),
           w->get_group_master_log_name(),
           w->get_group_master_log_pos());

    recovery_group_cnt= 0;
    not_reached_commit= true;
    if (rli->relay_log.find_log_pos(&linfo, rli->get_group_relay_log_name(), 1))
    {
      LogErr(ERROR_LEVEL, ER_RPL_ERROR_LOOKING_FOR_LOG,
             rli->get_group_relay_log_name());
      goto err;
    }
    offset= rli->get_group_relay_log_pos();
    for (int checking= 0 ; not_reached_commit; checking++)
    {
      if ((file= open_binlog_file(&log, linfo.log_file_name, &errmsg)) < 0)
      {
        sql_print_error("%s", errmsg);
        goto err;
      }
      /*
        Looking for the actual relay checksum algorithm that is present in
        a FD at head events of the relay log.
      */
      if (!checksum_detected)
      {
        int i= 0;
        while (i < 4 && (ev= Log_event::read_log_event(&log,
               (mysql_mutex_t*) 0, p_fdle, 0)))
        {
          if (ev->get_type_code() == binary_log::FORMAT_DESCRIPTION_EVENT)
          {
            p_fdle->common_footer->checksum_alg=
                                   ev->common_footer->checksum_alg;
            checksum_detected= TRUE;
          }
          delete ev;
          i++;
        }
        if (!checksum_detected)
        {
          sql_print_error("%s", "malformed or very old relay log which does not have FormatDescriptor");
          goto err;
        }
      }

      my_b_seek(&log, offset);

      while (not_reached_commit &&
             (ev= Log_event::read_log_event(&log, 0, p_fdle,
                                            opt_slave_sql_verify_checksum)))
      {
        DBUG_ASSERT(ev->is_valid());

        if (ev->get_type_code() == binary_log::FORMAT_DESCRIPTION_EVENT)
          p_fdle->common_footer->checksum_alg= ev->common_footer->checksum_alg;

        if (ev->get_type_code() == binary_log::ROTATE_EVENT ||
            ev->get_type_code() == binary_log::FORMAT_DESCRIPTION_EVENT ||
            ev->get_type_code() == binary_log::PREVIOUS_GTIDS_LOG_EVENT)
        {
          delete ev;
          ev= NULL;
          continue;
        }

        DBUG_PRINT("mts", ("Event Recoverying relay log info "
                   "group_mster_log_name %s, event_master_log_pos %llu type code %u.",
                   linfo.log_file_name, ev->common_header->log_pos,
                   ev->get_type_code()));

        if (ev->starts_group())
        {
          flag_group_seen_begin= true;
        }
        else if ((ev->ends_group() || !flag_group_seen_begin) &&
                 !is_gtid_event(ev))
        {
          int ret= 0;
          LOG_POS_COORD ev_coord= { (char *) rli->get_group_master_log_name(),
                                      ev->common_header->log_pos };
          flag_group_seen_begin= false;
          recovery_group_cnt++;

          LogErr(INFORMATION_LEVEL, ER_RPL_MTS_GROUP_RECOVERY_RELAY_LOG_INFO,
                 rli->get_group_master_log_name(),
                 ev->common_header->log_pos);
          if ((ret= mts_event_coord_cmp(&ev_coord, &w_last)) == 0)
          {
#ifndef DBUG_OFF
            for (uint i= 0; i <= w->checkpoint_seqno; i++)
            {
              if (bitmap_is_set(&w->group_executed, i))
                DBUG_PRINT("mts", ("Bit %u is set.", i));
              else
                DBUG_PRINT("mts", ("Bit %u is not set.", i));
            }
#endif
            DBUG_PRINT("mts",
                       ("Doing a shift ini(%lu) end(%lu).",
                       (w->checkpoint_seqno + 1) - recovery_group_cnt,
                        w->checkpoint_seqno));

            for (uint i= (w->checkpoint_seqno + 1) - recovery_group_cnt,
                 j= 0; i <= w->checkpoint_seqno; i++, j++)
            {
              if (bitmap_is_set(&w->group_executed, i))
              {
                DBUG_PRINT("mts", ("Setting bit %u.", j));
                bitmap_fast_test_and_set(groups, j);
              }
            }
            not_reached_commit= false;
          }
          else
            DBUG_ASSERT(ret < 0);
        }
        delete ev;
        ev= NULL;
      }
      end_io_cache(&log);
      mysql_file_close(file, MYF(MY_WME));
      offset= BIN_LOG_HEADER_SIZE;
      if (not_reached_commit && rli->relay_log.find_next_log(&linfo, 1))
      {
        LogErr(ERROR_LEVEL, ER_RPL_CANT_FIND_FOLLOWUP_FILE,
               linfo.log_file_name);
        goto err;
      }
    }

    rli->mts_recovery_group_cnt= (rli->mts_recovery_group_cnt < recovery_group_cnt ?
      recovery_group_cnt : rli->mts_recovery_group_cnt);
  }

  DBUG_ASSERT(!rli->recovery_groups_inited ||
              rli->mts_recovery_group_cnt <= groups->n_bits);

  goto end;
err:
  is_error= true;
end:
  
  for (Slave_job_group *jg= above_lwm_jobs.begin();
       jg != above_lwm_jobs.end(); ++jg)
  {
    delete jg->worker;
  }

  if (rli->mts_recovery_group_cnt == 0)
    rli->clear_mts_recovery_groups();

  DBUG_RETURN(is_error);
}

/**
   Processing rli->gaq to find out the low-water-mark (lwm) coordinates
   which is stored into the cental recovery table.

   @param rli            pointer to Relay-log-info of Coordinator
   @param period         period of processing GAQ, normally derived from
                         @c mts_checkpoint_period
   @param force          if TRUE then hang in a loop till some progress
   @param need_data_lock False if rli->data_lock mutex is aquired by
                         the caller.

   @return FALSE success, TRUE otherwise
*/
bool mts_checkpoint_routine(Relay_log_info *rli, ulonglong period,
                            bool force, bool need_data_lock)
{
  ulong cnt;
  bool error= FALSE;
  struct timespec curr_clock;

  DBUG_ENTER("checkpoint_routine");

#ifndef DBUG_OFF
  if (DBUG_EVALUATE_IF("check_slave_debug_group", 1, 0))
  {
    if (!rli->gaq->count_done(rli))
      DBUG_RETURN(FALSE);
  }
#endif

  /*
    rli->checkpoint_group can have two possible values due to
    two possible status of the last (being scheduled) group. 
  */
  DBUG_ASSERT(!rli->gaq->full() ||
              ((rli->checkpoint_seqno == rli->checkpoint_group -1 &&
                (rli->mts_group_status == Relay_log_info::MTS_IN_GROUP ||
                 rli->mts_group_status == Relay_log_info::MTS_KILLED_GROUP)) ||
               rli->checkpoint_seqno == rli->checkpoint_group));

  /*
    Currently, the checkpoint routine is being called by the SQL Thread.
    For that reason, this function is called call from appropriate points
    in the SQL Thread's execution path and the elapsed time is calculated
    here to check if it is time to execute it.
  */
  set_timespec_nsec(&curr_clock, 0);
  ulonglong diff= diff_timespec(&curr_clock, &rli->last_clock);
  if (!force && diff < period)
  {
    /*
      We do not need to execute the checkpoint now because
      the time elapsed is not enough.
    */
    DBUG_RETURN(FALSE);
  }

 do
  {
    if (!is_mts_db_partitioned(rli))
      mysql_mutex_lock(&rli->mts_gaq_LOCK);

    cnt= rli->gaq->move_queue_head(&rli->workers);

    if (!is_mts_db_partitioned(rli))
      mysql_mutex_unlock(&rli->mts_gaq_LOCK);
#ifndef DBUG_OFF
    if (DBUG_EVALUATE_IF("check_slave_debug_group", 1, 0) &&
        cnt != opt_mts_checkpoint_period)
      LogErr(ERROR_LEVEL, ER_RPL_MTS_CHECKPOINT_PERIOD_DIFFERS_FROM_CNT);
#endif
  } while (!sql_slave_killed(rli->info_thd, rli) &&
           cnt == 0 && force &&
           !DBUG_EVALUATE_IF("check_slave_debug_group", 1, 0) &&
           (my_sleep(rli->mts_coordinator_basic_nap), 1));
  /*
    This checks how many consecutive jobs where processed.
    If this value is different than zero the checkpoint
    routine can proceed. Otherwise, there is nothing to be
    done.
  */
  if (cnt == 0)
    goto end;

 /*
    The workers have completed  cnt jobs from the gaq. This means that we
    should increment C->jobs_done by cnt.
  */
  if (!is_mts_worker(rli->info_thd) &&
      !is_mts_db_partitioned(rli))
  {
    DBUG_PRINT("info", ("jobs_done this itr=%ld", cnt));
    static_cast<Mts_submode_logical_clock*>
      (rli->current_mts_submode)->jobs_done+= cnt;
  }

  /* TODO: 
     to turn the least occupied selection in terms of jobs pieces
  */
  for (Slave_worker **it= rli->workers.begin();
       it != rli->workers.begin(); ++it)
  {
    Slave_worker *w_i= *it;
    rli->least_occupied_workers[w_i->id]= w_i->jobs.len;
  };
  std::sort(rli->least_occupied_workers.begin(),
            rli->least_occupied_workers.end());

  if (need_data_lock)
    mysql_mutex_lock(&rli->data_lock);
  else
    mysql_mutex_assert_owner(&rli->data_lock);

  /*
    "Coordinator::commit_positions"

    rli->gaq->lwm has been updated in move_queue_head() and
    to contain all but rli->group_master_log_name which
    is altered solely by Coordinator at special checkpoints.
  */
  rli->set_group_master_log_pos(rli->gaq->lwm.group_master_log_pos);
  rli->set_group_relay_log_pos(rli->gaq->lwm.group_relay_log_pos);
  DBUG_PRINT("mts", ("New checkpoint %llu %llu %s",
             rli->gaq->lwm.group_master_log_pos,
             rli->gaq->lwm.group_relay_log_pos,
             rli->gaq->lwm.group_relay_log_name));

  if (rli->gaq->lwm.group_relay_log_name[0] != 0)
    rli->set_group_relay_log_name(rli->gaq->lwm.group_relay_log_name);

  /* 
     todo: uncomment notifies when UNTIL will be supported

     rli->notify_group_master_log_name_update();
     rli->notify_group_relay_log_name_update();

     Todo: optimize with if (wait_flag) broadcast
         waiter: set wait_flag; waits....; drops wait_flag;
  */

  error= rli->flush_info(TRUE);

  mysql_cond_broadcast(&rli->data_cond);
  if (need_data_lock)
    mysql_mutex_unlock(&rli->data_lock);

  /*
    We need to ensure that this is never called at this point when
    cnt is zero. This value means that the checkpoint information
    will be completely reset.
  */
  rli->reset_notified_checkpoint(cnt, rli->gaq->lwm.ts, need_data_lock);

  /* end-of "Coordinator::"commit_positions" */

end:
  error= error || rli->info_thd->killed != THD::NOT_KILLED;
#ifndef DBUG_OFF
  if (DBUG_EVALUATE_IF("check_slave_debug_group", 1, 0))
    DBUG_SUICIDE();
#endif
  set_timespec_nsec(&rli->last_clock, 0);

  DBUG_RETURN(error);
}

/**
   Instantiation of a Slave_worker and forking out a single Worker thread.
   
   @param  rli  Coordinator's Relay_log_info pointer
   @param  i    identifier of the Worker

   @return 0 suppress or 1 if fails
*/
static int slave_start_single_worker(Relay_log_info *rli, ulong i)
{
  int error= 0;
  my_thread_handle th;
  Slave_worker *w= NULL;

  mysql_mutex_assert_owner(&rli->run_lock);

  if (!(w=
        Rpl_info_factory::create_worker(opt_rli_repository_id, i, rli, false)))
  {
    LogErr(ERROR_LEVEL, ER_RPL_SLAVE_WORKER_THREAD_CREATION_FAILED,
           rli->get_for_channel_str());
    error= 1;
    goto err;
  }

  if (w->init_worker(rli, i))
  {
    LogErr(ERROR_LEVEL, ER_RPL_SLAVE_WORKER_THREAD_CREATION_FAILED,
           rli->get_for_channel_str());
    error= 1;
    goto err;
  }

  // We assume that workers are added in sequential order here.
  DBUG_ASSERT(i == rli->workers.size());
  if (i >= rli->workers.size())
    rli->workers.resize(i+1);
  rli->workers[i]= w;

  if (DBUG_EVALUATE_IF("mts_worker_thread_fails", i == 1, 0) ||
      (error= mysql_thread_create(key_thread_slave_worker, &th,
                                  &connection_attrib, handle_slave_worker,
                                  (void*) w)))
  {
    LogErr(ERROR_LEVEL, ER_RPL_SLAVE_WORKER_THREAD_CREATION_FAILED_WITH_ERRNO,
           rli->get_for_channel_str(), error);
    error= 1;
    goto err;
  }

  mysql_mutex_lock(&w->jobs_lock);
  if (w->running_status == Slave_worker::NOT_RUNNING)
    mysql_cond_wait(&w->jobs_cond, &w->jobs_lock);
  mysql_mutex_unlock(&w->jobs_lock);
  // Least occupied inited with zero
  {
    ulong jobs_len= w->jobs.len;
    rli->least_occupied_workers.push_back(jobs_len);
  }
err:
  if (error && w)
  {
    // Free the current submode object
    delete w->current_mts_submode;
    w->current_mts_submode= 0;
    delete w;
    /*
      Any failure after array inserted must follow with deletion
      of just created item.
    */
    if (rli->workers.size() == i + 1)
      rli->workers.erase(i);
  }
  return error;
}

/**
   Initialization of the central rli members for Coordinator's role,
   communication channels such as Assigned Partition Hash (APH),
   and starting the Worker pool.

   @param rli             Pointer to Coordinator's Relay_log_info instance.
   @param n               Number of configured Workers in the upcoming session.
   @param[out] mts_inited If the initialization processed was started.

   @return 0         success
           non-zero  as failure
*/
static int slave_start_workers(Relay_log_info *rli, ulong n, bool *mts_inited)
{
  uint i;
  int error= 0;

  mysql_mutex_assert_owner(&rli->run_lock);

  if (n == 0 && rli->mts_recovery_group_cnt == 0)
  {
    rli->workers.clear();
    goto end;
  }

  *mts_inited= true;

  /*
    The requested through argument number of Workers can be different 
     from the previous time which ended with an error. Thereby
     the effective number of configured Workers is max of the two.
  */
  rli->init_workers(max(n, rli->recovery_parallel_workers));

  rli->last_assigned_worker= NULL;     // associated with curr_group_assigned
  // Least_occupied_workers array to hold items size of Slave_jobs_queue::len
  rli->least_occupied_workers.resize(n); 

  /* 
     GAQ  queue holds seqno:s of scheduled groups. C polls workers in 
     @c opt_mts_checkpoint_period to update GAQ (see @c next_event())
     The length of GAQ is set to be equal to checkpoint_group.
     Notice, the size matters for mts_checkpoint_routine's progress loop.
  */

  rli->gaq= new Slave_committed_queue(rli->checkpoint_group, n);
  if (!rli->gaq->inited)
    return 1;

  // length of WQ is actually constant though can be made configurable
  rli->mts_slave_worker_queue_len_max= mts_slave_worker_queue_len_max;
  rli->mts_pending_jobs_size= 0;
  rli->mts_pending_jobs_size_max= ::opt_mts_pending_jobs_size_max;
  rli->mts_wq_underrun_w_id= MTS_WORKER_UNDEF;
  rli->mts_wq_excess_cnt= 0;
  rli->mts_wq_overrun_cnt= 0;
  rli->mts_wq_oversize= FALSE;
  rli->mts_coordinator_basic_nap= mts_coordinator_basic_nap;
  rli->mts_worker_underrun_level= mts_worker_underrun_level;
  rli->curr_group_seen_begin= rli->curr_group_seen_gtid= false;
  rli->curr_group_isolated= FALSE;
  rli->checkpoint_seqno= 0;
  rli->mts_last_online_stat= my_time(0);
  rli->mts_group_status= Relay_log_info::MTS_NOT_IN_GROUP;
  //clear monitoring information
  rli->clear_gtid_monitoring_info();

  if (init_hash_workers(rli))  // MTS: mapping_db_to_worker
  {
    LogErr(ERROR_LEVEL, ER_RPL_SLAVE_FAILED_TO_INIT_PARTITIONS_HASH);
    error= 1;
    goto err;
  }

  for (i= 0; i < n; i++)
  {
    if ((error= slave_start_single_worker(rli, i)))
      goto err;
    rli->slave_parallel_workers++;
  }

end:
  /*
    Free the buffer that was being used to report worker's status through
    the table performance_schema.table_replication_applier_status_by_worker
    between stop slave and next start slave.
  */
  for (int i= static_cast<int>(rli->workers_copy_pfs.size()) - 1; i >= 0; i--)
    delete rli->workers_copy_pfs[i];
  rli->workers_copy_pfs.clear();

  // Effective end of the recovery right now when there is no gaps
  if (!error && rli->mts_recovery_group_cnt == 0)
  {
    if ((error= rli->mts_finalize_recovery()))
      (void) Rpl_info_factory::reset_workers(rli);
    if (!error)
      error= rli->flush_info(TRUE);
  }

err:
  return error;
}

/* 
   Ending Worker threads.

   Not in case Coordinator is killed itself, it first waits for
   Workers have finished their assignements, and then updates checkpoint. 
   Workers are notified with setting KILLED status
   and waited for their acknowledgment as specified by
   worker's running_status.
   Coordinator finalizes with its MTS running status to reset few objects.
*/
static void slave_stop_workers(Relay_log_info *rli, bool *mts_inited)
{
  THD *thd= rli->info_thd;

  if (!*mts_inited)
    return;
  else if (rli->slave_parallel_workers == 0)
    goto end;

  /*
    If request for stop slave is received notify worker
    to stop.
  */
  // Initialize worker exit count and max_updated_index to 0 during each stop.
  rli->exit_counter= 0;
  rli->max_updated_index= (rli->until_condition !=
                           Relay_log_info::UNTIL_NONE)?
                           rli->mts_groups_assigned:0;
  if (!rli->workers.empty())
  {
    for (int i= static_cast<int>(rli->workers.size()) - 1; i >= 0; i--)
    {
      Slave_worker *w= rli->workers[i];
      struct slave_job_item item= {NULL, 0, 0};
      struct slave_job_item *job_item= &item;
      mysql_mutex_lock(&w->jobs_lock);

      if (w->running_status != Slave_worker::RUNNING)
      {
        mysql_mutex_unlock(&w->jobs_lock);
        continue;
      }

      w->running_status= Slave_worker::STOP;
      (void) set_max_updated_index_on_stop(w, job_item);
      mysql_cond_signal(&w->jobs_cond);

      mysql_mutex_unlock(&w->jobs_lock);

      DBUG_PRINT("info",
                 ("Notifying worker %lu%s to exit, thd %p", w->id,
                  w->get_for_channel_str(), w->info_thd));
    }
  }
  thd_proc_info(thd, "Waiting for workers to exit");

  for (Slave_worker **it= rli->workers.begin(); it != rli->workers.end(); ++it)
  {
    Slave_worker *w= *it;
    mysql_mutex_lock(&w->jobs_lock);
    while (w->running_status != Slave_worker::NOT_RUNNING)
    {
      PSI_stage_info old_stage;
      DBUG_ASSERT(w->running_status == Slave_worker::ERROR_LEAVING ||
                  w->running_status == Slave_worker::STOP ||
                  w->running_status == Slave_worker::STOP_ACCEPTED);

      thd->ENTER_COND(&w->jobs_cond, &w->jobs_lock,
                      &stage_slave_waiting_workers_to_exit, &old_stage);
      mysql_cond_wait(&w->jobs_cond, &w->jobs_lock);
      mysql_mutex_unlock(&w->jobs_lock);
      thd->EXIT_COND(&old_stage);
      mysql_mutex_lock(&w->jobs_lock);
    }
    mysql_mutex_unlock(&w->jobs_lock);
  }

  for (Slave_worker **it= rli->workers.begin(); it != rli->workers.end(); ++it)
  {
    Slave_worker *w= *it;

    /*
      Make copies for reporting through the performance schema tables.
      This is preserved until the next START SLAVE.
    */
    Slave_worker *worker_copy=new Slave_worker(NULL
    #ifdef HAVE_PSI_INTERFACE
                                               ,&key_relay_log_info_run_lock,
                                               &key_relay_log_info_data_lock,
                                               &key_relay_log_info_sleep_lock,
                                               &key_relay_log_info_thd_lock,
                                               &key_relay_log_info_data_cond,
                                               &key_relay_log_info_start_cond,
                                               &key_relay_log_info_stop_cond,
                                               &key_relay_log_info_sleep_cond
    #endif
                                               ,w->id, rli->get_channel());
    worker_copy->copy_values_for_PFS(w->id, w->running_status, w->info_thd,
                                     w->last_error(),
                                     w->get_gtid_monitoring_info());
    rli->workers_copy_pfs.push_back(worker_copy);
  }


  if (thd->killed == THD::NOT_KILLED)
    (void) mts_checkpoint_routine(rli, 0, false, true/*need_data_lock=true*/); // TODO:consider to propagate an error out of the function

  while (!rli->workers.empty())
  {
    Slave_worker *w= rli->workers.back();
    // Free the current submode object
    delete w->current_mts_submode;
    w->current_mts_submode= 0;
    rli->workers.pop_back();
    delete w;
  }
  struct timespec stats_end;
  set_timespec_nsec(&stats_end, 0);

  DBUG_PRINT("info", ("Total MTS session statistics: "
                      "events processed = %llu; "
                      "online time = %llu "
                      "worker queues filled over overrun level = %lu "
                      "waited due a Worker queue full = %lu "
                      "waited due the total size = %lu "
                      "total wait at clock conflicts = %llu "
                      "found (count) workers occupied = %lu "
                      "waited when workers occupied = %llu",
                      rli->mts_events_assigned,
                      diff_timespec(&stats_end, &rli->stats_begin),
                      rli->mts_wq_overrun_cnt,
                      rli->mts_wq_overfill_cnt, rli->wq_size_waits_cnt,
                      rli->mts_total_wait_overlap.load(),
                      rli->mts_wq_no_underrun_cnt,
                      rli->mts_total_wait_worker_avail));

  DBUG_ASSERT(rli->pending_jobs == 0);
  DBUG_ASSERT(rli->mts_pending_jobs_size == 0);

end:
  rli->mts_group_status= Relay_log_info::MTS_NOT_IN_GROUP;
  destroy_hash_workers(rli);
  delete rli->gaq;
  rli->least_occupied_workers.clear();

  // Destroy buffered events of the current group prior to exit.
  for (uint i= 0; i < rli->curr_group_da.size(); i++)
    delete rli->curr_group_da[i].data;
  rli->curr_group_da.clear();                      // GCDA

  rli->curr_group_assigned_parts.clear();          // GCAP
  rli->deinit_workers();
  rli->workers_array_initialized= false;
  rli->slave_parallel_workers= 0;

  *mts_inited= false;
}


/**
  Slave SQL thread entry point.

  @param arg Pointer to Relay_log_info object that holds information
  for the SQL thread.

  @return Always 0.
*/
extern "C" void *handle_slave_sql(void *arg)
{
  THD *thd;                     /* needs to be first for thread_stack */
  bool thd_added= false;
  char llbuff[22],llbuff1[22];
  char saved_log_name[FN_REFLEN];
  char saved_master_log_name[FN_REFLEN];
  my_off_t saved_log_pos= 0;
  my_off_t saved_master_log_pos= 0;
  my_off_t saved_skip= 0;

  Relay_log_info* rli = ((Master_info*)arg)->rli;
  const char *errmsg;
  bool mts_inited= false;
  Global_THD_manager *thd_manager= Global_THD_manager::get_instance();
  Commit_order_manager *commit_order_mngr= NULL;

  // needs to call my_thread_init(), otherwise we get a coredump in DBUG_ stuff
  my_thread_init();
  DBUG_ENTER("handle_slave_sql");

  DBUG_ASSERT(rli->inited);
  mysql_mutex_lock(&rli->run_lock);
  DBUG_ASSERT(!rli->slave_running);
  errmsg= 0;
#ifndef DBUG_OFF
  rli->events_until_exit = abort_slave_event_count;
#endif

  thd = new THD; // note that contructor of THD uses DBUG_ !
  thd->thread_stack = (char*)&thd; // remember where our stack is
  mysql_mutex_lock(&rli->info_thd_lock);
  rli->info_thd= thd;

  #ifdef HAVE_PSI_THREAD_INTERFACE
  // save the instrumentation for SQL thread in rli->info_thd
  struct PSI_thread *psi= PSI_THREAD_CALL(get_thread)();
  thd_set_psi(rli->info_thd, psi);
  #endif

 if (rli->channel_mts_submode != MTS_PARALLEL_TYPE_DB_NAME)
   rli->current_mts_submode= new Mts_submode_logical_clock();
 else
   rli->current_mts_submode= new Mts_submode_database();

  if (opt_slave_preserve_commit_order && rli->opt_slave_parallel_workers > 0 &&
      opt_bin_log && opt_log_slave_updates)
    commit_order_mngr= new Commit_order_manager(rli->opt_slave_parallel_workers);

  rli->set_commit_order_manager(commit_order_mngr);

  mysql_mutex_unlock(&rli->info_thd_lock);

  /* Inform waiting threads that slave has started */
  rli->slave_run_id++;
  rli->slave_running = 1;
  rli->reported_unsafe_warning= false;
  rli->sql_thread_kill_accepted= false;

  if (init_slave_thread(thd, SLAVE_THD_SQL))
  {
    /*
      TODO: this is currently broken - slave start and change master
      will be stuck if we fail here
    */
    mysql_cond_broadcast(&rli->start_cond);
    mysql_mutex_unlock(&rli->run_lock);
    rli->report(ERROR_LEVEL, ER_SLAVE_FATAL_ERROR,
                ER_THD(thd, ER_SLAVE_FATAL_ERROR),
                "Failed during slave thread initialization");
    goto err;
  }
  thd->init_query_mem_roots();

  if ((rli->deferred_events_collecting= rli->rpl_filter->is_on()))
    rli->deferred_events= new Deferred_log_events();
  thd->rli_slave= rli;
  DBUG_ASSERT(thd->rli_slave->info_thd == thd);

  thd->temporary_tables = rli->save_temporary_tables; // restore temp tables
  set_thd_in_use_temporary_tables(rli);   // (re)set sql_thd in use for saved temp tables
  /* Set applier thread InnoDB priority */
  set_thd_tx_priority(thd, rli->get_thd_tx_priority());

  thd_manager->add_thd(thd);
  thd_added= true;

  rli->stats_exec_time= rli->stats_read_time= 0;
  set_timespec_nsec(&rli->ts_exec[0], 0);
  set_timespec_nsec(&rli->ts_exec[1], 0);
  set_timespec_nsec(&rli->stats_begin, 0);

  if (RUN_HOOK(binlog_relay_io, applier_start, (thd, rli->mi)))
  {
    mysql_cond_broadcast(&rli->start_cond);
    mysql_mutex_unlock(&rli->run_lock);
    rli->report(ERROR_LEVEL, ER_SLAVE_FATAL_ERROR,
                ER_THD(thd, ER_SLAVE_FATAL_ERROR),
                "Failed to run 'applier_start' hook");
    goto err;
  }

  /* MTS: starting the worker pool */
  if (slave_start_workers(rli, rli->opt_slave_parallel_workers, &mts_inited) != 0)
  {
    mysql_cond_broadcast(&rli->start_cond);
    mysql_mutex_unlock(&rli->run_lock);
    rli->report(ERROR_LEVEL, ER_SLAVE_FATAL_ERROR,
                ER_THD(thd, ER_SLAVE_FATAL_ERROR),
                "Failed during slave workers initialization");
    goto err;
  }
  /*
    We are going to set slave_running to 1. Assuming slave I/O thread is
    alive and connected, this is going to make Seconds_Behind_Master be 0
    i.e. "caught up". Even if we're just at start of thread. Well it's ok, at
    the moment we start we can think we are caught up, and the next second we
    start receiving data so we realize we are not caught up and
    Seconds_Behind_Master grows. No big deal.
  */
  rli->abort_slave = 0;

  /*
    Reset errors for a clean start (otherwise, if the master is idle, the SQL
    thread may execute no Query_log_event, so the error will remain even
    though there's no problem anymore). Do not reset the master timestamp
    (imagine the slave has caught everything, the STOP SLAVE and START SLAVE:
    as we are not sure that we are going to receive a query, we want to
    remember the last master timestamp (to say how many seconds behind we are
    now.
    But the master timestamp is reset by RESET SLAVE & CHANGE MASTER.
  */
  rli->clear_error();
  if (rli->workers_array_initialized)
  {
    for(size_t i= 0; i<rli->get_worker_count(); i++)
    {
      rli->get_worker(i)->clear_error();
    }
  }

  if (rli->update_is_transactional())
  {
    mysql_cond_broadcast(&rli->start_cond);
    mysql_mutex_unlock(&rli->run_lock);
    rli->report(ERROR_LEVEL, ER_SLAVE_FATAL_ERROR,
                ER_THD(thd, ER_SLAVE_FATAL_ERROR),
                "Error checking if the relay log repository is transactional.");
    goto err;
  }

  if (!rli->is_transactional())
    rli->report(WARNING_LEVEL, 0,
    "If a crash happens this configuration does not guarantee that the relay "
    "log info will be consistent");

  mysql_mutex_unlock(&rli->run_lock);
  mysql_cond_broadcast(&rli->start_cond);

  DEBUG_SYNC(thd, "after_start_slave");

  //tell the I/O thread to take relay_log_space_limit into account from now on
  mysql_mutex_lock(&rli->log_space_lock);
  rli->ignore_log_space_limit= 0;
  mysql_mutex_unlock(&rli->log_space_lock);
  rli->trans_retries= 0; // start from "no error"
  DBUG_PRINT("info", ("rli->trans_retries: %lu", rli->trans_retries));

  if (rli->init_relay_log_pos(rli->get_group_relay_log_name(),
                              rli->get_group_relay_log_pos(),
                              true/*need_data_lock=true*/, &errmsg,
                              1 /*look for a description_event*/))
  { 
    rli->report(ERROR_LEVEL, ER_SLAVE_FATAL_ERROR, 
                "Error initializing relay log position: %s", errmsg);
    goto err;
  }
  THD_CHECK_SENTRY(thd);
#ifndef DBUG_OFF
  {
    char llbuf1[22], llbuf2[22];
    DBUG_PRINT("info", ("my_b_tell(rli->cache_buf)=%s rli->event_relay_log_pos=%s",
                        llstr(my_b_tell(&rli->cache_buf),llbuf1),
                        llstr(rli->get_event_relay_log_pos(),llbuf2)));
    DBUG_ASSERT(rli->get_event_relay_log_pos() >= BIN_LOG_HEADER_SIZE);
    /*
      Wonder if this is correct. I (Guilhem) wonder if my_b_tell() returns the
      correct position when it's called just after my_b_seek() (the questionable
      stuff is those "seek is done on next read" comments in the my_b_seek()
      source code).
      The crude reality is that this assertion randomly fails whereas
      replication seems to work fine. And there is no easy explanation why it
      fails (as we my_b_seek(rli->event_relay_log_pos) at the very end of
      init_relay_log_pos() called above). Maybe the assertion would be
      meaningful if we held rli->data_lock between the my_b_seek() and the
      DBUG_ASSERT().

      DBUG_ASSERT(my_b_tell(rli->cur_log) == rli->get_event_relay_log_pos());
    */
  }
#endif
  DBUG_ASSERT(rli->info_thd == thd);

#ifdef WITH_NDBCLUSTER_STORAGE_ENGINE
  /* engine specific hook, to be made generic */
  if (ndb_wait_setup_func && ndb_wait_setup_func(opt_ndb_wait_setup))
  {
    LogErr(WARNING_LEVEL, ER_RPL_SLAVE_NDB_TABLES_NOT_AVAILABLE,
           opt_ndb_wait_setup);
  }
#endif

  DBUG_PRINT("master_info",("log_file_name: %s  position: %s",
                            rli->get_group_master_log_name(),
                            llstr(rli->get_group_master_log_pos(),llbuff)));
  LogErr(INFORMATION_LEVEL, ER_RPL_SLAVE_SQL_THREAD_STARTING,
         rli->get_for_channel_str(), rli->get_rpl_log_name(),
         llstr(rli->get_group_master_log_pos(),llbuff),
         rli->get_group_relay_log_name(),
         llstr(rli->get_group_relay_log_pos(),llbuff1));

  if (check_temp_dir(rli->slave_patternload_file, rli->get_channel()))
  {
    rli->report(ERROR_LEVEL, thd->get_stmt_da()->mysql_errno(),
                "Unable to use slave's temporary directory %s - %s", 
                slave_load_tmpdir, thd->get_stmt_da()->message_text());
    goto err;
  }

  /* execute init_slave variable */
  if (opt_init_slave.length)
  {
    execute_init_command(thd, &opt_init_slave, &LOCK_sys_init_slave);
    if (thd->is_slave_error)
    {
      rli->report(ERROR_LEVEL, thd->get_stmt_da()->mysql_errno(),
                  "Slave SQL thread aborted. Can't execute init_slave query,"
                  "'%s'", thd->get_stmt_da()->message_text());
      goto err;
    }
  }

  /*
    First check until condition - probably there is nothing to execute. We
    do not want to wait for next event in this case.
  */
  mysql_mutex_lock(&rli->data_lock);
  if (rli->slave_skip_counter)
  {
    strmake(saved_log_name, rli->get_group_relay_log_name(), FN_REFLEN - 1);
    strmake(saved_master_log_name, rli->get_group_master_log_name(), FN_REFLEN - 1);
    saved_log_pos= rli->get_group_relay_log_pos();
    saved_master_log_pos= rli->get_group_master_log_pos();
    saved_skip= rli->slave_skip_counter;
  }
  if (rli->is_until_satisfied_at_start_slave())
  {
    mysql_mutex_unlock(&rli->data_lock);
    goto err;
  }
  mysql_mutex_unlock(&rli->data_lock);

  /* Read queries from the IO/THREAD until this thread is killed */

  while (!sql_slave_killed(thd,rli))
  {
    THD_STAGE_INFO(thd, stage_reading_event_from_the_relay_log);
    DBUG_ASSERT(rli->info_thd == thd);
    THD_CHECK_SENTRY(thd);

    if (saved_skip && rli->slave_skip_counter == 0)
    {
      LogErr(INFORMATION_LEVEL, ER_RPL_SLAVE_SKIP_COUNTER_EXECUTED,
             (ulong) saved_skip, saved_log_name, (ulong) saved_log_pos,
             saved_master_log_name, (ulong) saved_master_log_pos,
             rli->get_group_relay_log_name(),
             (ulong) rli->get_group_relay_log_pos(),
             rli->get_group_master_log_name(),
             (ulong) rli->get_group_master_log_pos());
      saved_skip= 0;
    }

    if (exec_relay_log_event(thd,rli))
    {
      DBUG_PRINT("info", ("exec_relay_log_event() failed"));
      // do not scare the user if SQL thread was simply killed or stopped
      if (!sql_slave_killed(thd,rli))
      {
        /*
          retrieve as much info as possible from the thd and, error
          codes and warnings and print this to the error log as to
          allow the user to locate the error
        */
        uint32 const last_errno= rli->last_error().number;

        if (thd->is_error())
        {
          char const *const errmsg= thd->get_stmt_da()->message_text();

          DBUG_PRINT("info",
                     ("thd->get_stmt_da()->get_mysql_errno()=%d; "
                      "rli->last_error.number=%d",
                      thd->get_stmt_da()->mysql_errno(), last_errno));
          if (last_errno == 0)
          {
            /*
 	      This function is reporting an error which was not reported
 	      while executing exec_relay_log_event().
 	    */ 
            rli->report(ERROR_LEVEL, thd->get_stmt_da()->mysql_errno(),
                        "%s", errmsg);
          }
          else if (last_errno != thd->get_stmt_da()->mysql_errno())
          {
            /*
             * An error was reported while executing exec_relay_log_event()
             * however the error code differs from what is in the thread.
             * This function prints out more information to help finding
             * what caused the problem.
             */  
            LogErr(ERROR_LEVEL,
                   ER_RPL_SLAVE_ADDITIONAL_ERROR_INFO_FROM_DA,
                   errmsg, thd->get_stmt_da()->mysql_errno());
          }
        }

        /* Print any warnings issued */
        Diagnostics_area::Sql_condition_iterator it=
          thd->get_stmt_da()->sql_conditions();
        const Sql_condition *err;
        /*
          Added controlled slave thread cancel for replication
          of user-defined variables.
        */
        bool udf_error = false;
        while ((err= it++))
        {
          if (err->mysql_errno() == ER_CANT_OPEN_LIBRARY)
            udf_error = true;
          LogErr(WARNING_LEVEL, ER_RPL_SLAVE_ERROR_INFO_FROM_DA,
                 err->message_text(), err->mysql_errno());
        }
        if (udf_error)
          LogErr(ERROR_LEVEL, ER_RPL_SLAVE_ERROR_LOADING_USER_DEFINED_LIBRARY,
                 rli->get_rpl_log_name(),
                 llstr(rli->get_group_master_log_pos(), llbuff));
        else
          LogErr(ERROR_LEVEL, ER_RPL_SLAVE_ERROR_RUNNING_QUERY,
                 rli->get_rpl_log_name(),
                 llstr(rli->get_group_master_log_pos(), llbuff));
      }
      goto err;
    }
  }

  /* Thread stopped. Print the current replication position to the log */
  LogErr(INFORMATION_LEVEL, ER_RPL_SLAVE_SQL_THREAD_EXITING,
         rli->get_for_channel_str(),
         rli->get_rpl_log_name(),
         llstr(rli->get_group_master_log_pos(), llbuff));

 err:
  /* At this point the SQL thread will not try to work anymore. */
  rli->atomic_is_stopping= true;
  (void) RUN_HOOK(binlog_relay_io, applier_stop,
                  (thd, rli->mi,
                   rli->is_error() || !rli->sql_thread_kill_accepted));

  slave_stop_workers(rli, &mts_inited); // stopping worker pool
  delete rli->current_mts_submode;
  rli->current_mts_submode= 0;
  rli->clear_mts_recovery_groups();

  /*
    Some events set some playgrounds, which won't be cleared because thread
    stops. Stopping of this thread may not be known to these events ("stop"
    request is detected only by the present function, not by events), so we
    must "proactively" clear playgrounds:
  */
  thd->clear_error();
  rli->cleanup_context(thd, 1);
  /*
    Some extra safety, which should not been needed (normally, event deletion
    should already have done these assignments (each event which sets these
    variables is supposed to set them to 0 before terminating)).
  */
  thd->set_catalog(NULL_CSTR);
  thd->reset_query();
  thd->reset_db(NULL_CSTR);

  /*
    Pause the SQL thread and wait for 'continue_to_stop_sql_thread'
    signal to continue to shutdown the SQL thread.
  */
  DBUG_EXECUTE_IF("pause_after_sql_thread_stop_hook",
                  {
                    const char act[]= "now SIGNAL reached_stopping_sql_thread "
                                      "WAIT_FOR continue_to_stop_sql_thread";
                    DBUG_ASSERT(!debug_sync_set_action(thd,
                                                       STRING_WITH_LEN(act)));
                  };);

  THD_STAGE_INFO(thd, stage_waiting_for_slave_mutex_on_exit);
  mysql_mutex_lock(&rli->run_lock);
  /* We need data_lock, at least to wake up any waiting master_pos_wait() */
  mysql_mutex_lock(&rli->data_lock);
  DBUG_ASSERT(rli->slave_running == 1); // tracking buffer overrun
  /* When master_pos_wait() wakes up it will check this and terminate */
  rli->slave_running= 0;
  rli->atomic_is_stopping= false;
  /* Forget the relay log's format */
  rli->set_rli_description_event(NULL);
  /* Wake up master_pos_wait() */
  mysql_mutex_unlock(&rli->data_lock);
  DBUG_PRINT("info",("Signaling possibly waiting master_pos_wait() functions"));
  mysql_cond_broadcast(&rli->data_cond);
  rli->ignore_log_space_limit= 0; /* don't need any lock */
  /* we die so won't remember charset - re-update them on next thread start */
  rli->cached_charset_invalidate();
  rli->save_temporary_tables = thd->temporary_tables;

  /*
    TODO: see if we can do this conditionally in next_event() instead
    to avoid unneeded position re-init
  */
  thd->temporary_tables = 0; // remove tempation from destructor to close them
  // destructor will not free it, because we are weird
  thd->get_protocol_classic()->end_net();
  DBUG_ASSERT(rli->info_thd == thd);
  THD_CHECK_SENTRY(thd);
  mysql_mutex_lock(&rli->info_thd_lock);
  rli->info_thd= NULL;
  if (commit_order_mngr)
  {
    delete commit_order_mngr;
    rli->set_commit_order_manager(NULL);
  }

  mysql_mutex_unlock(&rli->info_thd_lock);
  set_thd_in_use_temporary_tables(rli);  // (re)set info_thd in use for saved temp tables

  thd->release_resources();
  THD_CHECK_SENTRY(thd);
  if (thd_added)
    thd_manager->remove_thd(thd);

  /*
    The thd can only be destructed after indirect references
    through mi->rli->info_thd are cleared: mi->rli->info_thd= NULL.

    For instance, user thread might be issuing show_slave_status
    and attempting to read mi->rli->info_thd->get_proc_info().
    Therefore thd must only be deleted after info_thd is set
    to NULL.
  */
  delete thd;

 /*
  Note: the order of the broadcast and unlock calls below (first broadcast, then unlock)
  is important. Otherwise a killer_thread can execute between the calls and
  delete the mi structure leading to a crash! (see BUG#25306 for details)
 */ 
  mysql_cond_broadcast(&rli->stop_cond);
  DBUG_EXECUTE_IF("simulate_slave_delay_at_terminate_bug38694", sleep(5););
  mysql_mutex_unlock(&rli->run_lock);  // tell the world we are done

  DBUG_LEAVE;                            // Must match DBUG_ENTER()
  my_thread_end();
  ERR_remove_state(0);
  my_thread_exit(0);
  return 0;                             // Avoid compiler warnings
}

/**
  Used by the slave IO thread when it receives a rotate event from the
  master.

  Updates the master info with the place in the next binary log where
  we should start reading.  Rotate the relay log to avoid mixed-format
  relay logs.

  @param mi master_info for the slave
  @param rev The rotate log event read from the master

  @note The caller must hold mi->data_lock before invoking this function.

  @retval 0 ok
  @retval 1 error
*/
static int process_io_rotate(Master_info *mi, Rotate_log_event *rev)
{
  DBUG_ENTER("process_io_rotate");
  mysql_mutex_assert_owner(mi->rli->relay_log.get_log_lock());

  if (unlikely(!rev->is_valid()))
    DBUG_RETURN(1);

#ifndef DBUG_OFF
  /*
    If we do not do this, we will be getting the first
    rotate event forever, so we need to not disconnect after one.
  */
  if (disconnect_slave_event_count)
    mi->events_until_exit++;
#endif

  /*
    Master will send a FD event immediately after the Roate event, so don't log
    the current FD event.
  */
  int ret= rotate_relay_log(mi, false, false);

  mysql_mutex_lock(&mi->data_lock);
  /* Safe copy as 'rev' has been "sanitized" in Rotate_log_event's ctor */
  memcpy(const_cast<char *>(mi->get_master_log_name()),
         rev->new_log_ident, rev->ident_len + 1);
  mi->set_master_log_pos(rev->pos);
  DBUG_PRINT("info", ("new (master_log_name, master_log_pos): ('%s', %lu)",
                      mi->get_master_log_name(), (ulong) mi->get_master_log_pos()));
  mysql_mutex_unlock(&mi->data_lock);

  DBUG_RETURN(ret);
}

/**
  Store an event received from the master connection into the relay
  log.

  @param mi The Master_info object representing this connection.
  @param buf Pointer to the event data.
  @param event_len Length of event data.
  @param do_flush_mi True to flush master info after successfully queuing the
                     event.

  @retval QUEUE_EVENT_OK                  on success.
  @retval QUEUE_EVENT_ERROR_QUEUING       if there was an error while queuing.
  @retval QUEUE_EVENT_ERROR_FLUSHING_INFO if there was an error while
                                          flushing master info.

  @todo Make this a member of Master_info.
*/
QUEUE_EVENT_RESULT queue_event(Master_info* mi,
                               const char* buf,
                               ulong event_len,
                               bool do_flush_mi)
{
  QUEUE_EVENT_RESULT res= QUEUE_EVENT_OK;
  ulong inc_pos= 0;
  Relay_log_info *rli= mi->rli;
  mysql_mutex_t *log_lock= rli->relay_log.get_log_lock();
  ulong s_id;
  int lock_count= 0;
  /*
    FD_q must have been prepared for the first R_a event
    inside get_master_version_and_clock()
    Show-up of FD:s affects checksum_alg at once because
    that changes FD_queue.
  */
  enum_binlog_checksum_alg checksum_alg= mi->checksum_alg_before_fd !=
                                         binary_log::BINLOG_CHECKSUM_ALG_UNDEF ?
    mi->checksum_alg_before_fd :
    mi->rli->relay_log.relay_log_checksum_alg;

  char *save_buf= NULL; // needed for checksumming the fake Rotate event
  char rot_buf[LOG_EVENT_HEADER_LEN + Binary_log_event::ROTATE_HEADER_LEN + FN_REFLEN];
  Gtid gtid= { 0, 0 };
  ulonglong immediate_commit_timestamp= 0;
  ulonglong original_commit_timestamp= 0;
  Log_event_type event_type= (Log_event_type)buf[EVENT_TYPE_OFFSET];

  DBUG_ASSERT(checksum_alg == binary_log::BINLOG_CHECKSUM_ALG_OFF || 
              checksum_alg == binary_log::BINLOG_CHECKSUM_ALG_UNDEF || 
              checksum_alg == binary_log::BINLOG_CHECKSUM_ALG_CRC32); 

  DBUG_ENTER("queue_event");

  /*
    Pause the IO thread execution and wait for 'continue_queuing_event'
    signal to continue IO thread execution.
  */
  DBUG_EXECUTE_IF("pause_on_queuing_event",
                  {
                    const char act[]= "now SIGNAL reached_queuing_event "
                                      "WAIT_FOR continue_queuing_event";
                    DBUG_ASSERT(!debug_sync_set_action(current_thd,
                                                       STRING_WITH_LEN(act)));
                  };);

  /*
    FD_queue checksum alg description does not apply in a case of
    FD itself. The one carries both parts of the checksum data.
  */
  if (event_type == binary_log::FORMAT_DESCRIPTION_EVENT)
  {
    checksum_alg= Log_event_footer::get_checksum_alg(buf, event_len);
  }

  // does not hold always because of old binlog can work with NM 
  // DBUG_ASSERT(checksum_alg != BINLOG_CHECKSUM_ALG_UNDEF);

  // should hold unless manipulations with RL. Tests that do that
  // will have to refine the clause.
  DBUG_ASSERT(mi->rli->relay_log.relay_log_checksum_alg !=
              binary_log::BINLOG_CHECKSUM_ALG_UNDEF);
              
  // Emulate the network corruption
  DBUG_EXECUTE_IF("corrupt_queue_event",
    if (event_type != binary_log::FORMAT_DESCRIPTION_EVENT)
    {
      char *debug_event_buf_c = (char*) buf;
      int debug_cor_pos = rand() % (event_len - BINLOG_CHECKSUM_LEN);
      debug_event_buf_c[debug_cor_pos] =~ debug_event_buf_c[debug_cor_pos];
      DBUG_PRINT("info", ("Corrupt the event at queue_event: byte on position %d", debug_cor_pos));
      DBUG_SET("");
    }
  );
  binary_log_debug::debug_checksum_test=
    DBUG_EVALUATE_IF("simulate_checksum_test_failure", true, false);
  binary_log_debug::debug_checksum_test=
    DBUG_EVALUATE_IF("gr_simulate_checksum_test_failure", true, binary_log_debug::debug_checksum_test);
  if (Log_event_footer::event_checksum_test((uchar *) buf,
                                            event_len, checksum_alg))
  {
    mi->report(ERROR_LEVEL, ER_NETWORK_READ_EVENT_CHECKSUM_FAILURE,
               "%s", ER_THD(current_thd,
                            ER_NETWORK_READ_EVENT_CHECKSUM_FAILURE));
    goto err;
  }

  /*
    From now, and up to finishing queuing the event, no other thread is allowed
    to write to the relay log, or to rotate it.
  */
  mysql_mutex_lock(log_lock);
  DBUG_ASSERT(lock_count == 0);
  lock_count= 1;

  if (mi->get_mi_description_event() == NULL)
  {
    LogErr(ERROR_LEVEL, ER_RPL_SLAVE_QUEUE_EVENT_FAILED_INVALID_CONFIGURATION,
           mi->get_channel());
    goto err;
  }

  /*
    Simulate an unknown ignorable log event by rewriting a Xid
    log event before queuing it into relay log.
  */
  DBUG_EXECUTE_IF("simulate_unknown_ignorable_log_event_with_xid",
    if (event_type == binary_log::XID_EVENT)
    {
      uchar* ev_buf= (uchar*)buf;
      /* Overwrite the log event type with an unknown type. */
      ev_buf[EVENT_TYPE_OFFSET]= binary_log::ENUM_END_EVENT + 1;
      /* Set LOG_EVENT_IGNORABLE_F for the log event. */
      int2store(ev_buf + FLAGS_OFFSET,
                uint2korr(ev_buf + FLAGS_OFFSET) | LOG_EVENT_IGNORABLE_F);
      /* Recalc event's CRC */
      ha_checksum ev_crc= checksum_crc32(0L, NULL, 0);
      ev_crc= checksum_crc32(ev_crc, (const uchar *) ev_buf,
                             event_len - BINLOG_CHECKSUM_LEN);
      int4store(&ev_buf[event_len - BINLOG_CHECKSUM_LEN], ev_crc);
      /*
        We will skip writing this event to the relay log in order to let
        the startup procedure to not finding it and assuming this transaction
        is incomplete.
        But we have to keep the unknown ignorable error to let the
        "stop_io_after_reading_unknown_event" debug point to work after
        "queuing" this event.
      */
      mysql_mutex_lock(&mi->data_lock);
      mi->set_master_log_pos(mi->get_master_log_pos() + event_len);
      lock_count= 2;
      goto end;
    }
  );

  /*
    This transaction parser is used to ensure that the GTID of the transaction
    (if it has one) will only be added to the Retrieved_Gtid_Set after the
    last event of the transaction be queued.
    It will also be used to avoid rotating the relay log in the middle of
    a transaction.
  */
  if (mi->transaction_parser.feed_event(buf, event_len,
                                        mi->get_mi_description_event(), true))
  {
    /*
      The transaction parser detected a problem while changing state and threw
      a warning message. We are taking care of avoiding transaction boundary
      issues, but it can happen.

      Transaction boundary errors might happen only because of bad master
      positioning in 'CHANGE MASTER TO' (or bad manipulation of master.info)
      when GTID auto positioning is off.

      The IO thread will keep working and queuing events regardless of the
      transaction parser error, but we will throw another warning message to
      log the relay log file and position of the parser error to help
      forensics.
    */
    LogErr(WARNING_LEVEL,
           ER_RPL_SLAVE_IO_THREAD_DETECTED_UNEXPECTED_EVENT_SEQUENCE,
           mi->get_master_log_name(), mi->get_master_log_pos());

    DBUG_ASSERT(!mi->is_auto_position());
  }

  switch (event_type) {
  case binary_log::STOP_EVENT:
    /*
      We needn't write this event to the relay log. Indeed, it just indicates a
      master server shutdown. The only thing this does is cleaning. But
      cleaning is already done on a per-master-thread basis (as the master
      server is shutting down cleanly, it has written all DROP TEMPORARY TABLE
      prepared statements' deletion are TODO only when we binlog prep stmts).

      We don't even increment mi->get_master_log_pos(), because we may be just after
      a Rotate event. Btw, in a few milliseconds we are going to have a Start
      event from the next binlog (unless the master is presently running
      without --log-bin).
    */
    goto end;
  case binary_log::ROTATE_EVENT:
  {
    Rotate_log_event rev(buf, checksum_alg != binary_log::BINLOG_CHECKSUM_ALG_OFF ?
                         event_len - BINLOG_CHECKSUM_LEN : event_len,
                         mi->get_mi_description_event());

    if (unlikely(process_io_rotate(mi, &rev)))
    {
      // This error will be reported later at handle_slave_io().
      goto err;
    }
    /* 
       Checksum special cases for the fake Rotate (R_f) event caused by the protocol
       of events generation and serialization in RL where Rotate of master is 
       queued right next to FD of slave.
       Since it's only FD that carries the alg desc of FD_s has to apply to R_m.
       Two special rules apply only to the first R_f which comes in before any FD_m.
       The 2nd R_f should be compatible with the FD_s that must have taken over
       the last seen FD_m's (A).
       
       RSC_1: If OM \and fake Rotate \and slave is configured to
              to compute checksum for its first FD event for RL
              the fake Rotate gets checksummed here.
    */
    if (uint4korr(&buf[0]) == 0 && checksum_alg ==
                  binary_log::BINLOG_CHECKSUM_ALG_OFF &&
                  mi->rli->relay_log.relay_log_checksum_alg !=
                  binary_log::BINLOG_CHECKSUM_ALG_OFF)
    {
      ha_checksum rot_crc= checksum_crc32(0L, NULL, 0);
      event_len += BINLOG_CHECKSUM_LEN;
      memcpy(rot_buf, buf, event_len - BINLOG_CHECKSUM_LEN);
      int4store(&rot_buf[EVENT_LEN_OFFSET],
                uint4korr(rot_buf + EVENT_LEN_OFFSET) +
                BINLOG_CHECKSUM_LEN);
      rot_crc= checksum_crc32(rot_crc, (const uchar *) rot_buf,
                           event_len - BINLOG_CHECKSUM_LEN);
      int4store(&rot_buf[event_len - BINLOG_CHECKSUM_LEN], rot_crc);
      DBUG_ASSERT(event_len == uint4korr(&rot_buf[EVENT_LEN_OFFSET]));
      DBUG_ASSERT(mi->get_mi_description_event()->common_footer->checksum_alg ==
                  mi->rli->relay_log.relay_log_checksum_alg);
      /* the first one */
      DBUG_ASSERT(mi->checksum_alg_before_fd !=
                  binary_log::BINLOG_CHECKSUM_ALG_UNDEF);
      save_buf= (char *) buf;
      buf= rot_buf;
    }
    else
      /*
        RSC_2: If NM \and fake Rotate \and slave does not compute checksum
        the fake Rotate's checksum is stripped off before relay-logging.
      */
      if (uint4korr(&buf[0]) == 0 && checksum_alg !=
                    binary_log::BINLOG_CHECKSUM_ALG_OFF &&
                    mi->rli->relay_log.relay_log_checksum_alg ==
                    binary_log::BINLOG_CHECKSUM_ALG_OFF)
      {
        event_len -= BINLOG_CHECKSUM_LEN;
        memcpy(rot_buf, buf, event_len);
        int4store(&rot_buf[EVENT_LEN_OFFSET],
                  uint4korr(rot_buf + EVENT_LEN_OFFSET) -
                  BINLOG_CHECKSUM_LEN);
        DBUG_ASSERT(event_len == uint4korr(&rot_buf[EVENT_LEN_OFFSET]));
        DBUG_ASSERT(mi->get_mi_description_event()->common_footer->checksum_alg ==
                    mi->rli->relay_log.relay_log_checksum_alg);
        /* the first one */
        DBUG_ASSERT(mi->checksum_alg_before_fd !=
                    binary_log::BINLOG_CHECKSUM_ALG_UNDEF);
        save_buf= (char *) buf;
        buf= rot_buf;
      }
    /*
      Now the I/O thread has just changed its mi->get_master_log_name(), so
      incrementing mi->get_master_log_pos() is nonsense.
    */
    inc_pos= 0;
    break;
  }
  case binary_log::FORMAT_DESCRIPTION_EVENT:
  {
    /*
      Create an event, and save it (when we rotate the relay log, we will have
      to write this event again).
    */
    /*
      We are the only thread which reads/writes mi_description_event.
      The relay_log struct does not move (though some members of it can
      change), so we needn't any lock (no rli->data_lock, no log lock).
    */
    const char* errmsg_unused;
    // mark it as undefined that is irrelevant anymore
    mi->checksum_alg_before_fd= binary_log::BINLOG_CHECKSUM_ALG_UNDEF;
    Format_description_log_event *new_fdle=
      (Format_description_log_event*)
      Log_event::read_log_event(buf, event_len, &errmsg_unused,
                                mi->get_mi_description_event(), 1);
    /// @todo: don't ignore 'errmsg_unused'; instead report correct error here
    if (new_fdle == NULL)
    {
      // This error will be reported later at handle_slave_io().
      goto err;
    }
    if (new_fdle->common_footer->checksum_alg ==
                                 binary_log::BINLOG_CHECKSUM_ALG_UNDEF)
      new_fdle->common_footer->checksum_alg= binary_log::BINLOG_CHECKSUM_ALG_OFF;

    mi->set_mi_description_event(new_fdle);

    /* installing new value of checksum Alg for relay log */
    mi->rli->relay_log.relay_log_checksum_alg= new_fdle->common_footer->checksum_alg;

    /*
       Though this does some conversion to the slave's format, this will
       preserve the master's binlog format version, and number of event types.
    */
    /*
       If the event was not requested by the slave (the slave did not ask for
       it), i.e. has end_log_pos=0, we do not increment mi->get_master_log_pos()
    */
    inc_pos= uint4korr(buf+LOG_POS_OFFSET) ? event_len : 0;
    DBUG_PRINT("info",("binlog format is now %d",
                       mi->get_mi_description_event()->binlog_version));

  }
  break;

  case binary_log::HEARTBEAT_LOG_EVENT:
  {
    /*
      HB (heartbeat) cannot come before RL (Relay)
    */
    Heartbeat_log_event hb(buf,
                           mi->rli->relay_log.relay_log_checksum_alg
                           != binary_log::BINLOG_CHECKSUM_ALG_OFF ?
                           event_len - BINLOG_CHECKSUM_LEN : event_len,
                           mi->get_mi_description_event());
    if (!hb.is_valid())
    {
      char errbuf[1024];
      char llbuf[22];
      sprintf(errbuf, "inconsistent heartbeat event content; the event's data: "
              "log_file_name %-.512s log_pos %s",
              hb.get_log_ident(), llstr(hb.common_header->log_pos, llbuf));
      mi->report(ERROR_LEVEL, ER_SLAVE_HEARTBEAT_FAILURE,
                 ER_THD(current_thd, ER_SLAVE_HEARTBEAT_FAILURE), errbuf);
      goto err;
    }
    mysql_mutex_lock(&mi->data_lock);
    mi->received_heartbeats++;
    mi->last_heartbeat= my_getsystime()/10;


    /*
      During GTID protocol, if the master skips transactions,
      a heartbeat event is sent to the slave at the end of last
      skipped transaction to update coordinates.

      I/O thread receives the heartbeat event and updates mi
      only if the received heartbeat position is greater than
      mi->get_master_log_pos(). This event is written to the
      relay log as an ignored Rotate event. SQL thread reads
      the rotate event only to update the coordinates corresponding
      to the last skipped transaction. Note that,
      we update only the positions and not the file names, as a ROTATE
      EVENT from the master prior to this will update the file name.
    */
    if (mi->is_auto_position()  && mi->get_master_log_pos() <
       hb.common_header->log_pos &&  mi->get_master_log_name() != NULL)
    {

      DBUG_ASSERT(memcmp(const_cast<char*>(mi->get_master_log_name()),
                         hb.get_log_ident(), hb.get_ident_len()) == 0);

      mi->set_master_log_pos(hb.common_header->log_pos);

      /*
         Put this heartbeat event in the relay log as a Rotate Event.
      */
      inc_pos= 0;
      mysql_mutex_unlock(&mi->data_lock);
      if (write_rotate_to_master_pos_into_relay_log(mi->info_thd, mi))
        goto end;
    }
    else
      mysql_mutex_unlock(&mi->data_lock);


    /* 
       compare local and event's versions of log_file, log_pos.
       
       Heartbeat is sent only after an event corresponding to the corrdinates
       the heartbeat carries.
       Slave can not have a difference in coordinates except in the only
       special case when mi->get_master_log_name(), mi->get_master_log_pos() have never
       been updated by Rotate event i.e when slave does not have any history
       with the master (and thereafter mi->get_master_log_pos() is NULL).

       TODO: handling `when' for SHOW SLAVE STATUS' snds behind
    */
    if (memcmp(const_cast<char *>(mi->get_master_log_name()),
               hb.get_log_ident(), hb.get_ident_len())
        || (mi->get_master_log_pos() > hb.common_header->log_pos))
    {
      /* missed events of heartbeat from the past */
      char errbuf[1024];
      char llbuf[22];
      sprintf(errbuf, "heartbeat is not compatible with local info; "
              "the event's data: log_file_name %-.512s log_pos %s",
              hb.get_log_ident(), llstr(hb.common_header->log_pos, llbuf));
      mi->report(ERROR_LEVEL, ER_SLAVE_HEARTBEAT_FAILURE,
                 ER_THD(current_thd, ER_SLAVE_HEARTBEAT_FAILURE), errbuf);
      goto err;
    }
    goto end;
  }
  break;

  case binary_log::PREVIOUS_GTIDS_LOG_EVENT:
  {
    /*
      This event does not have any meaning for the slave and
      was just sent to show the slave the master is making
      progress and avoid possible deadlocks.
      So at this point, the event is replaced by a rotate
      event what will make the slave to update what it knows
      about the master's coordinates.
    */
    inc_pos= 0;
    mysql_mutex_lock(&mi->data_lock);
    mi->set_master_log_pos(mi->get_master_log_pos() + event_len);
    mysql_mutex_unlock(&mi->data_lock);

    if (write_rotate_to_master_pos_into_relay_log(mi->info_thd, mi))
      goto err;

    goto end;
  }
  break;

  case binary_log::GTID_LOG_EVENT:
  {
    /*
      This can happen if the master uses GTID_MODE=OFF_PERMISSIVE, and
      sends GTID events to the slave. A possible scenario is that user
      does not follow the upgrade procedure for GTIDs, and creates a
      topology like A->B->C, where A uses GTID_MODE=ON_PERMISSIVE, B
      uses GTID_MODE=OFF_PERMISSIVE, and C uses GTID_MODE=OFF.  Each
      connection is allowed, but the master A will generate GTID
      transactions which will be sent through B to C.  Then C will hit
      this error.
    */
    if (mi->get_gtid_mode_from_copy(GTID_MODE_LOCK_NONE) == GTID_MODE_OFF)
    {
      mi->report(ERROR_LEVEL, ER_CANT_REPLICATE_GTID_WITH_GTID_MODE_OFF,
                 ER_THD(current_thd, ER_CANT_REPLICATE_GTID_WITH_GTID_MODE_OFF),
                 mi->get_master_log_name(), mi->get_master_log_pos());
      goto err;
    }
    Gtid_log_event gtid_ev(buf,
                           checksum_alg != binary_log::BINLOG_CHECKSUM_ALG_OFF ?
                           event_len - BINLOG_CHECKSUM_LEN : event_len,
                           mi->get_mi_description_event());
    rli->get_sid_lock()->rdlock();
    gtid.sidno= gtid_ev.get_sidno(rli->get_gtid_set()->get_sid_map());
    rli->get_sid_lock()->unlock();
    if (gtid.sidno < 0)
      goto err;
    gtid.gno= gtid_ev.get_gno();
    original_commit_timestamp= gtid_ev.original_commit_timestamp;
    immediate_commit_timestamp= gtid_ev.immediate_commit_timestamp;
    inc_pos= event_len;
  }
  break;

  case binary_log::ANONYMOUS_GTID_LOG_EVENT:
  {
    /*
      This cannot normally happen, because the master has a check that
      prevents it from sending anonymous events when auto_position is
      enabled.  However, the master could be something else than
      mysqld, which could contain bugs that we have no control over.
      So we need this check on the slave to be sure that whoever is on
      the other side of the protocol does not break the protocol.
    */
    if (mi->is_auto_position())
    {
      mi->report(ERROR_LEVEL, ER_CANT_REPLICATE_ANONYMOUS_WITH_AUTO_POSITION,
                 ER_THD(current_thd, ER_CANT_REPLICATE_ANONYMOUS_WITH_AUTO_POSITION),
                 mi->get_master_log_name(), mi->get_master_log_pos());
      goto err;
    }
    /*
      This can happen if the master uses GTID_MODE=ON_PERMISSIVE, and
      sends an anonymous event to the slave. A possible scenario is
      that user does not follow the upgrade procedure for GTIDs, and
      creates a topology like A->B->C, where A uses
      GTID_MODE=OFF_PERMISSIVE, B uses GTID_MODE=ON_PERMISSIVE, and C
      uses GTID_MODE=ON.  Each connection is allowed, but the master A
      will generate anonymous transactions which will be sent through
      B to C.  Then C will hit this error.
    */
    else
    {
      if (mi->get_gtid_mode_from_copy(GTID_MODE_LOCK_NONE) == GTID_MODE_ON)
      {
        mi->report(ERROR_LEVEL, ER_CANT_REPLICATE_ANONYMOUS_WITH_GTID_MODE_ON,
                   ER_THD(current_thd, ER_CANT_REPLICATE_ANONYMOUS_WITH_GTID_MODE_ON),
                   mi->get_master_log_name(), mi->get_master_log_pos());
        goto err;
      }
    }
    /*
     save the original_commit_timestamp and the immediate_commit_timestamp to
     be later used for monitoring
    */
    Gtid_log_event anon_gtid_ev(buf,
                                checksum_alg != binary_log::BINLOG_CHECKSUM_ALG_OFF ?
                                event_len - BINLOG_CHECKSUM_LEN : event_len,
                                mi->get_mi_description_event());
    original_commit_timestamp= anon_gtid_ev.original_commit_timestamp;
    immediate_commit_timestamp= anon_gtid_ev.immediate_commit_timestamp;
  }
  /* fall through */
  default:
    inc_pos= event_len;
  break;
  }

  /*
    Simulate an unknown ignorable log event by rewriting the write_rows log
    event and previous_gtids log event before writing them in relay log.
  */
  DBUG_EXECUTE_IF("simulate_unknown_ignorable_log_event",
    if (event_type == binary_log::WRITE_ROWS_EVENT ||
        event_type == binary_log::PREVIOUS_GTIDS_LOG_EVENT)
    {
      char *event_buf= const_cast<char*>(buf);
      /* Overwrite the log event type with an unknown type. */
      event_buf[EVENT_TYPE_OFFSET]= binary_log::ENUM_END_EVENT + 1;
      /* Set LOG_EVENT_IGNORABLE_F for the log event. */
      int2store(event_buf + FLAGS_OFFSET,
                uint2korr(event_buf + FLAGS_OFFSET) | LOG_EVENT_IGNORABLE_F);
    }
  );

  /*
     If this event is originating from this server, don't queue it.
     We don't check this for 3.23 events because it's simpler like this; 3.23
     will be filtered anyway by the SQL slave thread which also tests the
     server id (we must also keep this test in the SQL thread, in case somebody
     upgrades a 4.0 slave which has a not-filtered relay log).

     ANY event coming from ourselves can be ignored: it is obvious for queries;
     for STOP_EVENT/ROTATE_EVENT/START_EVENT: these cannot come from ourselves
     (--log-slave-updates would not log that) unless this slave is also its
     direct master (an unsupported, useless setup!).
  */

  s_id= uint4korr(buf + SERVER_ID_OFFSET);

  /*
    If server_id_bits option is set we need to mask out irrelevant bits
    when checking server_id, but we still put the full unmasked server_id
    into the Relay log so that it can be accessed when applying the event
  */
  s_id&= opt_server_id_mask;

  if ((s_id == ::server_id && !mi->rli->replicate_same_server_id) ||
      /*
        the following conjunction deals with IGNORE_SERVER_IDS, if set
        If the master is on the ignore list, execution of
        format description log events and rotate events is necessary.
      */
      (mi->ignore_server_ids->dynamic_ids.size() > 0 &&
       mi->shall_ignore_server_id(s_id) &&
       /* everything is filtered out from non-master */
       (s_id != mi->master_id ||
        /* for the master meta information is necessary */
        (event_type != binary_log::FORMAT_DESCRIPTION_EVENT &&
         event_type != binary_log::ROTATE_EVENT))))
  {
    /*
      Do not write it to the relay log.
      a) We still want to increment mi->get_master_log_pos(), so that we won't
      re-read this event from the master if the slave IO thread is now
      stopped/restarted (more efficient if the events we are ignoring are big
      LOAD DATA INFILE).
      b) We want to record that we are skipping events, for the information of
      the slave SQL thread, otherwise that thread may let
      rli->group_relay_log_pos stay too small if the last binlog's event is
      ignored.
      But events which were generated by this slave and which do not exist in
      the master's binlog (i.e. Format_desc, Rotate & Stop) should not increment
      mi->get_master_log_pos().
      If the event is originated remotely and is being filtered out by
      IGNORE_SERVER_IDS it increments mi->get_master_log_pos()
      as well as rli->group_relay_log_pos.
    */
    if (!(s_id == ::server_id && !mi->rli->replicate_same_server_id) ||
        (event_type != binary_log::FORMAT_DESCRIPTION_EVENT &&
         event_type != binary_log::ROTATE_EVENT &&
         event_type != binary_log::STOP_EVENT))
    {
      rli->relay_log.lock_binlog_end_pos();
      mi->set_master_log_pos(mi->get_master_log_pos() + inc_pos);
      memcpy(rli->ign_master_log_name_end, mi->get_master_log_name(), FN_REFLEN);
      DBUG_ASSERT(rli->ign_master_log_name_end[0]);
      rli->ign_master_log_pos_end= mi->get_master_log_pos();
      // the slave SQL thread needs to re-check
      rli->relay_log.update_binlog_end_pos(false /*need_lock*/);
      rli->relay_log.unlock_binlog_end_pos();
    }
    DBUG_PRINT("info", ("master_log_pos: %lu, event originating from %u server, ignored",
                        (ulong) mi->get_master_log_pos(), uint4korr(buf + SERVER_ID_OFFSET)));
  }
  else
  {
    bool is_error= false;
    /* write the event to the relay log */
    if (likely(rli->relay_log.write_buffer(buf, event_len, mi) == 0))
    {
      DBUG_SIGNAL_WAIT_FOR("pause_on_queue_event_after_write_buffer",
                           "receiver_reached_pause_on_queue_event",
                           "receiver_continue_queuing_event");
      mysql_mutex_lock(&mi->data_lock);
      lock_count= 2;
      mi->set_master_log_pos(mi->get_master_log_pos() + inc_pos);
      DBUG_PRINT("info", ("master_log_pos: %lu", (ulong) mi->get_master_log_pos()));
      rli->relay_log.harvest_bytes_written(&rli->log_space_total);

      /*
        If we are starting an anonymous transaction, we will discard
        the GTID of the partial transaction that was not finished (if
        there is one) when calling mi->started_queueing().
      */
#ifndef DBUG_OFF
      if (event_type == binary_log::ANONYMOUS_GTID_LOG_EVENT)
      {
        if (!mi->get_queueing_trx_gtid()->is_empty())
        {
          DBUG_PRINT("info", ("Discarding Gtid(%d, %lld) as the transaction "
                              "wasn't complete and we found an "
                              "ANONYMOUS_GTID_LOG_EVENT.",
                              mi->get_queueing_trx_gtid()->sidno,
                              mi->get_queueing_trx_gtid()->gno));
        }
      }
#endif

      /*
        We have to mark this GTID (either anonymous or not) as started
        to be queued.

        Also, if this event is a GTID_LOG_EVENT, we have to store its GTID to
        add to the Retrieved_Gtid_Set later, when the last event of the
        transaction be queued. The call to mi->started_queueing() will save
        the GTID to be used later.
      */
      if (event_type == binary_log::GTID_LOG_EVENT ||
          event_type == binary_log::ANONYMOUS_GTID_LOG_EVENT)
      {
        // set the timestamp for the start time of queueing this transaction
        mi->started_queueing(gtid, original_commit_timestamp,
                             immediate_commit_timestamp);
      }
    }
    else
    {
      /*
        We failed to write the event and didn't updated slave positions.

        We have to "rollback" the transaction parser state, or else, when
        restarting the I/O thread without GTID auto positing the parser
        would assume the failed event as queued.
      */
      mi->transaction_parser.rollback();
      is_error= true;
    }

    if (save_buf != NULL)
      buf= save_buf;
    if (is_error)
    {
      // This error will be reported later at handle_slave_io().
      goto err;
    }
  }
  goto end;

err:
  res= QUEUE_EVENT_ERROR_QUEUING;

end:
  if (res == QUEUE_EVENT_OK && do_flush_mi)
  {
    /*
      Take a ride in the already locked LOCK_log to flush master info.

      JAG: TODO: Notice that we could only flush master info if we are
                 not in the middle of a transaction. Having a proper
                 relay log recovery can allow us to do this.
    */
    if (flush_master_info(mi,
                          false/*force*/,
                          lock_count == 0/*need_lock*/,
                          false/*flush_relay_log*/))
      res= QUEUE_EVENT_ERROR_FLUSHING_INFO;
  }
  if (lock_count >= 2)
    mysql_mutex_unlock(&mi->data_lock);
  if (lock_count >= 1)
    mysql_mutex_unlock(log_lock);
  DBUG_PRINT("info", ("queue result: %d", res));
  DBUG_RETURN(res);
}

/**
  Hook to detach the active VIO before closing a connection handle.

  The client API might close the connection (and associated data)
  in case it encounters a unrecoverable (network) error. This hook
  is called from the client code before the VIO handle is deleted
  allows the thread to detach the active vio so it does not point
  to freed memory.

  Other calls to THD::clear_active_vio throughout this module are
  redundant due to the hook but are left in place for illustrative
  purposes.
*/

extern "C" void slave_io_thread_detach_vio()
{
  THD *thd= current_thd;
  if (thd && thd->slave_thread)
    thd->clear_active_vio();
}


/*
  Try to connect until successful or slave killed

  SYNPOSIS
    safe_connect()
    thd                 Thread handler for slave
    mysql               MySQL connection handle
    mi                  Replication handle

  RETURN
    0   ok
    #   Error
*/

static int safe_connect(THD* thd, MYSQL* mysql, Master_info* mi)
{
  DBUG_ENTER("safe_connect");

  DBUG_RETURN(connect_to_master(thd, mysql, mi, 0, 0));
}


/*
  SYNPOSIS
    connect_to_master()

  IMPLEMENTATION
    Try to connect until successful or slave killed or we have retried
    mi->retry_count times
*/

static int connect_to_master(THD* thd, MYSQL* mysql, Master_info* mi,
                             bool reconnect, bool suppress_warnings)
{
  int slave_was_killed= 0;
  int last_errno= -2;                           // impossible error
  ulong err_count=0;
  char llbuff[22];
  char password[MAX_PASSWORD_LENGTH + 1];
  size_t password_size= sizeof(password);
  DBUG_ENTER("connect_to_master");
  set_slave_max_allowed_packet(thd, mysql);
#ifndef DBUG_OFF
  mi->events_until_exit = disconnect_slave_event_count;
#endif
  ulong client_flag= CLIENT_REMEMBER_OPTIONS;
  if (opt_slave_compressed_protocol)
    client_flag|= CLIENT_COMPRESS;              /* We will use compression */

  mysql_options(mysql, MYSQL_OPT_CONNECT_TIMEOUT, (char *) &slave_net_timeout);
  mysql_options(mysql, MYSQL_OPT_READ_TIMEOUT, (char *) &slave_net_timeout);

  if (mi->bind_addr[0])
  {
    DBUG_PRINT("info",("bind_addr: %s", mi->bind_addr));
    mysql_options(mysql, MYSQL_OPT_BIND, mi->bind_addr);
  }

#ifdef HAVE_OPENSSL
  /* By default the channel is not configured to use SSL */
  enum mysql_ssl_mode ssl_mode= SSL_MODE_DISABLED;
  if (mi->ssl)
  {
    /* The channel is configured to use SSL */
    mysql_ssl_set(mysql,
                  mi->ssl_key[0]?mi->ssl_key:0,
                  mi->ssl_cert[0]?mi->ssl_cert:0,
                  mi->ssl_ca[0]?mi->ssl_ca:0,
                  mi->ssl_capath[0]?mi->ssl_capath:0,
                  mi->ssl_cipher[0]?mi->ssl_cipher:0);
#ifdef HAVE_YASSL
    mi->ssl_crl[0]= '\0';
    mi->ssl_crlpath[0]= '\0';
#endif
    mysql_options(mysql, MYSQL_OPT_SSL_CRL,
                  mi->ssl_crl[0] ? mi->ssl_crl : 0);
    mysql_options(mysql, MYSQL_OPT_TLS_VERSION,
                  mi->tls_version[0] ? mi->tls_version : 0);
    mysql_options(mysql, MYSQL_OPT_SSL_CRLPATH,
                  mi->ssl_crlpath[0] ? mi->ssl_crlpath : 0);
    if (mi->ssl_verify_server_cert)
      ssl_mode= SSL_MODE_VERIFY_IDENTITY;
    else if (mi->ssl_ca[0] || mi->ssl_capath[0])
      ssl_mode= SSL_MODE_VERIFY_CA;
    else
      ssl_mode= SSL_MODE_REQUIRED;
  }
  mysql_options(mysql, MYSQL_OPT_SSL_MODE, &ssl_mode);
#endif

  /*
    If server's default charset is not supported (like utf16, utf32) as client
    charset, then set client charset to 'latin1' (default client charset).
  */
  if (is_supported_parser_charset(default_charset_info))
    mysql_options(mysql, MYSQL_SET_CHARSET_NAME, default_charset_info->csname);
  else
  {
    LogErr(INFORMATION_LEVEL, ER_RPL_SLAVE_CANT_USE_CHARSET,
           default_charset_info->csname,
           default_client_charset_info->csname);
    mysql_options(mysql, MYSQL_SET_CHARSET_NAME,
                  default_client_charset_info->csname);
  }

  if (mi->is_start_plugin_auth_configured())
  {
    DBUG_PRINT("info", ("Slaving is using MYSQL_DEFAULT_AUTH %s",
                        mi->get_start_plugin_auth()));
    mysql_options(mysql, MYSQL_DEFAULT_AUTH, mi->get_start_plugin_auth());
  }
  
  if (mi->is_start_plugin_dir_configured())
  {
    DBUG_PRINT("info", ("Slaving is using MYSQL_PLUGIN_DIR %s",
                        mi->get_start_plugin_dir()));
    mysql_options(mysql, MYSQL_PLUGIN_DIR, mi->get_start_plugin_dir());
  }
  /* Set MYSQL_PLUGIN_DIR in case master asks for an external authentication plugin */
  else if (opt_plugin_dir_ptr && *opt_plugin_dir_ptr)
    mysql_options(mysql, MYSQL_PLUGIN_DIR, opt_plugin_dir_ptr);

  if (!mi->is_start_user_configured())
    LogErr(WARNING_LEVEL, ER_INSECURE_CHANGE_MASTER);

  if (mi->get_password(password, &password_size))
  {
    mi->report(ERROR_LEVEL, ER_SLAVE_FATAL_ERROR,
               ER_THD(thd, ER_SLAVE_FATAL_ERROR),
               "Unable to configure password when attempting to "
               "connect to the master server. Connection attempt "
               "terminated.");
    DBUG_RETURN(1);
  }

  const char* user= mi->get_user();
  if (user == NULL || user[0] == 0)
  {
    mi->report(ERROR_LEVEL, ER_SLAVE_FATAL_ERROR,
               ER_THD(thd, ER_SLAVE_FATAL_ERROR),
               "Invalid (empty) username when attempting to "
               "connect to the master server. Connection attempt "
               "terminated.");
    DBUG_RETURN(1);
  }

  mysql_options4(mysql, MYSQL_OPT_CONNECT_ATTR_ADD,
                "program_name", "mysqld");
  mysql_options4(mysql, MYSQL_OPT_CONNECT_ATTR_ADD,
                "_client_role", "binary_log_listener");
  mysql_options4(mysql, MYSQL_OPT_CONNECT_ATTR_ADD,
                "_client_replication_channel_name", mi->get_channel());

  while (!(slave_was_killed = io_slave_killed(thd,mi))
         && (reconnect ? mysql_reconnect(mysql) != 0 :
             mysql_real_connect(mysql, mi->host, user,
                                password, 0, mi->port, 0, client_flag) == 0))
  {
    /*
       SHOW SLAVE STATUS will display the number of retries which
       would be real retry counts instead of mi->retry_count for
       each connection attempt by 'Last_IO_Error' entry.
    */
    last_errno=mysql_errno(mysql);
    suppress_warnings= 0;
    mi->report(ERROR_LEVEL, last_errno,
               "error %s to master '%s@%s:%d'"
               " - retry-time: %d  retries: %lu",
               (reconnect ? "reconnecting" : "connecting"),
               mi->get_user(), mi->host, mi->port,
               mi->connect_retry, err_count + 1);
    /*
      By default we try forever. The reason is that failure will trigger
      master election, so if the user did not set mi->retry_count we
      do not want to have election triggered on the first failure to
      connect
    */
    if (++err_count == mi->retry_count)
    {
      slave_was_killed=1;
      break;
    }
    slave_sleep(thd, mi->connect_retry, io_slave_killed, mi);
  }

  if (!slave_was_killed)
  {
    mi->clear_error(); // clear possible left over reconnect error
    if (reconnect)
    {
      if (!suppress_warnings)
        LogErr(INFORMATION_LEVEL,
               ER_RPL_SLAVE_CONNECTED_TO_MASTER_REPLICATION_RESUMED,
               mi->get_for_channel_str(), mi->get_user(),
               mi->host, mi->port,
               mi->get_io_rpl_log_name(),
               llstr(mi->get_master_log_pos(),llbuff)).force_print();
    }
    else
    {
      query_logger.general_log_print(thd, COM_CONNECT_OUT, "%s@%s:%d",
                                     mi->get_user(), mi->host, mi->port);
    }

    thd->set_active_vio(mysql->net.vio);
  }
  mysql->reconnect= 1;
  DBUG_PRINT("exit",("slave_was_killed: %d", slave_was_killed));
  DBUG_RETURN(slave_was_killed);
}


/*
  safe_reconnect()

  IMPLEMENTATION
    Try to connect until successful or slave killed or we have retried
    mi->retry_count times
*/

static int safe_reconnect(THD* thd, MYSQL* mysql, Master_info* mi,
                          bool suppress_warnings)
{
  DBUG_ENTER("safe_reconnect");
  DBUG_RETURN(connect_to_master(thd, mysql, mi, 1, suppress_warnings));
}


static void relay_log_space_verification(Relay_log_info* rli)
{
  /*
    Possible deadlock :
    - the I/O thread has reached log_space_limit
    - the SQL thread has read all relay logs, but cannot purge for some
    reason:
      * it has already purged all logs except the current one
      * there are other logs than the current one but they're involved in
      a transaction that finishes in the current one (or is not finished)
    Solution :
    Wake up the possibly waiting I/O thread, and set a boolean asking
    the I/O thread to temporarily ignore the log_space_limit
    constraint, because we do not want the I/O thread to block because of
    space (it's ok if it blocks for any other reason (e.g. because the
    master does not send anything). Then the I/O thread stops waiting
    and reads one more event and starts honoring log_space_limit again.

    If the SQL thread needs more events to be able to rotate the log (it
    might need to finish the current group first), then it can ask for one
    more at a time. Thus we don't outgrow the relay log indefinitely,
    but rather in a controlled manner, until the next rotate.

    When the SQL thread starts it sets ignore_log_space_limit to false. 
    We should also reset ignore_log_space_limit to 0 when the user does 
    RESET SLAVE, but in fact, no need as RESET SLAVE requires that the slave
    be stopped, and the SQL thread sets ignore_log_space_limit to 0 when
    it stops.
  */
  mysql_mutex_lock(&rli->log_space_lock);

  /*
    If we have reached the limit of the relay space and we
    are going to sleep, waiting for more events:

    1. If outside a group, SQL thread asks the IO thread
       to force a rotation so that the SQL thread purges
       logs next time it processes an event (thus space is
       freed).

    2. If in a group, SQL thread asks the IO thread to
       ignore the limit and queues yet one more event
       so that the SQL thread finishes the group and
       is are able to rotate and purge sometime soon.
   */
  if (rli->log_space_limit &&
      rli->log_space_limit < rli->log_space_total)
  {
    /* force rotation if not in an unfinished group */
    if (!rli->is_parallel_exec())
    {
      rli->sql_force_rotate_relay= !rli->is_in_group();
    }
    else
    {
      rli->sql_force_rotate_relay=
        (rli->mts_group_status != Relay_log_info::MTS_IN_GROUP);
    }
    /* ask for one more event */
    rli->ignore_log_space_limit= true;
  }

  /*
    If the I/O thread is blocked, unblock it.  Ok to broadcast
    after unlock, because the mutex is only destroyed in
    ~Relay_log_info(), i.e. when rli is destroyed, and rli will
    not be destroyed before we exit the present function.
  */
  mysql_mutex_unlock(&rli->log_space_lock);
  mysql_cond_broadcast(&rli->log_space_cond);
}


/**
  Wait until we get a signal that the relay log has been updated.

  @param[in] thd        Thread variable
  @param[in] relay_log  The relay log to wait for updates
  @param[in] timeout    a pointer to a timespec;
                        NULL means to wait w/o timeout.

  @retval    0          if got signalled on update
  @retval    non-0      if wait timeout elapsed

  @note
    One must have a lock on LOCK_binlog_end_pos before calling this function.
*/
int wait_new_relaylog_events(THD *thd, MYSQL_BIN_LOG *relay_log,
                             const struct timespec *timeout)
{
  int ret= 0;
  PSI_stage_info old_stage;
  mysql_mutex_assert_owner(relay_log->get_binlog_end_pos_lock());
  thd->ENTER_COND(relay_log->get_log_cond(),
                  relay_log->get_binlog_end_pos_lock(),
                  &stage_slave_has_read_all_relay_log,
                  &old_stage);

  ret= relay_log->wait_for_update(timeout);
  relay_log->unlock_binlog_end_pos();
  thd->EXIT_COND(&old_stage);
  return ret;
}


#ifndef DBUG_OFF
void dump_next_event_debug_information(Relay_log_info *rli,
                                       my_off_t current_read_pos,
                                       my_off_t relaylog_end_pos,
                                       bool hot_log)
{
  DBUG_PRINT("info", ("assertion skip %lu file pos %lu event relay log pos %lu file %s\n",
    (ulong) rli->slave_skip_counter, (ulong) current_read_pos,
    (ulong) rli->get_event_relay_log_pos(),
    rli->get_event_relay_log_name()));

  /* This is an assertion which sometimes fails, let's try to track it */
  char llbuf1[22], llbuf2[22];
  DBUG_PRINT("info", ("my_b_tell(cur_log)=%s rli->event_relay_log_pos=%s",
                      llstr(current_read_pos, llbuf1),
                      llstr(rli->get_event_relay_log_pos(),llbuf2)));

  DBUG_ASSERT(current_read_pos >= BIN_LOG_HEADER_SIZE);
  DBUG_ASSERT(current_read_pos == rli->get_event_relay_log_pos() || rli->is_parallel_exec());

  DBUG_PRINT("info", ("next_event group master %s %lu group relay %s %lu event %s %lu\n",
    rli->get_group_master_log_name(),
    (ulong) rli->get_group_master_log_pos(),
    rli->get_group_relay_log_name(),
    (ulong) rli->get_group_relay_log_pos(),
    rli->get_event_relay_log_name(),
    (ulong) rli->get_event_relay_log_pos()));

  DBUG_PRINT("info",("rli->relay_log.get_binlog_end_pos()= %llu",
                     relaylog_end_pos));
  DBUG_PRINT("info",("hot_log= %s", hot_log ? "true" : "false"));
}
#endif


/**
  Reads next event from the relay log.  Should be called from the
  slave SQL thread.

  @param rli Relay_log_info structure for the slave SQL thread.

  @return The event read, or NULL on error.  If an error occurs, the
  error is reported through the sql_print_information() or
  sql_print_error() functions.
*/
static Log_event* next_event(Relay_log_info* rli)
{
  Log_event* ev;
  IO_CACHE* cur_log = &rli->cache_buf;
  mysql_mutex_t *end_pos_lock= rli->relay_log.get_binlog_end_pos_lock();
  const char* errmsg=0;
  THD* thd = rli->info_thd;
  DBUG_ENTER("next_event");

  DBUG_ASSERT(thd != 0);

#ifndef DBUG_OFF
  if (abort_slave_event_count && !rli->events_until_exit--)
    DBUG_RETURN(0);
#endif

  /*
    For most operations we need to protect rli members with data_lock,
    so we assume calling function acquired this mutex for us and we will
    hold it for the most of the loop below However, we will release it
    whenever it is worth the hassle,  and in the cases when we go into a
    mysql_cond_wait() with the non-data_lock mutex
  */
  mysql_mutex_assert_owner(&rli->data_lock);

  while (!sql_slave_killed(thd,rli))
  {
    my_off_t current_read_pos= my_b_tell(cur_log);
    my_off_t relaylog_end_pos= rli->relay_log.get_binlog_end_pos();
    bool hot_log= likely(rli->relay_log.is_active(rli->get_event_relay_log_name()));

#ifndef DBUG_OFF
    if (DBUG_EVALUATE_IF("force_sql_thread_error", 1, 0))
      goto err;

    dump_next_event_debug_information(rli, current_read_pos,
                                      relaylog_end_pos, hot_log);
#endif
    rli->set_event_start_pos(current_read_pos);

    bool can_read_event= !hot_log ||
                         current_read_pos < relaylog_end_pos;
    DBUG_PRINT("info",("can_read_event= %s", can_read_event ? "true" : "false"));

    if (can_read_event &&
        (ev= Log_event::read_log_event(cur_log, 0,
                                       rli->get_rli_description_event(),
                                       opt_slave_sql_verify_checksum)))
    {
      DBUG_ASSERT(thd==rli->info_thd);
      /*
        read it while we have a lock, to avoid a mutex lock in
        inc_event_relay_log_pos()
      */
      rli->set_future_event_relay_log_pos(my_b_tell(cur_log));
      ev->future_event_relay_log_pos= rli->get_future_event_relay_log_pos();

      /*
         MTS checkpoint in the successful read branch.
         The following block makes sure that
         a. GAQ the job assignment control resource is not run out of space, and
         b. Last executed transaction coordinates are advanced whenever
            there's been progress by Workers.
         Notice, MTS logical clock scheduler does not introduce any
         own specfics even though internally it may need to learn about
         the done status of a job.
      */
      bool force= (rli->checkpoint_seqno > (rli->checkpoint_group - 1));
      if (rli->is_parallel_exec() && (opt_mts_checkpoint_period != 0 || force))
      {
        ulonglong period= static_cast<ulonglong>(opt_mts_checkpoint_period * 1000000ULL);
        mysql_mutex_unlock(&rli->data_lock);
        /*
          At this point the coordinator has is delegating jobs to workers and
          the checkpoint routine must be periodically invoked.
        */
        (void) mts_checkpoint_routine(rli, period, force, true/*need_data_lock=true*/); // TODO: ALFRANIO ERROR
        DBUG_ASSERT(!force ||
                    (force && (rli->checkpoint_seqno <= (rli->checkpoint_group - 1))) ||
                    sql_slave_killed(thd, rli));
        mysql_mutex_lock(&rli->data_lock);
      }
      DBUG_RETURN(ev);
    }
    DBUG_ASSERT(thd==rli->info_thd);
    if (cur_log->error < 0)
    {
      errmsg = "slave SQL thread aborted because of I/O error";
      if (rli->mts_group_status == Relay_log_info::MTS_IN_GROUP)
        /*
          MTS group status is set to MTS_KILLED_GROUP, whenever a read event
          error happens and there was already a non-terminal event scheduled.
        */
        rli->mts_group_status= Relay_log_info::MTS_KILLED_GROUP;
      goto err;
    }
    if (!cur_log->error) /* Seems EOF: no error reading the event */
    {
      /*
        On a hot log, EOF means that there are no more updates to
        process and we must block until I/O thread adds some and
        signals us to continue.

        If can_read_event is false, it means we reached the limit
        imposed by the I/O thread. We must also block until changes
        into the relay log signal us to continue.
      */
      if (!can_read_event)
      {
        /*
          We are about to wait for updates. Lock relay_log.LOCK_binlog_end_pos
          to avoid missing update signals from the receiver thread.
        */
        mysql_mutex_lock(end_pos_lock);
        /*
          If the relay log was updated before reaching this waiting point,
          there is no need to wait.
        */
        if (rli->relay_log.get_binlog_end_pos() > rli->get_event_relay_log_pos() ||
            !rli->relay_log.is_active(rli->get_event_relay_log_name()))
        {
          mysql_mutex_unlock(end_pos_lock);
          continue;
        }

        /*
          We say in Seconds_Behind_Master that we have "caught up". Note that
          for example if network link is broken but I/O slave thread hasn't
          noticed it (slave_net_timeout not elapsed), then we'll say "caught
          up" whereas we're not really caught up. Fixing that would require
          internally cutting timeout in smaller pieces in network read, no
          thanks. Another example: SQL has caught up on I/O, now I/O has read
          a new event and is queuing it; the false "0" will exist until SQL
          finishes executing the new event; it will be look abnormal only if
          the events have old timestamps (then you get "many", 0, "many").

          Transient phases like this can be fixed with implemeting
          Heartbeat event which provides the slave the status of the
          master at time the master does not have any new update to send.
          Seconds_Behind_Master would be zero only when master has no
          more updates in binlog for slave. The heartbeat can be sent
          in a (small) fraction of slave_net_timeout. Until it's done
          rli->last_master_timestamp is temporarely (for time of
          waiting for the following event) reset whenever EOF is
          reached.
        */

        /* shows zero while it is sleeping (and until the next event
           is about to be executed).  Note, in MTS case
           Seconds_Behind_Master resetting follows slightly different
           schema where reaching EOF is not enough.  The status
           parameter is updated per some number of processed group of
           events. The number can't be greater than
           @@global.slave_checkpoint_group and anyway SBM updating
           rate does not exceed @@global.slave_checkpoint_period.
           Notice that SBM is set to a new value after processing the
           terminal event (e.g Commit) of a group.  Coordinator resets
           SBM when notices no more groups left neither to read from
           Relay-log nor to process by Workers.
        */
        if (!rli->is_parallel_exec())
          rli->last_master_timestamp= 0;

        if (rli->ign_master_log_name_end[0])
        {
          /* We generate and return a Rotate, to make our positions advance */
          DBUG_PRINT("info",("seeing an ignored end segment"));
          ev= new Rotate_log_event(rli->ign_master_log_name_end,
                                   0, rli->ign_master_log_pos_end,
                                   Rotate_log_event::DUP_NAME);
          rli->ign_master_log_name_end[0]= 0;
          mysql_mutex_unlock(end_pos_lock);
          if (unlikely(!ev))
          {
            errmsg= "Slave SQL thread failed to create a Rotate event "
              "(out of memory?), SHOW SLAVE STATUS may be inaccurate";
            goto err;
          }
          ev->server_id= 0; // don't be ignored by slave SQL thread
          DBUG_RETURN(ev);
        }

        /*
          We can, and should release data_lock while we are waiting for
          update. If we do not, show slave status will block
        */
        mysql_mutex_unlock(&rli->data_lock);

        relay_log_space_verification(rli);

        if (rli->is_parallel_exec() && (opt_mts_checkpoint_period != 0 ||
            DBUG_EVALUATE_IF("check_slave_debug_group", 1, 0)))
        {
          int ret= 0;
          struct timespec waittime;
          ulonglong period= static_cast<ulonglong>(opt_mts_checkpoint_period * 1000000ULL);
          ulong signal_cnt= rli->relay_log.signal_cnt;

          mysql_mutex_unlock(end_pos_lock);
          do
          {
            /*
              At this point the coordinator has no job to delegate to workers.
              However, workers are executing their assigned jobs and as such
              the checkpoint routine must be periodically invoked.
            */
            (void) mts_checkpoint_routine(rli, period, false, true/*need_data_lock=true*/); // TODO: ALFRANIO ERROR
            mysql_mutex_lock(end_pos_lock);
            // More to the empty relay-log all assigned events done so reset it.
            if (rli->gaq->empty())
              rli->last_master_timestamp= 0;

            if (DBUG_EVALUATE_IF("check_slave_debug_group", 1, 0))
              period= 10000000ULL;

            set_timespec_nsec(&waittime, period);
            ret= wait_new_relaylog_events(thd, &rli->relay_log, &waittime);
          } while (is_timeout(ret) /* todo:remove */ &&
                   signal_cnt == rli->relay_log.signal_cnt && !thd->killed);
        }
        else
        {
          wait_new_relaylog_events(thd, &rli->relay_log, NULL);
        }
        
        // re-acquire data lock since we released it earlier
        mysql_mutex_lock(&rli->data_lock);
        continue;
      }
      /*
        If the log was not hot, we need to move to the next log in
        sequence. The next log could be hot or cold, we deal with both
        cases separately after doing some common initialization
      */
      end_io_cache(cur_log);
      DBUG_ASSERT(rli->cur_log_fd >= 0);
      mysql_file_close(rli->cur_log_fd, MYF(MY_WME));
      rli->cur_log_fd = -1;

      if (relay_log_purge)
      {
        /*
          purge_first_log will properly set up relay log coordinates in rli.
          If the group's coordinates are equal to the event's coordinates
          (i.e. the relay log was not rotated in the middle of a group),
          we can purge this relay log too.
          We do ulonglong and string comparisons, this may be slow but
          - purging the last relay log is nice (it can save 1GB of disk), so we
          like to detect the case where we can do it, and given this,
          - I see no better detection method
          - purge_first_log is not called that often
        */
        if (!rli->relay_log.is_open() ||
            (rli->relay_log.purge_first_log
             (rli,
              rli->get_group_relay_log_pos() == rli->get_event_relay_log_pos()
              && !strcmp(rli->get_group_relay_log_name(),
                         rli->get_event_relay_log_name()))))
        {
          errmsg = "Error purging processed logs";
          goto err;
        }
        DBUG_PRINT("info", ("next_event group master %s %lu  group relay %s %lu event %s %lu\n",
          rli->get_group_master_log_name(),
          (ulong) rli->get_group_master_log_pos(),
          rli->get_group_relay_log_name(),
          (ulong) rli->get_group_relay_log_pos(),
          rli->get_event_relay_log_name(),
          (ulong) rli->get_event_relay_log_pos()));
      }
      else
      {
        /*
          According to Sasha, the only time this code will ever be executed
          is if we are recovering from a bug.
        */
        if (rli->relay_log.find_next_log(&rli->linfo, true))
        {
          errmsg = "error switching to the next log";
          goto err;
        }
        rli->set_event_relay_log_pos(BIN_LOG_HEADER_SIZE);
        rli->set_event_relay_log_name(rli->linfo.log_file_name);
        /*
          We may update the worker here but this is not extremlly
          necessary. /Alfranio
        */
        rli->flush_info();
      }

      /* Reset the relay-log-change-notified status of  Slave Workers */
      if (rli->is_parallel_exec())
      {
        DBUG_PRINT("info", ("next_event: MTS group relay log changes to %s %lu\n",
                            rli->get_group_relay_log_name(),
                            (ulong) rli->get_group_relay_log_pos()));
        rli->reset_notified_relay_log_change();
      }

#ifdef EXTRA_DEBUG
        LogErr(INFORMATION_LEVEL,
               rli->relay_log.is_active(rli->linfo.log_file_name)
               ? ER_RPL_SLAVE_NEXT_LOG_IS_ACTIVE
               : ER_RPL_SLAVE_NEXT_LOG_IS_INACTIVE,
               rli->linfo.log_file_name);
#endif
      // open_binlog_file() will check the magic header
      if ((rli->cur_log_fd=open_binlog_file(cur_log,rli->linfo.log_file_name,
                                            &errmsg)) <0)
        goto err;
    }
    else
    {
      /*
        Read failed with a non-EOF error.
        TODO: come up with something better to handle this error
      */
      LogErr(ERROR_LEVEL, ER_RPL_SLAVE_SQL_THREAD_IO_ERROR_READING_EVENT,
             rli->get_for_channel_str(), my_errno(), cur_log->error);
      // set read position to the beginning of the event
      my_b_seek(cur_log,rli->get_event_relay_log_pos());
      /* otherwise, we have had a partial read */
      errmsg = "Aborting slave SQL thread because of partial event read";
      break;                                    // To end of function
    }
  }
  if (!errmsg)
  {
    LogErr(INFORMATION_LEVEL, ER_RPL_SLAVE_ERROR_READING_RELAY_LOG_EVENTS,
           rli->get_for_channel_str(), "slave SQL thread was killed");
    DBUG_RETURN(0);
  }

err:
  if (errmsg)
    LogErr(ERROR_LEVEL, ER_RPL_SLAVE_ERROR_READING_RELAY_LOG_EVENTS,
           rli->get_for_channel_str(), errmsg);
  DBUG_RETURN(0);
}

/*
  Rotate a relay log (this is used only by FLUSH LOGS; the automatic rotation
  because of size is simpler because when we do it we already have all relevant
  locks; here we don't, so this function is mainly taking locks).
  Returns nothing as we cannot catch any error (MYSQL_BIN_LOG::new_file()
  is void).
*/

int rotate_relay_log(Master_info* mi, bool log_master_fd, bool need_lock)
{
  DBUG_ENTER("rotate_relay_log");

  Relay_log_info* rli= mi->rli;

  if (need_lock)
    mysql_mutex_lock(rli->relay_log.get_log_lock());
  else
    mysql_mutex_assert_owner(rli->relay_log.get_log_lock());
  DBUG_EXECUTE_IF("crash_before_rotate_relaylog", DBUG_SUICIDE(););

  int error= 0;

  /*
     We need to test inited because otherwise, new_file() will attempt to lock
     LOCK_log, which may not be inited (if we're not a slave).
  */
  if (!rli->inited)
  {
    DBUG_PRINT("info", ("rli->inited == 0"));
    goto end;
  }

  /* If the relay log is closed, new_file() will do nothing. */
  if (log_master_fd)
    error= rli->relay_log.new_file_without_locking(mi->get_mi_description_event());
  else
    error= rli->relay_log.new_file_without_locking(NULL);
  if (error != 0)
    goto end;

  /*
    We harvest now, because otherwise BIN_LOG_HEADER_SIZE will not immediately
    be counted, so imagine a succession of FLUSH LOGS  and assume the slave
    threads are started:
    relay_log_space decreases by the size of the deleted relay log, but does
    not increase, so flush-after-flush we may become negative, which is wrong.
    Even if this will be corrected as soon as a query is replicated on the
    slave (because the I/O thread will then call harvest_bytes_written() which
    will harvest all these BIN_LOG_HEADER_SIZE we forgot), it may give strange
    output in SHOW SLAVE STATUS meanwhile. So we harvest now.
    If the log is closed, then this will just harvest the last writes, probably
    0 as they probably have been harvested.
  */
  rli->relay_log.harvest_bytes_written(&rli->log_space_total);
end:
  if (need_lock)
    mysql_mutex_unlock(rli->relay_log.get_log_lock());
  DBUG_RETURN(error);
}


/**
  flushes the relay logs of a replication channel.

  @param[in]         mi      Master_info corresponding to the
                             channel.
  @return
    @retval          true     fail
    @retval          false     ok.
*/
bool flush_relay_logs(Master_info *mi)
{
  DBUG_ENTER("flush_relay_logs");
  bool error= false;

  if (mi)
  {
    if (rotate_relay_log(mi))
      error= true;
  }
  DBUG_RETURN(error);
}


/**
   Entry point for FLUSH RELAYLOGS command or to flush relaylogs for
   the FLUSH LOGS command.
   FLUSH LOGS or FLUSH RELAYLOGS needs to flush the relaylogs of all
   the replciaiton channels in multisource replication.
   FLUSH RELAYLOGS FOR CHANNEL flushes only the relaylogs pertaining to
   a channel.

   @param[in]         thd              the client thread carrying the command.

   @return
     @retval           true                fail
     @retval           false              success
*/
bool flush_relay_logs_cmd(THD *thd)
{
  DBUG_ENTER("flush_relay_logs_cmd");
  Master_info *mi= 0;
  LEX *lex= thd->lex;
  bool error =false;

  channel_map.wrlock();

  /*
     lex->mi.channel is NULL, for FLUSH LOGS or when the client thread
     is not present. (See tmp_thd in  the caller).
     When channel is not provided, lex->mi.for_channel is false.
  */
  if (!lex->mi.channel || !lex->mi.for_channel)
  {
    for (mi_map::iterator it= channel_map.begin(); it!= channel_map.end(); it++)
    {
      mi= it->second;

      if ((error = flush_relay_logs(mi)))
        break;
    }
  }
  else
  {

    mi= channel_map.get_mi(lex->mi.channel);

    if (mi)
    {
      /*
        Disallow flush on Group Replication applier channel to avoid
        split transactions among relay log files due to DBA action.
      */
      if (channel_map.is_group_replication_channel_name(lex->mi.channel, true))
      {
        if (thd->system_thread == SYSTEM_THREAD_SLAVE_SQL ||
            thd->system_thread == SYSTEM_THREAD_SLAVE_WORKER)
        {
          /*
            Log warning on SQL or worker threads.
          */
          LogErr(WARNING_LEVEL, ER_SLAVE_CHANNEL_OPERATION_NOT_ALLOWED,
                 "FLUSH RELAY LOGS", lex->mi.channel);
        }
        else
        {
          /*
            Return error on client sessions.
          */
          error= true;
          my_error(ER_SLAVE_CHANNEL_OPERATION_NOT_ALLOWED,
                   MYF(0), "FLUSH RELAY LOGS", lex->mi.channel);
        }
      }
      else
        error= flush_relay_logs(mi);
    }
    else
    {
      if (thd->system_thread == SYSTEM_THREAD_SLAVE_SQL ||
          thd->system_thread == SYSTEM_THREAD_SLAVE_WORKER)
      {
        /*
          Log warning on SQL or worker threads.
        */
        LogErr(WARNING_LEVEL, ER_SLAVE_CHANNEL_DOES_NOT_EXIST,
               lex->mi.channel);
      }
      else
      {
        /*
          Return error on client sessions.
        */
        error= true;
        my_error(ER_SLAVE_CHANNEL_DOES_NOT_EXIST, MYF(0), lex->mi.channel);
      }
    }
  }

  channel_map.unlock();

  DBUG_RETURN(error);
}


/**
   Detects, based on master's version (as found in the relay log), if master
   has a certain bug.
   @param rli Relay_log_info which tells the master's version
   @param bug_id Number of the bug as found in bugs.mysql.com
   @param report bool report error message, default TRUE

   @param pred Predicate function that will be called with @c param to
   check for the bug. If the function return @c true, the bug is present,
   otherwise, it is not.

   @param param  State passed to @c pred function.

   @return TRUE if master has the bug, FALSE if it does not.
*/
bool rpl_master_has_bug(const Relay_log_info *rli, uint bug_id, bool report,
                        bool (*pred)(const void *), const void *param)
{
  struct st_version_range_for_one_bug {
    uint        bug_id;
    const uchar introduced_in[3]; // first version with bug
    const uchar fixed_in[3];      // first version with fix
  };
  static struct st_version_range_for_one_bug versions_for_all_bugs[]=
  {
    {24432, { 5, 0, 24 }, { 5, 0, 38 } },
    {24432, { 5, 1, 12 }, { 5, 1, 17 } },
    {33029, { 5, 0,  0 }, { 5, 0, 58 } },
    {33029, { 5, 1,  0 }, { 5, 1, 12 } },
    {37426, { 5, 1,  0 }, { 5, 1, 26 } },
  };
  const uchar *master_ver=
    rli->get_rli_description_event()->server_version_split;

  DBUG_ASSERT(sizeof(rli->get_rli_description_event()->server_version_split) == 3);

  for (uint i= 0;
       i < sizeof(versions_for_all_bugs)/sizeof(*versions_for_all_bugs);i++)
  {
    const uchar *introduced_in= versions_for_all_bugs[i].introduced_in,
      *fixed_in= versions_for_all_bugs[i].fixed_in;
    if ((versions_for_all_bugs[i].bug_id == bug_id) &&
        (memcmp(introduced_in, master_ver, 3) <= 0) &&
        (memcmp(fixed_in,      master_ver, 3) >  0) &&
        (pred == NULL || (*pred)(param)))
    {
      if (!report)
	return TRUE;
      // a short message for SHOW SLAVE STATUS (message length constraints)
      my_printf_error(ER_UNKNOWN_ERROR, "master may suffer from"
                      " http://bugs.mysql.com/bug.php?id=%u"
                      " so slave stops; check error log on slave"
                      " for more info", MYF(0), bug_id);
      // a verbose message for the error log
      enum loglevel report_level= INFORMATION_LEVEL; if (!ignored_error_code(ER_UNKNOWN_ERROR)) {
        report_level= ERROR_LEVEL;
        current_thd->is_slave_error= 1;
      }
      /*
        In case of ignored errors report warnings only if
        log_error_verbosity > 2.
      */
      else if (log_error_verbosity > 2)
        report_level= WARNING_LEVEL;

      if (report_level != INFORMATION_LEVEL)
        rli->report(report_level, ER_UNKNOWN_ERROR,
                    "According to the master's version ('%s'),"
                    " it is probable that master suffers from this bug:"
                    " http://bugs.mysql.com/bug.php?id=%u"
                    " and thus replicating the current binary log event"
                    " may make the slave's data become different from the"
                    " master's data."
                    " To take no risk, slave refuses to replicate"
                    " this event and stops."
                    " We recommend that all updates be stopped on the"
                    " master and slave, that the data of both be"
                    " manually synchronized,"
                    " that master's binary logs be deleted,"
                    " that master be upgraded to a version at least"
                    " equal to '%d.%d.%d'. Then replication can be"
                    " restarted.",
                    rli->get_rli_description_event()->server_version,
                    bug_id,
                    fixed_in[0], fixed_in[1], fixed_in[2]);
      return TRUE;
    }
  }
  return FALSE;
}

/**
   BUG#33029, For all 5.0 up to 5.0.58 exclusive, and 5.1 up to 5.1.12
   exclusive, if one statement in a SP generated AUTO_INCREMENT value
   by the top statement, all statements after it would be considered
   generated AUTO_INCREMENT value by the top statement, and a
   erroneous INSERT_ID value might be associated with these statement,
   which could cause duplicate entry error and stop the slave.

   Detect buggy master to work around.
 */
bool rpl_master_erroneous_autoinc(THD *thd)
{
  if (thd->rli_slave && thd->rli_slave->info_thd == thd)
  {
    Relay_log_info *c_rli= thd->rli_slave->get_c_rli();

    DBUG_EXECUTE_IF("simulate_bug33029", return TRUE;);
    return rpl_master_has_bug(c_rli, 33029, FALSE, NULL, NULL);
  }
  return FALSE;
}

/**
  a copy of active_mi->rli->slave_skip_counter, for showing in SHOW GLOBAL VARIABLES,
  INFORMATION_SCHEMA.GLOBAL_VARIABLES and @@sql_slave_skip_counter without
  taking all the mutexes needed to access active_mi->rli->slave_skip_counter
  properly.
*/
uint sql_slave_skip_counter;

/**
   Executes a START SLAVE statement.

  @param thd                 Pointer to THD object for the client thread
                             executing the statement.

   @param connection_param   Connection parameters for starting threads

   @param master_param       Master parameters used for starting threads

   @param thread_mask_input  The thread mask that identifies which threads to
                             start. If 0 is passed (start no thread) then this
                             parameter is ignored and all stopped threads are
                             started

   @param mi                 Pointer to Master_info object for the slave's IO
                             thread.

   @param set_mts_settings   If true, the channel uses the server MTS
                             configured settings when starting the applier
                             thread.

   @retval false success
   @retval true error
*/
bool start_slave(THD* thd,
                 LEX_SLAVE_CONNECTION* connection_param,
                 LEX_MASTER_INFO* master_param,
                 int thread_mask_input,
                 Master_info* mi,
                 bool set_mts_settings)
{
  bool is_error= false;
  int thread_mask;

  DBUG_ENTER("start_slave(THD, lex, lex, int, Master_info, bool");

<<<<<<< HEAD
  Security_context *sctx= thd->security_context();
  if (!sctx->check_access(SUPER_ACL) &&
      !sctx->has_global_grant(STRING_WITH_LEN("REPLICATION_SLAVE_ADMIN")).first)
  {
    my_error(ER_SPECIFIC_ACCESS_DENIED_ERROR, MYF(0),
             "SUPER or REPLICATION_SLAVE_ADMIN");
=======
  /*
    START SLAVE command should ignore 'read-only' and 'super_read_only'
    options so that it can update 'mysql.slave_master_info' and
    'mysql.slave_relay_log_info' replication repository tables.
  */
  thd->set_skip_readonly_check();
  if (check_access(thd, SUPER_ACL, any_db, NULL, NULL, 0, 0))
>>>>>>> dee592df
    DBUG_RETURN(1);
  }

  mi->channel_wrlock();

  if (connection_param->user ||
      connection_param->password)
  {
#if defined(HAVE_OPENSSL)
    if (!thd->get_protocol()->get_ssl())
      push_warning(thd, Sql_condition::SL_NOTE,
                   ER_INSECURE_PLAIN_TEXT,
                   ER_THD(thd, ER_INSECURE_PLAIN_TEXT));
#endif
#if !defined(HAVE_OPENSSL)
    push_warning(thd, Sql_condition::SL_NOTE,
                 ER_INSECURE_PLAIN_TEXT,
                 ER_THD(thd, ER_INSECURE_PLAIN_TEXT));
#endif
  }

  lock_slave_threads(mi);  // this allows us to cleanly read slave_running
  // Get a mask of _stopped_ threads
  init_thread_mask(&thread_mask,mi,1 /* inverse */);
  /*
    Below we will start all stopped threads.  But if the user wants to
    start only one thread, do as if the other thread was running (as we
    don't wan't to touch the other thread), so set the bit to 0 for the
    other thread
  */
  if (thread_mask_input)
  {
    thread_mask&= thread_mask_input;
  }
  if (thread_mask) //some threads are stopped, start them
  {
    if (load_mi_and_rli_from_repositories(mi, false, thread_mask))
    {
      is_error= true;
      my_error(ER_MASTER_INFO, MYF(0));
    }
    else if (server_id_supplied && (*mi->host || !(thread_mask & SLAVE_IO)))
    {
      /*
        If we will start IO thread we need to take care of possible
        options provided through the START SLAVE if there is any.
      */
      if (thread_mask & SLAVE_IO)
      {
        if (connection_param->user)
        {
          mi->set_start_user_configured(true);
          mi->set_user(connection_param->user);
        }
        if (connection_param->password)
        {
          mi->set_start_user_configured(true);
          mi->set_password(connection_param->password);
        }
        if (connection_param->plugin_auth)
          mi->set_plugin_auth(connection_param->plugin_auth);
        if (connection_param->plugin_dir)
          mi->set_plugin_dir(connection_param->plugin_dir);
      }

      /*
        If we will start SQL thread we will care about UNTIL options If
        not and they are specified we will ignore them and warn user
        about this fact.
      */
      if (thread_mask & SLAVE_SQL)
      {
        /*
          sql_slave_skip_counter only effects the applier thread which is
          first started. So after sql_slave_skip_counter is copied to
          rli->slave_skip_counter, it is reset to 0.
        */
        mysql_mutex_lock(&LOCK_sql_slave_skip_counter);
        mi->rli->slave_skip_counter= sql_slave_skip_counter;
        sql_slave_skip_counter= 0;
        mysql_mutex_unlock(&LOCK_sql_slave_skip_counter);
        /*
          To cache the MTS system var values and used them in the following
          runtime. The system vars can change meanwhile but having no other
          effects.
          It also allows the per channel definition of this variables.
        */
        if (set_mts_settings)
        {
          mi->rli->opt_slave_parallel_workers= opt_mts_slave_parallel_workers;
          if (mts_parallel_option == MTS_PARALLEL_TYPE_DB_NAME)
            mi->rli->channel_mts_submode = MTS_PARALLEL_TYPE_DB_NAME;
          else
            mi->rli->channel_mts_submode = MTS_PARALLEL_TYPE_LOGICAL_CLOCK;

#ifndef DBUG_OFF
        if (!DBUG_EVALUATE_IF("check_slave_debug_group", 1, 0))
#endif
          mi->rli->checkpoint_group= opt_mts_checkpoint_group;
        }

        int slave_errno= mi->rli->init_until_option(thd, master_param);
        if (slave_errno)
        {
          my_error(slave_errno, MYF(0));
          is_error= true;
        }

        if (!is_error)
          is_error= check_slave_sql_config_conflict(mi->rli);
      }
      else if (master_param->pos || master_param->relay_log_pos || master_param->gtid)
        push_warning(thd, Sql_condition::SL_NOTE, ER_UNTIL_COND_IGNORED,
                     ER_THD(thd, ER_UNTIL_COND_IGNORED));

      if (!is_error)
        is_error= start_slave_threads(false/*need_lock_slave=false*/,
                                      true/*wait_for_start=true*/,
                                      mi, thread_mask);
    }
    else
    {
      is_error= true;
      my_error(ER_BAD_SLAVE, MYF(0));
    }
  }
  else
  {
    /* no error if all threads are already started, only a warning */
    push_warning_printf(thd, Sql_condition::SL_NOTE,
                        ER_SLAVE_CHANNEL_WAS_RUNNING,
                        ER_THD(thd, ER_SLAVE_CHANNEL_WAS_RUNNING),
                        mi->get_channel());
  }

  /*
    Clean up start information if there was an attempt to start
    the IO thread to avoid any security issue.
  */
  if (is_error && (thread_mask & SLAVE_IO) == SLAVE_IO)
    mi->reset_start_info();

  unlock_slave_threads(mi);

  mi->channel_unlock();

  DBUG_RETURN(is_error);
}


/**
  Execute a STOP SLAVE statement.

  @param thd              Pointer to THD object for the client thread executing
                          the statement.

  @param mi               Pointer to Master_info object for the slave's IO
                          thread.

  @param net_report       If true, saves the exit status into Diagnostics_area.

  @param for_one_channel  If the method is being invoked only for one channel

  @param push_temp_tables_warning  If it should push a "have temp tables
                                   warning" once having open temp tables. This
                                   avoids multiple warnings when there is more
                                   than one channel with open temp tables.
                                   This parameter can be removed when the
                                   warning is issued with per-channel
                                   information.

  @retval 0 success
  @retval 1 error
*/
int stop_slave(THD* thd, Master_info* mi, bool net_report, bool for_one_channel,
               bool* push_temp_tables_warning)
{
  DBUG_ENTER("stop_slave(THD, Master_info, bool, bool");

  int slave_errno;
  if (!thd)
    thd = current_thd;

<<<<<<< HEAD
  Security_context *sctx= thd->security_context();
  if (!sctx->check_access(SUPER_ACL) &&
      !sctx->has_global_grant(STRING_WITH_LEN("REPLICATION_SLAVE_ADMIN")).first)
  {
    my_error(ER_SPECIFIC_ACCESS_DENIED_ERROR, MYF(0),
             "SUPER or REPLICATION_SLAVE_ADMIN");
=======
  /*
    STOP SLAVE command should ignore 'read-only' and 'super_read_only'
    options so that it can update 'mysql.slave_master_info' and
    'mysql.slave_relay_log_info' replication repository tables.
  */
  thd->set_skip_readonly_check();

  if (check_access(thd, SUPER_ACL, any_db, NULL, NULL, 0, 0))
>>>>>>> dee592df
    DBUG_RETURN(1);
  }

  mi->channel_wrlock();

  THD_STAGE_INFO(thd, stage_killing_slave);
  int thread_mask;
  lock_slave_threads(mi);

  DBUG_EXECUTE_IF("simulate_hold_run_locks_on_stop_slave",
                  my_sleep(10000000););

  // Get a mask of _running_ threads
  init_thread_mask(&thread_mask,mi,0 /* not inverse*/);

  /*
    Below we will stop all running threads.
    But if the user wants to stop only one thread, do as if the other thread
    was stopped (as we don't wan't to touch the other thread), so set the
    bit to 0 for the other thread
  */
  if (thd->lex->slave_thd_opt)
    thread_mask &= thd->lex->slave_thd_opt;

  if (thread_mask)
  {
    slave_errno= terminate_slave_threads(mi,thread_mask,
                                         rpl_stop_slave_timeout,
                                         false/*need_lock_term=false*/);
  }
  else
  {
    //no error if both threads are already stopped, only a warning
    slave_errno= 0;
    push_warning_printf(thd, Sql_condition::SL_NOTE,
                        ER_SLAVE_CHANNEL_WAS_NOT_RUNNING,
                        ER_THD(thd, ER_SLAVE_CHANNEL_WAS_NOT_RUNNING),
                        mi->get_channel());
  }

  /*
    If the slave has open temp tables and there is a following CHANGE MASTER
    there is a possibility that the temporary tables are left open forever.
    Though we dont restrict failover here, we do warn users. In future, we
    should have a command to delete open temp tables the slave has replicated.
    See WL#7441 regarding this command.
  */

  if (mi->rli->atomic_channel_open_temp_tables &&
      *push_temp_tables_warning)
  {
    push_warning(thd, Sql_condition::SL_WARNING,
                 ER_WARN_OPEN_TEMP_TABLES_MUST_BE_ZERO,
                 ER_THD(thd, ER_WARN_OPEN_TEMP_TABLES_MUST_BE_ZERO));
    *push_temp_tables_warning= false;
  }

  unlock_slave_threads(mi);

  mi->channel_unlock();

  if (slave_errno)
  {
    if ((slave_errno == ER_STOP_SLAVE_SQL_THREAD_TIMEOUT) ||
        (slave_errno == ER_STOP_SLAVE_IO_THREAD_TIMEOUT))
    {
      push_warning(thd, Sql_condition::SL_NOTE, slave_errno,
                   ER_THD(thd, slave_errno));
      sql_print_warning("%s",ER_DEFAULT(slave_errno));
    }
    if (net_report)
      my_error(slave_errno, MYF(0));
    DBUG_RETURN(1);
  }
  else if (net_report && for_one_channel)
    my_ok(thd);

  DBUG_RETURN(0);
}

/**
  Execute a RESET SLAVE (for all channels), used in Multisource replication.
  If resetting of a particular channel fails, it exits out.

  @param[in]  thd  THD object of the client.

  @retval     0    success
  @retval     1    error
 */

int reset_slave(THD *thd)
{
  DBUG_ENTER("reset_slave(THD)");

  channel_map.assert_some_wrlock();

  Master_info *mi= 0;
  int result= 0;
  mi_map::iterator it;
  if (thd->lex->reset_slave_info.all)
  {
    /* First do reset_slave for default channel */
    mi= channel_map.get_default_channel_mi();
    if (mi && reset_slave(thd, mi, thd->lex->reset_slave_info.all))
      DBUG_RETURN(1);
    /* Do while iteration for rest of the channels */
    it= channel_map.begin();
    while (it != channel_map.end())
    {
      if (!it->first.compare(channel_map.get_default_channel()))
      {
        it++;
        continue;
      }
      mi= it->second;
      DBUG_ASSERT(mi);
      if ((result= reset_slave(thd, mi, thd->lex->reset_slave_info.all)))
        break;
      it= channel_map.begin();
    }
  }
  else
  {
    it= channel_map.begin();
    while (it != channel_map.end())
    {
      mi= it->second;
      DBUG_ASSERT(mi);
      if ((result= reset_slave(thd, mi, thd->lex->reset_slave_info.all)))
        break;
      it++;
    }
  }
  DBUG_RETURN(result);

}


/**
  Execute a RESET SLAVE statement.
  Locks slave threads and unlocks the slave threads after executing
  reset slave.

  @param thd        Pointer to THD object of the client thread executing the
                    statement.

  @param mi         Pointer to Master_info object for the slave.

  @param reset_all  Do a full reset or only clean master info structures

  @retval 0   success
  @retval !=0 error
*/
int reset_slave(THD *thd, Master_info* mi, bool reset_all)
{
  int thread_mask= 0, error= 0;
  const char* errmsg= "Unknown error occured while reseting slave";
  DBUG_ENTER("reset_slave");

  bool no_init_after_delete= false;

  /*
    RESET SLAVE command should ignore 'read-only' and 'super_read_only'
    options so that it can update 'mysql.slave_master_info' and
    'mysql.slave_relay_log_info' replication repository tables.
  */
  thd->set_skip_readonly_check();
  mi->channel_wrlock();

  lock_slave_threads(mi);
  init_thread_mask(&thread_mask,mi,0 /* not inverse */);
  if (thread_mask) // We refuse if any slave thread is running
  {
    my_error(ER_SLAVE_CHANNEL_MUST_STOP, MYF(0), mi->get_channel());
    error=ER_SLAVE_CHANNEL_MUST_STOP;
    unlock_slave_threads(mi);
    mi->channel_unlock();
    goto err;
  }

  ha_reset_slave(thd);


  // delete relay logs, clear relay log coordinates

  /*
     For named channels, we have to delete the index and log files
     and not init them
  */
  if (strcmp(mi->get_channel(), channel_map.get_default_channel()))
    no_init_after_delete= true;

  if ((error= mi->rli->purge_relay_logs(thd,
                                        1 /* just reset */,
                                        &errmsg,
                                        no_init_after_delete)))
  {
    my_error(ER_RELAY_LOG_FAIL, MYF(0), errmsg);
    error= ER_RELAY_LOG_FAIL;
    unlock_slave_threads(mi);
    mi->channel_unlock();
    goto err;
  }

  /* Clear master's log coordinates and associated information */
  DBUG_ASSERT(!mi->rli || !mi->rli->slave_running); // none writes in rli table
  if (remove_info(mi))
  {
    error= ER_UNKNOWN_ERROR;
    my_error(ER_UNKNOWN_ERROR, MYF(0));
    unlock_slave_threads(mi);
    mi->channel_unlock();
    goto err;
  }
  if (!reset_all)
    mi->init_master_log_pos();

  unlock_slave_threads(mi);

  (void) RUN_HOOK(binlog_relay_io, after_reset_slave, (thd, mi));

  /*
     RESET SLAVE ALL deletes the channels(except default channel), so their mi
     and rli objects are removed. For default channel, its mi and rli are
     deleted and recreated to keep in clear status.
  */
  if (reset_all)
  {
    bool is_default= !strcmp(mi->get_channel(), channel_map.get_default_channel());

    channel_map.delete_mi(mi->get_channel());

    if (is_default)
    {
      if (!Rpl_info_factory::create_mi_and_rli_objects(opt_mi_repository_id,
                                                       opt_rli_repository_id,
                                                       channel_map.get_default_channel(),
                                                       true,
                                                       &channel_map))
      {
        error= ER_MASTER_INFO;
        my_message(ER_MASTER_INFO, ER_THD(thd, ER_MASTER_INFO), MYF(0));
      }
    }
  }
  else
  {
    mi->channel_unlock();
  }

err:
  DBUG_RETURN(error);
}


/**
  Entry function for RESET SLAVE command. Function either resets
  the slave for all channels or for a single channel.
  When RESET SLAVE ALL is given, the slave_info_objects (mi, rli & workers)
  are destroyed.

  @param[in]           thd          the client thread with the command.

  @return
    @retval            false            OK
    @retval            true            not OK
*/
bool reset_slave_cmd(THD *thd)
{
  DBUG_ENTER("reset_slave_cmd");

  Master_info *mi;
  LEX *lex= thd->lex;
  bool res= true;  // default, an error

  channel_map.wrlock();

  if (!is_slave_configured())
  {
    my_error(ER_SLAVE_CONFIGURATION, MYF(0));
    channel_map.unlock();
    DBUG_RETURN(res= true);
  }

  if (!lex->mi.for_channel)
    res= reset_slave(thd);
  else
  {
    mi= channel_map.get_mi(lex->mi.channel);
    /*
      If the channel being used is a group replication channel and
      group_replication is still running we need to disable RESET SLAVE [ALL]
      command.
    */
    if (mi && channel_map.is_group_replication_channel_name(mi->get_channel(), true)
        && is_group_replication_running())
    {
      my_error(ER_SLAVE_CHANNEL_OPERATION_NOT_ALLOWED, MYF(0),
               "RESET SLAVE [ALL] FOR CHANNEL", mi->get_channel());
      channel_map.unlock();
      DBUG_RETURN(true);
    }

    if (mi)
      res= reset_slave(thd, mi, thd->lex->reset_slave_info.all);
    else if (strcmp(channel_map.get_default_channel(), lex->mi.channel))
      my_error(ER_SLAVE_CHANNEL_DOES_NOT_EXIST, MYF(0), lex->mi.channel);
  }

  channel_map.unlock();

  DBUG_RETURN(res);
}


/**
   This function checks if the given CHANGE MASTER command has any receive
   option being set or changed.

   - used in change_master().

  @param  lex_mi structure that holds all change master options given on the
          change master command.

  @retval false No change master receive option.
  @retval true  At least one receive option was there.
*/

static bool have_change_master_receive_option(const LEX_MASTER_INFO* lex_mi)
{
  bool have_receive_option= false;

  DBUG_ENTER("have_change_master_receive_option");

  /* Check if *at least one* receive option is given on change master command*/
  if (lex_mi->host ||
      lex_mi->user ||
      lex_mi->password ||
      lex_mi->log_file_name ||
      lex_mi->pos ||
      lex_mi->bind_addr ||
      lex_mi->port ||
      lex_mi->connect_retry ||
      lex_mi->server_id ||
      lex_mi->ssl != LEX_MASTER_INFO::LEX_MI_UNCHANGED ||
      lex_mi->ssl_verify_server_cert != LEX_MASTER_INFO::LEX_MI_UNCHANGED ||
      lex_mi->heartbeat_opt != LEX_MASTER_INFO::LEX_MI_UNCHANGED ||
      lex_mi->retry_count_opt !=  LEX_MASTER_INFO::LEX_MI_UNCHANGED ||
      lex_mi->ssl_key ||
      lex_mi->ssl_cert ||
      lex_mi->ssl_ca ||
      lex_mi->ssl_capath ||
      lex_mi->tls_version ||
      lex_mi->ssl_cipher ||
      lex_mi->ssl_crl ||
      lex_mi->ssl_crlpath ||
      lex_mi->repl_ignore_server_ids_opt == LEX_MASTER_INFO::LEX_MI_ENABLE)
    have_receive_option= true;

  DBUG_RETURN(have_receive_option);
}

/**
   This function checks if the given CHANGE MASTER command has any execute
   option being set or changed.

   - used in change_master().

  @param  lex_mi structure that holds all change master options given on the
          change master command.

  @param[out] need_relay_log_purge
              - If relay_log_file/relay_log_pos options are used,
                we wont delete relaylogs. We set this boolean flag to false.
              - If relay_log_file/relay_log_pos options are NOT used,
                we return the boolean flag UNCHANGED.
              - Used in change_receive_options() and change_master().

  @retval false No change master execute option.
  @retval true  At least one execute option was there.
*/

static bool have_change_master_execute_option(const LEX_MASTER_INFO* lex_mi,
                                              bool* need_relay_log_purge )
{
  bool have_execute_option= false;

  DBUG_ENTER("have_change_master_execute_option");

  /* Check if *at least one* execute option is given on change master command*/
  if (lex_mi->relay_log_name ||
      lex_mi->relay_log_pos ||
      lex_mi->sql_delay != -1)
    have_execute_option= true;

  if (lex_mi->relay_log_name || lex_mi->relay_log_pos)
    *need_relay_log_purge= false;

  DBUG_RETURN(have_execute_option);
}

/**
   This function is called if the change master command had at least one
   receive option. This function then sets or alters the receive option(s)
   given in the command. The execute options are handled in the function
   change_execute_options()

   - used in change_master().
   - Receiver threads should be stopped when this function is called.

  @param thd    Pointer to THD object for the client thread executing the
                statement.

  @param lex_mi structure that holds all change master options given on the
                change master command.
                Coming from the an executing statement or set directly this
                shall contain connection settings like hostname, user, password
                and other settings like the number of connection retries.

  @param mi     Pointer to Master_info object belonging to the slave's IO
                thread.

  @retval 0    no error i.e., success.
  @retval !=0  error.
*/

static int change_receive_options(THD* thd, LEX_MASTER_INFO* lex_mi,
                                  Master_info* mi)
{
  int ret= 0; /* return value. Set if there is an error. */

  DBUG_ENTER("change_receive_options");

  /*
    If the user specified host or port without binlog or position,
    reset binlog's name to FIRST and position to 4.
  */

  if ((lex_mi->host && strcmp(lex_mi->host, mi->host)) ||
      (lex_mi->port && lex_mi->port != mi->port))
  {
    /*
      This is necessary because the primary key, i.e. host or port, has
      changed.

      The repository does not support direct changes on the primary key,
      so the row is dropped and re-inserted with a new primary key. If we
      don't do that, the master info repository we will end up with several
      rows.
    */
    if (mi->clean_info())
    {
      ret= 1;
      goto err;
    }
    mi->master_uuid[0]= 0;
    mi->master_id= 0;
  }

  if ((lex_mi->host || lex_mi->port) && !lex_mi->log_file_name && !lex_mi->pos)
  {
    char *var_master_log_name= NULL;
    var_master_log_name= const_cast<char*>(mi->get_master_log_name());
    var_master_log_name[0]= '\0';
    mi->set_master_log_pos(BIN_LOG_HEADER_SIZE);
  }

  if (lex_mi->log_file_name)
    mi->set_master_log_name(lex_mi->log_file_name);
  if (lex_mi->pos)
  {
    mi->set_master_log_pos(lex_mi->pos);
  }

  if (lex_mi->log_file_name && !lex_mi->pos)
    push_warning(thd, Sql_condition::SL_WARNING,
                 ER_WARN_ONLY_MASTER_LOG_FILE_NO_POS,
                 ER_THD(thd, ER_WARN_ONLY_MASTER_LOG_FILE_NO_POS));

  DBUG_PRINT("info", ("master_log_pos: %lu", (ulong) mi->get_master_log_pos()));

  if (lex_mi->user || lex_mi->password)
  {
#if defined(HAVE_OPENSSL)
    if (!thd->get_protocol()->get_ssl())
      push_warning(thd, Sql_condition::SL_NOTE,
                   ER_INSECURE_PLAIN_TEXT,
                   ER_THD(thd, ER_INSECURE_PLAIN_TEXT));
#endif
#if !defined(HAVE_OPENSSL)
    push_warning(thd, Sql_condition::SL_NOTE,
                 ER_INSECURE_PLAIN_TEXT,
                 ER_THD(thd, ER_INSECURE_PLAIN_TEXT));
#endif
    push_warning(thd, Sql_condition::SL_NOTE,
                 ER_INSECURE_CHANGE_MASTER,
                 ER_THD(thd, ER_INSECURE_CHANGE_MASTER));
  }

  if (lex_mi->user)
    mi->set_user(lex_mi->user);
  if (lex_mi->password)
    mi->set_password(lex_mi->password);
  if (lex_mi->host)
    strmake(mi->host, lex_mi->host, sizeof(mi->host)-1);
  if (lex_mi->bind_addr)
    strmake(mi->bind_addr, lex_mi->bind_addr, sizeof(mi->bind_addr)-1);
  /*
    Setting channel's port number explicitly to '0' should be allowed.
    Eg: 'group_replication_recovery' channel (*after recovery is done*)
    or 'group_replication_applier' channel wants to set the port number
    to '0' as there is no actual network usage on these channels.
  */
  if (lex_mi->port || lex_mi->port_opt == LEX_MASTER_INFO::LEX_MI_ENABLE)
    mi->port = lex_mi->port;
  if (lex_mi->connect_retry)
    mi->connect_retry = lex_mi->connect_retry;
  if (lex_mi->retry_count_opt !=  LEX_MASTER_INFO::LEX_MI_UNCHANGED)
    mi->retry_count = lex_mi->retry_count;

  if (lex_mi->heartbeat_opt != LEX_MASTER_INFO::LEX_MI_UNCHANGED)
    mi->heartbeat_period = lex_mi->heartbeat_period;
  else if (lex_mi->host || lex_mi->port)
  {
    /*
      If the user specified host or port or both without heartbeat_period,
      we use default value for heartbeat_period. By default, We want to always
      have heartbeat enabled when we switch master unless
      master_heartbeat_period is explicitly set to zero (heartbeat disabled).

      Here is the default value for heartbeat period if CHANGE MASTER did not
      specify it.  (no data loss in conversion as hb period has a max)
    */
    mi->heartbeat_period= min<float>(SLAVE_MAX_HEARTBEAT_PERIOD,
                                     (slave_net_timeout/2.0f));
    DBUG_ASSERT(mi->heartbeat_period > (float) 0.001
                || mi->heartbeat_period == 0);

    // counter is cleared if master is CHANGED.
    mi->received_heartbeats= 0;
    // clear timestamp of last heartbeat as well.
    mi->last_heartbeat= 0;
  }

  /*
    reset the last time server_id list if the current CHANGE MASTER
    is mentioning IGNORE_SERVER_IDS= (...)
  */
  if (lex_mi->repl_ignore_server_ids_opt == LEX_MASTER_INFO::LEX_MI_ENABLE)
    mi->ignore_server_ids->dynamic_ids.clear();
  for (size_t i= 0; i < lex_mi->repl_ignore_server_ids.size(); i++)
  {
    ulong s_id= lex_mi->repl_ignore_server_ids[i];
    if (s_id == ::server_id && replicate_same_server_id)
    {
      ret= ER_SLAVE_IGNORE_SERVER_IDS;
      my_error(ER_SLAVE_IGNORE_SERVER_IDS, MYF(0), static_cast<int>(s_id));
      goto err;
    }
    else
    {
      // Keep the array sorted, ignore duplicates.
      mi->ignore_server_ids->dynamic_ids.insert_unique(s_id);
    }
  }

  if (lex_mi->ssl != LEX_MASTER_INFO::LEX_MI_UNCHANGED)
    mi->ssl= (lex_mi->ssl == LEX_MASTER_INFO::LEX_MI_ENABLE);

  if (lex_mi->ssl_verify_server_cert != LEX_MASTER_INFO::LEX_MI_UNCHANGED)
    mi->ssl_verify_server_cert=
      (lex_mi->ssl_verify_server_cert == LEX_MASTER_INFO::LEX_MI_ENABLE);

  if (lex_mi->ssl_ca)
    strmake(mi->ssl_ca, lex_mi->ssl_ca, sizeof(mi->ssl_ca)-1);
  if (lex_mi->ssl_capath)
    strmake(mi->ssl_capath, lex_mi->ssl_capath, sizeof(mi->ssl_capath)-1);
  if (lex_mi->tls_version)
    strmake(mi->tls_version, lex_mi->tls_version, sizeof(mi->tls_version)-1);
  if (lex_mi->ssl_cert)
    strmake(mi->ssl_cert, lex_mi->ssl_cert, sizeof(mi->ssl_cert)-1);
  if (lex_mi->ssl_cipher)
    strmake(mi->ssl_cipher, lex_mi->ssl_cipher, sizeof(mi->ssl_cipher)-1);
  if (lex_mi->ssl_key)
    strmake(mi->ssl_key, lex_mi->ssl_key, sizeof(mi->ssl_key)-1);
  if (lex_mi->ssl_crl)
    strmake(mi->ssl_crl, lex_mi->ssl_crl, sizeof(mi->ssl_crl)-1);
  if (lex_mi->ssl_crlpath)
    strmake(mi->ssl_crlpath, lex_mi->ssl_crlpath, sizeof(mi->ssl_crlpath)-1);
#ifndef HAVE_OPENSSL
  if (lex_mi->ssl || lex_mi->ssl_ca || lex_mi->ssl_capath ||
      lex_mi->ssl_cert || lex_mi->ssl_cipher || lex_mi->ssl_key ||
      lex_mi->ssl_verify_server_cert || lex_mi->ssl_crl || lex_mi->ssl_crlpath || lex_mi->tls_version)
    push_warning(thd, Sql_condition::SL_NOTE,
                 ER_SLAVE_IGNORED_SSL_PARAMS, ER_THD(thd, ER_SLAVE_IGNORED_SSL_PARAMS));
#endif

err:
  DBUG_RETURN(ret);
}

/**
   This function is called if the change master command had at least one
   execute option. This function then sets or alters the execute option(s)
   given in the command. The receive options are handled in the function
   change_receive_options()

   - used in change_master().
   - Execute threads should be stopped before this function is called.

  @param lex_mi structure that holds all change master options given on the
                change master command.

  @param mi     Pointer to Master_info object belonging to the slave's IO
                thread.
*/

static void change_execute_options(LEX_MASTER_INFO* lex_mi, Master_info* mi)
{
  DBUG_ENTER("change_execute_options");

  if (lex_mi->relay_log_name)
  {
    char relay_log_name[FN_REFLEN];
    mi->rli->relay_log.make_log_name(relay_log_name, lex_mi->relay_log_name);
    mi->rli->set_group_relay_log_name(relay_log_name);
    mi->rli->set_event_relay_log_name(relay_log_name);
    mi->rli->is_group_master_log_pos_invalid= true;
  }

  if (lex_mi->relay_log_pos)
  {
    mi->rli->set_group_relay_log_pos(lex_mi->relay_log_pos);
    mi->rli->set_event_relay_log_pos(lex_mi->relay_log_pos);
    mi->rli->is_group_master_log_pos_invalid= true;
  }

  if (lex_mi->sql_delay != -1)
    mi->rli->set_sql_delay(lex_mi->sql_delay);

  DBUG_VOID_RETURN;
}

/**
  This function shall issue a deprecation warning if
  there are server ids tokenized from the CHANGE MASTER
  TO command while @@global.gtid_mode=ON.
 */
static void
issue_deprecation_warnings_for_channel(THD *thd)
{
  LEX_MASTER_INFO *lex_mi= &thd->lex->mi;

  /*
    Deprecation of GTID_MODE + IGNORE_SERVER_IDS

    Generate deprecation warning when user executes CHANGE
    MASTER TO IGNORE_SERVER_IDS if GTID_MODE=ON.
  */
  enum_gtid_mode gtid_mode=
    get_gtid_mode(GTID_MODE_LOCK_CHANNEL_MAP);
  if (lex_mi->repl_ignore_server_ids.size() > 0 &&
      gtid_mode == GTID_MODE_ON)
  {
    push_warning_printf(thd, Sql_condition::SL_WARNING,
                        ER_WARN_DEPRECATED_SYNTAX,
                        ER_THD(thd, ER_WARN_DEPRECATED_SYNTAX_NO_REPLACEMENT),
                        "CHANGE MASTER TO ... IGNORE_SERVER_IDS='...' "
                        "(when @@GLOBAL.GTID_MODE = ON)", "");
  }
}

/**
  Execute a CHANGE MASTER statement.

  Apart from changing the receive/execute configurations/positions,
  this function also does the following:
  - May leave replicated open temporary table after warning.
  - Purges relay logs if no threads running and no relay log file/pos options.
  - Delete worker info in mysql.slave_worker_info table if applier not running.

  @param thd            Pointer to THD object for the client thread executing
                        the statement.

  @param mi             Pointer to Master_info object belonging to the slave's
                        IO thread.

  @param lex_mi         Lex information with master connection data.
                        Coming from the an executing statement or set directly
                        this shall contain connection settings like hostname,
                        user, password and other settings like the number of
                        connection retries.

  @param preserve_logs  If the decision of purging the logs should be always be
                        false even if no relay log name/position is given to
                        the method. The preserve_logs parameter will not be
                        respected when the relay log info repository is not
                        initialized.

  @retval 0   success
  @retval !=0 error
*/
int change_master(THD* thd, Master_info* mi, LEX_MASTER_INFO* lex_mi,
                  bool preserve_logs)
{
  int error= 0;

  /* Do we have at least one receive related (IO thread) option? */
  bool have_receive_option= false;
  /* Do we have at least one execute related (SQL/coord/worker) option? */
  bool have_execute_option= false;
  /* If there are no mts gaps, we delete the rows in this table. */
  bool mts_remove_worker_info= false;
  /* used as a bit mask to indicate running slave threads. */
  int thread_mask;
  /*
    Relay logs are purged only if both receive and execute threads are
    stopped before executing CHANGE MASTER and relay_log_file/relay_log_pos
    options are not used.
  */
  bool need_relay_log_purge= 1;

  /*
    We want to save the old receive configurations so that we can use them to
    print the changes in these configurations (from-to form). This is used in
    sql_print_information() later.
  */
  char saved_host[HOSTNAME_LENGTH + 1], saved_bind_addr[HOSTNAME_LENGTH + 1];
  uint saved_port= 0;
  char saved_log_name[FN_REFLEN];
  my_off_t saved_log_pos= 0;

  DBUG_ENTER("change_master");

  /*
    CHANGE MASTER command should ignore 'read-only' and 'super_read_only'
    options so that it can update 'mysql.slave_master_info' replication
    repository tables.
  */
  thd->set_skip_readonly_check();
  mi->channel_wrlock();
  /*
    When we change master, we first decide which thread is running and
    which is not. We dont want this assumption to break while we change master.

    Suppose we decide that receiver thread is running and thus it is
    safe to change receive related options in mi. By this time if
    the receive thread is started, we may have a race condition between
    the client thread and receiver thread.
  */
  lock_slave_threads(mi);

  /*
    Get a bit mask for the slave threads that are running.
    Since the third argument is 0, thread_mask after the function
    returns stands for running threads.
  */
  init_thread_mask(&thread_mask, mi, 0);

  /*
    change master with master_auto_position=1 requires stopping both
    receiver and applier threads. If any slave thread is running,
    we report an error.
  */
  if (thread_mask) /* If any thread is running */
  {
    if (lex_mi->auto_position != LEX_MASTER_INFO::LEX_MI_UNCHANGED)
    {
      error= ER_SLAVE_CHANNEL_MUST_STOP;
      my_error(ER_SLAVE_CHANNEL_MUST_STOP, MYF(0), mi->get_channel());
      goto err;
    }
    /*
      Prior to WL#6120, we imposed the condition that STOP SLAVE is required
      before CHANGE MASTER. Since the slave threads die on STOP SLAVE, it was
      fine if we purged relay logs.

      Now that we do allow CHANGE MASTER with a running receiver/applier thread,
      we need to make sure that the relay logs are purged only if both
      receiver and applier threads are stopped otherwise we could lose events.

      The idea behind purging relay logs if both the threads are stopped is to
      keep consistency with the old behavior. If the user/application is doing
      a CHANGE MASTER without stopping any one thread, the relay log purge
      should be controlled via the 'relay_log_purge' option.
    */
    need_relay_log_purge= 0;
  }

  /*
    We cannot specify auto position and set either the coordinates
    on master or slave. If we try to do so, an error message is
    printed out.
  */
  if (lex_mi->log_file_name != NULL || lex_mi->pos != 0 ||
      lex_mi->relay_log_name != NULL || lex_mi->relay_log_pos != 0)
  {
    if (lex_mi->auto_position == LEX_MASTER_INFO::LEX_MI_ENABLE ||
        (lex_mi->auto_position != LEX_MASTER_INFO::LEX_MI_DISABLE &&
         mi->is_auto_position()))
    {
      error= ER_BAD_SLAVE_AUTO_POSITION;
      my_error(ER_BAD_SLAVE_AUTO_POSITION, MYF(0));
      goto err;
    }
  }

  /* CHANGE MASTER TO MASTER_AUTO_POSITION = 1 requires GTID_MODE != OFF */
  if (lex_mi->auto_position == LEX_MASTER_INFO::LEX_MI_ENABLE &&
      /*
        We hold channel_map lock for the duration of the CHANGE MASTER.
        This is important since it prevents that a concurrent
        connection changes to GTID_MODE=OFF between this check and the
        point where AUTO_POSITION is stored in the table and in mi.
      */
      get_gtid_mode(GTID_MODE_LOCK_CHANNEL_MAP) == GTID_MODE_OFF)
  {
    error= ER_AUTO_POSITION_REQUIRES_GTID_MODE_NOT_OFF;
    my_error(ER_AUTO_POSITION_REQUIRES_GTID_MODE_NOT_OFF, MYF(0));
    goto err;
  }

  /* Check if at least one receive option is given on change master */
  have_receive_option= have_change_master_receive_option(lex_mi);

  /* Check if at least one execute option is given on change master */
  have_execute_option= have_change_master_execute_option(lex_mi,
                                                         &need_relay_log_purge);

  if (need_relay_log_purge && /* If we should purge the logs for this channel */
      preserve_logs &&        /* And we were asked to keep them */
      mi->rli->inited)        /* And the channel was initialized properly */
  {
    need_relay_log_purge= false;
  }

  /* With receiver thread running, we dont allow changing receive options. */
  if (have_receive_option && (thread_mask & SLAVE_IO))
  {
    error= ER_SLAVE_CHANNEL_IO_THREAD_MUST_STOP;
    my_error(ER_SLAVE_CHANNEL_IO_THREAD_MUST_STOP, MYF(0), mi->get_channel());
    goto err;
  }

  /* With an execute thread running, we don't allow changing execute options. */
  if (have_execute_option && (thread_mask & SLAVE_SQL))
  {
    error= ER_SLAVE_CHANNEL_SQL_THREAD_MUST_STOP;
    my_error(ER_SLAVE_CHANNEL_SQL_THREAD_MUST_STOP, MYF(0), mi->get_channel());
    goto err;
  }

  /*
    We need to check if there is an empty master_host. Otherwise
    change master succeeds, a master.info file is created containing
    empty master_host string and when issuing: start slave; an error
    is thrown stating that the server is not configured as slave.
    (See BUG#28796).
  */
  if (lex_mi->host && !*lex_mi->host)
  {
    error= ER_WRONG_ARGUMENTS;
    my_error(ER_WRONG_ARGUMENTS, MYF(0), "MASTER_HOST");
    goto err;
  }

  THD_STAGE_INFO(thd, stage_changing_master);

  int thread_mask_stopped_threads;

  /*
    Before load_mi_and_rli_from_repositories() call, get a bit mask to indicate
    stopped threads in thread_mask_stopped_threads. Since the third argguement
    is 1, thread_mask when the function returns stands for stopped threads.
  */

  init_thread_mask(&thread_mask_stopped_threads, mi, 1);

  if (load_mi_and_rli_from_repositories(mi, false, thread_mask_stopped_threads))
  {
    error= ER_MASTER_INFO;
    my_error(ER_MASTER_INFO, MYF(0));
    goto err;
  }

  if ((thread_mask & SLAVE_SQL) == 0) // If execute threads are stopped
  {
    if (mi->rli->mts_recovery_group_cnt)
    {
      /*
        Change-Master can't be done if there is a mts group gap.
        That requires mts-recovery which START SLAVE provides.
      */
      DBUG_ASSERT(mi->rli->recovery_parallel_workers);

      error= ER_MTS_CHANGE_MASTER_CANT_RUN_WITH_GAPS;
      my_error(ER_MTS_CHANGE_MASTER_CANT_RUN_WITH_GAPS, MYF(0));
      goto err;
    }
    else
    {
      /*
        Lack of mts group gaps makes Workers info stale regardless of
        need_relay_log_purge computation. We set the mts_remove_worker_info
        flag here and call reset_workers() later to delete the worker info
        in mysql.slave_worker_info table.
      */
      if (mi->rli->recovery_parallel_workers)
        mts_remove_worker_info= true;
    }
  }

  /*
    When give a warning?
    CHANGE MASTER command is used in three ways:
    a) To change a connection configuration but remain connected to
       the same master.
    b) To change positions in binary or relay log(eg: master_log_pos).
    c) To change the master you are replicating from.
    We give a warning in cases b and c.
  */
  if ((lex_mi->host || lex_mi->port || lex_mi->log_file_name || lex_mi->pos ||
       lex_mi->relay_log_name || lex_mi->relay_log_pos) &&
      (mi->rli->atomic_channel_open_temp_tables > 0))
    push_warning(thd, Sql_condition::SL_WARNING,
                 ER_WARN_OPEN_TEMP_TABLES_MUST_BE_ZERO,
                 ER_THD(thd, ER_WARN_OPEN_TEMP_TABLES_MUST_BE_ZERO));

  /*
    auto_position is the only option that affects both receive
    and execute sections of replication. So, this code is kept
    outside both if (have_receive_option) and if (have_execute_option)

    Here, we check if the auto_position option was used and set the flag
    if the slave should connect to the master and look for GTIDs.
  */
  if (lex_mi->auto_position != LEX_MASTER_INFO::LEX_MI_UNCHANGED)
    mi->set_auto_position(
      (lex_mi->auto_position == LEX_MASTER_INFO::LEX_MI_ENABLE));

  if (have_receive_option)
  {
    strmake(saved_host, mi->host, HOSTNAME_LENGTH);
    strmake(saved_bind_addr, mi->bind_addr, HOSTNAME_LENGTH);
    saved_port= mi->port;
    strmake(saved_log_name, mi->get_master_log_name(), FN_REFLEN - 1);
    saved_log_pos= mi->get_master_log_pos();

    if ((error= change_receive_options(thd, lex_mi, mi)))
    {
      goto err;
    }
  }

  /*
    If user didn't specify neither host nor port nor any log name nor any log
    pos, i.e. he specified only user/password/master_connect_retry, master_delay,
    he probably  wants replication to resume from where it had left, i.e. from the
    coordinates of the **SQL** thread (imagine the case where the I/O is ahead
    of the SQL; restarting from the coordinates of the I/O would lose some
    events which is probably unwanted when you are just doing minor changes
    like changing master_connect_retry).
    Note: coordinates of the SQL thread must be read before the block which
    resets them.
  */
  if (need_relay_log_purge)
  {
    /*
      A side-effect is that if only the I/O thread was started, this thread may
      restart from ''/4 after the CHANGE MASTER. That's a minor problem (it is a
      much more unlikely situation than the one we are fixing here).
    */
    if (!lex_mi->host && !lex_mi->port &&
        !lex_mi->log_file_name && !lex_mi->pos)
    {
      /*
        Sometimes mi->rli->master_log_pos == 0 (it happens when the SQL thread is
        not initialized), so we use a max().
        What happens to mi->rli->master_log_pos during the initialization stages
        of replication is not 100% clear, so we guard against problems using
        max().
      */
      mi->set_master_log_pos(max<ulonglong>(BIN_LOG_HEADER_SIZE,
                                            mi->rli->get_group_master_log_pos()));
      mi->set_master_log_name(mi->rli->get_group_master_log_name());
    }
  }

  if (have_receive_option)
    LogErr(INFORMATION_LEVEL, ER_SLAVE_CHANGE_MASTER_TO_EXECUTED,
           mi->get_for_channel_str(true),
           saved_host, saved_port, saved_log_name, (ulong) saved_log_pos,
           saved_bind_addr, mi->host, mi->port, mi->get_master_log_name(),
           (ulong) mi->get_master_log_pos(), mi->bind_addr).force_print();

  if (have_execute_option)
    change_execute_options(lex_mi, mi);

  /* If the receiver is stopped, flush master_info to disk. */
  if ((thread_mask & SLAVE_IO) == 0 && flush_master_info(mi, true))
  {
    error= ER_RELAY_LOG_INIT;
    my_error(ER_RELAY_LOG_INIT, MYF(0), "Failed to flush master info file");
    goto err;
  }

  if ((thread_mask & SLAVE_SQL) == 0) /* Applier module is not executing */
  {

    /*
      The following code for purging logs can be improved. We currently use
      3 flags-
      1) need_relay_log_purge,
      2) relay_log_purge(global) and
      3) save_relay_log_purge.

      The use of the global variable 'relay_log_purge' is bad. So, when
      refactoring the code for purge logs, please consider improving this code.
    */

    /*
      Used as a temporary variable while logs are being purged.

      We save the value of the global variable 'relay_log_purge' here and then
      set/unset it as required in if (need_relay_log_purge){}else{} block
      following which we restore relay_log_purge value from its saved value.
    */
    bool save_relay_log_purge= relay_log_purge;

    if (need_relay_log_purge)
    {
      /*
        'if (need_relay_log_purge)' implicitly means that all slave threads are
        stopped and there is no use of relay_log_file/relay_log_pos options.
        We need not check these here again.
      */

      /* purge_relay_log() returns pointer to an error message here. */
      const char* errmsg= 0;
      /*
        purge_relay_log() assumes that we have run_lock and no slave threads
        are running.
      */
      relay_log_purge= 1;
      THD_STAGE_INFO(thd, stage_purging_old_relay_logs);
      if (mi->rli->purge_relay_logs(thd,
                                    0 /* not only reset, but also reinit */,
                                    &errmsg))
      {
        error= ER_RELAY_LOG_FAIL;
        my_error(ER_RELAY_LOG_FAIL, MYF(0), errmsg);
        goto err;
      }
    }
    else
    {
      /*
        If our applier module is executing and we want to switch to another
        master without disturbing it, relay log position need not be disturbed.
        The SQL/coordinator thread will continue reasding whereever it is
        placed at the moement, finish events from the old master and
        then start with the new relay log containing events from new master
        on its own. So we only  do this when the relay logs are not purged.

        execute this when the applier is NOT executing.
      */
      const char* msg;
      relay_log_purge= 0;

      /* Relay log must be already initialized */
      DBUG_ASSERT(mi->rli->inited);
      if (mi->rli->init_relay_log_pos(mi->rli->get_group_relay_log_name(),
                                      mi->rli->get_group_relay_log_pos(),
                                      true/*we do need mi->rli->data_lock*/,
                                      &msg, 0))
      {
        error= ER_RELAY_LOG_INIT;
        my_error(ER_RELAY_LOG_INIT, MYF(0), msg);
        goto err;
      }
    }

    relay_log_purge= save_relay_log_purge;

    /*
      Coordinates in rli were spoilt by the 'if (need_relay_log_purge)' block,
      so restore them to good values. If we left them to ''/0, that would work;
      but that would fail in the case of 2 successive CHANGE MASTER (without a
      START SLAVE in between): because first one would set the coords in mi to
      the good values of those in rli, then set those i>n rli to ''/0, then
      second CHANGE MASTER would set the coords in mi to those of rli, i.e. to
      ''/0: we have lost all copies of the original good coordinates.
      That's why we always save good coords in rli.
    */
    if (need_relay_log_purge)
    {
      mi->rli->set_group_master_log_pos(mi->get_master_log_pos());
      DBUG_PRINT("info", ("master_log_pos: %lu", (ulong) mi->get_master_log_pos()));
      mi->rli->set_group_master_log_name(mi->get_master_log_name());
    }

    char *var_group_master_log_name=
      const_cast<char *>(mi->rli->get_group_master_log_name());

    if (!var_group_master_log_name[0]) // uninitialized case
      mi->rli->set_group_master_log_pos(0);

    mi->rli->abort_pos_wait++; /* for MASTER_POS_WAIT() to abort */

    /* Clear the errors, for a clean start */
    mi->rli->clear_error();
    if (mi->rli->workers_array_initialized)
    {
      for(size_t i= 0; i < mi->rli->get_worker_count(); i++)
      {
        mi->rli->get_worker(i)->clear_error();
      }
    }

    /*
      If we don't write new coordinates to disk now, then old will remain in
      relay-log.info until START SLAVE is issued; but if mysqld is shutdown
      before START SLAVE, then old will remain in relay-log.info, and will be the
      in-memory value at restart (thus causing errors, as the old relay log does
      not exist anymore).

      Notice that the rli table is available exclusively as slave is not
      running.
    */
    if (mi->rli->flush_info(true))
    {
      error= ER_RELAY_LOG_INIT;
      my_error(ER_RELAY_LOG_INIT, MYF(0), "Failed to flush relay info file.");
      goto err;
    }

  } /* end 'if (thread_mask & SLAVE_SQL == 0)' */

  if (mts_remove_worker_info)
    if (Rpl_info_factory::reset_workers(mi->rli))
    {
      error= ER_MTS_RESET_WORKERS;
      my_error(ER_MTS_RESET_WORKERS, MYF(0));
      goto err;
    }
err:

  unlock_slave_threads(mi);
  mi->channel_unlock();
  DBUG_RETURN(error);
}


/**
   This function is first called when the Master_info object
   corresponding to a channel in a multisourced slave does not
   exist. But before a new channel is created, certain
   conditions have to be met. The below function apriorily
   checks if all such conditions are met. If all the
   conditions are met then it creates a channel i.e
   mi<->rli

   @param[in,out]  mi                When new {mi,rli} are created,
                                     the reference is stored in *mi
   @param[in]      channel           The channel on which the change
                                     master was introduced.
*/
int add_new_channel(Master_info** mi, const char* channel)
{
  DBUG_ENTER("add_new_channel");

  int error= 0;
  Ident_name_check ident_check_status;

  /*
    Refuse to create a new channel if the repositories does not support this.
  */

  if (opt_mi_repository_id == INFO_REPOSITORY_FILE ||
      opt_rli_repository_id == INFO_REPOSITORY_FILE)
  {
    LogErr(ERROR_LEVEL,
           ER_RPL_SLAVE_NEW_MASTER_INFO_NEEDS_REPOS_TYPE_OTHER_THAN_FILE);
    error= ER_SLAVE_NEW_CHANNEL_WRONG_REPOSITORY;
    my_error(ER_SLAVE_NEW_CHANNEL_WRONG_REPOSITORY, MYF(0));
    goto err;
  }

  /*
    Return if max num of replication channels exceeded already.
  */

  if (!channel_map.is_valid_channel_count())
  {
    error= ER_SLAVE_MAX_CHANNELS_EXCEEDED;
    my_error(ER_SLAVE_MAX_CHANNELS_EXCEEDED, MYF(0));
    goto err;
  }

 /*
   Now check the sanity of the channel name. It's length etc. The channel
   identifier is similar to table names. So, use  check_table_function.
 */
  if (channel)
  {
    ident_check_status= check_table_name(channel, strlen(channel));
  }
  else
    ident_check_status= Ident_name_check::WRONG;

  if (ident_check_status != Ident_name_check::OK)
  {
    error= ER_SLAVE_CHANNEL_NAME_INVALID_OR_TOO_LONG;
    my_error(ER_SLAVE_CHANNEL_NAME_INVALID_OR_TOO_LONG, MYF(0));
    goto err;
  }

  if (!((*mi)=Rpl_info_factory::create_mi_and_rli_objects(opt_mi_repository_id,
                                                          opt_rli_repository_id,
                                                          channel,
                                                          false,
                                                          &channel_map)))
  {
    error= ER_MASTER_INFO;
    my_error(ER_MASTER_INFO, MYF(0));
    goto err;
  }

err:

  DBUG_RETURN(error);

}

/**
   Method used to check if the user is trying to update any other option for
   the change master apart from the MASTER_USER and MASTER_PASSWORD.
   In case user tries to update any other parameter apart from these two,
   this method will return error.

   @param  lex_mi structure that holds all change master options given on
           the change master command.

   @retval TRUE - The CHANGE MASTER is updating a unsupported parameter for the
                  recovery channel.

   @retval FALSE - Everything is fine. The CHANGE MASTER can execute with the
                   given option(s) for the recovery channel.
*/
static bool is_invalid_change_master_for_group_replication_recovery(const
                                                                    LEX_MASTER_INFO*
                                                                    lex_mi)
{
  DBUG_ENTER("is_invalid_change_master_for_group_replication_recovery");
  bool have_extra_option_received= false;

  /* Check if *at least one* receive/execute option is given on change master command*/
  if (lex_mi->host ||
      lex_mi->log_file_name ||
      lex_mi->pos ||
      lex_mi->bind_addr ||
      lex_mi->port ||
      lex_mi->connect_retry ||
      lex_mi->server_id ||
      lex_mi->auto_position != LEX_MASTER_INFO::LEX_MI_UNCHANGED ||
      lex_mi->ssl != LEX_MASTER_INFO::LEX_MI_UNCHANGED ||
      lex_mi->ssl_verify_server_cert != LEX_MASTER_INFO::LEX_MI_UNCHANGED ||
      lex_mi->heartbeat_opt != LEX_MASTER_INFO::LEX_MI_UNCHANGED ||
      lex_mi->retry_count_opt !=  LEX_MASTER_INFO::LEX_MI_UNCHANGED ||
      lex_mi->ssl_key ||
      lex_mi->ssl_cert ||
      lex_mi->ssl_ca ||
      lex_mi->ssl_capath ||
      lex_mi->tls_version ||
      lex_mi->ssl_cipher ||
      lex_mi->ssl_crl ||
      lex_mi->ssl_crlpath ||
      lex_mi->repl_ignore_server_ids_opt == LEX_MASTER_INFO::LEX_MI_ENABLE ||
      lex_mi->relay_log_name ||
      lex_mi->relay_log_pos ||
      lex_mi->sql_delay != -1)
    have_extra_option_received= true;

  DBUG_RETURN(have_extra_option_received);
}

/**
  Entry point for the CHANGE MASTER command. Function
  decides to create a new channel or create an existing one.

  @param[in]        thd        the client thread that issued the command.

  @return
    @retval         true        fail
    @retval         false       success.
*/
bool change_master_cmd(THD *thd)
{
  DBUG_ENTER("change_master_cmd");

  Master_info *mi= 0;
  LEX *lex= thd->lex;
  bool res=false;

  channel_map.wrlock();

  /* The slave must have been initialized to allow CHANGE MASTER statements */
  if (!is_slave_configured())
  {
    my_error(ER_SLAVE_CONFIGURATION, MYF(0));
    res= true;
    goto err;
  }

  //If the chosen name is for group_replication_applier channel we abort
  if (channel_map.is_group_replication_channel_name(lex->mi.channel, true))
  {
    my_error(ER_SLAVE_CHANNEL_NAME_INVALID_OR_TOO_LONG, MYF(0));
    res= true;
    goto err;
  }

  // If the channel being used is group_replication_recovery we allow the
  // channel creation based on the check as to which field is being updated.
  if (channel_map.is_group_replication_channel_name(lex->mi.channel) &&
      !channel_map.is_group_replication_channel_name(lex->mi.channel, true))
  {
    LEX_MASTER_INFO* lex_mi= &thd->lex->mi;
    if (is_invalid_change_master_for_group_replication_recovery(lex_mi))
    {
      my_error(ER_SLAVE_CHANNEL_OPERATION_NOT_ALLOWED, MYF(0),
               "CHANGE MASTER with the given parameters", lex->mi.channel);
      res= true;
      goto err;
    }
  }

  /*
    Error out if number of replication channels are > 1 if FOR CHANNEL
    clause is not provided in the CHANGE MASTER command.
  */
  if (!lex->mi.for_channel && channel_map.get_num_instances() > 1)
  {
    my_error(ER_SLAVE_MULTIPLE_CHANNELS_CMD, MYF(0));
    res= true;
    goto err;
  }

  /* Get the Master_info of the channel */
  mi= channel_map.get_mi(lex->mi.channel);

  /* create a new channel if doesn't exist */
  if (!mi && strcmp(lex->mi.channel, channel_map.get_default_channel()))
  {
    /* The mi will be returned holding mi->channel_lock for writing */
    if (add_new_channel(&mi, lex->mi.channel))
      goto err;
  }

  if (mi)
  {
    bool configure_filters= !Master_info::is_configured(mi);

    if (!(res= change_master(thd, mi, &thd->lex->mi)))
    {
      /*
        If the channel was just created or not configured before this
        "CHANGE MASTER", we need to configure rpl_filter for it.
      */
      if (configure_filters)
      {
        if ((res= Rpl_info_factory::configure_channel_replication_filters(
                    mi->rli, lex->mi.channel)))
          goto err;
      }

      /*
        Issuing deprecation warnings after the change (we make
        sure that we don't issue warning if there is an error).
      */
      issue_deprecation_warnings_for_channel(thd);

      my_ok(thd);
    }
  }
  else
  {
    /*
       Even default channel does not exist. So issue a previous
       backward compatible  error message (till 5.6).
       @TODO: This error message shall be improved.
    */
    my_error(ER_SLAVE_CONFIGURATION, MYF(0));
  }

err:
  channel_map.unlock();

  DBUG_RETURN(res);
}


/**
  Check if there is any slave SQL config conflict.

  @param[in] rli The slave's rli object.

  @return 0 is returned if there is no conflict, otherwise 1 is returned.
 */
static int check_slave_sql_config_conflict(const Relay_log_info *rli)
{
  int channel_mts_submode, slave_parallel_workers;

  if (rli)
  {
    channel_mts_submode= rli->channel_mts_submode;
    slave_parallel_workers= rli->opt_slave_parallel_workers;
  }
  else
  {
    /*
      When the slave is first initialized, we collect the values from the
      command line options
    */
    channel_mts_submode= mts_parallel_option;
    slave_parallel_workers= opt_mts_slave_parallel_workers;
  }

  if (opt_slave_preserve_commit_order && slave_parallel_workers > 0)
  {
    if (channel_mts_submode == MTS_PARALLEL_TYPE_DB_NAME)
    {
      my_error(ER_DONT_SUPPORT_SLAVE_PRESERVE_COMMIT_ORDER, MYF(0),
               "when slave_parallel_type is DATABASE");
      return ER_DONT_SUPPORT_SLAVE_PRESERVE_COMMIT_ORDER;
    }

    if ((!opt_bin_log || !opt_log_slave_updates) &&
        channel_mts_submode == MTS_PARALLEL_TYPE_LOGICAL_CLOCK)
    {
      my_error(ER_DONT_SUPPORT_SLAVE_PRESERVE_COMMIT_ORDER, MYF(0),
               "unless the binlog and log_slave update options are "
               "both enabled");
      return ER_DONT_SUPPORT_SLAVE_PRESERVE_COMMIT_ORDER;
    }
  }

  if (rli)
  {
    const char* channel= const_cast<Relay_log_info*>(rli)->get_channel();
    if (slave_parallel_workers > 0 &&
        (channel_mts_submode != MTS_PARALLEL_TYPE_LOGICAL_CLOCK ||
         (channel_mts_submode == MTS_PARALLEL_TYPE_LOGICAL_CLOCK &&
          !opt_slave_preserve_commit_order)) &&
        channel_map.is_group_replication_channel_name(channel, true))
    {
        my_error(ER_SLAVE_CHANNEL_OPERATION_NOT_ALLOWED, MYF(0),
                 "START SLAVE SQL_THREAD when SLAVE_PARALLEL_WORKERS > 0 "
                 "and SLAVE_PARALLEL_TYPE != LOGICAL_CLOCK "
                 "or SLAVE_PRESERVE_COMMIT_ORDER != ON", channel);
        return ER_SLAVE_CHANNEL_OPERATION_NOT_ALLOWED;
    }
  }

  return 0;
}

/**
  @} (end of group Replication)
*/<|MERGE_RESOLUTION|>--- conflicted
+++ resolved
@@ -9430,22 +9430,18 @@
 
   DBUG_ENTER("start_slave(THD, lex, lex, int, Master_info, bool");
 
-<<<<<<< HEAD
+  /*
+    START SLAVE command should ignore 'read-only' and 'super_read_only'
+    options so that it can update 'mysql.slave_master_info' and
+    'mysql.slave_relay_log_info' replication repository tables.
+  */
+  thd->set_skip_readonly_check();
   Security_context *sctx= thd->security_context();
   if (!sctx->check_access(SUPER_ACL) &&
       !sctx->has_global_grant(STRING_WITH_LEN("REPLICATION_SLAVE_ADMIN")).first)
   {
     my_error(ER_SPECIFIC_ACCESS_DENIED_ERROR, MYF(0),
              "SUPER or REPLICATION_SLAVE_ADMIN");
-=======
-  /*
-    START SLAVE command should ignore 'read-only' and 'super_read_only'
-    options so that it can update 'mysql.slave_master_info' and
-    'mysql.slave_relay_log_info' replication repository tables.
-  */
-  thd->set_skip_readonly_check();
-  if (check_access(thd, SUPER_ACL, any_db, NULL, NULL, 0, 0))
->>>>>>> dee592df
     DBUG_RETURN(1);
   }
 
@@ -9629,23 +9625,19 @@
   if (!thd)
     thd = current_thd;
 
-<<<<<<< HEAD
+  /*
+    STOP SLAVE command should ignore 'read-only' and 'super_read_only'
+    options so that it can update 'mysql.slave_master_info' and
+    'mysql.slave_relay_log_info' replication repository tables.
+  */
+  thd->set_skip_readonly_check();
+
   Security_context *sctx= thd->security_context();
   if (!sctx->check_access(SUPER_ACL) &&
       !sctx->has_global_grant(STRING_WITH_LEN("REPLICATION_SLAVE_ADMIN")).first)
   {
     my_error(ER_SPECIFIC_ACCESS_DENIED_ERROR, MYF(0),
              "SUPER or REPLICATION_SLAVE_ADMIN");
-=======
-  /*
-    STOP SLAVE command should ignore 'read-only' and 'super_read_only'
-    options so that it can update 'mysql.slave_master_info' and
-    'mysql.slave_relay_log_info' replication repository tables.
-  */
-  thd->set_skip_readonly_check();
-
-  if (check_access(thd, SUPER_ACL, any_db, NULL, NULL, 0, 0))
->>>>>>> dee592df
     DBUG_RETURN(1);
   }
 
