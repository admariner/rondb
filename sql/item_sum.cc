/* Copyright (c) 2000, 2014, Oracle and/or its affiliates. All rights reserved.
<<<<<<< HEAD
=======
   rights reserved.
>>>>>>> 37fab57b

   This program is free software; you can redistribute it and/or modify
   it under the terms of the GNU General Public License as published by
   the Free Software Foundation; version 2 of the License.

   This program is distributed in the hope that it will be useful,
   but WITHOUT ANY WARRANTY; without even the implied warranty of
   MERCHANTABILITY or FITNESS FOR A PARTICULAR PURPOSE.  See the
   GNU General Public License for more details.

   You should have received a copy of the GNU General Public License
   along with this program; if not, write to the Free Software
   Foundation, Inc., 51 Franklin St, Fifth Floor, Boston, MA 02110-1301  USA */


/**
  @file

  @brief
  Sum functions (COUNT, MIN...)
*/

#include "sql_priv.h"
#include "sql_select.h"
#include "sql_tmp_table.h"                 // create_tmp_table
#include "sql_resolver.h"                  // setup_order, fix_inner_refs
#include "sql_optimizer.h"                 // JOIN
#include "uniques.h"
#include "parse_tree_helpers.h"
#include "parse_tree_nodes.h"

using std::min;
using std::max;


bool Item_sum::itemize(Parse_context *pc, Item **res)
{
  if (skip_itemize(res))
    return false;
  if (super::itemize(pc, res))
    return true;
  mark_as_sum_func(pc->select);
  pc->select->in_sum_expr++;
  for (uint i= 0; i < arg_count; i++)
  {
    if (args[i]->itemize(pc, &args[i]))
      return true;
  }
  pc->select->in_sum_expr--;
  return false;
}


/**
  Calculate the affordable RAM limit for structures like TREE or Unique
  used in Item_sum_*
*/

ulonglong Item_sum::ram_limitation(THD *thd)
{
  ulonglong limitation= min(thd->variables.tmp_table_size,
                            thd->variables.max_heap_table_size);

  DBUG_EXECUTE_IF("simulate_low_itemsum_ram_limitation", limitation= 32;);

  return limitation;
}


/**
  Prepare an aggregate function item for checking context conditions.

    The function initializes the members of the Item_sum object created
    for a set function that are used to check validity of the set function
    occurrence.
    If the set function is not allowed in any subquery where it occurs
    an error is reported immediately.

  @param thd      reference to the thread context info

  @note
    This function is to be called for any item created for a set function
    object when the traversal of trees built for expressions used in the query
    is performed at the phase of context analysis. This function is to
    be invoked at the descent of this traversal.
  @retval
    TRUE   if an error is reported
  @retval
    FALSE  otherwise
*/
 
bool Item_sum::init_sum_func_check(THD *thd)
{
  if (!thd->lex->allow_sum_func)
  {
    my_message(ER_INVALID_GROUP_FUNC_USE, ER(ER_INVALID_GROUP_FUNC_USE),
               MYF(0));
    return TRUE;
  }
  /* Set a reference to the nesting set function if there is  any */
  in_sum_func= thd->lex->in_sum_func;
  /* Save a pointer to object to be used in items for nested set functions */
  thd->lex->in_sum_func= this;
  nest_level= thd->lex->current_select()->nest_level;
  ref_by= 0;
  aggr_level= -1;
  aggr_sel= NULL;
  max_arg_level= -1;
  max_sum_func_level= -1;
  outer_fields.empty();
  return FALSE;
}

/**
  Check constraints imposed on a usage of a set function.

    The method verifies whether context conditions imposed on a usage
    of any set function are met for this occurrence.
    It checks whether the set function occurs in the position where it
    can be aggregated and, when it happens to occur in argument of another
    set function, the method checks that these two functions are aggregated in
    different subqueries.
    If the context conditions are not met the method reports an error.
    If the set function is aggregated in some outer subquery the method
    adds it to the chain of items for such set functions that is attached
    to the the st_select_lex structure for this subquery.

    A number of designated members of the object are used to check the
    conditions. They are specified in the comment before the Item_sum
    class declaration.
    Additionally a bitmap variable called allow_sum_func is employed.
    It is included into the thd->lex structure.
    The bitmap contains 1 at n-th position if the set function happens
    to occur under a construct of the n-th level subquery where usage
    of set functions are allowed (i.e either in the SELECT list or
    in the HAVING clause of the corresponding subquery)
    Consider the query:
    @code
       SELECT SUM(t1.b) FROM t1 GROUP BY t1.a
         HAVING t1.a IN (SELECT t2.c FROM t2 WHERE AVG(t1.b) > 20) AND
                t1.a > (SELECT MIN(t2.d) FROM t2);
    @endcode
    allow_sum_func will contain: 
    - for SUM(t1.b) - 1 at the first position 
    - for AVG(t1.b) - 1 at the first position, 0 at the second position
    - for MIN(t2.d) - 1 at the first position, 1 at the second position.

  @param thd  reference to the thread context info
  @param ref  location of the pointer to this item in the embedding expression

  @note
    This function is to be called for any item created for a set function
    object when the traversal of trees built for expressions used in the query
    is performed at the phase of context analysis. This function is to
    be invoked at the ascent of this traversal.

  @retval
    TRUE   if an error is reported
  @retval
    FALSE  otherwise
*/
 
bool Item_sum::check_sum_func(THD *thd, Item **ref)
{
  bool invalid= FALSE;
  nesting_map allow_sum_func= thd->lex->allow_sum_func;
  /*  
    The value of max_arg_level is updated if an argument of the set function
    contains a column reference resolved  against a subquery whose level is
    greater than the current value of max_arg_level.
    max_arg_level cannot be greater than nest level.
    nest level is always >= 0  
  */
  if (nest_level == max_arg_level)
  {
    /*
      The function must be aggregated in the current subquery, 
      If it is there under a construct where it is not allowed 
      we report an error. 
    */ 
    invalid= !(allow_sum_func & ((nesting_map)1 << max_arg_level));
  }
  else if (max_arg_level >= 0 ||
           !(allow_sum_func & ((nesting_map)1 << nest_level)))
  {
    /*
      The set function can be aggregated only in outer subqueries.
      Try to find a subquery where it can be aggregated;
      If we fail to find such a subquery report an error.
    */
    if (register_sum_func(thd, ref))
      return TRUE;
    invalid= aggr_level < 0 &&
             !(allow_sum_func & ((nesting_map)1 << nest_level));
    if (!invalid && thd->variables.sql_mode & MODE_ANSI)
      invalid= aggr_level < 0 && max_arg_level < nest_level;
  }
  if (!invalid && aggr_level < 0)
  {
    aggr_level= nest_level;
    aggr_sel= thd->lex->current_select();
  }
  /*
    By this moment we either found a subquery where the set function is
    to be aggregated  and assigned a value that is  >= 0 to aggr_level,
    or set the value of 'invalid' to TRUE to report later an error. 
  */
  /* 
    Additionally we have to check whether possible nested set functions
    are acceptable here: they are not, if the level of aggregation of
    some of them is less than aggr_level.
  */
  if (!invalid) 
    invalid= aggr_level <= max_sum_func_level;
  if (invalid)  
  {
    my_message(ER_INVALID_GROUP_FUNC_USE, ER(ER_INVALID_GROUP_FUNC_USE),
               MYF(0));
    return TRUE;
  }

  if (in_sum_func)
  {
    /*
      If the set function is nested adjust the value of
      max_sum_func_level for the nesting set function.
      We take into account only enclosed set functions that are to be 
      aggregated on the same level or above of the nest level of 
      the enclosing set function.
      But we must always pass up the max_sum_func_level because it is
      the maximum nested level of all directly and indirectly enclosed
      set functions. We must do that even for set functions that are
      aggregated inside of their enclosing set function's nest level
      because the enclosing function may contain another enclosing
      function that is to be aggregated outside or on the same level
      as its parent's nest level.
    */
    if (in_sum_func->nest_level >= aggr_level)
      set_if_bigger(in_sum_func->max_sum_func_level, aggr_level);
    set_if_bigger(in_sum_func->max_sum_func_level, max_sum_func_level);
  }

  /*
    Check that non-aggregated fields and sum functions aren't mixed in the
    same select in the ONLY_FULL_GROUP_BY mode.
  */
  if (outer_fields.elements)
  {
    Item_field *field;
    /*
      Here we compare the nesting level of the select to which an outer field
      belongs to with the aggregation level of the sum function. All fields in
      the outer_fields list are checked.

      If the nesting level is equal to the aggregation level then the field is
        aggregated by this sum function.
      If the nesting level is less than the aggregation level then the field
        belongs to an outer select. In this case if there is an embedding sum
        function add current field to functions outer_fields list. If there is
        no embedding function then the current field treated as non aggregated
        and the select it belongs to is marked accordingly.
      If the nesting level is greater than the aggregation level then it means
        that this field was added by an inner sum function.
        Consider an example:

          select avg ( <-- we are here, checking outer.f1
            select (
              select sum(outer.f1 + inner.f1) from inner
            ) from outer)
          from most_outer;

        In this case we check that no aggregate functions are used in the
        select the field belongs to. If there are some then an error is
        raised.
    */
    List_iterator<Item_field> of(outer_fields);
    while ((field= of++))
    {
      SELECT_LEX *sel= field->cached_table->select_lex;
      if (sel->nest_level < aggr_level)
      {
        if (in_sum_func)
        {
          /*
            Let upper function decide whether this field is a non
            aggregated one.
          */
          in_sum_func->outer_fields.push_back(field);
        }
        else
          sel->set_non_agg_field_used(true);
      }
      if (sel->nest_level > aggr_level &&
          (sel->agg_func_used()) &&
          !sel->group_list.elements)
      {
        my_message(ER_MIX_OF_GROUP_FUNC_AND_FIELDS,
                   ER(ER_MIX_OF_GROUP_FUNC_AND_FIELDS), MYF(0));
        return TRUE;
      }
    }
  }
  aggr_sel->set_agg_func_used(true);
  update_used_tables();
  thd->lex->in_sum_func= in_sum_func;
  return FALSE;
}

/**
  Attach a set function to the subquery where it must be aggregated.

    The function looks for an outer subquery where the set function must be
    aggregated. If it finds such a subquery then aggr_level is set to
    the nest level of this subquery and the item for the set function
    is added to the list of set functions used in nested subqueries
    inner_sum_func_list defined for each subquery. When the item is placed 
    there the field 'ref_by' is set to ref.

  @note
    Now we 'register' only set functions that are aggregated in outer
    subqueries. Actually it makes sense to link all set function for
    a subquery in one chain. It would simplify the process of 'splitting'
    for set functions.

  @param thd  reference to the thread context info
  @param ref  location of the pointer to this item in the embedding expression

  @retval
    FALSE  if the executes without failures (currently always)
  @retval
    TRUE   otherwise
*/  

bool Item_sum::register_sum_func(THD *thd, Item **ref)
{
  nesting_map allow_sum_func= thd->lex->allow_sum_func;

  // Find the outer-most query block where this function can be aggregated.

  for (SELECT_LEX *sl= thd->lex->current_select()->outer_select() ;
       sl && sl->nest_level >= max_arg_level;
       sl= sl->outer_select() )
  {
    if (allow_sum_func & ((nesting_map)1 << sl->nest_level))
    {
      aggr_level= sl->nest_level;
      aggr_sel= sl;
    }
  }

  if (aggr_level >= 0)
  {
    ref_by= ref;
    /* Add the object to the list of registered objects assigned to aggr_sel */
    if (!aggr_sel->inner_sum_func_list)
      next= this;
    else
    {
      next= aggr_sel->inner_sum_func_list->next;
      aggr_sel->inner_sum_func_list->next= this;
    }
    aggr_sel->inner_sum_func_list= this;
    aggr_sel->with_sum_func= true;

    /* 
      Mark Item_subselect(s) as containing aggregate function all the way up
      to aggregate function's calculation context.
      Note that we must not mark the Item of calculation context itself
      because with_sum_func on the calculation context st_select_lex is
      already set above.

      with_sum_func being set for an Item means that this Item refers 
      (somewhere in it, e.g. one of its arguments if it's a function) directly
      or through intermediate items to an aggregate function that is calculated
      in a context "outside" of the Item (e.g. in the current or outer select).

      with_sum_func being set for an st_select_lex means that this query block
      has aggregate functions directly referenced (i.e. not through a subquery).
    */
    for (SELECT_LEX *sl= thd->lex->current_select(); 
         sl && sl != aggr_sel && sl->master_unit()->item;
         sl= sl->outer_select())
      sl->master_unit()->item->with_sum_func= true;
  }
  thd->lex->current_select()->mark_as_dependent(aggr_sel);
  return false;
}


Item_sum::Item_sum(const POS &pos, PT_item_list *opt_list)
: super(pos), next(NULL),
  arg_count(opt_list == NULL ? 0 : opt_list->elements()),
  forced_const(FALSE)
{
  if (arg_count > 0)
  {
    args= (Item**) sql_alloc(2 * sizeof(Item*) * arg_count);
    if (args == NULL)
    {
      orig_args= NULL;
      return; // OOM
    }
    orig_args= args + arg_count;
    uint i=0;
    List_iterator_fast<Item> li(opt_list->value);
    Item *item;

    while ((item=li++))
      args[i++]= item;
  }
  init_aggregator();
}


/**
  Constructor used in processing select with temporary tebles.
*/

Item_sum::Item_sum(THD *thd, Item_sum *item):
  Item_result_field(thd, item),
  next(NULL),
  aggr_sel(item->aggr_sel),
  nest_level(item->nest_level), aggr_level(item->aggr_level),
  quick_group(item->quick_group),
  arg_count(item->arg_count), orig_args(NULL),
  used_tables_cache(item->used_tables_cache),
  forced_const(item->forced_const) 
{
  if (arg_count <= 2)
  {
    args=tmp_args;
    orig_args=tmp_orig_args;
  }
  else
  {
    if (!(args= (Item**) thd->alloc(sizeof(Item*)*arg_count)))
      return;
    if (!(orig_args= (Item**) thd->alloc(sizeof(Item*)*arg_count)))
      return;
  }
  memcpy(args, item->args, sizeof(Item*)*arg_count);
  memcpy(orig_args, item->orig_args, sizeof(Item*)*arg_count);
  init_aggregator();
  with_distinct= item->with_distinct;
  if (item->aggr)
    set_aggregator(item->aggr->Aggrtype());
}


void Item_sum::mark_as_sum_func()
{
  mark_as_sum_func(current_thd->lex->current_select());
}


void Item_sum::mark_as_sum_func(st_select_lex *cur_select)
{
  cur_select->n_sum_items++;
  cur_select->with_sum_func= 1;
  with_sum_func= 1;
}


void Item_sum::print(String *str, enum_query_type query_type)
{
  /* orig_args is not filled with valid values until fix_fields() */
  Item **pargs= fixed ? orig_args : args;
  str->append(func_name());
  for (uint i=0 ; i < arg_count ; i++)
  {
    if (i)
      str->append(',');
    pargs[i]->print(str, query_type);
  }
  str->append(')');
}

void Item_sum::fix_num_length_and_dec()
{
  decimals=0;
  for (uint i=0 ; i < arg_count ; i++)
    set_if_bigger(decimals,args[i]->decimals);
  max_length=float_length(decimals);
}

Item *Item_sum::get_tmp_table_item(THD *thd)
{
  Item_sum* sum_item= (Item_sum *) copy_or_same(thd);
  if (sum_item && sum_item->result_field)	   // If not a const sum func
  {
    Field *result_field_tmp= sum_item->result_field;
    for (uint i=0 ; i < sum_item->arg_count ; i++)
    {
      Item *arg= sum_item->args[i];
      if (!arg->const_item())
      {
	if (arg->type() == Item::FIELD_ITEM)
	  ((Item_field*) arg)->field= result_field_tmp++;
	else
	  sum_item->args[i]= new Item_field(result_field_tmp++);
      }
    }
  }
  return sum_item;
}


bool Item_sum::walk(Item_processor processor, enum_walk walk, uchar *argument)
{
  if ((walk & WALK_PREFIX) && (this->*processor)(argument))
    return true;

  Item **arg,**arg_end;
  for (arg= args, arg_end= args+arg_count; arg != arg_end; arg++)
  {
    if ((*arg)->walk(processor, walk, argument))
      return true;
  }
  return (walk & WALK_POSTFIX) && (this->*processor)(argument);
}


/**
  Remove the item from the list of inner aggregation functions in the
  SELECT_LEX it was moved to by Item_sum::register_sum_func().

  This is done to undo some of the effects of
  Item_sum::register_sum_func() so that the item may be removed from
  the query.

  @note This doesn't completely undo Item_sum::register_sum_func(), as
  with_sum_func information is left untouched. This means that if this
  item is removed, aggr_sel and all Item_subselects between aggr_sel
  and this item may be left with with_sum_func set to true, even if
  there are no aggregation functions. To our knowledge, this has no
  impact on the query result.

  @see Item_sum::register_sum_func()
  @see remove_redundant_subquery_clauses()
 */
bool Item_sum::clean_up_after_removal(uchar *arg)
{
  /*
    Don't do anything if
    1) this is an unresolved item (This may happen if an
       expression occurs twice in the same query. In that case, the
       whole item tree for the second occurence is replaced by the
       item tree for the first occurence, without calling fix_fields()
       on the second tree. Therefore there's nothing to clean up.), or
    2) there is no inner_sum_func_list, or
    3) the item is not an element in the inner_sum_func_list.
  */
  if (!fixed ||                                                    // 1
      aggr_sel == NULL || aggr_sel->inner_sum_func_list == NULL || // 2
      next == NULL)                                                // 3
    return false;

  if (next == this)
    aggr_sel->inner_sum_func_list= NULL;
  else
  {
    Item_sum *prev;
    for (prev= this; prev->next != this; prev= prev->next)
      ;
    prev->next= next;
    if (aggr_sel->inner_sum_func_list == this)
      aggr_sel->inner_sum_func_list= prev;
  }

  return false;
}


Field *Item_sum::create_tmp_field(bool group, TABLE *table)
{
  Field *field;
  switch (result_type()) {
  case REAL_RESULT:
    field= new Field_double(max_length, maybe_null, item_name.ptr(), decimals, TRUE);
    break;
  case INT_RESULT:
    field= new Field_longlong(max_length, maybe_null, item_name.ptr(), unsigned_flag);
    break;
  case STRING_RESULT:
    return make_string_field(table);
  case DECIMAL_RESULT:
    field= Field_new_decimal::create_from_item(this);
    break;
  case ROW_RESULT:
  default:
    // This case should never be choosen
    DBUG_ASSERT(0);
    return 0;
  }
  if (field)
    field->init(table);
  return field;
}


void Item_sum::update_used_tables ()
{
  if (!forced_const)
  {
    used_tables_cache= 0;
    with_subselect= false;
    with_stored_program= false;
    for (uint i=0 ; i < arg_count ; i++)
    {
      args[i]->update_used_tables();
      used_tables_cache|= args[i]->used_tables();
      with_subselect|= args[i]->has_subquery();
      with_stored_program|= args[i]->has_stored_program();
    }

    used_tables_cache&= PSEUDO_TABLE_BITS;

    /*
     if the function is aggregated into its local context, it can
     be calculated only after evaluating the full join, thus it
     depends on all tables of this join. Otherwise, it depends on
     outer tables, even if its arguments args[] do not explicitly
     reference an outer table, like COUNT (*) or COUNT(123).
    */
    used_tables_cache|= aggr_level == nest_level ?
      ((table_map)1 << aggr_sel->join->tables) - 1 :
      OUTER_REF_TABLE_BIT;

  }
}


Item *Item_sum::set_arg(uint i, THD *thd, Item *new_val) 
{
  thd->change_item_tree(args + i, new_val);
  return new_val;
}


int Item_sum::set_aggregator(Aggregator::Aggregator_type aggregator)
{
  /*
    Dependent subselects may be executed multiple times, making
    set_aggregator to be called multiple times. The aggregator type
    will be the same, but it needs to be reset so that it is
    reevaluated with the new dependent data.
    This function may also be called multiple times during query optimization.
    In this case, the type may change, so we delete the old aggregator,
    and create a new one.
  */
  if (aggr && aggregator == aggr->Aggrtype())
  {
    aggr->clear();
    return FALSE;
  }

  delete aggr;
  switch (aggregator)
  {
  case Aggregator::DISTINCT_AGGREGATOR:
    aggr= new Aggregator_distinct(this);
    break;
  case Aggregator::SIMPLE_AGGREGATOR:
    aggr= new Aggregator_simple(this);
    break;
  };
  return aggr ? FALSE : TRUE;
}


void Item_sum::cleanup()
{
  if (aggr)
  {
    delete aggr;
    aggr= NULL;
  }
  Item_result_field::cleanup();
  forced_const= FALSE; 
}


/**
  Compare keys consisting of single field that cannot be compared as binary.
 
  Used by the Unique class to compare keys. Will do correct comparisons
  for all field types.

  @param    arg     Pointer to the relevant Field class instance
  @param    key1    left key image
  @param    key2    right key image
  @return   comparison result
    @retval < 0       if key1 < key2
    @retval = 0       if key1 = key2
    @retval > 0       if key1 > key2
*/

static int simple_str_key_cmp(void* arg, uchar* key1, uchar* key2)
{
  Field *f= (Field*) arg;
  return f->cmp(key1, key2);
}


/**
  Correctly compare composite keys.
 
  Used by the Unique class to compare keys. Will do correct comparisons
  for composite keys with various field types.

  @param arg     Pointer to the relevant Aggregator_distinct instance
  @param key1    left key image
  @param key2    right key image
  @return        comparison result
    @retval <0       if key1 < key2
    @retval =0       if key1 = key2
    @retval >0       if key1 > key2
*/

int Aggregator_distinct::composite_key_cmp(void* arg, uchar* key1, uchar* key2)
{
  Aggregator_distinct *aggr= (Aggregator_distinct *) arg;
  Field **field    = aggr->table->field;
  Field **field_end= field + aggr->table->s->fields;
  uint32 *lengths=aggr->field_lengths;
  for (; field < field_end; ++field)
  {
    Field* f = *field;
    int len = *lengths++;
    int res = f->cmp(key1, key2);
    if (res)
      return res;
    key1 += len;
    key2 += len;
  }
  return 0;
}


static enum enum_field_types 
calc_tmp_field_type(enum enum_field_types table_field_type, 
                    Item_result result_type)
{
  /* Adjust tmp table type according to the chosen aggregation type */
  switch (result_type) {
  case STRING_RESULT:
  case REAL_RESULT:
    if (table_field_type != MYSQL_TYPE_FLOAT)
      table_field_type= MYSQL_TYPE_DOUBLE;
    break;
  case INT_RESULT:
    table_field_type= MYSQL_TYPE_LONGLONG;
    /* fallthrough */
  case DECIMAL_RESULT:
    if (table_field_type != MYSQL_TYPE_LONGLONG)
      table_field_type= MYSQL_TYPE_NEWDECIMAL;
    break;
  case ROW_RESULT:
  default:
    DBUG_ASSERT(0);
  }
  return table_field_type;
}


/***************************************************************************/

C_MODE_START

/* Declarations for auxilary C-callbacks */

static int simple_raw_key_cmp(const void* arg,
                              const void* key1, const void* key2)
{
    return memcmp(key1, key2, *(const uint *) arg);
}


static int item_sum_distinct_walk(void *element, element_count num_of_dups,
                                  void *item)
{
  return ((Aggregator_distinct*) (item))->unique_walk_function(element);
}

C_MODE_END

/***************************************************************************/
/**
  Called before feeding the first row. Used to allocate/setup
  the internal structures used for aggregation.
 
  @param thd Thread descriptor
  @return status
    @retval FALSE success
    @retval TRUE  faliure  

    Prepares Aggregator_distinct to process the incoming stream.
    Creates the temporary table and the Unique class if needed.
    Called by Item_sum::aggregator_setup()
*/

bool Aggregator_distinct::setup(THD *thd)
{
  endup_done= FALSE;
  /*
    Setup can be called twice for ROLLUP items. This is a bug.
    Please add DBUG_ASSERT(tree == 0) here when it's fixed.
  */
  if (tree || table || tmp_table_param)
    return FALSE;

  if (item_sum->setup(thd))
    return TRUE;
  if (item_sum->sum_func() == Item_sum::COUNT_FUNC || 
      item_sum->sum_func() == Item_sum::COUNT_DISTINCT_FUNC)
  {
    List<Item> list;
    SELECT_LEX *select_lex= thd->lex->current_select();

    if (!(tmp_table_param= new (thd->mem_root) Temp_table_param))
      return TRUE;

    /**
      Create a table with an unique key over all parameters.
      If the list contains only const values, const_distinct
      is set to CONST_NOT_NULL to avoid creation of temp table
      and thereby counting as count(distinct of const values)
      will always be 1. If any of these const values is null,
      const_distinct is set to CONST_NULL to ensure aggregation
      does not happen.
     */
    uint const_items= 0;
    uint num_args= item_sum->get_arg_count();
    DBUG_ASSERT(num_args);
    for (uint i=0; i < num_args; i++)
    {
      Item *item=item_sum->get_arg(i);
      if (list.push_back(item))
        return true;                              // End of memory
      if (item->const_item())
      {
        if (item->is_null())
        {
          const_distinct= CONST_NULL;
          return false;
        }
        else
          const_items++;
      }
    }
    if (num_args == const_items)
    {
      const_distinct= CONST_NOT_NULL;
      return false;
    }
<<<<<<< HEAD
    if (always_null)
      return FALSE;
    count_field_types(select_lex, tmp_table_param, list, false, false);
=======
    count_field_types(select_lex, tmp_table_param, list, 0);
>>>>>>> 37fab57b
    tmp_table_param->force_copy_fields= item_sum->has_force_copy_fields();
    DBUG_ASSERT(table == 0);
    /*
      Make create_tmp_table() convert BIT columns to BIGINT.
      This is needed because BIT fields store parts of their data in table's
      null bits, and we don't have methods to compare two table records, which
      is needed by Unique which is used when HEAP table is used.
    */
    {
      List_iterator_fast<Item> li(list);
      Item *item;
      while ((item= li++))
      {    
        if (item->type() == Item::FIELD_ITEM &&
            ((Item_field*)item)->field->type() == FIELD_TYPE_BIT)
          item->marker=4;
      }    
    }    
    if (!(table= create_tmp_table(thd, tmp_table_param, list, (ORDER*) 0, 1,
                                  0,
                                  (select_lex->options | thd->variables.option_bits),
                                  HA_POS_ERROR, "")))
      return TRUE;
    table->file->extra(HA_EXTRA_NO_ROWS);		// Don't update rows
    table->no_rows=1;

    if (table->s->db_type() == heap_hton)
    {
      /*
        No blobs, otherwise it would have been MyISAM: set up a compare
        function and its arguments to use with Unique.
      */
      qsort_cmp2 compare_key;
      void* cmp_arg;
      Field **field= table->field;
      Field **field_end= field + table->s->fields;
      bool all_binary= TRUE;

      for (tree_key_length= 0; field < field_end; ++field)
      {
        Field *f= *field;
        enum enum_field_types type= f->type();
        tree_key_length+= f->pack_length();
        if ((type == MYSQL_TYPE_VARCHAR) ||
            (!f->binary() && (type == MYSQL_TYPE_STRING ||
                             type == MYSQL_TYPE_VAR_STRING)))
        {
          all_binary= FALSE;
          break;
        }
      }
      if (all_binary)
      {
        cmp_arg= (void*) &tree_key_length;
        compare_key= (qsort_cmp2) simple_raw_key_cmp;
      }
      else
      {
        if (table->s->fields == 1)
        {
          /*
            If we have only one field, which is the most common use of
            count(distinct), it is much faster to use a simpler key
            compare method that can take advantage of not having to worry
            about other fields.
          */
          compare_key= (qsort_cmp2) simple_str_key_cmp;
          cmp_arg= (void*) table->field[0];
          /* tree_key_length has been set already */
        }
        else
        {
          uint32 *length;
          compare_key= (qsort_cmp2) composite_key_cmp;
          cmp_arg= (void*) this;
          field_lengths= (uint32*) thd->alloc(table->s->fields * sizeof(uint32));
          for (tree_key_length= 0, length= field_lengths, field= table->field;
               field < field_end; ++field, ++length)
          {
            *length= (*field)->pack_length();
            tree_key_length+= *length;
          }
        }
      }
      DBUG_ASSERT(tree == 0);
      tree= new Unique(compare_key, cmp_arg, tree_key_length,
                       item_sum->ram_limitation(thd));
      /*
        The only time tree_key_length could be 0 is if someone does
        count(distinct) on a char(0) field - stupid thing to do,
        but this has to be handled - otherwise someone can crash
        the server with a DoS attack
      */
      if (! tree)
        return TRUE;
    }
    return FALSE;
  }
  else
  {
    List<Create_field> field_list;
    Create_field field_def;                              /* field definition */
    Item *arg;
    DBUG_ENTER("Aggregator_distinct::setup");
    /* It's legal to call setup() more than once when in a subquery */
    if (tree)
      DBUG_RETURN(FALSE);

    /*
      Virtual table and the tree are created anew on each re-execution of
      PS/SP. Hence all further allocations are performed in the runtime
      mem_root.
    */
    if (field_list.push_back(&field_def))
      DBUG_RETURN(TRUE);

    item_sum->null_value= item_sum->maybe_null= 1;
    item_sum->quick_group= 0;

    DBUG_ASSERT(item_sum->get_arg(0)->fixed);

    arg= item_sum->get_arg(0);
    if (arg->const_item())
    {
      (void) arg->val_int();
      if (arg->null_value)
      {
        const_distinct= CONST_NULL;
        DBUG_RETURN(false);
      }
    }


    enum enum_field_types field_type;

    field_type= calc_tmp_field_type(arg->field_type(),
                              arg->result_type());
    field_def.init_for_tmp_table(field_type, 
                                 arg->max_length,
                                 arg->decimals, 
                                 arg->maybe_null,
                                 arg->unsigned_flag);

    if (! (table= create_virtual_tmp_table(thd, field_list)))
      DBUG_RETURN(TRUE);

    /* XXX: check that the case of CHAR(0) works OK */
    tree_key_length= table->s->reclength - table->s->null_bytes;

    /*
      Unique handles all unique elements in a tree until they can't fit
      in.  Then the tree is dumped to the temporary file. We can use
      simple_raw_key_cmp because the table contains numbers only; decimals
      are converted to binary representation as well.
    */
    tree= new Unique(simple_raw_key_cmp, &tree_key_length, tree_key_length,
                     item_sum->ram_limitation(thd));

    DBUG_RETURN(tree == 0);
  }
}


/**
  Invalidate calculated value and clear the distinct rows.
 
  Frees space used by the internal data structures.
  Removes the accumulated distinct rows. Invalidates the calculated result.
*/

void Aggregator_distinct::clear()
{
  endup_done= FALSE;
  item_sum->clear();
  if (tree)
    tree->reset();
  /* tree and table can be both null only if const_distinct is enabled*/
  if (item_sum->sum_func() == Item_sum::COUNT_FUNC || 
      item_sum->sum_func() == Item_sum::COUNT_DISTINCT_FUNC)
  {
    if (!tree && table)
    {
      table->file->extra(HA_EXTRA_NO_CACHE);
      table->file->ha_delete_all_rows();
      table->file->extra(HA_EXTRA_WRITE_CACHE);
    }
  }
  else
  {
    item_sum->null_value= 1;
  }
}


/**
  Process incoming row. 
  
  Add it to Unique/temp hash table if it's unique. Skip the row if 
  not unique.
  Prepare Aggregator_distinct to process the incoming stream.
  Create the temporary table and the Unique class if needed.
  Called by Item_sum::aggregator_add().
  To actually get the result value in item_sum's buffers 
  Aggregator_distinct::endup() must be called.

  @return status
    @retval FALSE     success
    @retval TRUE      failure
*/

bool Aggregator_distinct::add()
{
  if (const_distinct != NOT_CONST)
    return 0;

  if (item_sum->sum_func() == Item_sum::COUNT_FUNC || 
      item_sum->sum_func() == Item_sum::COUNT_DISTINCT_FUNC)
  {
    int error;
    copy_fields(tmp_table_param);
    if (copy_funcs(tmp_table_param->items_to_copy, table->in_use))
      return TRUE;

    for (Field **field=table->field ; *field ; field++)
      if ((*field)->is_real_null())
        return 0;					// Don't count NULL

    if (tree)
    {
      /*
        The first few bytes of record (at least one) are just markers
        for deleted and NULLs. We want to skip them since they will
        bloat the tree without providing any valuable info. Besides,
        key_length used to initialize the tree didn't include space for them.
      */
      return tree->unique_add(table->record[0] + table->s->null_bytes);
    }
    if ((error= table->file->ha_write_row(table->record[0])) &&
        !table->file->is_ignorable_error(error))
      return TRUE;
    return FALSE;
  }
  else
  {
    item_sum->get_arg(0)->save_in_field(table->field[0], false);
    if (table->field[0]->is_null())
      return 0;
    DBUG_ASSERT(tree);
    item_sum->null_value= 0;
    /*
      '0' values are also stored in the tree. This doesn't matter
      for SUM(DISTINCT), but is important for AVG(DISTINCT)
    */
    return tree->unique_add(table->field[0]->ptr);
  }
}


/**
  Calculate the aggregate function value.
 
  Since Distinct_aggregator::add() just collects the distinct rows,
  we must go over the distinct rows and feed them to the aggregation
  function before returning its value.
  This is what endup () does. It also sets the result validity flag
  endup_done to TRUE so it will not recalculate the aggregate value
  again if the Item_sum hasn't been reset.
*/

void Aggregator_distinct::endup()
{
  /* prevent consecutive recalculations */
  if (endup_done)
    return;

  /* we are going to calculate the aggregate value afresh */
  item_sum->clear();

  /* The result will definitely be null : no more calculations needed */
  if (const_distinct == CONST_NULL)
    return;

  if (item_sum->sum_func() == Item_sum::COUNT_FUNC || 
      item_sum->sum_func() == Item_sum::COUNT_DISTINCT_FUNC)
  {
    DBUG_ASSERT(item_sum->fixed == 1);
    Item_sum_count *sum= (Item_sum_count *)item_sum;

    if (const_distinct ==  CONST_NOT_NULL)
    {
      sum->count= 1;
      endup_done= TRUE;
      return;
    }
    if (tree && tree->elements == 0)
    {
      /* everything fits in memory */
      sum->count= (longlong) tree->elements_in_tree();
      endup_done= TRUE;
    }
    if (!tree)
    {
      /* there were blobs */
      table->file->info(HA_STATUS_VARIABLE | HA_STATUS_NO_LOCK);
      sum->count= table->file->stats.records;
      endup_done= TRUE;
    }
  }

 /*
   We don't have a tree only if 'setup()' hasn't been called;
   this is the case of sql_executor.cc:return_zero_rows.
 */
  if (tree && !endup_done)
  {
   /*
     All tree's values are not NULL.
     Note that value of field is changed as we walk the tree, in
     Aggregator_distinct::unique_walk_function, but it's always not NULL.
   */
   table->field[0]->set_notnull();
    /* go over the tree of distinct keys and calculate the aggregate value */
    use_distinct_values= TRUE;
    tree->walk(item_sum_distinct_walk, (void*) this);
    use_distinct_values= FALSE;
  }
  /* prevent consecutive recalculations */
  endup_done= TRUE;
}


String *
Item_sum_num::val_str(String *str)
{
  return val_string_from_real(str);
}


my_decimal *Item_sum_num::val_decimal(my_decimal *decimal_value)
{
  return val_decimal_from_real(decimal_value);
}


String *
Item_sum_int::val_str(String *str)
{
  return val_string_from_int(str);
}


my_decimal *Item_sum_int::val_decimal(my_decimal *decimal_value)
{
  return val_decimal_from_int(decimal_value);
}


bool
Item_sum_num::fix_fields(THD *thd, Item **ref)
{
  DBUG_ASSERT(fixed == 0);

  if (init_sum_func_check(thd))
    return TRUE;

  decimals=0;
  maybe_null=0;
  for (uint i=0 ; i < arg_count ; i++)
  {
    if ((!args[i]->fixed && args[i]->fix_fields(thd, args + i)) ||
        args[i]->check_cols(1))
      return TRUE;
    set_if_bigger(decimals, args[i]->decimals);
    maybe_null |= args[i]->maybe_null;
  }
  result_field=0;
  max_length=float_length(decimals);
  null_value=1;
  fix_length_and_dec();

  if (check_sum_func(thd, ref))
    return TRUE;

  memcpy (orig_args, args, sizeof (Item *) * arg_count);
  fixed= 1;
  return FALSE;
}


bool
Item_sum_hybrid::fix_fields(THD *thd, Item **ref)
{
  DBUG_ASSERT(fixed == 0);

  Item *item= args[0];

  if (init_sum_func_check(thd))
    return TRUE;

  // 'item' can be changed during fix_fields
  if ((!item->fixed && item->fix_fields(thd, args)) ||
      (item= args[0])->check_cols(1))
    return TRUE;
  decimals=item->decimals;

  switch (hybrid_type= item->result_type()) {
  case INT_RESULT:
  case DECIMAL_RESULT:
  case STRING_RESULT:
    max_length= item->max_length;
    break;
  case REAL_RESULT:
    max_length= float_length(decimals);
    break;
  case ROW_RESULT:
  default:
    DBUG_ASSERT(0);
  };
  setup_hybrid(args[0], NULL);
  /* MIN/MAX can return NULL for empty set indepedent of the used column */
  maybe_null= 1;
  unsigned_flag=item->unsigned_flag;
  result_field=0;
  null_value=1;
  fix_length_and_dec();
  item= item->real_item();
  if (item->type() == Item::FIELD_ITEM)
    hybrid_field_type= ((Item_field*) item)->field->type();
  else
    hybrid_field_type= Item::field_type();

  if (check_sum_func(thd, ref))
    return TRUE;

  orig_args[0]= args[0];
  fixed= 1;
  return FALSE;
}


/**
  MIN/MAX function setup.

  @param item       argument of MIN/MAX function
  @param value_arg  calculated value of MIN/MAX function

  @details
    Setup cache/comparator of MIN/MAX functions. When called by the
    copy_or_same function value_arg parameter contains calculated value
    of the original MIN/MAX object and it is saved in this object's cache.
*/

void Item_sum_hybrid::setup_hybrid(Item *item, Item *value_arg)
{
  value= Item_cache::get_cache(item);
  value->setup(item);
  value->store(value_arg);
  arg_cache= Item_cache::get_cache(item);
  arg_cache->setup(item);
  cmp= new Arg_comparator();
  cmp->set_cmp_func(this, (Item**)&arg_cache, (Item**)&value, FALSE);
  collation.set(item->collation);
}


Field *Item_sum_hybrid::create_tmp_field(bool group, TABLE *table)
{
  Field *field;
  if (args[0]->type() == Item::FIELD_ITEM)
  {
    field= ((Item_field*) args[0])->field;
    
    if ((field= create_tmp_field_from_field(current_thd, field, item_name.ptr(),
                                            table, NULL)))
      field->flags&= ~NOT_NULL_FLAG;
    return field;
  }
  /*
    DATE/TIME fields have STRING_RESULT result types.
    In order to preserve field type, it's needed to handle DATE/TIME
    fields creations separately.
  */
  switch (args[0]->field_type()) {
  case MYSQL_TYPE_DATE:
    field= new Field_newdate(maybe_null, item_name.ptr());
    break;
  case MYSQL_TYPE_TIME:
    field= new Field_timef(maybe_null, item_name.ptr(), decimals);
    break;
  case MYSQL_TYPE_TIMESTAMP:
  case MYSQL_TYPE_DATETIME:
    field= new Field_datetimef(maybe_null, item_name.ptr(), decimals);
    break;
  default:
    return Item_sum::create_tmp_field(group, table);
  }
  if (field)
    field->init(table);
  return field;
}


/***********************************************************************
** reset and add of sum_func
***********************************************************************/

/**
  @todo
  check if the following assignments are really needed
*/
Item_sum_sum::Item_sum_sum(THD *thd, Item_sum_sum *item) 
  :Item_sum_num(thd, item), hybrid_type(item->hybrid_type),
   curr_dec_buff(item->curr_dec_buff)
{
  /* TODO: check if the following assignments are really needed */
  if (hybrid_type == DECIMAL_RESULT)
  {
    my_decimal2decimal(item->dec_buffs, dec_buffs);
    my_decimal2decimal(item->dec_buffs + 1, dec_buffs + 1);
  }
  else
    sum= item->sum;
}

Item *Item_sum_sum::copy_or_same(THD* thd)
{
  return new (thd->mem_root) Item_sum_sum(thd, this);
}


void Item_sum_sum::clear()
{
  DBUG_ENTER("Item_sum_sum::clear");
  null_value=1;
  if (hybrid_type == DECIMAL_RESULT)
  {
    curr_dec_buff= 0;
    my_decimal_set_zero(dec_buffs);
  }
  else
    sum= 0.0;
  DBUG_VOID_RETURN;
}


void Item_sum_sum::fix_length_and_dec()
{
  DBUG_ENTER("Item_sum_sum::fix_length_and_dec");
  maybe_null=null_value=1;
  decimals= args[0]->decimals;
  switch (args[0]->numeric_context_result_type()) {
  case REAL_RESULT:
    hybrid_type= REAL_RESULT;
    sum= 0.0;
    break;
  case INT_RESULT:
  case DECIMAL_RESULT:
  {
    /* SUM result can't be longer than length(arg) + length(MAX_ROWS) */
    int precision= args[0]->decimal_precision() + DECIMAL_LONGLONG_DIGITS;
    max_length= my_decimal_precision_to_length_no_truncation(precision,
                                                             decimals,
                                                             unsigned_flag);
    curr_dec_buff= 0;
    hybrid_type= DECIMAL_RESULT;
    my_decimal_set_zero(dec_buffs);
    break;
  }
  case STRING_RESULT:
  case ROW_RESULT:
  default:
    DBUG_ASSERT(0);
  }
  DBUG_PRINT("info", ("Type: %s (%d, %d)",
                      (hybrid_type == REAL_RESULT ? "REAL_RESULT" :
                       hybrid_type == DECIMAL_RESULT ? "DECIMAL_RESULT" :
                       hybrid_type == INT_RESULT ? "INT_RESULT" :
                       "--ILLEGAL!!!--"),
                      max_length,
                      (int)decimals));
  DBUG_VOID_RETURN;
}


bool Item_sum_sum::add()
{
  DBUG_ENTER("Item_sum_sum::add");
  if (hybrid_type == DECIMAL_RESULT)
  {
    my_decimal value;
    const my_decimal *val= aggr->arg_val_decimal(&value);
    if (!aggr->arg_is_null(true))
    {
      my_decimal_add(E_DEC_FATAL_ERROR, dec_buffs + (curr_dec_buff^1),
                     val, dec_buffs + curr_dec_buff);
      curr_dec_buff^= 1;
      null_value= 0;
    }
  }
  else
  {
    sum+= aggr->arg_val_real();
    if (!aggr->arg_is_null(true))
      null_value= 0;
  }
  DBUG_RETURN(0);
}


longlong Item_sum_sum::val_int()
{
  DBUG_ASSERT(fixed == 1);
  if (aggr)
    aggr->endup();
  if (hybrid_type == DECIMAL_RESULT)
  {
    longlong result;
    my_decimal2int(E_DEC_FATAL_ERROR, dec_buffs + curr_dec_buff, unsigned_flag,
                   &result);
    return result;
  }
  return (longlong) rint(val_real());
}


double Item_sum_sum::val_real()
{
  DBUG_ASSERT(fixed == 1);
  if (aggr)
    aggr->endup();
  if (hybrid_type == DECIMAL_RESULT)
    my_decimal2double(E_DEC_FATAL_ERROR, dec_buffs + curr_dec_buff, &sum);
  return sum;
}


String *Item_sum_sum::val_str(String *str)
{
  if (aggr)
    aggr->endup();
  if (hybrid_type == DECIMAL_RESULT)
    return val_string_from_decimal(str);
  return val_string_from_real(str);
}


my_decimal *Item_sum_sum::val_decimal(my_decimal *val)
{
  if (aggr)
    aggr->endup();
  if (hybrid_type == DECIMAL_RESULT)
    return (dec_buffs + curr_dec_buff);
  return val_decimal_from_real(val);
}

/**
  Aggregate a distinct row from the distinct hash table.
 
  Called for each row into the hash table 'Aggregator_distinct::table'.
  Includes the current distinct row into the calculation of the 
  aggregate value. Uses the Field classes to get the value from the row.
  This function is used for AVG/SUM(DISTINCT). For COUNT(DISTINCT) 
  it's called only when there are no blob arguments and the data don't
  fit into memory (so Unique makes persisted trees on disk). 

  @param element     pointer to the row data.
  
  @return status
    @retval FALSE     success
    @retval TRUE      failure
*/
  
bool Aggregator_distinct::unique_walk_function(void *element)
{
  memcpy(table->field[0]->ptr, element, tree_key_length);
  item_sum->add();
  return 0;
}


Aggregator_distinct::~Aggregator_distinct()
{
  if (tree)
  {
    delete tree;
    tree= NULL;
  }
  if (table)
  {
    free_tmp_table(table->in_use, table);
    table=NULL;
  }
  if (tmp_table_param)
  {
    delete tmp_table_param;
    tmp_table_param= NULL;
  }
}


my_decimal *Aggregator_simple::arg_val_decimal(my_decimal *value)
{
  return item_sum->args[0]->val_decimal(value);
}


double Aggregator_simple::arg_val_real()
{
  return item_sum->args[0]->val_real();
}


bool Aggregator_simple::arg_is_null(bool use_null_value)
{
  Item **item= item_sum->args;
  const uint item_count= item_sum->arg_count;
  if (use_null_value)
  {
    for (uint i= 0; i < item_count; i++)
    {
      if (item[i]->null_value)
        return true;
    }
  }
  else
  {
    for (uint i= 0; i < item_count; i++)
    {
      if (item[i]->maybe_null && item[i]->is_null())
        return true;
    }
  }
  return false;
}


my_decimal *Aggregator_distinct::arg_val_decimal(my_decimal * value)
{
  return use_distinct_values ? table->field[0]->val_decimal(value) :
    item_sum->args[0]->val_decimal(value);
}


double Aggregator_distinct::arg_val_real()
{
  return use_distinct_values ? table->field[0]->val_real() :
    item_sum->args[0]->val_real();
}


bool Aggregator_distinct::arg_is_null(bool use_null_value)
{
  if (use_distinct_values)
  {
    const bool rc= table->field[0]->is_null();
    DBUG_ASSERT(!rc); // NULLs are never stored in 'tree'
    return rc;
  }
  return use_null_value ?
    item_sum->args[0]->null_value :
    (item_sum->args[0]->maybe_null && item_sum->args[0]->is_null());
}


Item *Item_sum_count::copy_or_same(THD* thd)
{
  return new (thd->mem_root) Item_sum_count(thd, this);
}


void Item_sum_count::clear()
{
  count= 0;
}


bool Item_sum_count::add()
{
  if (aggr->arg_is_null(false))
    return 0;
  count++;
  return 0;
}

longlong Item_sum_count::val_int()
{
  DBUG_ASSERT(fixed == 1);
  if (aggr)
    aggr->endup();
  return (longlong) count;
}


void Item_sum_count::cleanup()
{
  DBUG_ENTER("Item_sum_count::cleanup");
  count= 0;
  Item_sum_int::cleanup();
  DBUG_VOID_RETURN;
}


/*
  Avgerage
*/
void Item_sum_avg::fix_length_and_dec()
{
  Item_sum_sum::fix_length_and_dec();
  maybe_null=null_value=1;
  prec_increment= current_thd->variables.div_precincrement;
  if (hybrid_type == DECIMAL_RESULT)
  {
    int precision= args[0]->decimal_precision() + prec_increment;
    decimals= min<uint>(args[0]->decimals + prec_increment, DECIMAL_MAX_SCALE);
    max_length= my_decimal_precision_to_length_no_truncation(precision,
                                                             decimals,
                                                             unsigned_flag);
    f_precision= min(precision+DECIMAL_LONGLONG_DIGITS, DECIMAL_MAX_PRECISION);
    f_scale=  args[0]->decimals;
    dec_bin_size= my_decimal_get_binary_size(f_precision, f_scale);
  }
  else {
    decimals= min<uint>(args[0]->decimals + prec_increment, NOT_FIXED_DEC);
    max_length= args[0]->max_length + prec_increment;
  }
}


Item *Item_sum_avg::copy_or_same(THD* thd)
{
  return new (thd->mem_root) Item_sum_avg(thd, this);
}


Field *Item_sum_avg::create_tmp_field(bool group, TABLE *table)
{
  Field *field;
  if (group)
  {
    /*
      We must store both value and counter in the temporary table in one field.
      The easiest way is to do this is to store both value in a string
      and unpack on access.
    */
    field= new Field_string(((hybrid_type == DECIMAL_RESULT) ?
                             dec_bin_size : sizeof(double)) + sizeof(longlong),
                            0, item_name.ptr(), &my_charset_bin);
  }
  else if (hybrid_type == DECIMAL_RESULT)
    field= Field_new_decimal::create_from_item(this);
  else
    field= new Field_double(max_length, maybe_null, item_name.ptr(), decimals, TRUE);
  if (field)
    field->init(table);
  return field;
}


void Item_sum_avg::clear()
{
  Item_sum_sum::clear();
  count=0;
}


bool Item_sum_avg::add()
{
  if (Item_sum_sum::add())
    return TRUE;
  if (!aggr->arg_is_null(true))
    count++;
  return FALSE;
}

double Item_sum_avg::val_real()
{
  DBUG_ASSERT(fixed == 1);
  if (aggr)
    aggr->endup();
  if (!count)
  {
    null_value=1;
    return 0.0;
  }
  return Item_sum_sum::val_real() / ulonglong2double(count);
}


my_decimal *Item_sum_avg::val_decimal(my_decimal *val)
{
  my_decimal sum_buff, cnt;
  const my_decimal *sum_dec;
  DBUG_ASSERT(fixed == 1);
  if (aggr)
    aggr->endup();
  if (!count)
  {
    null_value=1;
    return NULL;
  }

  /*
    For non-DECIMAL hybrid_type the division will be done in
    Item_sum_avg::val_real().
  */
  if (hybrid_type != DECIMAL_RESULT)
    return val_decimal_from_real(val);

  sum_dec= dec_buffs + curr_dec_buff;
  int2my_decimal(E_DEC_FATAL_ERROR, count, 0, &cnt);
  my_decimal_div(E_DEC_FATAL_ERROR, val, sum_dec, &cnt, prec_increment);
  return val;
}


String *Item_sum_avg::val_str(String *str)
{
  if (aggr)
    aggr->endup();
  if (hybrid_type == DECIMAL_RESULT)
    return val_string_from_decimal(str);
  return val_string_from_real(str);
}


/*
  Standard deviation
*/

double Item_sum_std::val_real()
{
  DBUG_ASSERT(fixed == 1);
  double nr= Item_sum_variance::val_real();
  DBUG_ASSERT(nr >= 0.0);
  return sqrt(nr);
}

Item *Item_sum_std::copy_or_same(THD* thd)
{
  return new (thd->mem_root) Item_sum_std(thd, this);
}


/*
  Variance
*/


/**
  Variance implementation for floating-point implementations, without
  catastrophic cancellation, from Knuth's _TAoCP_, 3rd ed, volume 2, pg232.
  This alters the value at m, s, and increments count.
*/

/*
  These two functions are used by the Item_sum_variance and the
  Item_variance_field classes, which are unrelated, and each need to calculate
  variance.  The difference between the two classes is that the first is used
  for a mundane SELECT, while the latter is used in a GROUPing SELECT.
*/
static void variance_fp_recurrence_next(double *m, double *s, ulonglong *count, double nr)
{
  *count += 1;

  if (*count == 1) 
  {
    *m= nr;
    *s= 0;
  }
  else
  {
    double m_kminusone= *m;
    *m= m_kminusone + (nr - m_kminusone) / (double) *count;
    *s= *s + (nr - m_kminusone) * (nr - *m);
  }
}


static double variance_fp_recurrence_result(double s, ulonglong count, bool is_sample_variance)
{
  if (count == 1)
    return 0.0;

  if (is_sample_variance)
    return s / (count - 1);

  /* else, is a population variance */
  return s / count;
}


Item_sum_variance::Item_sum_variance(THD *thd, Item_sum_variance *item):
  Item_sum_num(thd, item), hybrid_type(item->hybrid_type),
    count(item->count), sample(item->sample),
    prec_increment(item->prec_increment)
{
  recurrence_m= item->recurrence_m;
  recurrence_s= item->recurrence_s;
}


void Item_sum_variance::fix_length_and_dec()
{
  DBUG_ENTER("Item_sum_variance::fix_length_and_dec");
  maybe_null= null_value= 1;

  /*
    According to the SQL2003 standard (Part 2, Foundations; sec 10.9,
    aggregate function; paragraph 7h of Syntax Rules), "the declared 
    type of the result is an implementation-defined aproximate numeric
    type.
  */
  hybrid_type= REAL_RESULT;
  decimals= NOT_FIXED_DEC;
  max_length= float_length(decimals);

  DBUG_PRINT("info", ("Type: REAL_RESULT (%d, %d)", max_length, (int)decimals));
  DBUG_VOID_RETURN;
}


Item *Item_sum_variance::copy_or_same(THD* thd)
{
  return new (thd->mem_root) Item_sum_variance(thd, this);
}


/**
  Create a new field to match the type of value we're expected to yield.
  If we're grouping, then we need some space to serialize variables into, to
  pass around.
*/
Field *Item_sum_variance::create_tmp_field(bool group, TABLE *table)
{
  Field *field;
  if (group)
  {
    /*
      We must store both value and counter in the temporary table in one field.
      The easiest way is to do this is to store both value in a string
      and unpack on access.
    */
    field= new Field_string(sizeof(double)*2 + sizeof(longlong), 0, item_name.ptr(), &my_charset_bin);
  }
  else
    field= new Field_double(max_length, maybe_null, item_name.ptr(), decimals, TRUE);

  if (field != NULL)
    field->init(table);

  return field;
}


void Item_sum_variance::clear()
{
  count= 0; 
}

bool Item_sum_variance::add()
{
  /* 
    Why use a temporary variable?  We don't know if it is null until we
    evaluate it, which has the side-effect of setting null_value .
  */
  double nr= args[0]->val_real();
  
  if (!args[0]->null_value)
    variance_fp_recurrence_next(&recurrence_m, &recurrence_s, &count, nr);
  return 0;
}

double Item_sum_variance::val_real()
{
  DBUG_ASSERT(fixed == 1);

  /*
    'sample' is a 1/0 boolean value.  If it is 1/true, id est this is a sample
    variance call, then we should set nullness when the count of the items
    is one or zero.  If it's zero, i.e. a population variance, then we only
    set nullness when the count is zero.

    Another way to read it is that 'sample' is the numerical threshhold, at and
    below which a 'count' number of items is called NULL.
  */
  DBUG_ASSERT((sample == 0) || (sample == 1));
  if (count <= sample)
  {
    null_value=1;
    return 0.0;
  }

  null_value=0;
  return variance_fp_recurrence_result(recurrence_s, count, sample);
}


my_decimal *Item_sum_variance::val_decimal(my_decimal *dec_buf)
{
  DBUG_ASSERT(fixed == 1);
  return val_decimal_from_real(dec_buf);
}


void Item_sum_variance::reset_field()
{
  double nr;
  uchar *res= result_field->ptr;

  nr= args[0]->val_real();              /* sets null_value as side-effect */

  if (args[0]->null_value)
    memset(res, 0, sizeof(double)*2+sizeof(longlong));
  else
  {
    /* Serialize format is (double)m, (double)s, (longlong)count */
    ulonglong tmp_count;
    double tmp_s;
    float8store(res, nr);               /* recurrence variable m */
    tmp_s= 0.0;
    float8store(res + sizeof(double), tmp_s);
    tmp_count= 1;
    int8store(res + sizeof(double)*2, tmp_count);
  }
}


void Item_sum_variance::update_field()
{
  ulonglong field_count;
  uchar *res=result_field->ptr;

  double nr= args[0]->val_real();       /* sets null_value as side-effect */

  if (args[0]->null_value)
    return;

  /* Serialize format is (double)m, (double)s, (longlong)count */
  double field_recurrence_m, field_recurrence_s;
  float8get(&field_recurrence_m, res);
  float8get(&field_recurrence_s, res + sizeof(double));
  field_count=sint8korr(res+sizeof(double)*2);

  variance_fp_recurrence_next(&field_recurrence_m, &field_recurrence_s, &field_count, nr);

  float8store(res, field_recurrence_m);
  float8store(res + sizeof(double), field_recurrence_s);
  res+= sizeof(double)*2;
  int8store(res,field_count);
}


/* min & max */

void Item_sum_hybrid::clear()
{
  value->clear();
  null_value= 1;
}

double Item_sum_hybrid::val_real()
{
  DBUG_ASSERT(fixed == 1);
  if (null_value)
    return 0.0;
  double retval= value->val_real();
  if ((null_value= value->null_value))
    DBUG_ASSERT(retval == 0.0);
  return retval;
}

longlong Item_sum_hybrid::val_int()
{
  DBUG_ASSERT(fixed == 1);
  if (null_value)
    return 0;
  longlong retval= value->val_int();
  if ((null_value= value->null_value))
    DBUG_ASSERT(retval == 0);
  return retval;
}


longlong Item_sum_hybrid::val_time_temporal()
{
  DBUG_ASSERT(fixed == 1);
  if (null_value)
    return 0;
  longlong retval= value->val_time_temporal();
  if ((null_value= value->null_value))
    DBUG_ASSERT(retval == 0);
  return retval;
}


longlong Item_sum_hybrid::val_date_temporal()
{
  DBUG_ASSERT(fixed == 1);
  if (null_value)
    return 0;
  longlong retval= value->val_date_temporal();
  if ((null_value= value->null_value))
    DBUG_ASSERT(retval == 0);
  return retval;
}


my_decimal *Item_sum_hybrid::val_decimal(my_decimal *val)
{
  DBUG_ASSERT(fixed == 1);
  if (null_value)
    return 0;
  my_decimal *retval= value->val_decimal(val);
  if ((null_value= value->null_value))
    DBUG_ASSERT(retval == NULL);
  return retval;
}


bool Item_sum_hybrid::get_date(MYSQL_TIME *ltime, my_time_flags_t fuzzydate)
{
  DBUG_ASSERT(fixed == 1);
  if (null_value)
    return true;
  return (null_value= value->get_date(ltime, fuzzydate));
}


bool Item_sum_hybrid::get_time(MYSQL_TIME *ltime)
{
  DBUG_ASSERT(fixed == 1);
  if (null_value)
    return true;
  return (null_value= value->get_time(ltime));
}


String *
Item_sum_hybrid::val_str(String *str)
{
  DBUG_ASSERT(fixed == 1);
  if (null_value)
    return 0;
  String *retval= value->val_str(str);
  if ((null_value= value->null_value))
    DBUG_ASSERT(retval == NULL);
  return retval;
}


void Item_sum_hybrid::cleanup()
{
  DBUG_ENTER("Item_sum_hybrid::cleanup");
  Item_sum::cleanup();
  forced_const= FALSE;
  if (cmp)
    delete cmp;
  cmp= 0;
  /*
    by default it is TRUE to avoid TRUE reporting by
    Item_func_not_all/Item_func_nop_all if this item was never called.

    no_rows_in_result() set it to FALSE if was not results found.
    If some results found it will be left unchanged.
  */
  was_values= TRUE;
  DBUG_VOID_RETURN;
}

void Item_sum_hybrid::no_rows_in_result()
{
  was_values= FALSE;
  clear();
}


Item *Item_sum_min::copy_or_same(THD* thd)
{
  Item_sum_min *item= new (thd->mem_root) Item_sum_min(thd, this);
  item->setup_hybrid(args[0], value);
  return item;
}


bool Item_sum_min::add()
{
  /* args[0] < value */
  arg_cache->cache_value();
  if (!arg_cache->null_value &&
      (null_value || cmp->compare() < 0))
  {
    value->store(arg_cache);
    value->cache_value();
    null_value= 0;
  }
  return 0;
}


Item *Item_sum_max::copy_or_same(THD* thd)
{
  Item_sum_max *item= new (thd->mem_root) Item_sum_max(thd, this);
  item->setup_hybrid(args[0], value);
  return item;
}


bool Item_sum_max::add()
{
  /* args[0] > value */
  arg_cache->cache_value();
  if (!arg_cache->null_value &&
      (null_value || cmp->compare() > 0))
  {
    value->store(arg_cache);
    value->cache_value();
    null_value= 0;
  }
  return 0;
}


/* bit_or and bit_and */

longlong Item_sum_bit::val_int()
{
  DBUG_ASSERT(fixed == 1);
  return (longlong) bits;
}


void Item_sum_bit::clear()
{
  bits= reset_bits;
}

Item *Item_sum_or::copy_or_same(THD* thd)
{
  return new (thd->mem_root) Item_sum_or(thd, this);
}


bool Item_sum_or::add()
{
  ulonglong value= (ulonglong) args[0]->val_int();
  if (!args[0]->null_value)
    bits|=value;
  return 0;
}

Item *Item_sum_xor::copy_or_same(THD* thd)
{
  return new (thd->mem_root) Item_sum_xor(thd, this);
}


bool Item_sum_xor::add()
{
  ulonglong value= (ulonglong) args[0]->val_int();
  if (!args[0]->null_value)
    bits^=value;
  return 0;
}

Item *Item_sum_and::copy_or_same(THD* thd)
{
  return new (thd->mem_root) Item_sum_and(thd, this);
}


bool Item_sum_and::add()
{
  ulonglong value= (ulonglong) args[0]->val_int();
  if (!args[0]->null_value)
    bits&=value;
  return 0;
}

/************************************************************************
** reset result of a Item_sum with is saved in a tmp_table
*************************************************************************/

void Item_sum_num::reset_field()
{
  double nr= args[0]->val_real();
  uchar *res=result_field->ptr;

  if (maybe_null)
  {
    if (args[0]->null_value)
    {
      nr=0.0;
      result_field->set_null();
    }
    else
      result_field->set_notnull();
  }
  float8store(res,nr);
}


void Item_sum_hybrid::reset_field()
{
  switch(hybrid_type) {
  case STRING_RESULT:
  {
    if (args[0]->is_temporal())
    {
      longlong nr= args[0]->val_temporal_by_field_type();
      if (maybe_null)
      {
        if (args[0]->null_value)
        {
          nr= 0;
          result_field->set_null();
        }
        else
          result_field->set_notnull();
      }
      result_field->store_packed(nr);
      break;
    }
    
    char buff[MAX_FIELD_WIDTH];
    String tmp(buff,sizeof(buff),result_field->charset()),*res;

    res=args[0]->val_str(&tmp);
    if (args[0]->null_value)
    {
      result_field->set_null();
      result_field->reset();
    }
    else
    {
      result_field->set_notnull();
      result_field->store(res->ptr(),res->length(),tmp.charset());
    }
    break;
  }
  case INT_RESULT:
  {
    longlong nr=args[0]->val_int();

    if (maybe_null)
    {
      if (args[0]->null_value)
      {
	nr=0;
	result_field->set_null();
      }
      else
	result_field->set_notnull();
    }
    result_field->store(nr, unsigned_flag);
    break;
  }
  case REAL_RESULT:
  {
    double nr= args[0]->val_real();

    if (maybe_null)
    {
      if (args[0]->null_value)
      {
	nr=0.0;
	result_field->set_null();
      }
      else
	result_field->set_notnull();
    }
    result_field->store(nr);
    break;
  }
  case DECIMAL_RESULT:
  {
    my_decimal value_buff, *arg_dec= args[0]->val_decimal(&value_buff);

    if (maybe_null)
    {
      if (args[0]->null_value)
        result_field->set_null();
      else
        result_field->set_notnull();
    }
    /*
      We must store zero in the field as we will use the field value in
      add()
    */
    if (!arg_dec)                               // Null
      arg_dec= &decimal_zero;
    result_field->store_decimal(arg_dec);
    break;
  }
  case ROW_RESULT:
  default:
    DBUG_ASSERT(0);
  }
}


void Item_sum_sum::reset_field()
{
  DBUG_ASSERT (aggr->Aggrtype() != Aggregator::DISTINCT_AGGREGATOR);
  if (hybrid_type == DECIMAL_RESULT)
  {
    my_decimal value, *arg_val= args[0]->val_decimal(&value);
    if (!arg_val)                               // Null
      arg_val= &decimal_zero;
    result_field->store_decimal(arg_val);
  }
  else
  {
    DBUG_ASSERT(hybrid_type == REAL_RESULT);
    double nr= args[0]->val_real();			// Nulls also return 0
    float8store(result_field->ptr, nr);
  }
  if (args[0]->null_value)
    result_field->set_null();
  else
    result_field->set_notnull();
}


void Item_sum_count::reset_field()
{
  uchar *res=result_field->ptr;
  longlong nr=0;
  DBUG_ASSERT (aggr->Aggrtype() != Aggregator::DISTINCT_AGGREGATOR);

  if (!args[0]->maybe_null || !args[0]->is_null())
    nr=1;
  int8store(res,nr);
}


void Item_sum_avg::reset_field()
{
  uchar *res=result_field->ptr;
  DBUG_ASSERT (aggr->Aggrtype() != Aggregator::DISTINCT_AGGREGATOR);
  if (hybrid_type == DECIMAL_RESULT)
  {
    longlong tmp;
    my_decimal value, *arg_dec= args[0]->val_decimal(&value);
    if (args[0]->null_value)
    {
      arg_dec= &decimal_zero;
      tmp= 0;
    }
    else
      tmp= 1;
    my_decimal2binary(E_DEC_FATAL_ERROR, arg_dec, res, f_precision, f_scale);
    res+= dec_bin_size;
    int8store(res, tmp);
  }
  else
  {
    double nr= args[0]->val_real();

    if (args[0]->null_value)
      memset(res, 0, sizeof(double)+sizeof(longlong));
    else
    {
      longlong tmp= 1;
      float8store(res,nr);
      res+=sizeof(double);
      int8store(res,tmp);
    }
  }
}


void Item_sum_bit::reset_field()
{
  reset_and_add();
  int8store(result_field->ptr, bits);
}

void Item_sum_bit::update_field()
{
  uchar *res=result_field->ptr;
  bits= uint8korr(res);
  add();
  int8store(res, bits);
}


/**
  calc next value and merge it with field_value.
*/

void Item_sum_sum::update_field()
{
  DBUG_ASSERT (aggr->Aggrtype() != Aggregator::DISTINCT_AGGREGATOR);
  if (hybrid_type == DECIMAL_RESULT)
  {
    my_decimal value, *arg_val= args[0]->val_decimal(&value);
    if (!args[0]->null_value)
    {
      if (!result_field->is_null())
      {
        my_decimal field_value,
                   *field_val= result_field->val_decimal(&field_value);
        my_decimal_add(E_DEC_FATAL_ERROR, dec_buffs, arg_val, field_val);
        result_field->store_decimal(dec_buffs);
      }
      else
      {
        result_field->store_decimal(arg_val);
        result_field->set_notnull();
      }
    }
  }
  else
  {
    double old_nr,nr;
    uchar *res=result_field->ptr;

    float8get(&old_nr,res);
    nr= args[0]->val_real();
    if (!args[0]->null_value)
    {
      old_nr+=nr;
      result_field->set_notnull();
    }
    float8store(res,old_nr);
  }
}


void Item_sum_count::update_field()
{
  longlong nr;
  uchar *res=result_field->ptr;

  nr=sint8korr(res);
  if (!args[0]->maybe_null || !args[0]->is_null())
    nr++;
  int8store(res,nr);
}


void Item_sum_avg::update_field()
{
  longlong field_count;
  uchar *res=result_field->ptr;

  DBUG_ASSERT (aggr->Aggrtype() != Aggregator::DISTINCT_AGGREGATOR);

  if (hybrid_type == DECIMAL_RESULT)
  {
    my_decimal value, *arg_val= args[0]->val_decimal(&value);
    if (!args[0]->null_value)
    {
      binary2my_decimal(E_DEC_FATAL_ERROR, res,
                        dec_buffs + 1, f_precision, f_scale);
      field_count= sint8korr(res + dec_bin_size);
      my_decimal_add(E_DEC_FATAL_ERROR, dec_buffs, arg_val, dec_buffs + 1);
      my_decimal2binary(E_DEC_FATAL_ERROR, dec_buffs,
                        res, f_precision, f_scale);
      res+= dec_bin_size;
      field_count++;
      int8store(res, field_count);
    }
  }
  else
  {
    double nr;

    nr= args[0]->val_real();
    if (!args[0]->null_value)
    {
      double old_nr;
      float8get(&old_nr, res);
      field_count= sint8korr(res + sizeof(double));
      old_nr+= nr;
      float8store(res,old_nr);
      res+= sizeof(double);
      field_count++;
      int8store(res, field_count);
    }
  }
}


void Item_sum_hybrid::update_field()
{
  switch (hybrid_type) {
  case STRING_RESULT:
    if (args[0]->is_temporal())
      min_max_update_temporal_field();
    else
      min_max_update_str_field();
    break;
  case INT_RESULT:
    min_max_update_int_field();
    break;
  case DECIMAL_RESULT:
    min_max_update_decimal_field();
    break;
  default:
    min_max_update_real_field();
  }
}


void Item_sum_hybrid::min_max_update_temporal_field()
{
  longlong nr, old_nr;
  old_nr= result_field->val_temporal_by_field_type();
  nr= args[0]->val_temporal_by_field_type();
  if (!args[0]->null_value)
  {
    if (result_field->is_null())
      old_nr= nr;
    else
    {
      bool res= unsigned_flag ?
                (ulonglong) old_nr > (ulonglong) nr : old_nr > nr;
      if ((cmp_sign > 0) ^ (!res))
        old_nr= nr;
    }
    result_field->set_notnull();
  }
  else if (result_field->is_null())
    result_field->set_null();
  result_field->store_packed(old_nr);
}


void Item_sum_hybrid::min_max_update_str_field()
{
  DBUG_ASSERT(cmp);
  String *res_str=args[0]->val_str(&cmp->value1);

  if (!args[0]->null_value)
  {
    result_field->val_str(&cmp->value2);

    if (result_field->is_null() ||
	(cmp_sign * sortcmp(res_str,&cmp->value2,collation.collation)) < 0)
      result_field->store(res_str->ptr(),res_str->length(),res_str->charset());
    result_field->set_notnull();
  }
}


void Item_sum_hybrid::min_max_update_real_field()
{
  double nr,old_nr;

  old_nr=result_field->val_real();
  nr= args[0]->val_real();
  if (!args[0]->null_value)
  {
    if (result_field->is_null() ||
	(cmp_sign > 0 ? old_nr > nr : old_nr < nr))
      old_nr=nr;
    result_field->set_notnull();
  }
  else if (result_field->is_null())
    result_field->set_null();
  result_field->store(old_nr);
}


void Item_sum_hybrid::min_max_update_int_field()
{
  longlong nr,old_nr;

  old_nr=result_field->val_int();
  nr=args[0]->val_int();
  if (!args[0]->null_value)
  {
    if (result_field->is_null())
      old_nr=nr;
    else
    {
      bool res=(unsigned_flag ?
		(ulonglong) old_nr > (ulonglong) nr :
		old_nr > nr);
      /* (cmp_sign > 0 && res) || (!(cmp_sign > 0) && !res) */
      if ((cmp_sign > 0) ^ (!res))
	old_nr=nr;
    }
    result_field->set_notnull();
  }
  else if (result_field->is_null())
    result_field->set_null();
  result_field->store(old_nr, unsigned_flag);
}


/**
  @todo
  optimize: do not get result_field in case of args[0] is NULL
*/
void Item_sum_hybrid::min_max_update_decimal_field()
{
  /* TODO: optimize: do not get result_field in case of args[0] is NULL */
  my_decimal old_val, nr_val;
  const my_decimal *old_nr= result_field->val_decimal(&old_val);
  const my_decimal *nr= args[0]->val_decimal(&nr_val);
  if (!args[0]->null_value)
  {
    if (result_field->is_null())
      old_nr=nr;
    else
    {
      bool res= my_decimal_cmp(old_nr, nr) > 0;
      /* (cmp_sign > 0 && res) || (!(cmp_sign > 0) && !res) */
      if ((cmp_sign > 0) ^ (!res))
        old_nr=nr;
    }
    result_field->set_notnull();
  }
  else if (result_field->is_null())
    result_field->set_null();
  result_field->store_decimal(old_nr);
}


Item_avg_field::Item_avg_field(Item_result res_type, Item_sum_avg *item)
{
  item_name= item->item_name;
  decimals=item->decimals;
  max_length= item->max_length;
  unsigned_flag= item->unsigned_flag;
  field=item->result_field;
  maybe_null=1;
  hybrid_type= res_type;
  prec_increment= item->prec_increment;
  if (hybrid_type == DECIMAL_RESULT)
  {
    f_scale= item->f_scale;
    f_precision= item->f_precision;
    dec_bin_size= item->dec_bin_size;
  }
}

double Item_avg_field::val_real()
{
  // fix_fields() never calls for this Item
  double nr;
  longlong count;
  uchar *res;

  if (hybrid_type == DECIMAL_RESULT)
    return val_real_from_decimal();

  float8get(&nr,field->ptr);
  res= (field->ptr+sizeof(double));
  count= sint8korr(res);

  if ((null_value= !count))
    return 0.0;
  return nr/(double) count;
}


my_decimal *Item_avg_field::val_decimal(my_decimal *dec_buf)
{
  // fix_fields() never calls for this Item
  if (hybrid_type == REAL_RESULT)
    return val_decimal_from_real(dec_buf);

  longlong count= sint8korr(field->ptr + dec_bin_size);
  if ((null_value= !count))
    return 0;

  my_decimal dec_count, dec_field;
  binary2my_decimal(E_DEC_FATAL_ERROR,
                    field->ptr, &dec_field, f_precision, f_scale);
  int2my_decimal(E_DEC_FATAL_ERROR, count, 0, &dec_count);
  my_decimal_div(E_DEC_FATAL_ERROR, dec_buf,
                 &dec_field, &dec_count, prec_increment);
  return dec_buf;
}


String *Item_avg_field::val_str(String *str)
{
  // fix_fields() never calls for this Item
  if (hybrid_type == DECIMAL_RESULT)
    return val_string_from_decimal(str);
  return val_string_from_real(str);
}


Item_std_field::Item_std_field(Item_sum_std *item)
  : Item_variance_field(item)
{
}


double Item_std_field::val_real()
{
  double nr;
  // fix_fields() never calls for this Item
  nr= Item_variance_field::val_real();
  DBUG_ASSERT(nr >= 0.0);
  return sqrt(nr);
}


my_decimal *Item_std_field::val_decimal(my_decimal *dec_buf)
{
  /*
    We can't call val_decimal_from_real() for DECIMAL_RESULT as
    Item_variance_field::val_real() would cause an infinite loop
  */
  my_decimal tmp_dec, *dec;
  double nr;
  if (hybrid_type == REAL_RESULT)
    return val_decimal_from_real(dec_buf);

  dec= Item_variance_field::val_decimal(dec_buf);
  if (!dec)
    return 0;
  my_decimal2double(E_DEC_FATAL_ERROR, dec, &nr);
  DBUG_ASSERT(nr >= 0.0);
  nr= sqrt(nr);
  double2my_decimal(E_DEC_FATAL_ERROR, nr, &tmp_dec);
  my_decimal_round(E_DEC_FATAL_ERROR, &tmp_dec, decimals, FALSE, dec_buf);
  return dec_buf;
}


Item_variance_field::Item_variance_field(Item_sum_variance *item)
{
  item_name= item->item_name;
  decimals=item->decimals;
  max_length=item->max_length;
  unsigned_flag= item->unsigned_flag;
  field=item->result_field;
  maybe_null=1;
  sample= item->sample;
  prec_increment= item->prec_increment;
  if ((hybrid_type= item->hybrid_type) == DECIMAL_RESULT)
  {
    f_scale0= item->f_scale0;
    f_precision0= item->f_precision0;
    dec_bin_size0= item->dec_bin_size0;
    f_scale1= item->f_scale1;
    f_precision1= item->f_precision1;
    dec_bin_size1= item->dec_bin_size1;
  }
}


double Item_variance_field::val_real()
{
  // fix_fields() never calls for this Item
  if (hybrid_type == DECIMAL_RESULT)
    return val_real_from_decimal();

  double recurrence_s;
  ulonglong count;
  float8get(&recurrence_s, (field->ptr + sizeof(double)));
  count=sint8korr(field->ptr+sizeof(double)*2);

  if ((null_value= (count <= sample)))
    return 0.0;

  return variance_fp_recurrence_result(recurrence_s, count, sample);
}


/****************************************************************************
** Functions to handle dynamic loadable aggregates
** Original source by: Alexis Mikhailov <root@medinf.chuvashia.su>
** Adapted for UDAs by: Andreas F. Bobak <bobak@relog.ch>.
** Rewritten by: Monty.
****************************************************************************/

#ifdef HAVE_DLOPEN

bool Item_udf_sum::itemize(Parse_context *pc, Item **res)
{
  if (skip_itemize(res))
    return false;
  if (super::itemize(pc, res))
    return true;
  pc->thd->lex->set_stmt_unsafe(LEX::BINLOG_STMT_UNSAFE_UDF);
  pc->thd->lex->safe_to_cache_query= false;
  return false;
}


void Item_udf_sum::clear()
{
  DBUG_ENTER("Item_udf_sum::clear");
  udf.clear();
  DBUG_VOID_RETURN;
}

bool Item_udf_sum::add()
{
  DBUG_ENTER("Item_udf_sum::add");
  udf.add(&null_value);
  DBUG_RETURN(0);
}

void Item_udf_sum::cleanup()
{
  /*
    udf_handler::cleanup() nicely handles case when we have not
    original item but one created by copy_or_same() method.
  */
  udf.cleanup();
  Item_sum::cleanup();
}


void Item_udf_sum::print(String *str, enum_query_type query_type)
{
  str->append(func_name());
  str->append('(');
  for (uint i=0 ; i < arg_count ; i++)
  {
    if (i)
      str->append(',');
    args[i]->print(str, query_type);
  }
  str->append(')');
}


Item *Item_sum_udf_float::copy_or_same(THD* thd)
{
  return new (thd->mem_root) Item_sum_udf_float(thd, this);
}

double Item_sum_udf_float::val_real()
{
  DBUG_ASSERT(fixed == 1);
  DBUG_ENTER("Item_sum_udf_float::val");
  DBUG_PRINT("info",("result_type: %d  arg_count: %d",
		     args[0]->result_type(), arg_count));
  DBUG_RETURN(udf.val(&null_value));
}


String *Item_sum_udf_float::val_str(String *str)
{
  return val_string_from_real(str);
}


my_decimal *Item_sum_udf_float::val_decimal(my_decimal *dec)
{
  return val_decimal_from_real(dec);
}


String *Item_sum_udf_decimal::val_str(String *str)
{
  return val_string_from_decimal(str);
}


double Item_sum_udf_decimal::val_real()
{
  return val_real_from_decimal();
}


longlong Item_sum_udf_decimal::val_int()
{
  return val_int_from_decimal();
}


my_decimal *Item_sum_udf_decimal::val_decimal(my_decimal *dec_buf)
{
  DBUG_ASSERT(fixed == 1);
  DBUG_ENTER("Item_func_udf_decimal::val_decimal");
  DBUG_PRINT("info",("result_type: %d  arg_count: %d",
                     args[0]->result_type(), arg_count));

  DBUG_RETURN(udf.val_decimal(&null_value, dec_buf));
}


Item *Item_sum_udf_decimal::copy_or_same(THD* thd)
{
  return new (thd->mem_root) Item_sum_udf_decimal(thd, this);
}


Item *Item_sum_udf_int::copy_or_same(THD* thd)
{
  return new (thd->mem_root) Item_sum_udf_int(thd, this);
}

longlong Item_sum_udf_int::val_int()
{
  DBUG_ASSERT(fixed == 1);
  DBUG_ENTER("Item_sum_udf_int::val_int");
  DBUG_PRINT("info",("result_type: %d  arg_count: %d",
		     args[0]->result_type(), arg_count));
  DBUG_RETURN(udf.val_int(&null_value));
}


String *Item_sum_udf_int::val_str(String *str)
{
  return val_string_from_int(str);
}

my_decimal *Item_sum_udf_int::val_decimal(my_decimal *dec)
{
  return val_decimal_from_int(dec);
}


/** Default max_length is max argument length. */

void Item_sum_udf_str::fix_length_and_dec()
{
  DBUG_ENTER("Item_sum_udf_str::fix_length_and_dec");
  max_length=0;
  for (uint i = 0; i < arg_count; i++)
    set_if_bigger(max_length,args[i]->max_length);
  DBUG_VOID_RETURN;
}


Item *Item_sum_udf_str::copy_or_same(THD* thd)
{
  return new (thd->mem_root) Item_sum_udf_str(thd, this);
}


my_decimal *Item_sum_udf_str::val_decimal(my_decimal *dec)
{
  return val_decimal_from_string(dec);
}

String *Item_sum_udf_str::val_str(String *str)
{
  DBUG_ASSERT(fixed == 1);
  DBUG_ENTER("Item_sum_udf_str::str");
  String *res=udf.val_str(str,&str_value);
  null_value = !res;
  DBUG_RETURN(res);
}

#endif /* HAVE_DLOPEN */


/*****************************************************************************
 GROUP_CONCAT function

 SQL SYNTAX:
  GROUP_CONCAT([DISTINCT] expr,... [ORDER BY col [ASC|DESC],...]
    [SEPARATOR str_const])

 concat of values from "group by" operation

 BUGS
   Blobs doesn't work with DISTINCT or ORDER BY
*****************************************************************************/



/** 
  Compares the values for fields in expr list of GROUP_CONCAT.
  @note
       
     GROUP_CONCAT([DISTINCT] expr [,expr ...]
              [ORDER BY {unsigned_integer | col_name | expr}
                  [ASC | DESC] [,col_name ...]]
              [SEPARATOR str_val])
 
  @return
  @retval -1 : key1 < key2 
  @retval  0 : key1 = key2
  @retval  1 : key1 > key2 
*/

extern "C"
int group_concat_key_cmp_with_distinct(const void* arg, const void* key1, 
                                       const void* key2)
{
  Item_func_group_concat *item_func= (Item_func_group_concat*)arg;
  TABLE *table= item_func->table;

  for (uint i= 0; i < item_func->arg_count_field; i++)
  {
    Item *item= item_func->args[i];
    /*
      If item is a const item then either get_tmp_table_field returns 0
      or it is an item over a const table.
    */
    if (item->const_item())
      continue;
    /*
      We have to use get_tmp_table_field() instead of
      real_item()->get_tmp_table_field() because we want the field in
      the temporary table, not the original field
    */
    Field *field= item->get_tmp_table_field();

    if (!field)
      continue;

    uint offset= field->offset(field->table->record[0])-table->s->null_bytes;
    int res= field->cmp((uchar*)key1 + offset, (uchar*)key2 + offset);
    if (res)
      return res;
  }
  return 0;
}


/**
  function of sort for syntax: GROUP_CONCAT(expr,... ORDER BY col,... )
*/

extern "C"
int group_concat_key_cmp_with_order(const void* arg, const void* key1, 
                                    const void* key2)
{
  const Item_func_group_concat* grp_item= (Item_func_group_concat*) arg;
  ORDER **order_item, **end;
  TABLE *table= grp_item->table;

  for (order_item= grp_item->order, end=order_item+ grp_item->arg_count_order;
       order_item < end;
       order_item++)
  {
    Item *item= *(*order_item)->item;
    /*
      If item is a const item then either get_tmp_table_field returns 0
      or it is an item over a const table.
    */
    if (item->const_item())
      continue;
    /*
      We have to use get_tmp_table_field() instead of
      real_item()->get_tmp_table_field() because we want the field in
      the temporary table, not the original field
     */
    Field *field= item->get_tmp_table_field();
    if (!field)
      continue;

    uint offset= (field->offset(field->table->record[0]) -
                  table->s->null_bytes);
    int res= field->cmp((uchar*)key1 + offset, (uchar*)key2 + offset);
    if (res)
      return ((*order_item)->direction == ORDER::ORDER_ASC) ? res : -res;
  }
  /*
    We can't return 0 because in that case the tree class would remove this
    item as double value. This would cause problems for case-changes and
    if the returned values are not the same we do the sort on.
  */
  return 1;
}


/**
  Append data from current leaf to item->result.
*/

extern "C"
int dump_leaf_key(void* key_arg, element_count count __attribute__((unused)),
                  void* item_arg)
{
  Item_func_group_concat *item= (Item_func_group_concat *) item_arg;
  TABLE *table= item->table;
  String tmp((char *)table->record[1], table->s->reclength,
             default_charset_info);
  String tmp2;
  uchar *key= (uchar *) key_arg;
  String *result= &item->result;
  Item **arg= item->args, **arg_end= item->args + item->arg_count_field;
  uint old_length= result->length();

  if (item->no_appended)
    item->no_appended= FALSE;
  else
    result->append(*item->separator);

  tmp.length(0);

  for (; arg < arg_end; arg++)
  {
    String *res;
    /*
      We have to use get_tmp_table_field() instead of
      real_item()->get_tmp_table_field() because we want the field in
      the temporary table, not the original field
      We also can't use table->field array to access the fields
      because it contains both order and arg list fields.
     */
    if ((*arg)->const_item())
      res= (*arg)->val_str(&tmp);
    else
    {
      Field *field= (*arg)->get_tmp_table_field();
      if (field)
      {
        uint offset= (field->offset(field->table->record[0]) -
                      table->s->null_bytes);
        DBUG_ASSERT(offset < table->s->reclength);
        res= field->val_str(&tmp, key + offset);
      }
      else
        res= (*arg)->val_str(&tmp);
    }
    if (res)
      result->append(*res);
  }

  item->row_count++;

  /* stop if length of result more than max_length */
  if (result->length() > item->max_length)
  {
    int well_formed_error;
    const CHARSET_INFO *cs= item->collation.collation;
    const char *ptr= result->ptr();
    uint add_length;
    /*
      It's ok to use item->result.length() as the fourth argument
      as this is never used to limit the length of the data.
      Cut is done with the third argument.
    */
    add_length= cs->cset->well_formed_len(cs,
                                          ptr + old_length,
                                          ptr + item->max_length,
                                          result->length(),
                                          &well_formed_error);
    result->length(old_length + add_length);
    item->warning_for_row= TRUE;
    push_warning_printf(current_thd, Sql_condition::SL_WARNING,
                        ER_CUT_VALUE_GROUP_CONCAT, ER(ER_CUT_VALUE_GROUP_CONCAT),
                        item->row_count);

    /**
       To avoid duplicated warnings in Item_func_group_concat::val_str()
    */
    if (table && table->blob_storage)
      table->blob_storage->set_truncated_value(false);
    return 1;
  }
  return 0;
}


/**
  Constructor of Item_func_group_concat.

  @param distinct_arg   distinct
  @param select_list    list of expression for show values
  @param order_list     list of sort columns
  @param separator_arg  string value of separator.
*/

Item_func_group_concat::Item_func_group_concat(const POS &pos,
                       bool distinct_arg, PT_item_list *select_list,
                       PT_order_list *opt_order_list,
                       String *separator_arg)
  :super(pos), tmp_table_param(0), separator(separator_arg), tree(0),
   unique_filter(NULL), table(0),
   order(0),
   arg_count_order(opt_order_list ? opt_order_list->value.elements : 0),
   arg_count_field(select_list->elements()),
   row_count(0),
   distinct(distinct_arg),
   warning_for_row(FALSE),
   force_copy_fields(0), original(0)
{
  Item *item_select;
  Item **arg_ptr;

  quick_group= FALSE;
  arg_count= arg_count_field + arg_count_order;

  /*
    We need to allocate:
    args - arg_count_field+arg_count_order
           (for possible order items in temporare tables)
    order - arg_count_order
  */
  if (!(args= (Item**) sql_alloc(sizeof(Item*) * arg_count +
                                 sizeof(ORDER*)*arg_count_order)))
    return;

  if (!(orig_args= (Item **) sql_alloc(sizeof(Item *) * arg_count)))
  {
    args= NULL;
    return;
  }

  order= (ORDER**)(args + arg_count);

  /* fill args items of show and sort */
  List_iterator_fast<Item> li(select_list->value);

  for (arg_ptr=args ; (item_select= li++) ; arg_ptr++)
    *arg_ptr= item_select;

  if (arg_count_order)
  {
    ORDER **order_ptr= order;
    for (ORDER *order_item= opt_order_list->value.first;
         order_item != NULL;
         order_item= order_item->next)
    {
      (*order_ptr++)= order_item;
      *arg_ptr= *order_item->item;
      order_item->item= arg_ptr++;
    }
  }
}


bool Item_func_group_concat::itemize(Parse_context *pc, Item **res)
{
  if (skip_itemize(res))
    return false;
  if (super::itemize(pc, res))
    return true;
  context= pc->thd->lex->current_context();
  memcpy(orig_args, args, sizeof(Item*) * arg_count);
  return false;
}


Item_func_group_concat::Item_func_group_concat(THD *thd,
                                               Item_func_group_concat *item)
  :Item_sum(thd, item),
  tmp_table_param(item->tmp_table_param),
  separator(item->separator),
  tree(item->tree),
  unique_filter(item->unique_filter),
  table(item->table),
  context(item->context),
  arg_count_order(item->arg_count_order),
  arg_count_field(item->arg_count_field),
  row_count(item->row_count),
  distinct(item->distinct),
  warning_for_row(item->warning_for_row),
  always_null(item->always_null),
  force_copy_fields(item->force_copy_fields),
  original(item)
{
  quick_group= item->quick_group;
  result.set_charset(collation.collation);

  /*
    Since the ORDER structures pointed to by the elements of the 'order' array
    may be modified in find_order_in_list() called from
    Item_func_group_concat::setup(), create a copy of those structures so that
    such modifications done in this object would not have any effect on the
    object being copied.
  */
  ORDER *tmp;
  const size_t order_array_sz= ALIGN_SIZE(sizeof(ORDER *) * arg_count_order);
  if (!(order= (ORDER **) thd->alloc(order_array_sz +
                                     sizeof(ORDER) * arg_count_order)))
    return;
  tmp= (ORDER *)((uchar*)order + order_array_sz);
  for (uint i= 0; i < arg_count_order; i++, tmp++)
  {
    /*
      Compiler generated copy constructor is used to
      to copy all the members of ORDER struct.
      It's also necessary to update ORDER::next pointer
      so that it points to new ORDER element.
    */
    new (tmp) st_order(*(item->order[i])); 
    tmp->next= (i + 1 == arg_count_order) ? NULL : (tmp + 1);
    order[i]= tmp;
  }
}



void Item_func_group_concat::cleanup()
{
  DBUG_ENTER("Item_func_group_concat::cleanup");
  Item_sum::cleanup();

  /*
    Free table and tree if they belong to this item (if item have not pointer
    to original item from which was made copy => it own its objects )
  */
  if (!original)
  {
    delete tmp_table_param;
    tmp_table_param= 0;
    if (table)
    {
      THD *thd= table->in_use;
      if (table->blob_storage)
        delete table->blob_storage;
      free_tmp_table(thd, table);
      table= 0;
      if (tree)
      {
        delete_tree(tree);
        tree= 0;
      }
      if (unique_filter)
      {
        delete unique_filter;
        unique_filter= NULL;
      }
    }
    DBUG_ASSERT(tree == 0);
  }
  DBUG_VOID_RETURN;
}


Field *Item_func_group_concat::make_string_field(TABLE *table_arg)
{
  Field *field;
  DBUG_ASSERT(collation.collation);
  /*
    max_characters is maximum number of characters
    what can fit into max_length size. It's necessary
    to use field size what allows to store group_concat
    result without truncation. For this purpose we use
    max_characters * CS->mbmaxlen.
  */
  const uint32 max_characters= max_length / collation.collation->mbminlen;
  if (max_characters > CONVERT_IF_BIGGER_TO_BLOB)
    field= new Field_blob(max_characters * collation.collation->mbmaxlen,
                          maybe_null, item_name.ptr(), collation.collation, TRUE);
  else
    field= new Field_varstring(max_characters * collation.collation->mbmaxlen,
                               maybe_null, item_name.ptr(), table_arg->s, collation.collation);

  if (field)
    field->init(table_arg);
  return field;
}


Item *Item_func_group_concat::copy_or_same(THD* thd)
{
  return new (thd->mem_root) Item_func_group_concat(thd, this);
}


void Item_func_group_concat::clear()
{
  result.length(0);
  result.copy();
  null_value= TRUE;
  warning_for_row= FALSE;
  no_appended= TRUE;
  if (tree)
    reset_tree(tree);
  if (unique_filter)
    unique_filter->reset();
  if (table && table->blob_storage)
    table->blob_storage->reset();
  /* No need to reset the table as we never call write_row */
}


bool Item_func_group_concat::add()
{
  if (always_null)
    return 0;
  copy_fields(tmp_table_param);
  if (copy_funcs(tmp_table_param->items_to_copy, table->in_use))
    return TRUE;

  for (uint i= 0; i < arg_count_field; i++)
  {
    Item *show_item= args[i];
    if (show_item->const_item())
      continue;

    Field *field= show_item->get_tmp_table_field();
    if (field && field->is_null_in_record((const uchar*) table->record[0]))
        return 0;                               // Skip row if it contains null
  }

  null_value= FALSE;
  bool row_eligible= TRUE;

  if (distinct) 
  {
    /* Filter out duplicate rows. */
    uint count= unique_filter->elements_in_tree();
    unique_filter->unique_add(table->record[0] + table->s->null_bytes);
    if (count == unique_filter->elements_in_tree())
      row_eligible= FALSE;
  }

  TREE_ELEMENT *el= 0;                          // Only for safety
  if (row_eligible && tree)
  {
    DBUG_EXECUTE_IF("trigger_OOM_in_gconcat_add",
                     DBUG_SET("+d,simulate_persistent_out_of_memory"););
    el= tree_insert(tree, table->record[0] + table->s->null_bytes, 0,
                    tree->custom_arg);
    DBUG_EXECUTE_IF("trigger_OOM_in_gconcat_add",
                    DBUG_SET("-d,simulate_persistent_out_of_memory"););
    /* check if there was enough memory to insert the row */
    if (!el)
      return 1;
  }
  /*
    If the row is not a duplicate (el->count == 1)
    we can dump the row here in case of GROUP_CONCAT(DISTINCT...)
    instead of doing tree traverse later.
  */
  if (row_eligible && !warning_for_row &&
      (!tree || (el->count == 1 && distinct && !arg_count_order)))
    dump_leaf_key(table->record[0] + table->s->null_bytes, 1, this);

  return 0;
}


bool
Item_func_group_concat::fix_fields(THD *thd, Item **ref)
{
  uint i;                       /* for loop variable */
  DBUG_ASSERT(fixed == 0);

  if (init_sum_func_check(thd))
    return TRUE;

  maybe_null= 1;

  /*
    Fix fields for select list and ORDER clause
  */

  for (i=0 ; i < arg_count ; i++)
  {
    if ((!args[i]->fixed &&
         args[i]->fix_fields(thd, args + i)) ||
        args[i]->check_cols(1))
      return TRUE;
  }

  /* skip charset aggregation for order columns */
  if (agg_item_charsets_for_string_result(collation, func_name(),
                                          args, arg_count - arg_count_order))
    return 1;

  result.set_charset(collation.collation);
  result_field= 0;
  null_value= 1;
  max_length= thd->variables.group_concat_max_len;

  uint32 offset;
  if (separator->needs_conversion(separator->length(), separator->charset(),
                                  collation.collation, &offset))
  {
    uint32 buflen= collation.collation->mbmaxlen * separator->length();
    uint errors, conv_length;
    char *buf;
    String *new_separator;

    if (!(buf= (char*) thd->stmt_arena->alloc(buflen)) ||
        !(new_separator= new(thd->stmt_arena->mem_root)
                           String(buf, buflen, collation.collation)))
      return TRUE;
    
    conv_length= copy_and_convert(buf, buflen, collation.collation,
                                  separator->ptr(), separator->length(),
                                  separator->charset(), &errors);
    new_separator->length(conv_length);
    separator= new_separator;
  }

  if (check_sum_func(thd, ref))
    return TRUE;

  fixed= 1;
  return FALSE;
}


bool Item_func_group_concat::setup(THD *thd)
{
  List<Item> list;
  SELECT_LEX *select_lex= thd->lex->current_select();
  const bool order_or_distinct= MY_TEST(arg_count_order > 0 || distinct);
  DBUG_ENTER("Item_func_group_concat::setup");

  /*
    Currently setup() can be called twice. Please add
    assertion here when this is fixed.
  */
  if (table || tree)
    DBUG_RETURN(FALSE);

  if (!(tmp_table_param= new (thd->mem_root) Temp_table_param))
    DBUG_RETURN(TRUE);

  /* Push all not constant fields to the list and create a temp table */
  always_null= 0;
  for (uint i= 0; i < arg_count_field; i++)
  {
    Item *item= args[i];
    if (list.push_back(item))
      DBUG_RETURN(TRUE);
    if (item->const_item())
    {
      if (item->is_null())
      {
        always_null= 1;
        DBUG_RETURN(FALSE);
      }
    }
  }

  List<Item> all_fields(list);
  /*
    Try to find every ORDER expression in the list of GROUP_CONCAT
    arguments. If an expression is not found, prepend it to
    "all_fields". The resulting field list is used as input to create
    tmp table columns.
  */
  if (arg_count_order &&
      setup_order(thd, Ref_ptr_array(args, arg_count),
                  context->table_list, list, all_fields, *order))
    DBUG_RETURN(TRUE);

  count_field_types(select_lex, tmp_table_param, all_fields, false, true);
  tmp_table_param->force_copy_fields= force_copy_fields;
  DBUG_ASSERT(table == 0);
  if (order_or_distinct)
  {
    /*
      Force the create_tmp_table() to convert BIT columns to INT
      as we cannot compare two table records containg BIT fields
      stored in the the tree used for distinct/order by.
      Moreover we don't even save in the tree record null bits 
      where BIT fields store parts of their data.
    */
    List_iterator_fast<Item> li(all_fields);
    Item *item;
    while ((item= li++))
    {
      if (item->type() == Item::FIELD_ITEM && 
          ((Item_field*) item)->field->type() == FIELD_TYPE_BIT)
        item->marker= 4;
    }
  }

  /*
    We have to create a temporary table to get descriptions of fields
    (types, sizes and so on).

    Note that in the table, we first have the ORDER BY fields, then the
    field list.
  */
  if (!(table= create_tmp_table(thd, tmp_table_param, all_fields,
                                (ORDER*) 0, 0, TRUE,
                                (select_lex->options | thd->variables.option_bits),
                                HA_POS_ERROR, (char*) "")))
    DBUG_RETURN(TRUE);
  table->file->extra(HA_EXTRA_NO_ROWS);
  table->no_rows= 1;

  /**
    Initialize blob_storage if GROUP_CONCAT is used
    with ORDER BY | DISTINCT and BLOB field count > 0.    
  */
  if (order_or_distinct && table->s->blob_fields)
    table->blob_storage= new Blob_mem_storage();

  /*
     Need sorting or uniqueness: init tree and choose a function to sort.
     Don't reserve space for NULLs: if any of gconcat arguments is NULL,
     the row is not added to the result.
  */
  uint tree_key_length= table->s->reclength - table->s->null_bytes;

  if (arg_count_order)
  {
    tree= &tree_base;
    /*
      Create a tree for sorting. The tree is used to sort (according to the
      syntax of this function). If there is no ORDER BY clause, we don't
      create this tree.
    */
    init_tree(tree,  min<uint>(thd->variables.max_heap_table_size,
                               thd->variables.sortbuff_size/16), 0,
              tree_key_length, 
              group_concat_key_cmp_with_order , 0, NULL, (void*) this);
  }

  if (distinct)
    unique_filter= new Unique(group_concat_key_cmp_with_distinct,
                              (void*)this,
                              tree_key_length,
                              ram_limitation(thd));
  
  DBUG_RETURN(FALSE);
}


/* This is used by rollup to create a separate usable copy of the function */

void Item_func_group_concat::make_unique()
{
  tmp_table_param= 0;
  table=0;
  original= 0;
  force_copy_fields= 1;
  tree= 0;
}


String* Item_func_group_concat::val_str(String* str)
{
  DBUG_ASSERT(fixed == 1);
  if (null_value)
    return 0;
  if (no_appended && tree)
    /* Tree is used for sorting as in ORDER BY */
    tree_walk(tree, &dump_leaf_key, this, left_root_right);

  if (table && table->blob_storage && 
      table->blob_storage->is_truncated_value())
  {
    warning_for_row= true;
    push_warning_printf(current_thd, Sql_condition::SL_WARNING,
                        ER_CUT_VALUE_GROUP_CONCAT, ER(ER_CUT_VALUE_GROUP_CONCAT),
                        row_count);
  }

  return &result;
}


void Item_func_group_concat::print(String *str, enum_query_type query_type)
{
  str->append(STRING_WITH_LEN("group_concat("));
  if (distinct)
    str->append(STRING_WITH_LEN("distinct "));
  for (uint i= 0; i < arg_count_field; i++)
  {
    if (i)
      str->append(',');
    orig_args[i]->print(str, query_type);
  }
  if (arg_count_order)
  {
    str->append(STRING_WITH_LEN(" order by "));
    for (uint i= 0 ; i < arg_count_order ; i++)
    {
      if (i)
        str->append(',');
      orig_args[i + arg_count_field]->print(str, query_type);
      if (order[i]->direction == ORDER::ORDER_ASC)
        str->append(STRING_WITH_LEN(" ASC"));
      else
        str->append(STRING_WITH_LEN(" DESC"));
    }
  }
  str->append(STRING_WITH_LEN(" separator \'"));

  if (query_type & QT_TO_SYSTEM_CHARSET)
  {
    // Convert to system charset.
   convert_and_print(separator, str, system_charset_info);
  }
  else if (query_type & QT_TO_ARGUMENT_CHARSET)
  {
    /*
      Convert the string literals to str->charset(),
      which is typically equal to charset_set_client.
    */
   convert_and_print(separator, str, str->charset());
  }
  else
  {
    separator->print(str);
  }
  str->append(STRING_WITH_LEN("\')"));
}


Item_func_group_concat::~Item_func_group_concat()
{
  if (!original && unique_filter)
    delete unique_filter;    
}<|MERGE_RESOLUTION|>--- conflicted
+++ resolved
@@ -1,8 +1,4 @@
 /* Copyright (c) 2000, 2014, Oracle and/or its affiliates. All rights reserved.
-<<<<<<< HEAD
-=======
-   rights reserved.
->>>>>>> 37fab57b
 
    This program is free software; you can redistribute it and/or modify
    it under the terms of the GNU General Public License as published by
@@ -858,13 +854,7 @@
       const_distinct= CONST_NOT_NULL;
       return false;
     }
-<<<<<<< HEAD
-    if (always_null)
-      return FALSE;
     count_field_types(select_lex, tmp_table_param, list, false, false);
-=======
-    count_field_types(select_lex, tmp_table_param, list, 0);
->>>>>>> 37fab57b
     tmp_table_param->force_copy_fields= item_sum->has_force_copy_fields();
     DBUG_ASSERT(table == 0);
     /*
