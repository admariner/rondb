/* Copyright (c) 2000, 2011, Oracle and/or its affiliates. All rights reserved.

   This program is free software; you can redistribute it and/or modify
   it under the terms of the GNU General Public License as published by
   the Free Software Foundation; version 2 of the License.

   This program is distributed in the hope that it will be useful,
   but WITHOUT ANY WARRANTY; without even the implied warranty of
   MERCHANTABILITY or FITNESS FOR A PARTICULAR PURPOSE.  See the
   GNU General Public License for more details.

   You should have received a copy of the GNU General Public License
   along with this program; if not, write to the Free Software Foundation,
   51 Franklin Street, Suite 500, Boston, MA 02110-1335 USA */


/*
  Single table and multi table updates of tables.
  Multi-table updates were introduced by Sinisa & Monty
*/

#include "my_global.h"                          /* NO_EMBEDDED_ACCESS_CHECKS */
#include "sql_priv.h"
#include "unireg.h"                    // REQUIRED: for other includes
#include "sql_update.h"
#include "sql_cache.h"                          // query_cache_*
#include "sql_base.h"                       // close_tables_for_reopen
#include "sql_parse.h"                          // cleanup_items
#include "sql_partition.h"                   // partition_key_modified
#include "sql_select.h"
#include "sql_view.h"                           // check_key_in_view
#include "sp_head.h"
#include "sql_trigger.h"
#include "probes_mysql.h"
#include "debug_sync.h"
#include "key.h"                                // is_key_used
#include "sql_acl.h"                            // *_ACL, check_grant
#include "records.h"                            // init_read_record,
                                                // end_read_record
#include "filesort.h"                           // filesort
#include "opt_explain.h"
#include "sql_derived.h" // mysql_derived_prepare,
                         // mysql_handle_derived,
                         // mysql_derived_filling
#include "opt_trace.h"   // Opt_trace_object

/**
   True if the table's input and output record buffers are comparable using
   compare_records(TABLE*).
 */
bool records_are_comparable(const TABLE *table) {
  return ((table->file->ha_table_flags() & HA_PARTIAL_COLUMN_READ) == 0) ||
    bitmap_is_subset(table->write_set, table->read_set);
}


/**
   Compares the input and outbut record buffers of the table to see if a row
   has changed. The algorithm iterates over updated columns and if they are
   nullable compares NULL bits in the buffer before comparing actual
   data. Special care must be taken to compare only the relevant NULL bits and
   mask out all others as they may be undefined. The storage engine will not
   and should not touch them.

   @param table The table to evaluate.

   @return true if row has changed.
   @return false otherwise.
*/
bool compare_records(const TABLE *table)
{
  DBUG_ASSERT(records_are_comparable(table));

  if ((table->file->ha_table_flags() & HA_PARTIAL_COLUMN_READ) != 0)
  {
    /*
      Storage engine may not have read all columns of the record.  Fields
      (including NULL bits) not in the write_set may not have been read and
      can therefore not be compared.
    */ 
    for (Field **ptr= table->field ; *ptr != NULL; ptr++)
    {
      Field *field= *ptr;
      if (bitmap_is_set(table->write_set, field->field_index))
      {
        if (field->real_maybe_null())
        {
          uchar null_byte_index= field->null_ptr - table->record[0];
          
          if (((table->record[0][null_byte_index]) & field->null_bit) !=
              ((table->record[1][null_byte_index]) & field->null_bit))
            return TRUE;
        }
        if (field->cmp_binary_offset(table->s->rec_buff_length))
          return TRUE;
      }
    }
    return FALSE;
  }
  
  /* 
     The storage engine has read all columns, so it's safe to compare all bits
     including those not in the write_set. This is cheaper than the field-by-field
     comparison done above.
  */ 
  if (table->s->blob_fields + table->s->varchar_fields == 0)
    // Fixed-size record: do bitwise comparison of the records 
    return cmp_record(table,record[1]);
  /* Compare null bits */
  if (memcmp(table->null_flags,
	     table->null_flags+table->s->rec_buff_length,
	     table->s->null_bytes))
    return TRUE;				// Diff in NULL value
  /* Compare updated fields */
  for (Field **ptr= table->field ; *ptr ; ptr++)
  {
    if (bitmap_is_set(table->write_set, (*ptr)->field_index) &&
	(*ptr)->cmp_binary_offset(table->s->rec_buff_length))
      return TRUE;
  }
  return FALSE;
}


/*
  check that all fields are real fields

  SYNOPSIS
    check_fields()
    thd             thread handler
    items           Items for check

  RETURN
    TRUE  Items can't be used in UPDATE
    FALSE Items are OK
*/

static bool check_fields(THD *thd, List<Item> &items)
{
  List_iterator<Item> it(items);
  Item *item;
  Item_field *field;

  while ((item= it++))
  {
    if (!(field= item->filed_for_view_update()))
    {
      /* item has name, because it comes from VIEW SELECT list */
      my_error(ER_NONUPDATEABLE_COLUMN, MYF(0), item->name);
      return TRUE;
    }
    /*
      we make temporary copy of Item_field, to avoid influence of changing
      result_field on Item_ref which refer on this field
    */
    thd->change_item_tree(it.ref(), new Item_field(thd, field));
  }
  return FALSE;
}


/**
  Re-read record if more columns are needed for error message.

  If we got a duplicate key error, we want to write an error
  message containing the value of the duplicate key. If we do not have
  all fields of the key value in record[0], we need to re-read the
  record with a proper read_set.

  @param[in] error   error number
  @param[in] table   table
*/

static void prepare_record_for_error_message(int error, TABLE *table)
{
  Field **field_p;
  Field *field;
  uint keynr;
  MY_BITMAP unique_map; /* Fields in offended unique. */
  my_bitmap_map unique_map_buf[bitmap_buffer_size(MAX_FIELDS)];
  DBUG_ENTER("prepare_record_for_error_message");

  /*
    Only duplicate key errors print the key value.
    If storage engine does always read all columns, we have the value alraedy.
  */
  if ((error != HA_ERR_FOUND_DUPP_KEY) ||
      !(table->file->ha_table_flags() & HA_PARTIAL_COLUMN_READ))
    DBUG_VOID_RETURN;

  /*
    Get the number of the offended index.
    We will see MAX_KEY if the engine cannot determine the affected index.
  */
  if ((keynr= table->file->get_dup_key(error)) >= MAX_KEY)
    DBUG_VOID_RETURN;

  /* Create unique_map with all fields used by that index. */
  bitmap_init(&unique_map, unique_map_buf, table->s->fields, FALSE);
  table->mark_columns_used_by_index_no_reset(keynr, &unique_map);

  /* Subtract read_set and write_set. */
  bitmap_subtract(&unique_map, table->read_set);
  bitmap_subtract(&unique_map, table->write_set);

  /*
    If the unique index uses columns that are neither in read_set
    nor in write_set, we must re-read the record.
    Otherwise no need to do anything.
  */
  if (bitmap_is_clear_all(&unique_map))
    DBUG_VOID_RETURN;

  /* Get identifier of last read record into table->file->ref. */
  table->file->position(table->record[0]);
  /* Add all fields used by unique index to read_set. */
  bitmap_union(table->read_set, &unique_map);
  /* Tell the engine about the new set. */
  table->file->column_bitmaps_signal();
  /* Read record that is identified by table->file->ref. */
  (void) table->file->ha_rnd_pos(table->record[1], table->file->ref);
  /* Copy the newly read columns into the new record. */
  for (field_p= table->field; (field= *field_p); field_p++)
    if (bitmap_is_set(&unique_map, field->field_index))
      field->copy_from_tmp(table->s->rec_buff_length);

  DBUG_VOID_RETURN;
}


/*
  Process usual UPDATE

  SYNOPSIS
    mysql_update()
    thd			thread handler
    fields		fields for update
    values		values of fields for update
    conds		WHERE clause expression
    order_num		number of elemen in ORDER BY clause
    order		ORDER BY clause list
    limit		limit clause
    handle_duplicates	how to handle duplicates

  RETURN
    0  - OK
    2  - privilege check and openning table passed, but we need to convert to
         multi-update because of view substitution
    1  - error
*/

int mysql_update(THD *thd,
                 TABLE_LIST *table_list,
                 List<Item> &fields,
		 List<Item> &values,
                 Item *conds,
                 uint order_num, ORDER *order,
		 ha_rows limit,
		 enum enum_duplicates handle_duplicates, bool ignore,
                 ha_rows *found_return, ha_rows *updated_return)
{
  bool		using_limit= limit != HA_POS_ERROR;
  bool		safe_update= test(thd->variables.option_bits & OPTION_SAFE_UPDATES);
  bool          used_key_is_modified= FALSE, transactional_table, will_batch;
  int           res;
  int           error= 1;
  int           loc_error;
  uint          used_index, dup_key_found;
  bool          need_sort= TRUE;
  bool          reverse= FALSE;
  bool          using_filesort;
#ifndef NO_EMBEDDED_ACCESS_CHECKS
  uint		want_privilege;
#endif
  uint          table_count= 0;
  ha_rows	updated, found;
  key_map	old_covering_keys;
  TABLE		*table;
  SQL_SELECT	*select= NULL;
  READ_RECORD	info;
  SELECT_LEX    *select_lex= &thd->lex->select_lex;
  ulonglong     id;
  List<Item> all_fields;
  THD::killed_state killed_status= THD::NOT_KILLED;
  DBUG_ENTER("mysql_update");

  if (open_tables(thd, &table_list, &table_count, 0))
    DBUG_RETURN(1);

  if (table_list->multitable_view)
  {
    DBUG_ASSERT(table_list->view != 0);
    DBUG_PRINT("info", ("Switch to multi-update"));
    /* pass counter value */
    thd->lex->table_count= table_count;
    /* convert to multiupdate */
    DBUG_RETURN(2);
  }
  if (lock_tables(thd, table_list, table_count, 0))
    DBUG_RETURN(1);

  if (mysql_handle_derived(thd->lex, &mysql_derived_prepare))
    DBUG_RETURN(1);

  if (thd->fill_derived_tables() &&
      mysql_handle_derived(thd->lex, &mysql_derived_create))
  {
    mysql_handle_derived(thd->lex, &mysql_derived_cleanup);
    DBUG_RETURN(1);
  }
<<<<<<< HEAD
  if (!preserve_items_for_printing(thd))
    mysql_handle_derived(thd->lex, &mysql_derived_cleanup);
=======
>>>>>>> 6c989d1e

  THD_STAGE_INFO(thd, stage_init);
  table= table_list->table;

  if (!table_list->updatable)
  {
    my_error(ER_NON_UPDATABLE_TABLE, MYF(0), table_list->alias, "UPDATE");
    DBUG_RETURN(1);
  }

  /* Calculate "table->covering_keys" based on the WHERE */
  table->covering_keys= table->s->keys_in_use;
  table->quick_keys.clear_all();

#ifndef NO_EMBEDDED_ACCESS_CHECKS
  /* Force privilege re-checking for views after they have been opened. */
  want_privilege= (table_list->view ? UPDATE_ACL :
                   table_list->grant.want_privilege);
#endif
  if (mysql_prepare_update(thd, table_list, &conds, order_num, order))
    DBUG_RETURN(1);

  old_covering_keys= table->covering_keys;		// Keys used in WHERE
  /* Check the fields we are going to modify */
#ifndef NO_EMBEDDED_ACCESS_CHECKS
  table_list->grant.want_privilege= table->grant.want_privilege= want_privilege;
  table_list->register_want_access(want_privilege);
#endif
  if (setup_fields_with_no_wrap(thd, Ref_ptr_array(),
                                fields, MARK_COLUMNS_WRITE, 0, 0))
    DBUG_RETURN(1);                     /* purecov: inspected */
  if (table_list->view && check_fields(thd, fields))
  {
    DBUG_RETURN(1);
  }
  if (!table_list->updatable || check_key_in_view(thd, table_list))
  {
    my_error(ER_NON_UPDATABLE_TABLE, MYF(0), table_list->alias, "UPDATE");
    DBUG_RETURN(1);
  }
  if (table->timestamp_field)
  {
    // Don't set timestamp column if this is modified
    if (bitmap_is_set(table->write_set,
                      table->timestamp_field->field_index))
      table->timestamp_field_type= TIMESTAMP_NO_AUTO_SET;
    else
    {
      if (table->timestamp_field_type == TIMESTAMP_AUTO_SET_ON_UPDATE ||
          table->timestamp_field_type == TIMESTAMP_AUTO_SET_ON_BOTH)
        bitmap_set_bit(table->write_set,
                       table->timestamp_field->field_index);
    }
  }

#ifndef NO_EMBEDDED_ACCESS_CHECKS
  /* Check values */
  table_list->grant.want_privilege= table->grant.want_privilege=
    (SELECT_ACL & ~table->grant.privilege);
#endif
  if (setup_fields(thd, Ref_ptr_array(), values, MARK_COLUMNS_READ, 0, 0))
  {
    free_underlaid_joins(thd, select_lex);
    DBUG_RETURN(1);				/* purecov: inspected */
  }

  if (select_lex->inner_refs_list.elements &&
    fix_inner_refs(thd, all_fields, select_lex, select_lex->ref_pointer_array))
    DBUG_RETURN(1);

  if (conds)
  {
    Item::cond_result cond_value;
    conds= remove_eq_conds(thd, conds, &cond_value);
    if (cond_value == Item::COND_FALSE)
      limit= 0;                                   // Impossible WHERE
  }

  /*
    If a timestamp field settable on UPDATE is present then to avoid wrong
    update force the table handler to retrieve write-only fields to be able
    to compare records and detect data change.
  */
  if (table->file->ha_table_flags() & HA_PARTIAL_COLUMN_READ &&
      table->timestamp_field &&
      (table->timestamp_field_type == TIMESTAMP_AUTO_SET_ON_UPDATE ||
       table->timestamp_field_type == TIMESTAMP_AUTO_SET_ON_BOTH))
    bitmap_union(table->read_set, table->write_set);
  // Don't count on usage of 'only index' when calculating which key to use
  table->covering_keys.clear_all();

#ifdef WITH_PARTITION_STORAGE_ENGINE
  if (prune_partitions(thd, table, conds))
  { // No matching records
    if (thd->lex->describe)
    {
      error= explain_no_table(thd,
                              "No matching rows after partition pruning");
      goto exit_without_my_ok;
    }

    free_underlaid_joins(thd, select_lex);
    my_ok(thd);				// No matching records
    DBUG_RETURN(0);
  }
#endif
  /* Update the table->file->stats.records number */
  table->file->info(HA_STATUS_VARIABLE | HA_STATUS_NO_LOCK);

  table->mark_columns_needed_for_update();
  select= make_select(table, 0, 0, conds, 0, &error);

  { // Enter scope for optimizer trace wrapper
    Opt_trace_object wrapper(&thd->opt_trace);
    wrapper.add_utf8_table(table);

    if (error || !limit ||
        (select && select->check_quick(thd, safe_update, limit)))
    {
      if (thd->lex->describe && !error && !thd->is_error())
      {
        error= explain_no_table(thd, "Impossible WHERE");
        goto exit_without_my_ok;
      }
      delete select;
      free_underlaid_joins(thd, select_lex);
      /*
        There was an error or the error was already sent by
        the quick select evaluation.
        TODO: Add error code output parameter to Item::val_xxx() methods.
        Currently they rely on the user checking DA for
        errors when unwinding the stack after calling Item::val_xxx().
      */
      if (error || thd->is_error())
      {
        DBUG_RETURN(1);				// Error in where
      }
      my_ok(thd);				// No matching records
      DBUG_RETURN(0);
    }
  } // Ends scope for optimizer trace wrapper

  /* If running in safe sql mode, don't allow updates without keys */
  if (table->quick_keys.is_clear_all())
  {
    thd->server_status|=SERVER_QUERY_NO_INDEX_USED;
    if (safe_update && !using_limit)
    {
      my_message(ER_UPDATE_WITHOUT_KEY_IN_SAFE_MODE,
		 ER(ER_UPDATE_WITHOUT_KEY_IN_SAFE_MODE), MYF(0));
      goto exit_without_my_ok;
    }
  }
  init_ftfuncs(thd, select_lex, 1);

  table->update_const_key_parts(conds);
  order= simple_remove_const(order, conds);
        
  used_index= get_index_for_order(order, table, select, limit,
                                  &need_sort, &reverse);
  if (need_sort)
  { // Assign table scan index to check below for modified key fields:
    used_index= table->file->key_used_on_scan;
  }
  if (used_index != MAX_KEY)
  { // Check if we are modifying a key that we are used to search with:
    used_key_is_modified= is_key_used(table, used_index, table->write_set);
  }

#ifdef WITH_PARTITION_STORAGE_ENGINE
  used_key_is_modified|= partition_key_modified(table, table->write_set);
#endif

  using_filesort= order && (need_sort||used_key_is_modified);
  if (thd->lex->describe)
  {
    const bool using_tmp_table= !using_filesort &&
                                (used_key_is_modified || order);
    error= explain_single_table_modification(thd, table, select, used_index,
                                             limit, using_tmp_table,
                                             using_filesort);
    goto exit_without_my_ok;
  }

  if (used_key_is_modified || order)
  {
    /*
      We can't update table directly;  We must first search after all
      matching rows before updating the table!
    */
    if (used_index < MAX_KEY && old_covering_keys.is_set(used_index))
      table->add_read_columns_used_by_index(used_index);
    else
    {
      table->use_all_columns();
    }

    /* note: We avoid sorting if we sort on the used index */
    if (using_filesort)
    {
      /*
	Doing an ORDER BY;  Let filesort find and sort the rows we are going
	to update
        NOTE: filesort will call table->prepare_for_position()
      */
      uint         length= 0;
      SORT_FIELD  *sortorder;
      ha_rows examined_rows;
      ha_rows found_rows;

      table->sort.io_cache = (IO_CACHE *) my_malloc(sizeof(IO_CACHE),
						    MYF(MY_FAE | MY_ZEROFILL));
      if (!(sortorder=make_unireg_sortorder(order, &length, NULL)) ||
          (table->sort.found_records= filesort(thd, table, sortorder, length,
                                               select, limit,
                                               true,
                                               &examined_rows, &found_rows))
          == HA_POS_ERROR)
      {
        goto exit_without_my_ok;
      }
      thd->inc_examined_row_count(examined_rows);
      /*
	Filesort has already found and selected the rows we want to update,
	so we don't need the where clause
      */
      delete select;
      select= 0;
    }
    else
    {
      /*
	We are doing a search on a key that is updated. In this case
	we go trough the matching rows, save a pointer to them and
	update these in a separate loop based on the pointer.
      */

      IO_CACHE tempfile;
      if (open_cached_file(&tempfile, mysql_tmpdir,TEMP_PREFIX,
			   DISK_BUFFER_SIZE, MYF(MY_WME)))
        goto exit_without_my_ok;

      /* If quick select is used, initialize it before retrieving rows. */
      if (select && select->quick && select->quick->reset())
        goto exit_without_my_ok;
      table->file->try_semi_consistent_read(1);

      /*
        When we get here, we have one of the following options:
        A. used_index == MAX_KEY
           This means we should use full table scan, and start it with
           init_read_record call
        B. used_index != MAX_KEY
           B.1 quick select is used, start the scan with init_read_record
           B.2 quick select is not used, this is full index scan (with LIMIT)
               Full index scan must be started with init_read_record_idx
      */

      if (used_index == MAX_KEY || (select && select->quick))
        init_read_record(&info, thd, table, select, 0, 1, FALSE);
      else
        init_read_record_idx(&info, thd, table, 1, used_index, reverse);

      THD_STAGE_INFO(thd, stage_searching_rows_for_update);
      ha_rows tmp_limit= limit;

      while (!(error=info.read_record(&info)) && !thd->killed)
      {
        thd->inc_examined_row_count(1);
        bool skip_record= FALSE;
        if (select && select->skip_record(thd, &skip_record))
        {
          error= 1;
          table->file->unlock_row();
          break;
        }
        if (!skip_record)
	{
          if (table->file->was_semi_consistent_read())
	    continue;  /* repeat the read of the same row if it still exists */

	  table->file->position(table->record[0]);
	  if (my_b_write(&tempfile,table->file->ref,
			 table->file->ref_length))
	  {
	    error=1; /* purecov: inspected */
	    break; /* purecov: inspected */
	  }
	  if (!--limit && using_limit)
	  {
	    error= -1;
	    break;
	  }
	}
	else
	  table->file->unlock_row();
      }
      if (thd->killed && !error)
	error= 1;				// Aborted
      limit= tmp_limit;
      table->file->try_semi_consistent_read(0);
      end_read_record(&info);
     
      /* Change select to use tempfile */
      if (select)
      {
        select->set_quick(NULL);
        if (select->free_cond)
          delete select->cond;
        select->cond= NULL;
      }
      else
      {
	select= new SQL_SELECT;
	select->head=table;
      }
      if (reinit_io_cache(&tempfile,READ_CACHE,0L,0,0))
	error=1; /* purecov: inspected */
      select->file=tempfile;			// Read row ptrs from this file
      if (error >= 0)
        goto exit_without_my_ok;
    }
    if (table->key_read)
      table->restore_column_maps_after_mark_index();
  }

  if (ignore)
    table->file->extra(HA_EXTRA_IGNORE_DUP_KEY);
  
  if (select && select->quick && select->quick->reset())
    goto exit_without_my_ok;
  table->file->try_semi_consistent_read(1);
  init_read_record(&info, thd, table, select, 0, 1, FALSE);

  updated= found= 0;
  /*
    Generate an error (in TRADITIONAL mode) or warning
    when trying to set a NOT NULL field to NULL.
  */
  thd->count_cuted_fields= CHECK_FIELD_WARN;
  thd->cuted_fields=0L;
  THD_STAGE_INFO(thd, stage_updating);

  transactional_table= table->file->has_transactions();
  thd->abort_on_warning= test(!ignore &&
                              (thd->variables.sql_mode &
                               (MODE_STRICT_TRANS_TABLES |
                                MODE_STRICT_ALL_TABLES)));
  if (table->triggers &&
      table->triggers->has_triggers(TRG_EVENT_UPDATE,
                                    TRG_ACTION_AFTER))
  {
    /*
      The table has AFTER UPDATE triggers that might access to subject 
      table and therefore might need update to be done immediately. 
      So we turn-off the batching.
    */ 
    (void) table->file->extra(HA_EXTRA_UPDATE_CANNOT_BATCH);
    will_batch= FALSE;
  }
  else
    will_batch= !table->file->start_bulk_update();

  /*
    Assure that we can use position()
    if we need to create an error message.
  */
  if (table->file->ha_table_flags() & HA_PARTIAL_COLUMN_READ)
    table->prepare_for_position();

  while (!(error=info.read_record(&info)) && !thd->killed)
  {
    thd->inc_examined_row_count(1);
    bool skip_record;
    if (!select || (!select->skip_record(thd, &skip_record) && !skip_record))
    {
      if (table->file->was_semi_consistent_read())
        continue;  /* repeat the read of the same row if it still exists */

      store_record(table,record[1]);
      if (fill_record_n_invoke_before_triggers(thd, fields, values, 0,
                                               table->triggers,
                                               TRG_EVENT_UPDATE))
        break; /* purecov: inspected */

      found++;

      if (!records_are_comparable(table) || compare_records(table))
      {
        if ((res= table_list->view_check_option(thd, ignore)) !=
            VIEW_CHECK_OK)
        {
          found--;
          if (res == VIEW_CHECK_SKIP)
            continue;
          else if (res == VIEW_CHECK_ERROR)
          {
            error= 1;
            break;
          }
        }
        if (will_batch)
        {
          /*
            Typically a batched handler can execute the batched jobs when:
            1) When specifically told to do so
            2) When it is not a good idea to batch anymore
            3) When it is necessary to send batch for other reasons
               (One such reason is when READ's must be performed)

            1) is covered by exec_bulk_update calls.
            2) and 3) is handled by the bulk_update_row method.
            
            bulk_update_row can execute the updates including the one
            defined in the bulk_update_row or not including the row
            in the call. This is up to the handler implementation and can
            vary from call to call.

            The dup_key_found reports the number of duplicate keys found
            in those updates actually executed. It only reports those if
            the extra call with HA_EXTRA_IGNORE_DUP_KEY have been issued.
            If this hasn't been issued it returns an error code and can
            ignore this number. Thus any handler that implements batching
            for UPDATE IGNORE must also handle this extra call properly.

            If a duplicate key is found on the record included in this
            call then it should be included in the count of dup_key_found
            and error should be set to 0 (only if these errors are ignored).
          */
          error= table->file->ha_bulk_update_row(table->record[1],
                                                 table->record[0],
                                                 &dup_key_found);
          limit+= dup_key_found;
          updated-= dup_key_found;
        }
        else
        {
          /* Non-batched update */
	  error= table->file->ha_update_row(table->record[1],
                                            table->record[0]);
        }
        if (!error || error == HA_ERR_RECORD_IS_THE_SAME)
	{
          if (error != HA_ERR_RECORD_IS_THE_SAME)
            updated++;
          else
            error= 0;
	}
 	else if (!ignore ||
                 table->file->is_fatal_error(error, HA_CHECK_DUP_KEY))
	{
          /*
            If (ignore && error is ignorable) we don't have to
            do anything; otherwise...
          */
          myf flags= 0;

          if (table->file->is_fatal_error(error, HA_CHECK_DUP_KEY))
            flags|= ME_FATALERROR; /* Other handler errors are fatal */

          prepare_record_for_error_message(error, table);
	  table->file->print_error(error,MYF(flags));
	  error= 1;
	  break;
	}
      }

      if (table->triggers &&
          table->triggers->process_triggers(thd, TRG_EVENT_UPDATE,
                                            TRG_ACTION_AFTER, TRUE))
      {
        error= 1;
        break;
      }

      if (!--limit && using_limit)
      {
        /*
          We have reached end-of-file in most common situations where no
          batching has occurred and if batching was supposed to occur but
          no updates were made and finally when the batch execution was
          performed without error and without finding any duplicate keys.
          If the batched updates were performed with errors we need to
          check and if no error but duplicate key's found we need to
          continue since those are not counted for in limit.
        */
        if (will_batch &&
            ((error= table->file->exec_bulk_update(&dup_key_found)) ||
             dup_key_found))
        {
 	  if (error)
          {
            /* purecov: begin inspected */
            /*
              The handler should not report error of duplicate keys if they
              are ignored. This is a requirement on batching handlers.
            */
            prepare_record_for_error_message(error, table);
            table->file->print_error(error,MYF(0));
            error= 1;
            break;
            /* purecov: end */
          }
          /*
            Either an error was found and we are ignoring errors or there
            were duplicate keys found. In both cases we need to correct
            the counters and continue the loop.
          */
          limit= dup_key_found; //limit is 0 when we get here so need to +
          updated-= dup_key_found;
        }
        else
        {
	  error= -1;				// Simulate end of file
	  break;
        }
      }
    }
    else
      table->file->unlock_row();
    thd->get_stmt_da()->inc_current_row_for_warning();
    if (thd->is_error())
    {
      error= 1;
      break;
    }
  }
  table->auto_increment_field_not_null= FALSE;
  dup_key_found= 0;
  /*
    Caching the killed status to pass as the arg to query event constuctor;
    The cached value can not change whereas the killed status can
    (externally) since this point and change of the latter won't affect
    binlogging.
    It's assumed that if an error was set in combination with an effective 
    killed status then the error is due to killing.
  */
  killed_status= thd->killed; // get the status of the volatile 
  // simulated killing after the loop must be ineffective for binlogging
  DBUG_EXECUTE_IF("simulate_kill_bug27571",
                  {
                    thd->killed= THD::KILL_QUERY;
                  };);
  error= (killed_status == THD::NOT_KILLED)?  error : 1;
  
  if (error &&
      will_batch &&
      (loc_error= table->file->exec_bulk_update(&dup_key_found)))
    /*
      An error has occurred when a batched update was performed and returned
      an error indication. It cannot be an allowed duplicate key error since
      we require the batching handler to treat this as a normal behavior.

      Otherwise we simply remove the number of duplicate keys records found
      in the batched update.
    */
  {
    /* purecov: begin inspected */
    prepare_record_for_error_message(loc_error, table);
    table->file->print_error(loc_error,MYF(ME_FATALERROR));
    error= 1;
    /* purecov: end */
  }
  else
    updated-= dup_key_found;
  if (will_batch)
    table->file->end_bulk_update();
  table->file->try_semi_consistent_read(0);

  if (!transactional_table && updated > 0)
    thd->transaction.stmt.mark_modified_non_trans_table();

  end_read_record(&info);
  delete select;
  THD_STAGE_INFO(thd, stage_end);
  (void) table->file->extra(HA_EXTRA_NO_IGNORE_DUP_KEY);

  /*
    Invalidate the table in the query cache if something changed.
    This must be before binlog writing and ha_autocommit_...
  */
  if (updated)
  {
    query_cache_invalidate3(thd, table_list, 1);
  }
  
  /*
    error < 0 means really no error at all: we processed all rows until the
    last one without error. error > 0 means an error (e.g. unique key
    violation and no IGNORE or REPLACE). error == 0 is also an error (if
    preparing the record or invoking before triggers fails). See
    ha_autocommit_or_rollback(error>=0) and DBUG_RETURN(error>=0) below.
    Sometimes we want to binlog even if we updated no rows, in case user used
    it to be sure master and slave are in same state.
  */
  if ((error < 0) || thd->transaction.stmt.cannot_safely_rollback())
  {
    if (mysql_bin_log.is_open())
    {
      int errcode= 0;
      if (error < 0)
        thd->clear_error();
      else
        errcode= query_error_code(thd, killed_status == THD::NOT_KILLED);

      if (thd->binlog_query(THD::ROW_QUERY_TYPE,
                            thd->query(), thd->query_length(),
                            transactional_table, FALSE, FALSE, errcode))
      {
        error=1;				// Rollback update
      }
    }
  }
  DBUG_ASSERT(transactional_table || !updated ||
              thd->transaction.stmt.cannot_safely_rollback());
  free_underlaid_joins(thd, select_lex);

  /* If LAST_INSERT_ID(X) was used, report X */
  id= thd->arg_of_last_insert_id_function ?
    thd->first_successful_insert_id_in_prev_stmt : 0;

  if (error < 0)
  {
    char buff[MYSQL_ERRMSG_SIZE];
    my_snprintf(buff, sizeof(buff), ER(ER_UPDATE_INFO), (ulong) found,
                (ulong) updated,
                (ulong) thd->get_stmt_da()->current_statement_warn_count());
    my_ok(thd, (thd->client_capabilities & CLIENT_FOUND_ROWS) ? found : updated,
          id, buff);
    DBUG_PRINT("info",("%ld records updated", (long) updated));
  }
  thd->count_cuted_fields= CHECK_FIELD_IGNORE;		/* calc cuted fields */
  thd->abort_on_warning= 0;
  *found_return= found;
  *updated_return= updated;
  DBUG_RETURN((error >= 0 || thd->is_error()) ? 1 : 0);

exit_without_my_ok:
  delete select;
  free_underlaid_joins(thd, select_lex);
  table->set_keyread(FALSE);
  thd->abort_on_warning= 0;
  DBUG_RETURN(error);
}

/*
  Prepare items in UPDATE statement

  SYNOPSIS
    mysql_prepare_update()
    thd			- thread handler
    table_list		- global/local table list
    conds		- conditions
    order_num		- number of ORDER BY list entries
    order		- ORDER BY clause list

  RETURN VALUE
    FALSE OK
    TRUE  error
*/
bool mysql_prepare_update(THD *thd, TABLE_LIST *table_list,
			 Item **conds, uint order_num, ORDER *order)
{
  Item *fake_conds= 0;
#ifndef NO_EMBEDDED_ACCESS_CHECKS
  TABLE *table= table_list->table;
#endif
  List<Item> all_fields;
  SELECT_LEX *select_lex= &thd->lex->select_lex;
  DBUG_ENTER("mysql_prepare_update");

#ifndef NO_EMBEDDED_ACCESS_CHECKS
  table_list->grant.want_privilege= table->grant.want_privilege= 
    (SELECT_ACL & ~table->grant.privilege);
  table_list->register_want_access(SELECT_ACL);
#endif

  thd->lex->allow_sum_func= 0;

  if (setup_tables_and_check_access(thd, &select_lex->context, 
                                    &select_lex->top_join_list,
                                    table_list,
                                    &select_lex->leaf_tables,
                                    FALSE, UPDATE_ACL, SELECT_ACL) ||
      setup_conds(thd, table_list, select_lex->leaf_tables, conds) ||
      select_lex->setup_ref_array(thd, order_num) ||
      setup_order(thd, select_lex->ref_pointer_array,
		  table_list, all_fields, all_fields, order) ||
      setup_ftfuncs(select_lex))
    DBUG_RETURN(TRUE);

  /* Check that we are not using table that we are updating in a sub select */
  {
    TABLE_LIST *duplicate;
    if ((duplicate= unique_table(thd, table_list, table_list->next_global, 0)))
    {
      update_non_unique_table_error(table_list, "UPDATE", duplicate);
      DBUG_RETURN(TRUE);
    }
  }
  select_lex->fix_prepare_information(thd, conds, &fake_conds);
  DBUG_RETURN(FALSE);
}


/***************************************************************************
  Update multiple tables from join 
***************************************************************************/

/*
  Get table map for list of Item_field
*/

static table_map get_table_map(List<Item> *items)
{
  List_iterator_fast<Item> item_it(*items);
  Item_field *item;
  table_map map= 0;

  while ((item= (Item_field *) item_it++)) 
    map|= item->used_tables();
  DBUG_PRINT("info", ("table_map: 0x%08lx", (long) map));
  return map;
}

/**
  If one row is updated through two different aliases and the first
  update physically moves the row, the second update will error
  because the row is no longer located where expected. This function
  checks if the multiple-table update is about to do that and if so
  returns with an error.

  The following update operations physically moves rows:
    1) Update of a column in a clustered primary key
    2) Update of a column used to calculate which partition the row belongs to

  This function returns with an error if both of the following are
  true:

    a) A table in the multiple-table update statement is updated
       through multiple aliases (including views)
    b) At least one of the updates on the table from a) may physically
       moves the row. Note: Updating a column used to calculate which
       partition a row belongs to does not necessarily mean that the
       row is moved. The new value may or may not belong to the same
       partition.

  @param leaves               First leaf table
  @param tables_for_update    Map of tables that are updated

  @return
    true   if the update is unsafe, in which case an error message is also set,
    false  otherwise.
*/
static
bool unsafe_key_update(TABLE_LIST *leaves, table_map tables_for_update)
{
  TABLE_LIST *tl= leaves;

  for (tl= leaves; tl ; tl= tl->next_leaf)
  {
    if (tl->table->map & tables_for_update)
    {
      TABLE *table1= tl->table;
      bool primkey_clustered= (table1->file->primary_key_is_clustered() &&
                               table1->s->primary_key != MAX_KEY);

      bool table_partitioned= false;
#ifdef WITH_PARTITION_STORAGE_ENGINE
      table_partitioned= (table1->part_info != NULL);
#endif

      if (!table_partitioned && !primkey_clustered)
        continue;

      for (TABLE_LIST* tl2= tl->next_leaf; tl2 ; tl2= tl2->next_leaf)
      {
        /*
          Look at "next" tables only since all previous tables have
          already been checked
        */
        TABLE *table2= tl2->table;
        if (table2->map & tables_for_update && table1->s == table2->s)
        {
#ifdef WITH_PARTITION_STORAGE_ENGINE
          // A table is updated through two aliases
          if (table_partitioned &&
              (partition_key_modified(table1, table1->write_set) ||
               partition_key_modified(table2, table2->write_set)))
          {
            // Partitioned key is updated
            my_error(ER_MULTI_UPDATE_KEY_CONFLICT, MYF(0),
                     tl->belong_to_view ? tl->belong_to_view->alias
                                        : tl->alias,
                     tl2->belong_to_view ? tl2->belong_to_view->alias
                                         : tl2->alias);
            return true;
          }
#endif

          if (primkey_clustered)
          {
            // The primary key can cover multiple columns
            KEY key_info= table1->key_info[table1->s->primary_key];
            KEY_PART_INFO *key_part= key_info.key_part;
            KEY_PART_INFO *key_part_end= key_part + key_info.key_parts;

            for (;key_part != key_part_end; ++key_part)
            {
              if (bitmap_is_set(table1->write_set, key_part->fieldnr-1) ||
                  bitmap_is_set(table2->write_set, key_part->fieldnr-1))
              {
                // Clustered primary key is updated
                my_error(ER_MULTI_UPDATE_KEY_CONFLICT, MYF(0),
                         tl->belong_to_view ? tl->belong_to_view->alias
                         : tl->alias,
                         tl2->belong_to_view ? tl2->belong_to_view->alias
                         : tl2->alias);
                return true;
              }
            }
          }
        }
      }
    }
  }
  return false;
}


/*
  make update specific preparation and checks after opening tables

  SYNOPSIS
    mysql_multi_update_prepare()
    thd         thread handler

  RETURN
    FALSE OK
    TRUE  Error
*/

int mysql_multi_update_prepare(THD *thd)
{
  LEX *lex= thd->lex;
  TABLE_LIST *table_list= lex->query_tables;
  TABLE_LIST *tl, *leaves;
  List<Item> *fields= &lex->select_lex.item_list;
  table_map tables_for_update;
  bool update_view= 0;
  /*
    if this multi-update was converted from usual update, here is table
    counter else junk will be assigned here, but then replaced with real
    count in open_tables()
  */
  uint  table_count= lex->table_count;
  const bool using_lock_tables= thd->locked_tables_mode != LTM_NONE;
  bool original_multiupdate= (thd->lex->sql_command == SQLCOM_UPDATE_MULTI);
  DBUG_ENTER("mysql_multi_update_prepare");

  /* following need for prepared statements, to run next time multi-update */
  thd->lex->sql_command= SQLCOM_UPDATE_MULTI;

  /*
    Open tables and create derived ones, but do not lock and fill them yet.

    During prepare phase acquire only S metadata locks instead of SW locks to
    keep prepare of multi-UPDATE compatible with concurrent LOCK TABLES WRITE
    and global read lock.
  */
  if ((original_multiupdate &&
       open_tables(thd, &table_list, &table_count,
                   (thd->stmt_arena->is_stmt_prepare() ?
                    MYSQL_OPEN_FORCE_SHARED_MDL : 0))) ||
      mysql_handle_derived(lex, &mysql_derived_prepare))
    DBUG_RETURN(TRUE);
  /*
    setup_tables() need for VIEWs. JOIN::prepare() will call setup_tables()
    second time, but this call will do nothing (there are check for second
    call in setup_tables()).
  */

  if (setup_tables_and_check_access(thd, &lex->select_lex.context,
                                    &lex->select_lex.top_join_list,
                                    table_list,
                                    &lex->select_lex.leaf_tables, FALSE,
                                    UPDATE_ACL, SELECT_ACL))
    DBUG_RETURN(TRUE);

  if (setup_fields_with_no_wrap(thd, Ref_ptr_array(),
                                *fields, MARK_COLUMNS_WRITE, 0, 0))
    DBUG_RETURN(TRUE);

  for (tl= table_list; tl ; tl= tl->next_local)
  {
    if (tl->view)
    {
      update_view= 1;
      break;
    }
  }

  if (update_view && check_fields(thd, *fields))
  {
    DBUG_RETURN(TRUE);
  }

  thd->table_map_for_update= tables_for_update= get_table_map(fields);

  leaves= lex->select_lex.leaf_tables;

  if (unsafe_key_update(leaves, tables_for_update))
    DBUG_RETURN(true);

  /*
    Setup timestamp handling and locking mode
  */
  for (tl= leaves; tl; tl= tl->next_leaf)
  {
    TABLE *table= tl->table;
    /* Only set timestamp column if this is not modified */
    if (table->timestamp_field &&
        bitmap_is_set(table->write_set,
                      table->timestamp_field->field_index))
      table->timestamp_field_type= TIMESTAMP_NO_AUTO_SET;

    /* if table will be updated then check that it is unique */
    if (table->map & tables_for_update)
    {
      if (!tl->updatable || check_key_in_view(thd, tl))
      {
        my_error(ER_NON_UPDATABLE_TABLE, MYF(0), tl->alias, "UPDATE");
        DBUG_RETURN(TRUE);
      }

      DBUG_PRINT("info",("setting table `%s` for update", tl->alias));
      /*
        If table will be updated we should not downgrade lock for it and
        leave it as is.
      */
    }
    else
    {
      DBUG_PRINT("info",("setting table `%s` for read-only", tl->alias));
      /*
        If we are using the binary log, we need TL_READ_NO_INSERT to get
        correct order of statements. Otherwise, we use a TL_READ lock to
        improve performance.
        We don't downgrade metadata lock from SW to SR in this case as
        there is no guarantee that the same ticket is not used by
        another table instance used by this statement which is going to
        be write-locked (for example, trigger to be invoked might try
        to update this table).
      */
      tl->lock_type= read_lock_type_for_table(thd, lex, tl);
      tl->updating= 0;
      /* Update TABLE::lock_type accordingly. */
      if (!tl->placeholder() && !using_lock_tables)
        tl->table->reginfo.lock_type= tl->lock_type;
    }
  }
  for (tl= table_list; tl; tl= tl->next_local)
  {
    /* Check access privileges for table */
    if (!tl->derived)
    {
      uint want_privilege= tl->updating ? UPDATE_ACL : SELECT_ACL;
      if (check_access(thd, want_privilege, tl->db,
                       &tl->grant.privilege,
                       &tl->grant.m_internal,
                       0, 0) ||
          check_grant(thd, want_privilege, tl, FALSE, 1, FALSE))
        DBUG_RETURN(TRUE);
    }
  }

  /* check single table update for view compound from several tables */
  for (tl= table_list; tl; tl= tl->next_local)
  {
    if (tl->effective_algorithm == VIEW_ALGORITHM_MERGE)
    {
      TABLE_LIST *for_update= 0;
      if (tl->check_single_table(&for_update, tables_for_update, tl))
      {
	my_error(ER_VIEW_MULTIUPDATE, MYF(0),
		 tl->view_db.str, tl->view_name.str);
	DBUG_RETURN(-1);
      }
    }
  }

  /* now lock and fill tables */
  if (!thd->stmt_arena->is_stmt_prepare() &&
      lock_tables(thd, table_list, table_count, 0))
  {
    DBUG_RETURN(TRUE);
  }
  /* @todo: downgrade the metadata locks here. */

  /*
    Check that we are not using table that we are updating, but we should
    skip all tables of UPDATE SELECT itself
  */
  lex->select_lex.exclude_from_table_unique_test= TRUE;
  /* We only need SELECT privilege for columns in the values list */
  for (tl= leaves; tl; tl= tl->next_leaf)
  {
    TABLE *table= tl->table;
    TABLE_LIST *tlist;
    if (!(tlist= tl->top_table())->derived)
    {
      tlist->grant.want_privilege=
        (SELECT_ACL & ~tlist->grant.privilege);
      table->grant.want_privilege= (SELECT_ACL & ~table->grant.privilege);
    }
    DBUG_PRINT("info", ("table: %s  want_privilege: %u", tl->alias,
                        (uint) table->grant.want_privilege));
    if (tl->lock_type != TL_READ &&
        tl->lock_type != TL_READ_NO_INSERT)
    {
      TABLE_LIST *duplicate;
      if ((duplicate= unique_table(thd, tl, table_list, 0)))
      {
        update_non_unique_table_error(table_list, "UPDATE", duplicate);
        DBUG_RETURN(TRUE);
      }
    }
  }
  /*
    Set exclude_from_table_unique_test value back to FALSE. It is needed for
    further check in multi_update::prepare whether to use record cache.
  */
  lex->select_lex.exclude_from_table_unique_test= FALSE;
<<<<<<< HEAD
 
  if (thd->fill_derived_tables() &&
      mysql_handle_derived(lex, &mysql_derived_filling))
  {
    mysql_handle_derived(lex, &mysql_derived_cleanup);
    DBUG_RETURN(TRUE);
  }
  if (!preserve_items_for_printing(thd))
    mysql_handle_derived(lex, &mysql_derived_cleanup);

=======
>>>>>>> 6c989d1e
  DBUG_RETURN (FALSE);
}


/*
  Setup multi-update handling and call SELECT to do the join
*/

bool mysql_multi_update(THD *thd,
                        TABLE_LIST *table_list,
                        List<Item> *fields,
                        List<Item> *values,
                        Item *conds,
                        ulonglong options,
                        enum enum_duplicates handle_duplicates,
                        bool ignore,
                        SELECT_LEX_UNIT *unit,
                        SELECT_LEX *select_lex,
                        multi_update **result)
{
  bool res;
  DBUG_ENTER("mysql_multi_update");

  if (!(*result= new multi_update(table_list,
				 thd->lex->select_lex.leaf_tables,
				 fields, values,
				 handle_duplicates, ignore)))
  {
    DBUG_RETURN(TRUE);
  }

  thd->abort_on_warning= test(thd->variables.sql_mode &
                              (MODE_STRICT_TRANS_TABLES |
                               MODE_STRICT_ALL_TABLES));

  if (thd->lex->describe)
    res= explain_multi_table_modification(thd, *result);
  else
  {
    List<Item> total_list;

    res= mysql_select(thd,
                      table_list, select_lex->with_wild,
                      total_list,
                      conds, 0, (ORDER *) NULL, (ORDER *)NULL, (Item *) NULL,
                      (ORDER *)NULL,
                      options | SELECT_NO_JOIN_CACHE | SELECT_NO_UNLOCK |
                      OPTION_SETUP_TABLES_DONE,
                      *result, unit, select_lex);

    DBUG_PRINT("info",("res: %d  report_error: %d",res, (int) thd->is_error()));
    res|= thd->is_error();
    if (unlikely(res))
    {
      /* If we had a another error reported earlier then this will be ignored */
      (*result)->send_error(ER_UNKNOWN_ERROR, ER(ER_UNKNOWN_ERROR));
      (*result)->abort_result_set();
    }
  }
  thd->abort_on_warning= 0;
  DBUG_RETURN(res);
}


multi_update::multi_update(TABLE_LIST *table_list,
			   TABLE_LIST *leaves_list,
			   List<Item> *field_list, List<Item> *value_list,
			   enum enum_duplicates handle_duplicates_arg,
                           bool ignore_arg)
  :all_tables(table_list), leaves(leaves_list), update_tables(0),
   tmp_tables(0), updated(0), found(0), fields(field_list),
   values(value_list), table_count(0), copy_field(0),
   handle_duplicates(handle_duplicates_arg), do_update(1), trans_safe(1),
   transactional_tables(0), ignore(ignore_arg), error_handled(0)
{}


/*
  Connect fields with tables and create list of tables that are updated
*/

int multi_update::prepare(List<Item> &not_used_values,
			  SELECT_LEX_UNIT *lex_unit)
{
  TABLE_LIST *table_ref;
  SQL_I_List<TABLE_LIST> update;
  table_map tables_to_update;
  Item_field *item;
  List_iterator_fast<Item> field_it(*fields);
  List_iterator_fast<Item> value_it(*values);
  uint i, max_fields;
  uint leaf_table_count= 0;
  DBUG_ENTER("multi_update::prepare");

  thd->count_cuted_fields= CHECK_FIELD_WARN;
  thd->cuted_fields=0L;
  THD_STAGE_INFO(thd, stage_updating_main_table);

  tables_to_update= get_table_map(fields);

  if (!tables_to_update)
  {
    my_message(ER_NO_TABLES_USED, ER(ER_NO_TABLES_USED), MYF(0));
    DBUG_RETURN(1);
  }

  /*
    We gather the set of columns read during evaluation of SET expression in
    TABLE::tmp_set by pointing TABLE::read_set to it and then restore it after
    setup_fields().
  */
  for (table_ref= leaves; table_ref; table_ref= table_ref->next_leaf)
  {
    TABLE *table= table_ref->table;
    if (tables_to_update & table->map)
    {
      DBUG_ASSERT(table->read_set == &table->def_read_set);
      table->read_set= &table->tmp_set;
      bitmap_clear_all(table->read_set);
    }
  }

  /*
    We have to check values after setup_tables to get covering_keys right in
    reference tables
  */

  int error= setup_fields(thd, Ref_ptr_array(),
                          *values, MARK_COLUMNS_READ, 0, 0);

  for (table_ref= leaves; table_ref; table_ref= table_ref->next_leaf)
  {
    TABLE *table= table_ref->table;
    if (tables_to_update & table->map)
    {
      table->read_set= &table->def_read_set;
      bitmap_union(table->read_set, &table->tmp_set);
      /*
        If a timestamp field settable on UPDATE is present then to avoid wrong
        update force the table handler to retrieve write-only fields to be able
        to compare records and detect data change.
        */
      if (table->file->ha_table_flags() & HA_PARTIAL_COLUMN_READ &&
          table->timestamp_field &&
          (table->timestamp_field_type == TIMESTAMP_AUTO_SET_ON_UPDATE ||
           table->timestamp_field_type == TIMESTAMP_AUTO_SET_ON_BOTH))
        bitmap_union(table->read_set, table->write_set);
    }
  }
  
  if (error)
    DBUG_RETURN(1);    

  /*
    Save tables beeing updated in update_tables
    update_table->shared is position for table
    Don't use key read on tables that are updated
  */

  update.empty();
  for (table_ref= leaves; table_ref; table_ref= table_ref->next_leaf)
  {
    /* TODO: add support of view of join support */
    TABLE *table=table_ref->table;
    leaf_table_count++;
    if (tables_to_update & table->map)
    {
      TABLE_LIST *tl= (TABLE_LIST*) thd->memdup(table_ref,
						sizeof(*tl));
      if (!tl)
	DBUG_RETURN(1);
      update.link_in_list(tl, &tl->next_local);
      tl->shared= table_count++;
      table->no_keyread=1;
      table->covering_keys.clear_all();
      table->pos_in_table_list= tl;
      if (table->triggers &&
          table->triggers->has_triggers(TRG_EVENT_UPDATE,
                                        TRG_ACTION_AFTER))
      {
	/*
           The table has AFTER UPDATE triggers that might access to subject 
           table and therefore might need update to be done immediately. 
           So we turn-off the batching.
	*/ 
	(void) table->file->extra(HA_EXTRA_UPDATE_CANNOT_BATCH);
      }
    }
  }


  table_count=  update.elements;
  update_tables= update.first;

  tmp_tables = (TABLE**) thd->calloc(sizeof(TABLE *) * table_count);
  tmp_table_param = (TMP_TABLE_PARAM*) thd->calloc(sizeof(TMP_TABLE_PARAM) *
						   table_count);
  fields_for_table= (List_item **) thd->alloc(sizeof(List_item *) *
					      table_count);
  values_for_table= (List_item **) thd->alloc(sizeof(List_item *) *
					      table_count);
  if (thd->is_fatal_error)
    DBUG_RETURN(1);
  for (i=0 ; i < table_count ; i++)
  {
    fields_for_table[i]= new List_item;
    values_for_table[i]= new List_item;
  }
  if (thd->is_fatal_error)
    DBUG_RETURN(1);

  /* Split fields into fields_for_table[] and values_by_table[] */

  while ((item= (Item_field *) field_it++))
  {
    Item *value= value_it++;
    uint offset= item->field->table->pos_in_table_list->shared;
    fields_for_table[offset]->push_back(item);
    values_for_table[offset]->push_back(value);
  }
  if (thd->is_fatal_error)
    DBUG_RETURN(1);

  /* Allocate copy fields */
  max_fields=0;
  for (i=0 ; i < table_count ; i++)
    set_if_bigger(max_fields, fields_for_table[i]->elements + leaf_table_count);
  copy_field= new Copy_field[max_fields];
  DBUG_RETURN(thd->is_fatal_error != 0);
}


/*
  Check if table is safe to update on fly

  SYNOPSIS
    safe_update_on_fly()
    thd                 Thread handler
    join_tab            How table is used in join
    all_tables          List of tables

  NOTES
    We can update the first table in join on the fly if we know that
    a row in this table will never be read twice. This is true under
    the following conditions:

    - No column is both written to and read in SET expressions.

    - We are doing a table scan and the data is in a separate file (MyISAM) or
      if we don't update a clustered key.

    - We are doing a range scan and we don't update the scan key or
      the primary key for a clustered table handler.

    - Table is not joined to itself.

    This function gets information about fields to be updated from
    the TABLE::write_set bitmap.

  WARNING
    This code is a bit dependent of how make_join_readinfo() works.

    The field table->tmp_set is used for keeping track of which fields are
    read during evaluation of the SET expression. See multi_update::prepare.

  RETURN
    0		Not safe to update
    1		Safe to update
*/

static bool safe_update_on_fly(THD *thd, JOIN_TAB *join_tab,
                               TABLE_LIST *table_ref, TABLE_LIST *all_tables)
{
  TABLE *table= join_tab->table;
  if (unique_table(thd, table_ref, all_tables, 0))
    return 0;
  switch (join_tab->type) {
  case JT_SYSTEM:
  case JT_CONST:
  case JT_EQ_REF:
    return TRUE;				// At most one matching row
  case JT_REF:
  case JT_REF_OR_NULL:
    return !is_key_used(table, join_tab->ref.key, table->write_set);
  case JT_ALL:
    if (bitmap_is_overlapping(&table->tmp_set, table->write_set))
      return FALSE;
    /* If range search on index */
    if (join_tab->quick)
      return !join_tab->quick->is_keys_used(table->write_set);
    /* If scanning in clustered key */
    if ((table->file->ha_table_flags() & HA_PRIMARY_KEY_IN_READ_INDEX) &&
	table->s->primary_key < MAX_KEY)
      return !is_key_used(table, table->s->primary_key, table->write_set);
    return TRUE;
  default:
    break;					// Avoid compler warning
  }
  return FALSE;

}


/*
  Initialize table for multi table

  IMPLEMENTATION
    - Update first table in join on the fly, if possible
    - Create temporary tables to store changed values for all other tables
      that are updated (and main_table if the above doesn't hold).
*/

bool
multi_update::initialize_tables(JOIN *join)
{
  TABLE_LIST *table_ref;
  DBUG_ENTER("initialize_tables");

  if ((thd->variables.option_bits & OPTION_SAFE_UPDATES) && error_if_full_join(join))
    DBUG_RETURN(1);
  main_table=join->join_tab->table;
  table_to_update= 0;

  /* Any update has at least one pair (field, value) */
  DBUG_ASSERT(fields->elements);
  /*
   Only one table may be modified by UPDATE of an updatable view.
   For an updatable view first_table_for_update indicates this
   table.
   For a regular multi-update it refers to some updated table.
  */ 
  TABLE *first_table_for_update= ((Item_field *) fields->head())->field->table;

  /* Create a temporary table for keys to all tables, except main table */
  for (table_ref= update_tables; table_ref; table_ref= table_ref->next_local)
  {
    TABLE *table=table_ref->table;
    uint cnt= table_ref->shared;
    List<Item> temp_fields;
    ORDER     group;
    TMP_TABLE_PARAM *tmp_param;

    if (ignore)
      table->file->extra(HA_EXTRA_IGNORE_DUP_KEY);
    if (table == main_table)			// First table in join
    {
      if (safe_update_on_fly(thd, join->join_tab, table_ref, all_tables))
      {
        table->mark_columns_needed_for_update();
	table_to_update= table;			// Update table on the fly
	continue;
      }
    }
    table->mark_columns_needed_for_update();
    table->prepare_for_position();

    /*
      enable uncacheable flag if we update a view with check option
      and check option has a subselect, otherwise, the check option
      can be evaluated after the subselect was freed as independent
      (See full_local in JOIN::join_free()).
    */
    if (table_ref->check_option && !join->select_lex->uncacheable)
    {
      SELECT_LEX_UNIT *tmp_unit;
      SELECT_LEX *sl;
      for (tmp_unit= join->select_lex->first_inner_unit();
           tmp_unit;
           tmp_unit= tmp_unit->next_unit())
      {
        for (sl= tmp_unit->first_select(); sl; sl= sl->next_select())
        {
          if (sl->master_unit()->item)
          {
            join->select_lex->uncacheable|= UNCACHEABLE_CHECKOPTION;
            goto loop_end;
          }
        }
      }
    }
loop_end:

    if (table == first_table_for_update && table_ref->check_option)
    {
      table_map unupdated_tables= table_ref->check_option->used_tables() &
                                  ~first_table_for_update->map;
      for (TABLE_LIST *tbl_ref =leaves;
           unupdated_tables && tbl_ref;
           tbl_ref= tbl_ref->next_leaf)
      {
        if (unupdated_tables & tbl_ref->table->map)
          unupdated_tables&= ~tbl_ref->table->map;
        else
          continue;
        if (unupdated_check_opt_tables.push_back(tbl_ref->table))
          DBUG_RETURN(1);
      }
    }

    tmp_param= tmp_table_param+cnt;

    /*
      Create a temporary table to store all fields that are changed for this
      table. The first field in the temporary table is a pointer to the
      original row so that we can find and update it. For the updatable
      VIEW a few following fields are rowids of tables used in the CHECK
      OPTION condition.
    */

    List_iterator_fast<TABLE> tbl_it(unupdated_check_opt_tables);
    TABLE *tbl= table;
    do
    {
      Field_string *field= new Field_string(tbl->file->ref_length, 0,
                                            tbl->alias, &my_charset_bin);
      if (!field)
        DBUG_RETURN(1);
      field->init(tbl);
      /*
        The field will be converted to varstring when creating tmp table if
        table to be updated was created by mysql 4.1. Deny this.
      */
      field->can_alter_field_type= 0;
      Item_field *ifield= new Item_field((Field *) field);
      if (!ifield)
         DBUG_RETURN(1);
      ifield->maybe_null= 0;
      if (temp_fields.push_back(ifield))
        DBUG_RETURN(1);
    } while ((tbl= tbl_it++));

    temp_fields.concat(fields_for_table[cnt]);

    /* Make an unique key over the first field to avoid duplicated updates */
    memset(&group, 0, sizeof(group));
    group.direction= ORDER::ORDER_ASC;
    group.item= (Item**) temp_fields.head_ref();

    tmp_param->quick_group=1;
    tmp_param->field_count=temp_fields.elements;
    tmp_param->group_parts=1;
    tmp_param->group_length= table->file->ref_length;
    /* small table, ignore SQL_BIG_TABLES */
    my_bool save_big_tables= thd->variables.big_tables; 
    thd->variables.big_tables= FALSE;
    tmp_tables[cnt]=create_tmp_table(thd, tmp_param, temp_fields,
                                     (ORDER*) &group, 0, 0,
                                     TMP_TABLE_ALL_COLUMNS, HA_POS_ERROR, "");
    thd->variables.big_tables= save_big_tables;
    if (!tmp_tables[cnt])
      DBUG_RETURN(1);
    tmp_tables[cnt]->file->extra(HA_EXTRA_WRITE_CACHE);
  }
  DBUG_RETURN(0);
}


multi_update::~multi_update()
{
  TABLE_LIST *table;
  for (table= update_tables ; table; table= table->next_local)
  {
    table->table->no_keyread= table->table->no_cache= 0;
    if (ignore)
      table->table->file->extra(HA_EXTRA_NO_IGNORE_DUP_KEY);
  }

  if (tmp_tables)
  {
    for (uint cnt = 0; cnt < table_count; cnt++)
    {
      if (tmp_tables[cnt])
      {
	free_tmp_table(thd, tmp_tables[cnt]);
	tmp_table_param[cnt].cleanup();
      }
    }
  }
  if (copy_field)
    delete [] copy_field;
  thd->count_cuted_fields= CHECK_FIELD_IGNORE;		// Restore this setting
  DBUG_ASSERT(trans_safe || !updated ||
              thd->transaction.stmt.cannot_safely_rollback());
}


bool multi_update::send_data(List<Item> &not_used_values)
{
  TABLE_LIST *cur_table;
  DBUG_ENTER("multi_update::send_data");

  for (cur_table= update_tables; cur_table; cur_table= cur_table->next_local)
  {
    TABLE *table= cur_table->table;
    uint offset= cur_table->shared;
    /*
      Check if we are using outer join and we didn't find the row
      or if we have already updated this row in the previous call to this
      function.

      The same row may be presented here several times in a join of type
      UPDATE t1 FROM t1,t2 SET t1.a=t2.a

      In this case we will do the update for the first found row combination.
      The join algorithm guarantees that we will not find the a row in
      t1 several times.
    */
    if (table->status & (STATUS_NULL_ROW | STATUS_UPDATED))
      continue;

    if (table == table_to_update)
    {
      table->status|= STATUS_UPDATED;
      store_record(table,record[1]);
      if (fill_record_n_invoke_before_triggers(thd, *fields_for_table[offset],
                                               *values_for_table[offset], 0,
                                               table->triggers,
                                               TRG_EVENT_UPDATE))
	DBUG_RETURN(1);

      /*
        Reset the table->auto_increment_field_not_null as it is valid for
        only one row.
      */
      table->auto_increment_field_not_null= FALSE;
      found++;
      if (!records_are_comparable(table) || compare_records(table))
      {
	int error;
        if ((error= cur_table->view_check_option(thd, ignore)) !=
            VIEW_CHECK_OK)
        {
          found--;
          if (error == VIEW_CHECK_SKIP)
            continue;
          else if (error == VIEW_CHECK_ERROR)
            DBUG_RETURN(1);
        }
        if (!updated++)
        {
          /*
            Inform the main table that we are going to update the table even
            while we may be scanning it.  This will flush the read cache
            if it's used.
          */
          main_table->file->extra(HA_EXTRA_PREPARE_FOR_UPDATE);
        }
        if ((error=table->file->ha_update_row(table->record[1],
                                              table->record[0])) &&
            error != HA_ERR_RECORD_IS_THE_SAME)
        {
          updated--;
          if (!ignore ||
              table->file->is_fatal_error(error, HA_CHECK_DUP_KEY))
          {
            /*
              If (ignore && error == is ignorable) we don't have to
              do anything; otherwise...
            */
            myf flags= 0;

            if (table->file->is_fatal_error(error, HA_CHECK_DUP_KEY))
              flags|= ME_FATALERROR; /* Other handler errors are fatal */

            prepare_record_for_error_message(error, table);
            table->file->print_error(error,MYF(flags));
            DBUG_RETURN(1);
          }
        }
        else
        {
          if (error == HA_ERR_RECORD_IS_THE_SAME)
          {
            error= 0;
            updated--;
          }
          /* non-transactional or transactional table got modified   */
          /* either multi_update class' flag is raised in its branch */
          if (table->file->has_transactions())
            transactional_tables= TRUE;
          else
          {
            trans_safe= FALSE;
            thd->transaction.stmt.mark_modified_non_trans_table();
          }
        }
      }
      if (table->triggers &&
          table->triggers->process_triggers(thd, TRG_EVENT_UPDATE,
                                            TRG_ACTION_AFTER, TRUE))
        DBUG_RETURN(1);
    }
    else
    {
      int error;
      TABLE *tmp_table= tmp_tables[offset];
      /*
       For updatable VIEW store rowid of the updated table and
       rowids of tables used in the CHECK OPTION condition.
      */
      uint field_num= 0;
      List_iterator_fast<TABLE> tbl_it(unupdated_check_opt_tables);
      TABLE *tbl= table;
      do
      {
        tbl->file->position(tbl->record[0]);
        memcpy((char*) tmp_table->field[field_num]->ptr,
               (char*) tbl->file->ref, tbl->file->ref_length);
        /*
         For outer joins a rowid field may have no NOT_NULL_FLAG,
         so we have to reset NULL bit for this field.
         (set_notnull() resets NULL bit only if available).
        */
        tmp_table->field[field_num]->set_notnull();
        field_num++;
      } while ((tbl= tbl_it++));

      /* Store regular updated fields in the row. */
      fill_record(thd,
                  tmp_table->field + 1 + unupdated_check_opt_tables.elements,
                  *values_for_table[offset], 1);

      /* Write row, ignoring duplicated updates to a row */
      error= tmp_table->file->ha_write_row(tmp_table->record[0]);
      if (error != HA_ERR_FOUND_DUPP_KEY && error != HA_ERR_FOUND_DUPP_UNIQUE)
      {
        if (error &&
            create_myisam_from_heap(thd, tmp_table,
                                         tmp_table_param[offset].start_recinfo,
                                         &tmp_table_param[offset].recinfo,
                                         error, TRUE, NULL))
        {
          do_update= 0;
	  DBUG_RETURN(1);			// Not a table_is_full error
	}
        found++;
      }
    }
  }
  DBUG_RETURN(0);
}


void multi_update::send_error(uint errcode,const char *err)
{
  /* First send error what ever it is ... */
  my_error(errcode, MYF(0), err);
}


void multi_update::abort_result_set()
{
  /* the error was handled or nothing deleted and no side effects return */
  if (error_handled ||
      (!thd->transaction.stmt.cannot_safely_rollback() && !updated))
    return;

  /* Something already updated so we have to invalidate cache */
  if (updated)
    query_cache_invalidate3(thd, update_tables, 1);
  /*
    If all tables that has been updated are trans safe then just do rollback.
    If not attempt to do remaining updates.
  */

  if (! trans_safe)
  {
    DBUG_ASSERT(thd->transaction.stmt.cannot_safely_rollback());
    if (do_update && table_count > 1)
    {
      /* Add warning here */
      /* 
         todo/fixme: do_update() is never called with the arg 1.
         should it change the signature to become argless?
      */
      (void) do_updates();
    }
  }
  if (thd->transaction.stmt.cannot_safely_rollback())
  {
    /*
      The query has to binlog because there's a modified non-transactional table
      either from the query's list or via a stored routine: bug#13270,23333
    */
    if (mysql_bin_log.is_open())
    {
      /*
        THD::killed status might not have been set ON at time of an error
        got caught and if happens later the killed error is written
        into repl event.
      */
      int errcode= query_error_code(thd, thd->killed == THD::NOT_KILLED);
      /* the error of binary logging is ignored */
      (void)thd->binlog_query(THD::ROW_QUERY_TYPE,
                        thd->query(), thd->query_length(),
                        transactional_tables, FALSE, FALSE, errcode);
    }
  }
  DBUG_ASSERT(trans_safe || !updated || thd->transaction.stmt.cannot_safely_rollback());
}


int multi_update::do_updates()
{
  TABLE_LIST *cur_table;
  int local_error= 0;
  ha_rows org_updated;
  TABLE *table, *tmp_table;
  List_iterator_fast<TABLE> check_opt_it(unupdated_check_opt_tables);
  DBUG_ENTER("multi_update::do_updates");

  do_update= 0;					// Don't retry this function
  if (!found)
    DBUG_RETURN(0);
  for (cur_table= update_tables; cur_table; cur_table= cur_table->next_local)
  {
    uint offset= cur_table->shared;

    table = cur_table->table;
    if (table == table_to_update)
      continue;					// Already updated
    org_updated= updated;
    tmp_table= tmp_tables[cur_table->shared];
    tmp_table->file->extra(HA_EXTRA_CACHE);	// Change to read cache
    (void) table->file->ha_rnd_init(0);
    table->file->extra(HA_EXTRA_NO_CACHE);

    check_opt_it.rewind();
    while(TABLE *tbl= check_opt_it++)
    {
      if (tbl->file->ha_rnd_init(1))
        goto err;
      tbl->file->extra(HA_EXTRA_CACHE);
    }

    /*
      Setup copy functions to copy fields from temporary table
    */
    List_iterator_fast<Item> field_it(*fields_for_table[offset]);
    Field **field= tmp_table->field + 
                   1 + unupdated_check_opt_tables.elements; // Skip row pointers
    Copy_field *copy_field_ptr= copy_field, *copy_field_end;
    for ( ; *field ; field++)
    {
      Item_field *item= (Item_field* ) field_it++;
      (copy_field_ptr++)->set(item->field, *field, 0);
    }
    copy_field_end=copy_field_ptr;

    if ((local_error = tmp_table->file->ha_rnd_init(1)))
      goto err;

    for (;;)
    {
      if (thd->killed && trans_safe)
	goto err;
      if ((local_error=tmp_table->file->ha_rnd_next(tmp_table->record[0])))
      {
	if (local_error == HA_ERR_END_OF_FILE)
	  break;
	if (local_error == HA_ERR_RECORD_DELETED)
	  continue;				// May happen on dup key
	goto err;
      }

      /* call ha_rnd_pos() using rowids from temporary table */
      check_opt_it.rewind();
      TABLE *tbl= table;
      uint field_num= 0;
      do
      {
        if((local_error=
              tbl->file->ha_rnd_pos(tbl->record[0],
                                    (uchar *) tmp_table->field[field_num]->ptr)))
          goto err;
        field_num++;
      } while((tbl= check_opt_it++));

      table->status|= STATUS_UPDATED;
      store_record(table,record[1]);

      /* Copy data from temporary table to current table */
      for (copy_field_ptr=copy_field;
	   copy_field_ptr != copy_field_end;
	   copy_field_ptr++)
	(*copy_field_ptr->do_copy)(copy_field_ptr);

      if (table->triggers &&
          table->triggers->process_triggers(thd, TRG_EVENT_UPDATE,
                                            TRG_ACTION_BEFORE, TRUE))
        goto err2;

      if (!records_are_comparable(table) || compare_records(table))
      {
        int error;
        if ((error= cur_table->view_check_option(thd, ignore)) !=
            VIEW_CHECK_OK)
        {
          if (error == VIEW_CHECK_SKIP)
            continue;
          else if (error == VIEW_CHECK_ERROR)
            goto err;
        }
	if ((local_error=table->file->ha_update_row(table->record[1],
						    table->record[0])) &&
            local_error != HA_ERR_RECORD_IS_THE_SAME)
	{
	  if (!ignore ||
              table->file->is_fatal_error(local_error, HA_CHECK_DUP_KEY))
	    goto err;
	}
        if (local_error != HA_ERR_RECORD_IS_THE_SAME)
          updated++;
        else
          local_error= 0;
      }

      if (table->triggers &&
          table->triggers->process_triggers(thd, TRG_EVENT_UPDATE,
                                            TRG_ACTION_AFTER, TRUE))
        goto err2;
    }

    if (updated != org_updated)
    {
      if (table->file->has_transactions())
        transactional_tables= TRUE;
      else
      {
        trans_safe= FALSE;				// Can't do safe rollback
        thd->transaction.stmt.mark_modified_non_trans_table();
      }
    }
    (void) table->file->ha_rnd_end();
    (void) tmp_table->file->ha_rnd_end();
    check_opt_it.rewind();
    while (TABLE *tbl= check_opt_it++)
        tbl->file->ha_rnd_end();

  }
  DBUG_RETURN(0);

err:
  {
    prepare_record_for_error_message(local_error, table);
    table->file->print_error(local_error,MYF(ME_FATALERROR));
  }

err2:
  (void) table->file->ha_rnd_end();
  (void) tmp_table->file->ha_rnd_end();
  check_opt_it.rewind();
  while (TABLE *tbl= check_opt_it++)
      tbl->file->ha_rnd_end();

  if (updated != org_updated)
  {
    if (table->file->has_transactions())
      transactional_tables= TRUE;
    else
    {
      trans_safe= FALSE;
      thd->transaction.stmt.mark_modified_non_trans_table();
    }
  }
  DBUG_RETURN(1);
}


/* out: 1 if error, 0 if success */

bool multi_update::send_eof()
{
  char buff[STRING_BUFFER_USUAL_SIZE];
  ulonglong id;
  THD::killed_state killed_status= THD::NOT_KILLED;
  DBUG_ENTER("multi_update::send_eof");
  THD_STAGE_INFO(thd, stage_updating_reference_tables);

  /* 
     Does updates for the last n - 1 tables, returns 0 if ok;
     error takes into account killed status gained in do_updates()
  */
  int local_error= thd->is_error();
  if (!local_error)
    local_error = (table_count) ? do_updates() : 0;
  /*
    if local_error is not set ON until after do_updates() then
    later carried out killing should not affect binlogging.
  */
  killed_status= (local_error == 0)? THD::NOT_KILLED : thd->killed;
  THD_STAGE_INFO(thd, stage_end);

  /* We must invalidate the query cache before binlog writing and
  ha_autocommit_... */

  if (updated)
  {
    query_cache_invalidate3(thd, update_tables, 1);
  }
  /*
    Write the SQL statement to the binlog if we updated
    rows and we succeeded or if we updated some non
    transactional tables.
    
    The query has to binlog because there's a modified non-transactional table
    either from the query's list or via a stored routine: bug#13270,23333
  */

  if (local_error == 0 || thd->transaction.stmt.cannot_safely_rollback())
  {
    if (mysql_bin_log.is_open())
    {
      int errcode= 0;
      if (local_error == 0)
        thd->clear_error();
      else
        errcode= query_error_code(thd, killed_status == THD::NOT_KILLED);
      if (thd->binlog_query(THD::ROW_QUERY_TYPE,
                            thd->query(), thd->query_length(),
                            transactional_tables, FALSE, FALSE, errcode))
      {
	local_error= 1;				// Rollback update
      }
    }
  }
  DBUG_ASSERT(trans_safe || !updated || 
              thd->transaction.stmt.cannot_safely_rollback());

  if (local_error != 0)
    error_handled= TRUE; // to force early leave from ::send_error()

  if (local_error > 0) // if the above log write did not fail ...
  {
    /* Safety: If we haven't got an error before (can happen in do_updates) */
    my_message(ER_UNKNOWN_ERROR, "An error occured in multi-table update",
	       MYF(0));
    DBUG_RETURN(TRUE);
  }

  id= thd->arg_of_last_insert_id_function ?
    thd->first_successful_insert_id_in_prev_stmt : 0;
  my_snprintf(buff, sizeof(buff), ER(ER_UPDATE_INFO),
              (ulong) found, (ulong) updated, (ulong) thd->cuted_fields);
  ::my_ok(thd, (thd->client_capabilities & CLIENT_FOUND_ROWS) ? found : updated,
          id, buff);
  DBUG_RETURN(FALSE);
}<|MERGE_RESOLUTION|>--- conflicted
+++ resolved
@@ -308,11 +308,6 @@
     mysql_handle_derived(thd->lex, &mysql_derived_cleanup);
     DBUG_RETURN(1);
   }
-<<<<<<< HEAD
-  if (!preserve_items_for_printing(thd))
-    mysql_handle_derived(thd->lex, &mysql_derived_cleanup);
-=======
->>>>>>> 6c989d1e
 
   THD_STAGE_INFO(thd, stage_init);
   table= table_list->table;
@@ -1346,19 +1341,6 @@
     further check in multi_update::prepare whether to use record cache.
   */
   lex->select_lex.exclude_from_table_unique_test= FALSE;
-<<<<<<< HEAD
- 
-  if (thd->fill_derived_tables() &&
-      mysql_handle_derived(lex, &mysql_derived_filling))
-  {
-    mysql_handle_derived(lex, &mysql_derived_cleanup);
-    DBUG_RETURN(TRUE);
-  }
-  if (!preserve_items_for_printing(thd))
-    mysql_handle_derived(lex, &mysql_derived_cleanup);
-
-=======
->>>>>>> 6c989d1e
   DBUG_RETURN (FALSE);
 }
 
