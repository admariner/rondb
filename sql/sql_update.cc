/* Copyright (c) 2000, 2020, Oracle and/or its affiliates. All rights reserved.

   This program is free software; you can redistribute it and/or modify
   it under the terms of the GNU General Public License, version 2.0,
   as published by the Free Software Foundation.

   This program is also distributed with certain software (including
   but not limited to OpenSSL) that is licensed under separate terms,
   as designated in a particular file or component or in included license
   documentation.  The authors of MySQL hereby grant you an additional
   permission to link the program and your derivative works with the
   separately licensed software that they have included with MySQL.

   This program is distributed in the hope that it will be useful,
   but WITHOUT ANY WARRANTY; without even the implied warranty of
   MERCHANTABILITY or FITNESS FOR A PARTICULAR PURPOSE.  See the
   GNU General Public License, version 2.0, for more details.

   You should have received a copy of the GNU General Public License
   along with this program; if not, write to the Free Software
   Foundation, Inc., 51 Franklin St, Fifth Floor, Boston, MA 02110-1301  USA */

// Handle UPDATE queries (both single- and multi-table).

#include "sql/sql_update.h"

#include <stdio.h>
#include <string.h>

#include <algorithm>
#include <atomic>
#include <memory>
#include <utility>

#include "field_types.h"
#include "lex_string.h"
#include "m_ctype.h"
#include "my_alloc.h"
#include "my_bit.h"  // my_count_bits
#include "my_bitmap.h"
#include "my_dbug.h"
#include "my_inttypes.h"
#include "my_macros.h"
#include "my_sys.h"
#include "my_table_map.h"
#include "mysql/psi/psi_base.h"
#include "mysql/service_mysql_alloc.h"
#include "mysql_com.h"
#include "mysqld_error.h"
#include "prealloced_array.h"  // Prealloced_array
#include "scope_guard.h"
#include "sql/auth/auth_acls.h"
#include "sql/auth/auth_common.h"  // check_grant, check_access
#include "sql/basic_row_iterators.h"
#include "sql/binlog.h"  // mysql_bin_log
#include "sql/composite_iterators.h"
#include "sql/debug_sync.h"  // DEBUG_SYNC
#include "sql/derror.h"      // ER_THD
#include "sql/field.h"       // Field
#include "sql/filesort.h"    // Filesort
#include "sql/handler.h"
#include "sql/item.h"            // Item
#include "sql/item_json_func.h"  // Item_json_func
#include "sql/item_subselect.h"  // Item_subselect
#include "sql/key.h"             // is_key_used
#include "sql/key_spec.h"
#include "sql/locked_tables_list.h"
#include "sql/mem_root_array.h"
#include "sql/mysqld.h"       // stage_... mysql_tmpdir
#include "sql/opt_explain.h"  // Modification_plan
#include "sql/opt_explain_format.h"
#include "sql/opt_range.h"  // QUICK_SELECT_I
#include "sql/opt_trace.h"  // Opt_trace_object
#include "sql/opt_trace_context.h"
#include "sql/parse_tree_node_base.h"
#include "sql/protocol.h"
#include "sql/psi_memory_key.h"
#include "sql/query_options.h"
#include "sql/records.h"  // unique_ptr_destroy_only<RowIterator>
#include "sql/row_iterator.h"
#include "sql/select_lex_visitor.h"
#include "sql/sorting_iterator.h"
#include "sql/sql_array.h"
#include "sql/sql_base.h"  // check_record, fill_record
#include "sql/sql_bitmap.h"
#include "sql/sql_class.h"
#include "sql/sql_const.h"
#include "sql/sql_data_change.h"
#include "sql/sql_error.h"
#include "sql/sql_executor.h"
#include "sql/sql_lex.h"
#include "sql/sql_opt_exec_shared.h"
#include "sql/sql_optimizer.h"  // build_equal_items, substitute_gc
#include "sql/sql_partition.h"  // partition_key_modified
#include "sql/sql_resolver.h"   // setup_order
#include "sql/sql_select.h"
#include "sql/sql_tmp_table.h"  // create_tmp_table
#include "sql/sql_view.h"       // check_key_in_view
#include "sql/system_variables.h"
#include "sql/table.h"                     // TABLE
#include "sql/table_trigger_dispatcher.h"  // Table_trigger_dispatcher
#include "sql/temp_table_param.h"
#include "sql/thd_raii.h"
#include "sql/timing_iterator.h"
#include "sql/transaction_info.h"
#include "sql/trigger_def.h"
#include "template_utils.h"
#include "thr_lock.h"

class COND_EQUAL;
class Item_exists_subselect;

bool Sql_cmd_update::precheck(THD *thd) {
  DBUG_TRACE;

  if (!multitable) {
    if (check_one_table_access(thd, UPDATE_ACL, lex->query_tables)) return true;
  } else {
    /*
      Ensure that we have UPDATE or SELECT privilege for each table
      The exact privilege is checked in mysql_multi_update()
    */
    for (TABLE_LIST *tr = lex->query_tables; tr; tr = tr->next_global) {
      /*
        "uses_materialization()" covers the case where a prepared statement is
        executed and a view is decided to be materialized during preparation.
        @todo: Check whether this properly handles the case when privileges
        for a view is revoked during execution of a prepared statement.
      */
      if (tr->is_derived() || tr->uses_materialization())
        tr->grant.privilege = SELECT_ACL;
      else if ((check_access(thd, UPDATE_ACL, tr->db, &tr->grant.privilege,
                             &tr->grant.m_internal, false, true) ||
                check_grant(thd, UPDATE_ACL, tr, false, 1, true)) &&
               (check_access(thd, SELECT_ACL, tr->db, &tr->grant.privilege,
                             &tr->grant.m_internal, false, false) ||
                check_grant(thd, SELECT_ACL, tr, false, 1, false)))
        return true;
    }
  }
  return false;
}

/**
   True if the table's input and output record buffers are comparable using
   compare_records(TABLE*).
 */
bool records_are_comparable(const TABLE *table) {
  return ((table->file->ha_table_flags() & HA_PARTIAL_COLUMN_READ) == 0) ||
         bitmap_is_subset(table->write_set, table->read_set);
}

/**
   Compares the input and outbut record buffers of the table to see if a row
   has changed. The algorithm iterates over updated columns and if they are
   nullable compares NULL bits in the buffer before comparing actual
   data. Special care must be taken to compare only the relevant NULL bits and
   mask out all others as they may be undefined. The storage engine will not
   and should not touch them.

   @param table The table to evaluate.

   @return true if row has changed.
   @return false otherwise.
*/
bool compare_records(const TABLE *table) {
  DBUG_ASSERT(records_are_comparable(table));

  if ((table->file->ha_table_flags() & HA_PARTIAL_COLUMN_READ) != 0) {
    /*
      Storage engine may not have read all columns of the record.  Fields
      (including NULL bits) not in the write_set may not have been read and
      can therefore not be compared.
    */
    for (Field **ptr = table->field; *ptr != nullptr; ptr++) {
      Field *field = *ptr;
      if (bitmap_is_set(table->write_set, field->field_index)) {
        if (field->is_nullable()) {
          uchar null_byte_index = field->null_offset();

          if (((table->record[0][null_byte_index]) & field->null_bit) !=
              ((table->record[1][null_byte_index]) & field->null_bit))
            return true;
        }
        if (field->cmp_binary_offset(table->s->rec_buff_length)) return true;
      }
    }
    return false;
  }

  /*
     The storage engine has read all columns, so it's safe to compare all bits
     including those not in the write_set. This is cheaper than the
     field-by-field comparison done above.
  */
  if (table->s->blob_fields + table->s->varchar_fields == 0)
    // Fixed-size record: do bitwise comparison of the records
    return cmp_record(table, record[1]);
  /* Compare null bits */
  if (memcmp(table->null_flags, table->null_flags + table->s->rec_buff_length,
             table->s->null_bytes))
    return true;  // Diff in NULL value
  /* Compare updated fields */
  for (Field **ptr = table->field; *ptr; ptr++) {
    if (bitmap_is_set(table->write_set, (*ptr)->field_index) &&
        (*ptr)->cmp_binary_offset(table->s->rec_buff_length))
      return true;
  }
  return false;
}

/**
  Check that all fields are base table columns.
  Replace columns from views with base table columns.

  @param      thd              thread handler
  @param      items            Items for check

  @return false if success, true if error (Items not updatable columns or OOM)
*/

static bool check_fields(THD *thd, List<Item> &items) {
  List_iterator<Item> it(items);
  Item *item;

  while ((item = it++)) {
    /*
      we make temporary copy of Item_field, to avoid influence of changing
      result_field on Item_ref which refer on this field
    */
    Item_field *const base_table_field = item->field_for_view_update();
    DBUG_ASSERT(base_table_field != nullptr);

    Item_field *const cloned_field = new Item_field(thd, base_table_field);
    if (!cloned_field) return true; /* purecov: inspected */

    thd->change_item_tree(it.ref(), cloned_field);
  }
  return false;
}

/**
  Check if all expressions in list are constant expressions

  @param[in] values List of expressions

  @retval true Only constant expressions
  @retval false At least one non-constant expression
*/

static bool check_constant_expressions(List<Item> *values) {
  Item *value;
  List_iterator_fast<Item> v(*values);
  DBUG_TRACE;

  while ((value = v++)) {
    if (!value->const_item()) {
      DBUG_PRINT("exit", ("expression is not constant"));
      return false;
    }
  }
  DBUG_PRINT("exit", ("expression is constant"));
  return true;
}

/**
  Perform an update to a set of rows in a single table.

  @param thd     Thread handler

  @returns false if success, true if error
*/

bool Sql_cmd_update::update_single_table(THD *thd) {
  DBUG_TRACE;

  myf error_flags = MYF(0); /**< Flag for fatal errors */
  /*
    Most recent handler error
    =  1: Some non-handler error
    =  0: Success
    = -1: No more rows to process, or reached limit
  */
  int error = 0;

  SELECT_LEX *const select_lex = lex->select_lex;
  SELECT_LEX_UNIT *const unit = lex->unit;
  TABLE_LIST *const table_list = select_lex->get_table_list();
  TABLE_LIST *const update_table_ref = table_list->updatable_base_table();
  TABLE *const table = update_table_ref->table;

  DBUG_ASSERT(table->pos_in_table_list == update_table_ref);

  const bool transactional_table = table->file->has_transactions();

  const bool has_update_triggers =
      table->triggers && table->triggers->has_update_triggers();

  const bool has_after_triggers =
      has_update_triggers &&
      table->triggers->has_triggers(TRG_EVENT_UPDATE, TRG_ACTION_AFTER);

  List<Item> *update_field_list = &select_lex->fields_list;

  if (unit->set_limit(thd, unit->global_parameters()))
    return true; /* purecov: inspected */

  ha_rows limit = unit->select_limit_cnt;
  const bool using_limit = limit != HA_POS_ERROR;

  // Used to track whether there are no rows that need to be read
  bool no_rows = limit == 0;

  THD::killed_state killed_status = THD::NOT_KILLED;
  COPY_INFO update(COPY_INFO::UPDATE_OPERATION, update_field_list,
                   update_value_list);
  if (update.add_function_default_columns(table, table->write_set)) return true;

  const bool safe_update = thd->variables.option_bits & OPTION_SAFE_UPDATES;

  QEP_TAB_standalone qep_tab_st;
  QEP_TAB &qep_tab = qep_tab_st.as_QEP_TAB();

  assert(!(table->all_partitions_pruned_away || m_empty_query));

  Item *conds = nullptr;
  ORDER *order = select_lex->order_list.first;
  if (!no_rows && select_lex->get_optimizable_conditions(thd, &conds, nullptr))
    return true; /* purecov: inspected */

  /*
    Reset the field list to remove any hidden fields added by substitute_gc() in
    the previous execution.
  */
  select_lex->all_fields = select_lex->fields_list;

  /*
    See if we can substitute expressions with equivalent generated
    columns in the WHERE and ORDER BY clauses of the UPDATE statement.
    It is unclear if this is best to do before or after the other
    substitutions performed by substitute_for_best_equal_field(). Do
    it here for now, to keep it consistent with how multi-table
    updates are optimized in JOIN::optimize().
  */
  if (conds || order)
    static_cast<void>(substitute_gc(thd, select_lex, conds, nullptr, order));

  if (conds != nullptr) {
    if (table_list->check_option) {
      // See the explanation in multi-table UPDATE code path
      // (Query_result_update::prepare).
      table_list->check_option->walk(&Item::disable_constant_propagation,
                                     enum_walk::POSTFIX, nullptr);
    }
    COND_EQUAL *cond_equal = nullptr;
    Item::cond_result result;
    if (optimize_cond(thd, &conds, &cond_equal, select_lex->join_list, &result))
      return true;

    if (result == Item::COND_FALSE) {
      no_rows = true;  // Impossible WHERE
      if (thd->lex->is_explain()) {
        Modification_plan plan(thd, MT_UPDATE, table, "Impossible WHERE", true,
                               0);
        bool err =
            explain_single_table_modification(thd, thd, &plan, select_lex);
        return err;
      }
    }
    if (conds != nullptr) {
      conds = substitute_for_best_equal_field(thd, conds, cond_equal, nullptr);
      if (conds == nullptr) return true;

      conds->update_used_tables();
    }
  }

  /*
    Also try a second time after locking, to prune when subqueries and
    stored programs can be evaluated.
  */
  if (table->part_info) {
    if (prune_partitions(thd, table, conds))
      return true; /* purecov: inspected */
    if (table->all_partitions_pruned_away) {
      no_rows = true;

      if (thd->lex->is_explain()) {
        Modification_plan plan(thd, MT_UPDATE, table,
                               "No matching rows after partition pruning", true,
                               0);
        bool err =
            explain_single_table_modification(thd, thd, &plan, select_lex);
        return err;
      }
      my_ok(thd);
      return false;
    }
  }
  // Initialize the cost model that will be used for this table
  table->init_cost_model(thd->cost_model());

  /* Update the table->file->stats.records number */
  table->file->info(HA_STATUS_VARIABLE | HA_STATUS_NO_LOCK);

  table->mark_columns_needed_for_update(thd,
                                        false /*mark_binlog_columns=false*/);

  qep_tab.set_table(table);
  qep_tab.set_condition(conds);

  if (conds &&
      thd->optimizer_switch_flag(OPTIMIZER_SWITCH_ENGINE_CONDITION_PUSHDOWN)) {
    table->file->cond_push(conds, false);
  }

  {  // Enter scope for optimizer trace wrapper
    Opt_trace_object wrapper(&thd->opt_trace);
    wrapper.add_utf8_table(update_table_ref);

    if (!no_rows && conds != nullptr) {
      Key_map keys_to_use(Key_map::ALL_BITS), needed_reg_dummy;
      QUICK_SELECT_I *qck;
      no_rows = test_quick_select(thd, keys_to_use, 0, limit, safe_update,
                                  ORDER_NOT_RELEVANT, &qep_tab, conds,
                                  &needed_reg_dummy, &qck,
                                  qep_tab.table()->force_index) < 0;
      qep_tab.set_quick(qck);
      if (thd->is_error()) return true;
    }
    if (no_rows) {
      if (thd->lex->is_explain()) {
        Modification_plan plan(thd, MT_UPDATE, table, "Impossible WHERE", true,
                               0);
        bool err =
            explain_single_table_modification(thd, thd, &plan, select_lex);
        return err;
      }

      char buff[MYSQL_ERRMSG_SIZE];
      snprintf(buff, sizeof(buff), ER_THD(thd, ER_UPDATE_INFO), 0L, 0L,
               (long)thd->get_stmt_da()->current_statement_cond_count());
      my_ok(thd, 0, 0, buff);

      DBUG_PRINT("info", ("0 records updated"));
      return false;
    }
  }  // Ends scope for optimizer trace wrapper

  /* If running in safe sql mode, don't allow updates without keys */
  if (table->quick_keys.is_clear_all()) {
    thd->server_status |= SERVER_QUERY_NO_INDEX_USED;

    /*
      No safe update error will be returned if:
      1) Statement is an EXPLAIN OR
      2) LIMIT is present.

      Append the first warning (if any) to the error message. Allows the user
      to understand why index access couldn't be chosen.
    */
    if (!lex->is_explain() && safe_update && !using_limit) {
      my_error(ER_UPDATE_WITHOUT_KEY_IN_SAFE_MODE, MYF(0),
               thd->get_stmt_da()->get_first_condition_message());
      return true;
    }
  }
  if (select_lex->has_ft_funcs() && init_ftfuncs(thd, select_lex))
    return true; /* purecov: inspected */

  if (table->update_const_key_parts(conds)) return true;

  order = simple_remove_const(order, conds);
  bool need_sort;
  bool reverse = false;
  bool used_key_is_modified = false;
  uint used_index;
  {
    ORDER_with_src order_src(order, ESC_ORDER_BY);
    used_index =
        get_index_for_order(&order_src, &qep_tab, limit, &need_sort, &reverse);
  }
  if (need_sort) {  // Assign table scan index to check below for modified key
                    // fields:
    used_index = table->file->key_used_on_scan;
  }
  if (used_index != MAX_KEY) {  // Check if we are modifying a key that we are
                                // used to search with:
    used_key_is_modified = is_key_used(table, used_index, table->write_set);
  } else if (qep_tab.quick()) {
    /*
      select->quick != NULL and used_index == MAX_KEY happens for index
      merge and should be handled in a different way.
    */
    used_key_is_modified = (!qep_tab.quick()->unique_key_range() &&
                            qep_tab.quick()->is_keys_used(table->write_set));
  }

  if (table->part_info)
    used_key_is_modified |= table->part_info->num_partitions_used() > 1 &&
                            partition_key_modified(table, table->write_set);

  const bool using_filesort = order && need_sort;

  table->mark_columns_per_binlog_row_image(thd);

  if (table->setup_partial_update()) return true; /* purecov: inspected */

  ha_rows updated_rows = 0;
  ha_rows found_rows = 0;

  unique_ptr_destroy_only<Filesort> fsort;
  unique_ptr_destroy_only<RowIterator> iterator;

  {  // Start of scope for Modification_plan
    ha_rows rows;
    if (qep_tab.quick())
      rows = qep_tab.quick()->records;
    else if (!conds && !need_sort && limit != HA_POS_ERROR)
      rows = limit;
    else {
      update_table_ref->fetch_number_of_rows();
      rows = table->file->stats.records;
    }
    qep_tab.set_quick_optim();
    qep_tab.set_condition_optim();
    DEBUG_SYNC(thd, "before_single_update");
    Modification_plan plan(thd, MT_UPDATE, &qep_tab, used_index, limit,
                           (!using_filesort && (used_key_is_modified || order)),
                           using_filesort, used_key_is_modified, rows);
    DEBUG_SYNC(thd, "planned_single_update");
    if (thd->lex->is_explain()) {
      bool err = explain_single_table_modification(thd, thd, &plan, select_lex);
      return err;
    }

    if (thd->lex->is_ignore()) table->file->ha_extra(HA_EXTRA_IGNORE_DUP_KEY);

    if (used_key_is_modified || order) {
      /*
        We can't update table directly;  We must first search after all
        matching rows before updating the table!
      */

      /* note: We avoid sorting if we sort on the used index */
      if (using_filesort) {
        /*
          Doing an ORDER BY;  Let filesort find and sort the rows we are going
          to update
          NOTE: filesort will call table->prepare_for_position()
        */
        ha_rows examined_rows = 0;
        iterator =
            create_table_iterator(thd, nullptr, &qep_tab, false,
                                  /*ignore_not_found_rows=*/false,
                                  &examined_rows, /*using_table_scan=*/nullptr);

        if (qep_tab.condition() != nullptr) {
          iterator = NewIterator<FilterIterator>(thd, move(iterator),
                                                 qep_tab.condition());
        }

        // Force filesort to sort by position.
        fsort.reset(new (thd->mem_root) Filesort(
            thd, qep_tab.table(), /*keep_buffers=*/false, order, limit,
            /*force_stable_sort=*/false,
            /*remove_duplicates=*/false,
            /*force_sort_positions=*/true, /*unwrap_rollup=*/false));
        iterator = NewIterator<SortingIterator>(thd, &qep_tab, fsort.get(),
                                                move(iterator),
                                                /*examined_rows=*/nullptr);
        if (iterator->Init()) return true;
        thd->inc_examined_row_count(examined_rows);

        /*
          Filesort has already found and selected the rows we want to update,
          so we don't need the where clause
        */
        qep_tab.set_quick(nullptr);
        qep_tab.set_condition(nullptr);
      } else {
        /*
          We are doing a search on a key that is updated. In this case
          we go trough the matching rows, save a pointer to them and
          update these in a separate loop based on the pointer. In the end,
          we get a result file that looks exactly like what filesort uses
          internally, which allows us to read from it
          using SortFileIndirectIterator.

          TODO: Find something less ugly.
         */
        Key_map covering_keys_for_cond;  // @todo - move this
        if (used_index < MAX_KEY && covering_keys_for_cond.is_set(used_index))
          table->set_keyread(true);

        table->prepare_for_position();

        /* If quick select is used, initialize it before retrieving rows. */
        if (qep_tab.quick() && (error = qep_tab.quick()->reset())) {
          if (table->file->is_fatal_error(error)) error_flags |= ME_FATALERROR;

          table->file->print_error(error, error_flags);
          return true;
        }
        table->file->try_semi_consistent_read(true);
        auto end_semi_consistent_read = create_scope_guard(
            [table] { table->file->try_semi_consistent_read(false); });

        /*
          When we get here, we have one of the following options:
          A. used_index == MAX_KEY
          This means we should use full table scan, and start it with
          init_read_record call
          B. used_index != MAX_KEY
          B.1 quick select is used, start the scan with init_read_record
          B.2 quick select is not used, this is full index scan (with LIMIT)
          Full index scan must be started with init_read_record_idx
        */

        if (used_index == MAX_KEY || qep_tab.quick()) {
          iterator = create_table_iterator(thd, nullptr, &qep_tab, false,
                                           /*ignore_not_found_rows=*/false,
                                           /*examined_rows=*/nullptr,
                                           /*using_table_scan=*/nullptr);
        } else {
          iterator = create_table_iterator_idx(thd, table, used_index, reverse,
                                               &qep_tab);
        }

        if (iterator->Init()) {
          return true;
        }

        THD_STAGE_INFO(thd, stage_searching_rows_for_update);
        ha_rows tmp_limit = limit;

        IO_CACHE *tempfile =
            (IO_CACHE *)my_malloc(key_memory_TABLE_sort_io_cache,
                                  sizeof(IO_CACHE), MYF(MY_FAE | MY_ZEROFILL));

        if (open_cached_file(tempfile, mysql_tmpdir, TEMP_PREFIX,
                             DISK_BUFFER_SIZE, MYF(MY_WME))) {
          my_free(tempfile);
          return true;
        }

        while (!(error = iterator->Read()) && !thd->killed) {
          DBUG_ASSERT(!thd->is_error());
          thd->inc_examined_row_count(1);

          if (qep_tab.condition() != nullptr) {
            const bool skip_record = qep_tab.condition()->val_int() == 0;
            if (thd->is_error()) {
              error = 1;
              /*
                Don't try unlocking the row if skip_record reported an error
                since in this case the transaction might have been rolled back
                already.
              */
              break;
            }
            if (skip_record) {
              table->file->unlock_row();
              continue;
            }
          }
          if (table->file->was_semi_consistent_read())
            continue; /* repeat the read of the same row if it still exists */

          table->file->position(table->record[0]);
          if (my_b_write(tempfile, table->file->ref, table->file->ref_length)) {
            error = 1; /* purecov: inspected */
            break;     /* purecov: inspected */
          }
          if (!--limit && using_limit) {
            error = -1;
            break;
          }
        }

        if (thd->killed && !error)  // Aborted
          error = 1;                /* purecov: inspected */
        limit = tmp_limit;
        end_semi_consistent_read.rollback();
        if (used_index < MAX_KEY && covering_keys_for_cond.is_set(used_index))
          table->set_keyread(false);
        table->file->ha_index_or_rnd_end();
        iterator.reset();

        // Change reader to use tempfile
        if (reinit_io_cache(tempfile, READ_CACHE, 0L, false, false))
          error = 1; /* purecov: inspected */

        if (error >= 0) {
          close_cached_file(tempfile);
          my_free(tempfile);
          return error > 0;
        }

        iterator = NewIterator<SortFileIndirectIterator>(
            thd, table, tempfile,
            /*request_cache=*/false,
            /*ignore_not_found_rows=*/false,
            /*examined_rows=*/nullptr);
        if (iterator->Init()) return true;

        qep_tab.set_quick(nullptr);
        qep_tab.set_condition(nullptr);
      }
    } else {
      // No ORDER BY or updated key underway, so we can use a regular read.
      iterator = init_table_iterator(thd, nullptr, &qep_tab, false,
                                     /*ignore_not_found_rows=*/false);
      if (iterator == nullptr) return true; /* purecov: inspected */
    }

    table->file->try_semi_consistent_read(true);
    auto end_semi_consistent_read = create_scope_guard(
        [table] { table->file->try_semi_consistent_read(false); });

    /*
      Generate an error (in TRADITIONAL mode) or warning
      when trying to set a NOT NULL field to NULL.
    */
    thd->check_for_truncated_fields = CHECK_FIELD_WARN;
    thd->num_truncated_fields = 0L;
    THD_STAGE_INFO(thd, stage_updating);

    bool will_batch;
    /// read_removal is only used by NDB storage engine
    bool read_removal = false;

    if (has_after_triggers) {
      /*
        The table has AFTER UPDATE triggers that might access to subject
        table and therefore might need update to be done immediately.
        So we turn-off the batching.
      */
      (void)table->file->ha_extra(HA_EXTRA_UPDATE_CANNOT_BATCH);
      will_batch = false;
    } else {
      // No after update triggers, attempt to start bulk update
      will_batch = !table->file->start_bulk_update();
    }
    if ((table->file->ha_table_flags() & HA_READ_BEFORE_WRITE_REMOVAL) &&
        !thd->lex->is_ignore() && !using_limit && !has_update_triggers &&
        qep_tab.quick() && qep_tab.quick()->index != MAX_KEY &&
        check_constant_expressions(update_value_list))
      read_removal = table->check_read_removal(qep_tab.quick()->index);

    // If the update is batched, we cannot do partial update, so turn it off.
    if (will_batch) table->cleanup_partial_update(); /* purecov: inspected */

    uint dup_key_found;

    while (true) {
      error = iterator->Read();
      if (error || thd->killed) break;
      thd->inc_examined_row_count(1);
      if (qep_tab.condition() != nullptr) {
        const bool skip_record = qep_tab.condition()->val_int() == 0;
        if (thd->is_error()) {
          error = 1;
          break;
        }
        if (skip_record) {
          table->file
              ->unlock_row();  // Row failed condition check, release lock
          thd->get_stmt_da()->inc_current_row_for_condition();
          continue;
        }
      }
      DBUG_ASSERT(!thd->is_error());

      if (table->file->was_semi_consistent_read())
        /*
          Reviewer: iterator is reading from the to-be-updated table or
          from a tmp file.
          In the latter case, if the condition of this if() is true,
          it is wrong to "continue"; indeed this will pick up the _next_ row of
          tempfile; it will not re-read-with-lock the current row of tempfile,
          as tempfile is not an InnoDB table and not doing semi consistent read.
          If that happens, we're potentially skipping a row which was found
          matching! OTOH, as the rowid was written to the tempfile, it means it
          matched and thus we have already re-read it in the tempfile-write loop
          above and thus locked it. So we shouldn't come here. How about adding
          an assertion that if reading from tmp file we shouldn't come here?
        */
        continue; /* repeat the read of the same row if it still exists */

      table->clear_partial_update_diffs();

      store_record(table, record[1]);
      bool is_row_changed = false;
      if (fill_record_n_invoke_before_triggers(
              thd, &update, *update_field_list, *update_value_list, table,
              TRG_EVENT_UPDATE, 0, false, &is_row_changed)) {
        error = 1;
        break;
      }
      found_rows++;

      if (is_row_changed) {
        /*
          Default function and default expression values are filled before
          evaluating the view check option. Check option on view using table(s)
          with default function and default expression breaks otherwise.

          It is safe to not invoke CHECK OPTION for VIEW if records are same.
          In this case the row is coming from the view and thus should satisfy
          the CHECK OPTION.
        */
        int check_result = table_list->view_check_option(thd);
        if (check_result != VIEW_CHECK_OK) {
          if (check_result == VIEW_CHECK_SKIP)
            continue;
          else if (check_result == VIEW_CHECK_ERROR) {
            error = 1;
            break;
          }
        }

        /*
          Existing rows in table should normally satisfy CHECK constraints. So
          it should be safe to check constraints only for rows that has really
          changed (i.e. after compare_records()).

          In future, once addition/enabling of CHECK constraints without their
          validation is supported, we might encounter old rows which do not
          satisfy CHECK constraints currently enabled. However, rejecting no-op
          updates to such invalid pre-existing rows won't make them valid and is
          probably going to be confusing for users. So it makes sense to stick
          to current behavior.
        */
        if (invoke_table_check_constraints(thd, table)) {
          if (thd->is_error()) {
            error = 1;
            break;
          }
          // continue when IGNORE clause is used.
          continue;
        }

        if (will_batch) {
          /*
            Typically a batched handler can execute the batched jobs when:
            1) When specifically told to do so
            2) When it is not a good idea to batch anymore
            3) When it is necessary to send batch for other reasons
            (One such reason is when READ's must be performed)

            1) is covered by exec_bulk_update calls.
            2) and 3) is handled by the bulk_update_row method.

            bulk_update_row can execute the updates including the one
            defined in the bulk_update_row or not including the row
            in the call. This is up to the handler implementation and can
            vary from call to call.

            The dup_key_found reports the number of duplicate keys found
            in those updates actually executed. It only reports those if
            the extra call with HA_EXTRA_IGNORE_DUP_KEY have been issued.
            If this hasn't been issued it returns an error code and can
            ignore this number. Thus any handler that implements batching
            for UPDATE IGNORE must also handle this extra call properly.

            If a duplicate key is found on the record included in this
            call then it should be included in the count of dup_key_found
            and error should be set to 0 (only if these errors are ignored).
          */
          error = table->file->ha_bulk_update_row(
              table->record[1], table->record[0], &dup_key_found);
          limit += dup_key_found;
          updated_rows -= dup_key_found;
        } else {
          /* Non-batched update */
          error =
              table->file->ha_update_row(table->record[1], table->record[0]);
        }
        if (error == 0)
          updated_rows++;
        else if (error == HA_ERR_RECORD_IS_THE_SAME)
          error = 0;
        else {
          if (table->file->is_fatal_error(error)) error_flags |= ME_FATALERROR;

          table->file->print_error(error, error_flags);

          // The error can have been downgraded to warning by IGNORE.
          if (thd->is_error()) break;
        }
      }

      if (!error && has_after_triggers &&
          table->triggers->process_triggers(thd, TRG_EVENT_UPDATE,
                                            TRG_ACTION_AFTER, true)) {
        error = 1;
        break;
      }

      if (!--limit && using_limit) {
        /*
          We have reached end-of-file in most common situations where no
          batching has occurred and if batching was supposed to occur but
          no updates were made and finally when the batch execution was
          performed without error and without finding any duplicate keys.
          If the batched updates were performed with errors we need to
          check and if no error but duplicate key's found we need to
          continue since those are not counted for in limit.
        */
        if (will_batch &&
            ((error = table->file->exec_bulk_update(&dup_key_found)) ||
             dup_key_found)) {
          if (error) {
            /* purecov: begin inspected */
            DBUG_ASSERT(false);
            /*
              The handler should not report error of duplicate keys if they
              are ignored. This is a requirement on batching handlers.
            */
            if (table->file->is_fatal_error(error))
              error_flags |= ME_FATALERROR;

            table->file->print_error(error, error_flags);
            error = 1;
            break;
            /* purecov: end */
          }
          /*
            Either an error was found and we are ignoring errors or there
            were duplicate keys found. In both cases we need to correct
            the counters and continue the loop.
          */
          limit = dup_key_found;  // limit is 0 when we get here so need to +
          updated_rows -= dup_key_found;
        } else {
          error = -1;  // Simulate end of file
          break;
        }
      }

      thd->get_stmt_da()->inc_current_row_for_condition();
      DBUG_ASSERT(!thd->is_error());
      if (thd->is_error()) {
        error = 1;
        break;
      }
    }
    end_semi_consistent_read.rollback();

    dup_key_found = 0;
    /*
      Caching the killed status to pass as the arg to query event constuctor;
      The cached value can not change whereas the killed status can
      (externally) since this point and change of the latter won't affect
      binlogging.
      It's assumed that if an error was set in combination with an effective
      killed status then the error is due to killing.
    */
    killed_status = thd->killed;  // get the status of the atomic
    // simulated killing after the loop must be ineffective for binlogging
    DBUG_EXECUTE_IF("simulate_kill_bug27571",
                    { thd->killed = THD::KILL_QUERY; };);
    if (killed_status != THD::NOT_KILLED) error = 1;

    int loc_error;
    if (error && will_batch &&
        (loc_error = table->file->exec_bulk_update(&dup_key_found)))
    /*
      An error has occurred when a batched update was performed and returned
      an error indication. It cannot be an allowed duplicate key error since
      we require the batching handler to treat this as a normal behavior.

      Otherwise we simply remove the number of duplicate keys records found
      in the batched update.
    */
    {
      /* purecov: begin inspected */
      error_flags = MYF(0);
      if (table->file->is_fatal_error(loc_error)) error_flags |= ME_FATALERROR;

      table->file->print_error(loc_error, error_flags);
      error = 1;
      /* purecov: end */
    } else
      updated_rows -= dup_key_found;
    if (will_batch) table->file->end_bulk_update();

    if (read_removal) {
      /* Only handler knows how many records really was written */
      updated_rows = table->file->end_read_removal();
      if (!records_are_comparable(table)) found_rows = updated_rows;
    }

  }  // End of scope for Modification_plan

  if (!transactional_table && updated_rows > 0)
    thd->get_transaction()->mark_modified_non_trans_table(
        Transaction_ctx::STMT);

  iterator.reset();

  /*
    error < 0 means really no error at all: we processed all rows until the
    last one without error. error > 0 means an error (e.g. unique key
    violation and no IGNORE or REPLACE). error == 0 is also an error (if
    preparing the record or invoking before triggers fails). See
    ha_autocommit_or_rollback(error>=0) and return error>=0 below.
    Sometimes we want to binlog even if we updated no rows, in case user used
    it to be sure master and slave are in same state.
  */
  if ((error < 0) ||
      thd->get_transaction()->cannot_safely_rollback(Transaction_ctx::STMT)) {
    if (mysql_bin_log.is_open()) {
      int errcode = 0;
      if (error < 0)
        thd->clear_error();
      else
        errcode = query_error_code(thd, killed_status == THD::NOT_KILLED);

      if (thd->binlog_query(THD::ROW_QUERY_TYPE, thd->query().str,
                            thd->query().length, transactional_table, false,
                            false, errcode)) {
        error = 1;  // Rollback update
      }
    }
  }
  DBUG_ASSERT(
      transactional_table || updated_rows == 0 ||
      thd->get_transaction()->cannot_safely_rollback(Transaction_ctx::STMT));

  // If LAST_INSERT_ID(X) was used, report X
  const ulonglong id = thd->arg_of_last_insert_id_function
                           ? thd->first_successful_insert_id_in_prev_stmt
                           : 0;

  if (error < 0) {
    char buff[MYSQL_ERRMSG_SIZE];
    snprintf(buff, sizeof(buff), ER_THD(thd, ER_UPDATE_INFO), (long)found_rows,
             (long)updated_rows,
             (long)thd->get_stmt_da()->current_statement_cond_count());
    my_ok(thd,
          thd->get_protocol()->has_client_capability(CLIENT_FOUND_ROWS)
              ? found_rows
              : updated_rows,
          id, buff);
    DBUG_PRINT("info", ("%ld records updated", (long)updated_rows));
  }
  thd->check_for_truncated_fields = CHECK_FIELD_IGNORE;
  thd->current_found_rows = found_rows;
  // Following test is disabled, as we get RQG errors that are hard to debug
  // DBUG_ASSERT((error >= 0) == thd->is_error());
  return error >= 0 || thd->is_error();
}

/***************************************************************************
  Update multiple tables from join
***************************************************************************/

/*
  Get table map for list of Item_field
*/

static table_map get_table_map(List<Item> *items) {
  List_iterator_fast<Item> item_it(*items);
  Item_field *item;
  table_map map = 0;

  while ((item = (Item_field *)item_it++)) map |= item->used_tables();
  DBUG_PRINT("info", ("table_map: 0x%08lx", (long)map));
  return map;
}

/**
  If one row is updated through two different aliases and the first
  update physically moves the row, the second update will error
  because the row is no longer located where expected. This function
  checks if the multiple-table update is about to do that and if so
  returns with an error.

  The following update operations physically moves rows:
    1) Update of a column in a clustered primary key
    2) Update of a column used to calculate which partition the row belongs to

  This function returns with an error if both of the following are
  true:

    a) A table in the multiple-table update statement is updated
       through multiple aliases (including views)
    b) At least one of the updates on the table from a) may physically
       moves the row. Note: Updating a column used to calculate which
       partition a row belongs to does not necessarily mean that the
       row is moved. The new value may or may not belong to the same
       partition.

  @param leaves               First leaf table
  @param tables_for_update    Map of tables that are updated

  @return
    true   if the update is unsafe, in which case an error message is also set,
    false  otherwise.
*/
static bool unsafe_key_update(TABLE_LIST *leaves, table_map tables_for_update) {
  TABLE_LIST *tl = leaves;

  for (tl = leaves; tl; tl = tl->next_leaf) {
    if (tl->map() & tables_for_update) {
      TABLE *table1 = tl->table;
      bool primkey_clustered = (table1->file->primary_key_is_clustered() &&
                                table1->s->primary_key != MAX_KEY);

      bool table_partitioned = (table1->part_info != nullptr);

      if (!table_partitioned && !primkey_clustered) continue;

      for (TABLE_LIST *tl2 = tl->next_leaf; tl2; tl2 = tl2->next_leaf) {
        /*
          Look at "next" tables only since all previous tables have
          already been checked
        */
        TABLE *table2 = tl2->table;
        if (tl2->map() & tables_for_update && table1->s == table2->s) {
          // A table is updated through two aliases
          if (table_partitioned &&
              (partition_key_modified(table1, table1->write_set) ||
               partition_key_modified(table2, table2->write_set))) {
            // Partitioned key is updated
            my_error(
                ER_MULTI_UPDATE_KEY_CONFLICT, MYF(0),
                tl->belong_to_view ? tl->belong_to_view->alias : tl->alias,
                tl2->belong_to_view ? tl2->belong_to_view->alias : tl2->alias);
            return true;
          }

          if (primkey_clustered) {
            // The primary key can cover multiple columns
            KEY key_info = table1->key_info[table1->s->primary_key];
            KEY_PART_INFO *key_part = key_info.key_part;
            KEY_PART_INFO *key_part_end =
                key_part + key_info.user_defined_key_parts;

            for (; key_part != key_part_end; ++key_part) {
              if (bitmap_is_set(table1->write_set, key_part->fieldnr - 1) ||
                  bitmap_is_set(table2->write_set, key_part->fieldnr - 1)) {
                // Clustered primary key is updated
                my_error(
                    ER_MULTI_UPDATE_KEY_CONFLICT, MYF(0),
                    tl->belong_to_view ? tl->belong_to_view->alias : tl->alias,
                    tl2->belong_to_view ? tl2->belong_to_view->alias
                                        : tl2->alias);
                return true;
              }
            }
          }
        }
      }
    }
  }
  return false;
}

/// Check if a list of Items contains an Item whose type is JSON.
static bool has_json_columns(List<Item> *items) {
  List_iterator_fast<Item> it(*items);
  for (Item *item = it++; item != nullptr; item = it++)
    if (item->data_type() == MYSQL_TYPE_JSON) return true;
  return false;
}

/**
  Mark the columns that can possibly be updated in-place using partial update.

  Only JSON columns can be updated in-place, and only if all the updates of the
  column are on the form

      json_col = JSON_SET(json_col, ...)

      json_col = JSON_REPLACE(json_col, ...)

      json_col = JSON_REMOVE(json_col, ...)

  Even though a column is marked for partial update, it is not necessarily
  updated as a partial update during execution. It depends on the actual data
  in the column if it is possible to do it as a partial update. Also, for
  multi-table updates, it is only possible to perform partial updates in the
  first table of the join operation, and it is not determined until later (in
  Query_result_update::optimize()) which table it is.

  @param trace   the optimizer trace context
  @param fields  the fields that are updated by the update statement
  @param values  the values they are updated to
  @return false on success, true on error
*/
static bool prepare_partial_update(Opt_trace_context *trace, List<Item> *fields,
                                   List<Item> *values) {
  /*
    First check if we have any JSON columns. The only reason we do this, is to
    prevent writing an empty optimizer trace about partial update if there are
    no JSON columns.
  */
  if (!has_json_columns(fields)) return false;

  Opt_trace_object trace_partial_update(trace, "json_partial_update");
  Opt_trace_array trace_rejected(trace, "rejected_columns");

  using Field_array = Prealloced_array<const Field *, 8>;
  Field_array partial_update_fields(PSI_NOT_INSTRUMENTED);
  Field_array rejected_fields(PSI_NOT_INSTRUMENTED);
  List_iterator_fast<Item> field_it(*fields);
  List_iterator_fast<Item> value_it(*values);
  for (Item *field_item = field_it++, *value_item = value_it++;
       field_item != nullptr && value_item != nullptr;
       field_item = field_it++, value_item = value_it++) {
    // Only consider JSON fields for partial update for now.
    if (field_item->data_type() != MYSQL_TYPE_JSON) continue;

    const Field_json *field =
        down_cast<Field_json *>(down_cast<Item_field *>(field_item)->field);

    if (rejected_fields.count_unique(field) != 0) continue;

    /*
      Function object that adds the current column to the list of rejected
      columns, and possibly traces the rejection if optimizer tracing is
      enabled.
    */
    const auto reject_column = [&](const char *cause) {
      Opt_trace_object trace_obj(trace);
      trace_obj.add_utf8_table(field->table->pos_in_table_list);
      trace_obj.add_utf8("column", field->field_name);
      trace_obj.add_utf8("cause", cause);
      rejected_fields.insert_unique(field);
    };

    if ((field->table->file->ha_table_flags() & HA_BLOB_PARTIAL_UPDATE) == 0) {
      reject_column("Storage engine does not support partial update");
      continue;
    }

    if (!value_item->supports_partial_update(field)) {
      reject_column(
          "Updated using a function that does not support partial "
          "update, or source and target column differ");
      partial_update_fields.erase_unique(field);
      continue;
    }

    partial_update_fields.insert_unique(field);
  }

  if (partial_update_fields.empty()) return false;

  for (const Field *fld : partial_update_fields)
    if (fld->table->mark_column_for_partial_update(fld))
      return true; /* purecov: inspected */

  field_it.rewind();
  value_it.rewind();
  for (Item *field_item = field_it++, *value_item = value_it++;
       field_item != nullptr && value_item != nullptr;
       field_item = field_it++, value_item = value_it++) {
    const Field *field = down_cast<Item_field *>(field_item)->field;
    if (field->table->is_marked_for_partial_update(field)) {
      auto json_field = down_cast<const Field_json *>(field);
      auto json_func = down_cast<Item_json_func *>(value_item);
      json_func->mark_for_partial_update(json_field);
    }
  }

  return false;
}

/**
  Decides if a single-table UPDATE/DELETE statement should switch to the
  multi-table code path, if there are subqueries which might benefit from
  semijoin or subquery materialization, and if no feature specific to the
  single-table path are used.

  @param thd         Thread handler
  @param select      Query block
  @param table_list  Table to modify
  @returns true if we should switch
 */
bool should_switch_to_multi_table_if_subqueries(const THD *thd,
                                                const SELECT_LEX *select,
                                                const TABLE_LIST *table_list) {
  TABLE *t = table_list->updatable_base_table()->table;
  handler *h = t->file;
  // Secondary engine is never the target of updates here (updates are done
  // to the primary engine and then propagated):
  DBUG_ASSERT((h->ht->flags & HTON_IS_SECONDARY_ENGINE) == 0);
  // LIMIT, ORDER BY and read-before-write removal are not supported in
  // multi-table UPDATE/DELETE.
  if (select->is_ordered() || select->has_limit() ||
      (h->ha_table_flags() & HA_READ_BEFORE_WRITE_REMOVAL))
    return false;
  /*
    Search for subqueries. Subquery hints and optimizer_switch are taken into
    account. They can serve as a solution is a user really wants to use the
    single-table path, e.g. in case of regression.
  */
  for (SELECT_LEX_UNIT *unit = select->first_inner_unit(); unit;
       unit = unit->next_unit()) {
    if (unit->item && (unit->item->substype() == Item_subselect::IN_SUBS ||
                       unit->item->substype() == Item_subselect::EXISTS_SUBS)) {
      auto sub_select = unit->first_select();
      Subquery_strategy subq_mat = sub_select->subquery_strategy(thd);
      if (subq_mat == Subquery_strategy::CANDIDATE_FOR_IN2EXISTS_OR_MAT ||
          subq_mat == Subquery_strategy::SUBQ_MATERIALIZATION)
        return true;
      if (sub_select->semijoin_enabled(thd)) return true;
    }
  }
  return false;
}

bool Sql_cmd_update::prepare_inner(THD *thd) {
  DBUG_TRACE;

  Prepare_error_tracker tracker(thd);

  SELECT_LEX *const select = lex->select_lex;
  TABLE_LIST *const table_list = select->get_table_list();

  TABLE_LIST *single_table_updated = nullptr;

  List<Item> *update_fields = &select->fields_list;
  table_map tables_for_update;
  const bool using_lock_tables = thd->locked_tables_mode != LTM_NONE;

  DBUG_ASSERT(update_fields->elements == update_value_list->elements);

  Mem_root_array<Item_exists_subselect *> sj_candidates_local(thd->mem_root);

  Opt_trace_context *const trace = &thd->opt_trace;
  Opt_trace_object trace_wrapper(trace);
  Opt_trace_object trace_prepare(trace, "update_preparation");
  trace_prepare.add_select_number(select->select_number);

  if (!select->top_join_list.empty())
    propagate_nullability(&select->top_join_list, false);

  if (select->setup_tables(thd, table_list, false))
    return true; /* purecov: inspected */

  thd->want_privilege = SELECT_ACL;
  enum enum_mark_columns mark_used_columns_saved = thd->mark_used_columns;
  thd->mark_used_columns = MARK_COLUMNS_READ;
  if (select->derived_table_count || select->table_func_count) {
    /*
      A view's CHECK OPTION is incompatible with semi-join.
      @note We could let non-updated views do semi-join, and we could let
            updated views without CHECK OPTION do semi-join.
            But since we resolve derived tables before we know this context,
            we cannot use semi-join in any case currently.
            The problem is that the CHECK OPTION condition serves as
            part of the semi-join condition, and a standalone condition
            to be evaluated as part of the UPDATE, and those two uses are
            incompatible.
    */
    if (select->resolve_placeholder_tables(thd, /*apply_semijoin=*/false))
      return true;
    /*
      @todo - This check is a bit primitive and ad-hoc. We have not yet analyzed
      the list of tables that are updated. Perhaps we should wait until that
      list is ready. In that case, we should check for UPDATE and SELECT
      privileges for tables that are updated and SELECT privileges for tables
      that are selected from. However, check_view_privileges() lacks
      functionality for detailed privilege checking.
    */
    if (select->check_view_privileges(thd, UPDATE_ACL, SELECT_ACL)) return true;
  }

  /*
    Updatability test is spread across several places:
    - Target table or view must be updatable (checked below)
    - A view has special requirements with respect to columns being updated
                                          (checked in check_key_in_view)
    - All updated columns must be from an updatable component of a view
                                          (checked in setup_fields)
    - Target table must not be same as one selected from
                                          (checked in unique_table)
  */

  if (!multitable) {
    // Single-table UPDATE, the table must be updatable:
    if (!table_list->is_updatable()) {
      my_error(ER_NON_UPDATABLE_TABLE, MYF(0), table_list->alias, "UPDATE");
      return true;
    }
    // Perform multi-table operation if table to be updated is multi-table view
    if (table_list->is_multiple_tables()) multitable = true;
  }

  if (!multitable && select->first_inner_unit() != nullptr &&
      should_switch_to_multi_table_if_subqueries(thd, select, table_list))
    multitable = true;

  if (multitable) select->set_sj_candidates(&sj_candidates_local);

  if (select->leaf_table_count >= 2 &&
      setup_natural_join_row_types(thd, select->join_list, &select->context))
    return true;

  if (!multitable) {
    select->make_active_options(SELECT_NO_JOIN_CACHE, 0);

    // Identify the single table to be updated
    single_table_updated = table_list->updatable_base_table();
  } else {
    // At this point the update is known to be a multi-table operation.
    // Join buffering and hash join cannot be used as the update operations
    // assume nested loop join (see logic in safe_update_on_fly()).
    select->make_active_options(SELECT_NO_JOIN_CACHE | SELECT_NO_UNLOCK,
                                OPTION_BUFFER_RESULT);

    Prepared_stmt_arena_holder ps_holder(thd);
    result = new (thd->mem_root)
        Query_result_update(update_fields, update_value_list);
    if (result == nullptr) return true; /* purecov: inspected */

    // The former is for the pre-iterator executor; the latter is for the
    // iterator executor.
    // TODO(sgunders): Get rid of this when we remove Query_result.
    select->set_query_result(result);
    select->master_unit()->set_query_result(result);
  }

  lex->allow_sum_func = 0;  // Query block cannot be aggregated

  if (select->setup_conds(thd)) return true;

  if (select->setup_base_ref_items(thd)) return true; /* purecov: inspected */

  if (setup_fields(thd, Ref_item_array(), *update_fields, UPDATE_ACL, nullptr,
                   false, true))
    return true;

  if (check_fields(thd, *update_fields)) return true; /* purecov: inspected */

  /*
    Calculate map of tables that are updated based on resolved columns
    in the update field list.
  */
  thd->table_map_for_update = tables_for_update = get_table_map(update_fields);

  uint update_table_count_local = my_count_bits(tables_for_update);

  DBUG_ASSERT(update_table_count_local > 0);

  if (setup_fields(thd, Ref_item_array(), *update_value_list, SELECT_ACL,
                   nullptr, false, false))
    return true; /* purecov: inspected */

  thd->mark_used_columns = mark_used_columns_saved;

  if (select->master_unit()->prepare_limit(thd, select)) return true;

  if (prepare_partial_update(trace, update_fields, update_value_list))
    return true; /* purecov: inspected */

  if (!multitable) {
    // Add default values provided by a function, required for part. pruning
    // @todo consolidate with corresponding function in update_single_table()
    COPY_INFO update(COPY_INFO::UPDATE_OPERATION, update_fields,
                     update_value_list);
    TABLE *table = single_table_updated->table;
    if (update.add_function_default_columns(table, table->write_set))
      return true; /* purecov: inspected */

    if ((table->file->ha_table_flags() & HA_PARTIAL_COLUMN_READ) != 0 &&
        update.function_defaults_apply(table))
      /*
        A column is to be set to its ON UPDATE function default only if other
        columns of the row are changing. To know this, we must be able to
        compare the "before" and "after" value of those columns
        (i.e. records_are_comparable() must be true below). Thus, we must read
        those columns:
      */
      // @todo - consolidate with Query_result_update::prepare()
      bitmap_union(table->read_set, table->write_set);

    // UPDATE operations requires full row from base table, disable covering key
    // @todo - Consolidate this with multi-table ops
    table->covering_keys.clear_all();

    /*
      This must be done before partition pruning, since prune_partitions()
      uses table->write_set to determine if locks can be pruned.
    */
    if (table->triggers && table->triggers->mark_fields(TRG_EVENT_UPDATE))
      return true;
  }

  for (TABLE_LIST *tl = select->leaf_tables; tl; tl = tl->next_leaf) {
    tl->updating = tl->map() & tables_for_update;
    if (tl->updating) {
      // Cannot update a table if the storage engine does not support update.
      if (tl->table->file->ha_table_flags() & HA_UPDATE_NOT_SUPPORTED) {
        my_error(ER_ILLEGAL_HA, MYF(0), tl->table_name);
        return true;
      }

      if ((tl->table->vfield || tl->table->gen_def_fields_ptr != nullptr) &&
          validate_gc_assignment(update_fields, update_value_list, tl->table))
        return true; /* purecov: inspected */

      // Mark all containing view references as updating
      for (TABLE_LIST *ref = tl; ref != nullptr; ref = ref->referencing_view)
        ref->updating = true;

      // Check that table is unique, updatability has already been checked.
      if (select->first_execution && check_key_in_view(thd, tl, tl)) {
        my_error(ER_NON_UPDATABLE_TABLE, MYF(0), tl->top_table()->alias,
                 "UPDATE");
        return true;
      }

      DBUG_PRINT("info", ("setting table `%s` for update", tl->alias));
    } else {
      DBUG_PRINT("info", ("setting table `%s` for read-only", tl->alias));
      /*
        If we are using the binary log, we need TL_READ_NO_INSERT to get
        correct order of statements. Otherwise, we use a TL_READ lock to
        improve performance.
        We don't downgrade metadata lock from SW to SR in this case as
        there is no guarantee that the same ticket is not used by
        another table instance used by this statement which is going to
        be write-locked (for example, trigger to be invoked might try
        to update this table).
        Last argument routine_modifies_data for read_lock_type_for_table()
        is ignored, as prelocking placeholder will never be set here.
      */
      DBUG_ASSERT(tl->prelocking_placeholder == false);
      tl->set_lock({read_lock_type_for_table(thd, lex, tl, true), THR_DEFAULT});
      /* Update TABLE::lock_type accordingly. */
      if (!tl->is_placeholder() && !using_lock_tables)
        tl->table->reginfo.lock_type = tl->lock_descriptor().type;
    }
  }

  if (update_table_count_local > 1 &&
      unsafe_key_update(select->leaf_tables, tables_for_update))
    return true;

  /*
    Check that tables being updated are not used in a subquery, but
    skip all tables of the UPDATE query block itself
  */
  select->exclude_from_table_unique_test = true;

  for (TABLE_LIST *tr = select->leaf_tables; tr; tr = tr->next_leaf) {
    if (tr->updating) {
      TABLE_LIST *duplicate = unique_table(tr, select->leaf_tables, false);
      if (duplicate != nullptr) {
        update_non_unique_table_error(select->leaf_tables, "UPDATE", duplicate);
        return true;
      }
    }
  }

  /*
    Set exclude_from_table_unique_test value back to false. It is needed for
    further check whether to use record cache.
  */
  select->exclude_from_table_unique_test = false;

  /* check single table update for view compound from several tables */
  for (TABLE_LIST *tl = table_list; tl; tl = tl->next_local) {
    if (tl->is_merged()) {
      DBUG_ASSERT(tl->is_view_or_derived());
      TABLE_LIST *for_update = nullptr;
      if (tl->check_single_table(&for_update, tables_for_update)) {
        my_error(ER_VIEW_MULTIUPDATE, MYF(0), tl->view_db.str,
                 tl->view_name.str);
        return true;
      }
    }
  }

  /* @todo: downgrade the metadata locks here. */

  /*
    Syntax rule for multi-table update prevents these constructs.
    But they are possible for single-table UPDATE against multi-table view.
  */
  if (multitable && select->order_list.elements) {
    my_error(ER_WRONG_USAGE, MYF(0), "UPDATE", "ORDER BY");
    return true;
  }
  if (multitable && select->select_limit) {
    my_error(ER_WRONG_USAGE, MYF(0), "UPDATE", "LIMIT");
    return true;
  }
  if (select->order_list.first) {
    List<Item> all_fields;  // @todo check this
    if (setup_order(thd, select->base_ref_items, table_list, all_fields,
                    all_fields, select->order_list.first))
      return true;
  }

  DBUG_ASSERT(select->having_cond() == nullptr &&
              select->group_list.elements == 0);

  if (select->has_ft_funcs() && setup_ftfuncs(thd, select))
    return true; /* purecov: inspected */

  if (select->query_result() &&
      select->query_result()->prepare(thd, select->fields_list, lex->unit))
    return true; /* purecov: inspected */

  Opt_trace_array trace_steps(trace, "steps");
  opt_trace_print_expanded_query(thd, select, &trace_wrapper);

  if (select->has_sj_candidates() && select->flatten_subqueries(thd))
    return true; /* purecov: inspected */

  select->set_sj_candidates(nullptr);

  if (select->apply_local_transforms(thd, true))
    return true; /* purecov: inspected */

  if (select->is_empty_query()) set_empty_query();

  return false;
}

bool Sql_cmd_update::execute_inner(THD *thd) {
  if (is_empty_query()) {
    if (lex->is_explain()) {
      Modification_plan plan(thd, MT_UPDATE, /*table_arg=*/nullptr,
                             "No matching rows after partition pruning", true,
                             0);
      return explain_single_table_modification(thd, thd, &plan,
                                               lex->select_lex);
    }
    my_ok(thd);
    return false;
  }
  return multitable ? Sql_cmd_dml::execute_inner(thd)
                    : update_single_table(thd);
}

/*
  Connect fields with tables and create list of tables that are updated
*/

bool Query_result_update::prepare(THD *thd, List<Item> &, SELECT_LEX_UNIT *u) {
  SQL_I_List<TABLE_LIST> update_list;
  List_iterator_fast<Item> field_it(*fields);
  List_iterator_fast<Item> value_it(*values);
  DBUG_TRACE;

  unit = u;

  SELECT_LEX *const select = unit->first_select();
  TABLE_LIST *const leaves = select->leaf_tables;

  thd->check_for_truncated_fields = CHECK_FIELD_WARN;
  thd->num_truncated_fields = 0L;
  THD_STAGE_INFO(thd, stage_updating_main_table);

  const table_map tables_to_update = get_table_map(fields);

  for (TABLE_LIST *tr = leaves; tr; tr = tr->next_leaf) {
    DBUG_ASSERT(tr->updating == ((tables_to_update & tr->map()) != 0));
    if (tr->check_option) {
      // Resolving may be needed for subsequent executions
      if (!tr->check_option->fixed &&
          tr->check_option->fix_fields(thd, nullptr))
        return true; /* purecov: inspected */
      /*
        Do not do cross-predicate column substitution in CHECK OPTION. Imagine
        that the view's CHECK OPTION is "a<b" and the query's WHERE is "a=1".
        By view merging, the former is injected into the latter, the total
        WHERE is now "a=1 AND a<b". If the total WHERE is then changed, by
        optimize_cond(), to "a=1 AND 1<b", this also changes the CHECK OPTION
        to "1<b"; and if the query was: "UPDATE v SET a=300 WHERE a=1" then
        "1<b" will pass, wrongly, while "a<b" maybe wouldn't have. The CHECK
        OPTION must remain intact.
        @todo When we can clone expressions, clone the CHECK OPTION, and
        remove this de-optimization.
      */
      tr->check_option->walk(&Item::disable_constant_propagation,
                             enum_walk::POSTFIX, nullptr);
    }
  }

  /*
    Save tables beeing updated in update_tables
    update_table->shared is position for table
    Don't use key read on tables that are updated
  */

  update_list.empty();
  for (TABLE_LIST *tr = leaves; tr; tr = tr->next_leaf) {
    /* TODO: add support of view of join support */
    if (tables_to_update & tr->map()) {
      auto dup = new (thd->mem_root) TABLE_LIST(*tr);
      if (dup == nullptr) return true;

      TABLE *const table = tr->table;

      update_list.link_in_list(dup, &dup->next_local);
      tr->shared = dup->shared = update_table_count++;
      table->no_keyread = true;
      table->covering_keys.clear_all();
      table->pos_in_table_list = dup;
      if (table->triggers &&
          table->triggers->has_triggers(TRG_EVENT_UPDATE, TRG_ACTION_AFTER)) {
        /*
           The table has AFTER UPDATE triggers that might access to subject
           table and therefore might need update to be done immediately.
           So we turn-off the batching.
        */
        (void)table->file->ha_extra(HA_EXTRA_UPDATE_CANNOT_BATCH);
      }
    }
  }

  update_table_count = update_list.elements;
  update_tables = update_list.first;

  tmp_tables = (TABLE **)thd->mem_calloc(sizeof(TABLE *) * update_table_count);
  if (tmp_tables == nullptr) return true;
  tmp_table_param = new (thd->mem_root) Temp_table_param[update_table_count];
  if (tmp_table_param == nullptr) return true;
  fields_for_table =
      (List_item **)thd->alloc(sizeof(List_item *) * update_table_count);
  if (fields_for_table == nullptr) return true;
  values_for_table =
      (List_item **)thd->alloc(sizeof(List_item *) * update_table_count);
  if (values_for_table == nullptr) return true;

  DBUG_ASSERT(update_operations == nullptr);
  update_operations =
      (COPY_INFO **)thd->mem_calloc(sizeof(COPY_INFO *) * update_table_count);

  if (update_operations == nullptr) return true;
  for (uint i = 0; i < update_table_count; i++) {
    fields_for_table[i] = new (thd->mem_root) List_item;
    values_for_table[i] = new (thd->mem_root) List_item;
  }
  if (thd->is_error()) return true;

  /* Split fields into fields_for_table[] and values_by_table[] */

  Item *item;
  while ((item = field_it++)) {
    Item_field *const field = down_cast<Item_field *>(item);
    Item *const value = value_it++;
    uint offset = field->table_ref->shared;
    fields_for_table[offset]->push_back(field);
    values_for_table[offset]->push_back(value);
  }
  if (thd->is_error()) return true;

  /* Allocate copy fields */
  max_fields = 0;
  for (uint i = 0; i < update_table_count; i++)
    max_fields = std::max(max_fields, size_t(fields_for_table[i]->elements +
                                             select->leaf_table_count));
  copy_field = new (thd->mem_root) Copy_field[max_fields];

  for (TABLE_LIST *ref = leaves; ref != nullptr; ref = ref->next_leaf) {
    if (tables_to_update & ref->map()) {
      const uint position = ref->shared;
      List<Item> *cols = fields_for_table[position];
      List<Item> *vals = values_for_table[position];
      TABLE *const table = ref->table;

      COPY_INFO *update = new (thd->mem_root)
          COPY_INFO(COPY_INFO::UPDATE_OPERATION, cols, vals);
      if (update == nullptr ||
          update->add_function_default_columns(table, table->write_set))
        return true;

      update_operations[position] = update;

      if ((table->file->ha_table_flags() & HA_PARTIAL_COLUMN_READ) != 0 &&
          update->function_defaults_apply(table)) {
        /*
          A column is to be set to its ON UPDATE function default only if
          other columns of the row are changing. To know this, we must be able
          to compare the "before" and "after" value of those columns. Thus, we
          must read those columns:
        */
        bitmap_union(table->read_set, table->write_set);
      }
      /* All needed columns must be marked before prune_partitions(). */
      if (table->triggers && table->triggers->mark_fields(TRG_EVENT_UPDATE))
        return true;
    }
  }

  DBUG_ASSERT(!thd->is_error());
  return false;
}

/**
  Check if table is safe to update on the fly

  @param join_tab   Table (always the first one in the JOIN plan)
  @param table_ref  Table reference for 'join_tab'
  @param all_tables List of tables (updated or not)

  We can update the first table in join on the fly if we know that:
  - a row in this table will never be read twice (that depends, among other
  things, on the access method), and
  - updating this row won't influence the selection of rows in next tables.

  This function gets information about fields to be updated from the
  TABLE::write_set bitmap. And it gets information about which fields influence
  the selection of rows in next tables, from the TABLE::tmp_set bitmap.

  @returns true if it is safe to update on the fly.
*/

static bool safe_update_on_fly(JOIN_TAB *join_tab, TABLE_LIST *table_ref,
                               TABLE_LIST *all_tables) {
  TABLE *table = join_tab->table();

  // Check that the table is not joined to itself:
  if (unique_table(table_ref, all_tables, false)) return false;
  if (table->part_info &&
      // if there is risk for a row to move in a next partition, in which case
      // it may be read twice:
      table->part_info->num_partitions_used() > 1 &&
      partition_key_modified(table, table->write_set))
    return false;

  // If updating the table influences the selection of rows in next tables:
  if (bitmap_is_overlapping(&table->tmp_set, table->write_set)) return false;

  switch (join_tab->type()) {
    case JT_SYSTEM:
    case JT_CONST:
    case JT_EQ_REF:
      // At most one matching row, with a constant lookup value as this is the
      // first table. So this row won't be seen a second time; the iterator
      // won't even try a second read.
      return true;
    case JT_REF:
    case JT_REF_OR_NULL:
      // If the key is updated, it may change from non-NULL-constant to NULL,
      // so with JT_REF_OR_NULL, the row would be read twice.
      // For JT_REF, let's be defensive as we do not know how the engine behaves
      // if doing an index lookup on a changing index.
      return !is_key_used(table, join_tab->ref().key, table->write_set);
    case JT_RANGE:
    case JT_INDEX_MERGE:
      DBUG_ASSERT(join_tab->quick() != nullptr);
      // When scanning a range, it's possible to read a row twice if it moves
      // within the range:
      if (join_tab->quick()->is_keys_used(table->write_set)) return false;
      // If the index access is using some secondary key(s), and if the table
      // has a clustered primary key, modifying that key might affect the
      // functioning of the the secondary key(s), so fall through to check that.
    case JT_ALL:
      DBUG_ASSERT(join_tab->type() != JT_ALL || join_tab->quick() == nullptr);
      // If using the clustered key under the cover:
      if ((table->file->ha_table_flags() & HA_PRIMARY_KEY_IN_READ_INDEX) &&
          table->s->primary_key < MAX_KEY)
        return !is_key_used(table, table->s->primary_key, table->write_set);
      return true;
    case JT_INDEX_SCAN:
      DBUG_ASSERT(false);  // cannot happen, due to "no_keyread" instruction.
    default:
      break;  // Avoid compiler warning
  }
  return false;
}

/**
  Set up data structures for multi-table UPDATE

  IMPLEMENTATION
    - Update first table in join on the fly, if possible
    - Create temporary tables to store changed values for all other tables
      that are updated (and main_table if the above doesn't hold).
*/

bool Query_result_update::optimize() {
  TABLE_LIST *table_ref;
  DBUG_TRACE;

  SELECT_LEX *const select = unit->first_select();
  JOIN *const join = select->join;
  THD *thd = join->thd;

  ASSERT_BEST_REF_IN_JOIN_ORDER(join);

  TABLE_LIST *leaves = select->leaf_tables;

  if ((thd->variables.option_bits & OPTION_SAFE_UPDATES) &&
      error_if_full_join(join))
    return true;
  main_table = join->best_ref[0]->table();
  table_to_update = nullptr;

  /* Any update has at least one pair (field, value) */
  DBUG_ASSERT(fields->elements);
  /*
   Only one table may be modified by UPDATE of an updatable view.
   For an updatable view first_table_for_update indicates this
   table.
   For a regular multi-update it refers to some updated table.
  */
  TABLE_LIST *first_table_for_update =
      ((Item_field *)fields->head())->table_ref;

  /* Create a temporary table for keys to all tables, except main table */
  for (table_ref = update_tables; table_ref;
       table_ref = table_ref->next_local) {
    TABLE *table = table_ref->table;
    uint cnt = table_ref->shared;
    List<Item> temp_fields;
    ORDER *group = nullptr;
    Temp_table_param *tmp_param;

    if (thd->lex->is_ignore()) table->file->ha_extra(HA_EXTRA_IGNORE_DUP_KEY);
    if (table == main_table)  // First table in join
    {
      /*
        If there are at least two tables to update, t1 and t2, t1 being
        before t2 in the plan, we need to collect all fields of t1 which
        influence the selection of rows from t2. If those fields are also
        updated, it will not be possible to update t1 on-the-fly.
        Due to how the nested loop join algorithm works, when collecting
        we can ignore the condition attached to t1 - a row of t1 is read
        only one time.

        Fields are collected in main_table->tmp_set, which is then checked in
        safe_update_on_fly().
      */
      if (update_tables->next_local) {
        // Verify it's not used
        DBUG_ASSERT(bitmap_is_clear_all(&main_table->tmp_set));
        for (uint i = 1; i < join->tables; ++i) {
          JOIN_TAB *tab = join->best_ref[i];
          if (tab->condition())
            tab->condition()->walk(&Item::add_field_to_set_processor,
                                   enum_walk::SUBQUERY_POSTFIX,
                                   reinterpret_cast<uchar *>(main_table));
          /*
            On top of checking conditions, we need to check conditions
            referenced by index lookup on the following tables. They implement
            conditions too, but their corresponding search conditions might
            have been optimized away. The second table is an exception: even if
            rows are read from it using index lookup which references a column
            of main_table, the implementation of ref access will see the
            before-update value;
            consider this flow of a nested loop join:
            read a row from main_table and:
            - init ref access (construct_lookup_ref() in RefIterator):
              copy referenced value from main_table into 2nd table's ref buffer
            - look up a first row in 2nd table (RefIterator::Read())
              - if it joins, update row of main_table on the fly
            - look up a second row in 2nd table (again RefIterator::Read()).
            Because construct_lookup_ref() is not called again, the
            before-update value of the row of main_table is still in the 2nd
            table's ref buffer. So the lookup is not influenced by the just-done
            update of main_table.
          */
          if (tab > join->join_tab + 1) {
            for (uint key_part_idx = 0; key_part_idx < tab->ref().key_parts;
                 key_part_idx++) {
              Item *ref_item = tab->ref().items[key_part_idx];
              if ((table_ref->map() & ref_item->used_tables()) != 0)
                ref_item->walk(&Item::add_field_to_set_processor,
                               enum_walk::SUBQUERY_POSTFIX,
                               reinterpret_cast<uchar *>(main_table));
            }
          }
        }
      }
      // As it's the first table in the join, and we're doing a nested loop
      // join thanks to SELECT_NO_JOIN_CACHE, the table is the left argument
      // of that NL join; thus, we can ask for semi-consistent read.
      // It's a bit early to ask for it here, because we're before
      // rnd_init/index_init; but cannot do it later, as we soon
      // hand control over to iterators.
      table->file->try_semi_consistent_read(true);

      if (safe_update_on_fly(join->best_ref[0], table_ref,
                             select->get_table_list())) {
        bitmap_clear_all(&main_table->tmp_set);
        table->mark_columns_needed_for_update(
            thd, true /*mark_binlog_columns=true*/);
        if (table->setup_partial_update()) return true; /* purecov: inspected */
        table_to_update = table;  // Update table on the fly
        continue;
      }
      bitmap_clear_all(&main_table->tmp_set);
    }
    table->mark_columns_needed_for_update(thd,
                                          true /*mark_binlog_columns=true*/);

    if (table != table_to_update &&
        table->has_columns_marked_for_partial_update()) {
      Opt_trace_context *trace = &thd->opt_trace;
      if (trace->is_started()) {
        Opt_trace_object trace_wrapper(trace);
        Opt_trace_object trace_partial_update(trace, "json_partial_update");
        Opt_trace_object trace_rejected(trace, "rejected_table");
        trace_rejected.add_utf8_table(table->pos_in_table_list);
        trace_rejected.add_utf8("cause", "Table cannot be updated on the fly");
      }
    }

    /*
      enable uncacheable flag if we update a view with check option
      and check option has a subselect, otherwise, the check option
      can be evaluated after the subselect was freed as independent
      (See full_local in JOIN::join_free()).
    */
    if (table_ref->check_option && !select->uncacheable) {
      SELECT_LEX_UNIT *tmp_unit;
      SELECT_LEX *sl;
      for (tmp_unit = select->first_inner_unit(); tmp_unit;
           tmp_unit = tmp_unit->next_unit()) {
        for (sl = tmp_unit->first_select(); sl; sl = sl->next_select()) {
          if (sl->master_unit()->item) {
            // Prevent early freeing in JOIN::join_free()
            select->uncacheable |= UNCACHEABLE_CHECKOPTION;
            goto loop_end;
          }
        }
      }
    }
  loop_end:

    if (table_ref->table == first_table_for_update->table &&
        table_ref->check_option) {
      table_map unupdated_tables = table_ref->check_option->used_tables() &
                                   ~first_table_for_update->map();
      for (TABLE_LIST *tbl_ref = leaves; unupdated_tables && tbl_ref;
           tbl_ref = tbl_ref->next_leaf) {
        if (unupdated_tables & tbl_ref->map())
          unupdated_tables &= ~tbl_ref->map();
        else
          continue;
        if (unupdated_check_opt_tables.push_back(tbl_ref->table))
          return true; /* purecov: inspected */
      }
    }

    tmp_param = tmp_table_param + cnt;

    /*
      Create a temporary table to store all fields that are changed for this
      table. The first field in the temporary table is a pointer to the
      original row so that we can find and update it. For the updatable
      VIEW a few following fields are rowids of tables used in the CHECK
      OPTION condition.
    */

    List_iterator_fast<TABLE> tbl_it(unupdated_check_opt_tables);
    TABLE *tbl = table;
    do {
      /*
        Signal each table (including tables referenced by WITH CHECK OPTION
        clause) for which we will store row position in the temporary table
        that we need a position to be read first.
      */
      tbl->prepare_for_position();
      /*
        A tmp table is moved to InnoDB if it doesn't fit in memory,
        and InnoDB does not support fixed length string fields bigger
        than 1024 bytes, so use a variable length string field.
      */
      Field_varstring *field = new Field_varstring(
          tbl->file->ref_length, false, tbl->alias, tbl->s, &my_charset_bin);

<<<<<<< HEAD
      Field_string *field = new (thd->mem_root) Field_string(
          tbl->file->ref_length, false, tbl->alias, &my_charset_bin);
      if (!field) return true;
      field->init(tbl);
      Item_field *ifield = new (thd->mem_root) Item_field(field);
      if (!ifield) return true;
      ifield->maybe_null = false;
      if (temp_fields.push_back(ifield)) return true;
    } while ((tbl = tbl_it++));
=======
      if (!field)
        DBUG_RETURN(1);
      field->init(tbl);
      /*
        The field will be converted to varstring when creating tmp table if
        table to be updated was created by mysql 4.1. Deny this.
      */
      Item_field *ifield= new Item_field((Field *) field);
      if (!ifield)
         DBUG_RETURN(1);
      ifield->maybe_null= 0;
      if (temp_fields.push_back(ifield))
        DBUG_RETURN(1);
    } while ((tbl= tbl_it++));
>>>>>>> 4019e218

    temp_fields.concat(fields_for_table[cnt]);

    group = new (thd->mem_root) ORDER;
    /* Make an unique key over the first field to avoid duplicated updates */
    group->direction = ORDER_ASC;
    group->item = temp_fields.head_ref();

    tmp_param->allow_group_via_temp_table = true;
    tmp_param->field_count = temp_fields.elements;
    tmp_param->group_parts = 1;
    tmp_param->group_length = table->file->ref_length;
    tmp_tables[cnt] =
        create_tmp_table(thd, tmp_param, temp_fields, group, false, false,
                         TMP_TABLE_ALL_COLUMNS, HA_POS_ERROR, "");
    if (!tmp_tables[cnt]) return true;

    /*
      Pass a table triggers pointer (Table_trigger_dispatcher *) from
      the original table to the new temporary table. This pointer will be used
      inside the method Query_result_update::send_data() to determine temporary
      nullability flag for the temporary table's fields. It will be done before
      calling fill_record() to assign values to the temporary table's fields.
    */
    tmp_tables[cnt]->triggers = table->triggers;
    tmp_tables[cnt]->file->ha_index_init(0, false /*sorted*/);
  }
  return false;
}

void Query_result_update::cleanup(THD *thd) {
  TABLE_LIST *table;
  for (table = update_tables; table; table = table->next_local) {
    table->table->no_cache = false;
  }

  if (tmp_tables) {
    for (uint cnt = 0; cnt < update_table_count; cnt++) {
      if (tmp_tables[cnt]) {
        /*
          Cleanup can get called without the send_eof() call, close
          the index if open.
        */
        tmp_tables[cnt]->file->ha_index_or_rnd_end();
        free_tmp_table(thd, tmp_tables[cnt]);
        tmp_table_param[cnt].cleanup();
      }
    }
  }
  destroy_array(copy_field, max_fields);
  thd->check_for_truncated_fields = CHECK_FIELD_IGNORE;  // Restore this setting
  DBUG_ASSERT(
      trans_safe || updated_rows == 0 ||
      thd->get_transaction()->cannot_safely_rollback(Transaction_ctx::STMT));

  if (update_operations != nullptr)
    for (uint i = 0; i < update_table_count; i++) destroy(update_operations[i]);

  if (main_table) main_table->file->try_semi_consistent_read(false);
}

bool Query_result_update::send_data(THD *thd, List<Item> &) {
  TABLE_LIST *cur_table;
  DBUG_TRACE;
  if (main_table->file->was_semi_consistent_read()) {
    // This will let the nested-loop iterator repeat the read of the same row if
    // it still exists.
    return false;
  }

  for (cur_table = update_tables; cur_table;
       cur_table = cur_table->next_local) {
    TABLE *table = cur_table->table;
    uint offset = cur_table->shared;
    /*
      Check if we are using outer join and we didn't find the row
      or if we have already updated this row in the previous call to this
      function.

      The same row may be presented here several times in a join of type
      UPDATE t1 FROM t1,t2 SET t1.a=t2.a

      In this case we will do the update for the first found row combination.
      The join algorithm guarantees that we will not find the a row in
      t1 several times.
    */
    if (table->has_null_row() || table->has_updated_row()) continue;

    if (table == table_to_update) {
      table->clear_partial_update_diffs();
      table->set_updated_row();
      store_record(table, record[1]);
      bool is_row_changed = false;
      if (fill_record_n_invoke_before_triggers(
              thd, update_operations[offset], *fields_for_table[offset],
              *values_for_table[offset], table, TRG_EVENT_UPDATE, 0, false,
              &is_row_changed))
        return true;

      found_rows++;
      int error = 0;
      if (is_row_changed) {
        if ((error = cur_table->view_check_option(thd)) != VIEW_CHECK_OK) {
          found_rows--;
          if (error == VIEW_CHECK_SKIP)
            continue;
          else if (error == VIEW_CHECK_ERROR)
            return true;
        }

        /*
          Existing rows in table should normally satisfy CHECK constraints. So
          it should be safe to check constraints only for rows that has really
          changed (i.e. after compare_records()).

          In future, once addition/enabling of CHECK constraints without their
          validation is supported, we might encounter old rows which do not
          satisfy CHECK constraints currently enabled. However, rejecting
          no-op updates to such invalid pre-existing rows won't make them
          valid and is probably going to be confusing for users. So it makes
          sense to stick to current behavior.
        */
        if (invoke_table_check_constraints(thd, table)) {
          if (thd->is_error()) return true;
          // continue when IGNORE clause is used.
          continue;
        }

        if (!updated_rows++) {
          /*
            Inform the main table that we are going to update the table even
            while we may be scanning it.  This will flush the read cache
            if it's used.
          */
          main_table->file->ha_extra(HA_EXTRA_PREPARE_FOR_UPDATE);
        }
        if ((error = table->file->ha_update_row(table->record[1],
                                                table->record[0])) &&
            error != HA_ERR_RECORD_IS_THE_SAME) {
          updated_rows--;
          myf error_flags = MYF(0);
          if (table->file->is_fatal_error(error)) error_flags |= ME_FATALERROR;

          table->file->print_error(error, error_flags);

          /* Errors could be downgraded to warning by IGNORE */
          if (thd->is_error()) return true;
        } else {
          if (error == HA_ERR_RECORD_IS_THE_SAME) {
            error = 0;
            updated_rows--;
          }
          /* non-transactional or transactional table got modified   */
          /* either Query_result_update class' flag is raised in its branch */
          if (table->file->has_transactions())
            transactional_tables = true;
          else {
            trans_safe = false;
            thd->get_transaction()->mark_modified_non_trans_table(
                Transaction_ctx::STMT);
          }
        }
      }
      if (!error && table->triggers &&
          table->triggers->process_triggers(thd, TRG_EVENT_UPDATE,
                                            TRG_ACTION_AFTER, true))
        return true;
    } else {
      int error;
      TABLE *tmp_table = tmp_tables[offset];
      /*
       For updatable VIEW store rowid of the updated table and
       rowids of tables used in the CHECK OPTION condition.
      */
      uint field_num = 0;
      List_iterator_fast<TABLE> tbl_it(unupdated_check_opt_tables);
      TABLE *tbl = table;
      do {
        tbl->file->position(tbl->record[0]);
<<<<<<< HEAD
        memcpy((char *)tmp_table->visible_field_ptr()[field_num]->field_ptr(),
               (char *)tbl->file->ref, tbl->file->ref_length);
=======
        tmp_table->visible_field_ptr()[field_num]->store(
            reinterpret_cast<const char *>(tbl->file->ref),
            tbl->file->ref_length, &my_charset_bin);
>>>>>>> 4019e218
        /*
         For outer joins a rowid field may have no NOT_NULL_FLAG,
         so we have to reset NULL bit for this field.
         (set_notnull() resets NULL bit only if available).
        */
        tmp_table->visible_field_ptr()[field_num]->set_notnull();
        field_num++;
      } while ((tbl = tbl_it++));

      /*
        If there are triggers in an original table the temporary table based on
        then enable temporary nullability for temporary table's fields.
      */
      if (tmp_table->triggers) {
        for (Field **modified_fields = tmp_table->visible_field_ptr() + 1 +
                                       unupdated_check_opt_tables.elements;
             *modified_fields; ++modified_fields) {
          (*modified_fields)->set_tmp_nullable();
        }
      }

      /* Store regular updated fields in the row. */
      fill_record(thd, tmp_table,
                  tmp_table->visible_field_ptr() + 1 +
                      unupdated_check_opt_tables.elements,
                  *values_for_table[offset], nullptr, nullptr, false);

      // check if a record exists with the same hash value
      if (!check_unique_constraint(tmp_table))
        return false;  // skip adding duplicate record to the temp table

      /* Write row, ignoring duplicated updates to a row */
      error = tmp_table->file->ha_write_row(tmp_table->record[0]);
      if (error != HA_ERR_FOUND_DUPP_KEY && error != HA_ERR_FOUND_DUPP_UNIQUE) {
        if (error &&
            (create_ondisk_from_heap(thd, tmp_table, error, true, nullptr) ||
             tmp_table->file->ha_index_init(0, false /*sorted*/))) {
          update_completed = true;
          return true;  // Not a table_is_full error
        }
        found_rows++;
      }
    }
  }
  return false;
}

void Query_result_update::send_error(THD *, uint errcode, const char *err) {
  /* First send error what ever it is ... */
  my_error(errcode, MYF(0), err);
}

void Query_result_update::abort_result_set(THD *thd) {
  /* the error was handled or nothing deleted and no side effects return */
  if (error_handled ||
      (!thd->get_transaction()->cannot_safely_rollback(Transaction_ctx::STMT) &&
       updated_rows == 0))
    return;

  /*
    If all tables that has been updated are trans safe then just do rollback.
    If not attempt to do remaining updates.
  */

  if (!trans_safe) {
    DBUG_ASSERT(
        thd->get_transaction()->cannot_safely_rollback(Transaction_ctx::STMT));
    if (!update_completed && update_table_count > 1) {
      /* @todo: Add warning here */
      (void)do_updates(thd);
    }
  }
  if (thd->get_transaction()->cannot_safely_rollback(Transaction_ctx::STMT)) {
    /*
      The query has to binlog because there's a modified non-transactional table
      either from the query's list or via a stored routine: bug#13270,23333
    */
    if (mysql_bin_log.is_open()) {
      /*
        THD::killed status might not have been set ON at time of an error
        got caught and if happens later the killed error is written
        into repl event.
      */
      int errcode = query_error_code(thd, thd->killed == THD::NOT_KILLED);
      /* the error of binary logging is ignored */
      (void)thd->binlog_query(THD::ROW_QUERY_TYPE, thd->query().str,
                              thd->query().length, transactional_tables, false,
                              false, errcode);
    }
  }
  DBUG_ASSERT(
      trans_safe || updated_rows == 0 ||
      thd->get_transaction()->cannot_safely_rollback(Transaction_ctx::STMT));
}

bool Query_result_update::do_updates(THD *thd) {
  TABLE_LIST *cur_table;
  int local_error = 0;
  ha_rows org_updated;
  TABLE *table, *tmp_table;
  List_iterator_fast<TABLE> check_opt_it(unupdated_check_opt_tables);
  myf error_flags = MYF(0); /**< Flag for fatal errors */

  DBUG_TRACE;

  update_completed = true;  // Don't retry this function

  if (found_rows == 0) {
    /*
      If the binary log is on, we still need to check
      if there are transactional tables involved. If
      there are mark the transactional_tables flag correctly.

      This flag determines whether the writes go into the
      transactional or non transactional cache, even if they
      do not change any table, they are still written into
      the binary log when the format is STMT or MIXED.
    */
    if (mysql_bin_log.is_open()) {
      for (cur_table = update_tables; cur_table;
           cur_table = cur_table->next_local) {
        table = cur_table->table;
        transactional_tables |= table->file->has_transactions();
      }
    }
    return false;
  }

  // All rows which we will now read must be updated and thus locked:
  main_table->file->try_semi_consistent_read(false);

  // If we're updating based on an outer join, the executor may have left some
  // rows in NULL row state. Reset them before we start looking at rows,
  // so that generated fields don't inadvertedly get NULL inputs.
  for (cur_table = update_tables; cur_table;
       cur_table = cur_table->next_local) {
    cur_table->table->reset_null_row();
  }

  for (cur_table = update_tables; cur_table;
       cur_table = cur_table->next_local) {
    uint offset = cur_table->shared;

    table = cur_table->table;

    /*
      Always update the flag if - even if not updating the table,
      when the binary log is ON. This will allow the right binlog
      cache - stmt or trx cache - to be selected when logging
      innefective statementst to the binary log (in STMT or MIXED
      mode logging).
     */
    if (mysql_bin_log.is_open())
      transactional_tables |= table->file->has_transactions();

    if (table == table_to_update) continue;  // Already updated
    org_updated = updated_rows;
    tmp_table = tmp_tables[cur_table->shared];
    if ((local_error = table->file->ha_rnd_init(false))) {
      if (table->file->is_fatal_error(local_error))
        error_flags |= ME_FATALERROR;

      table->file->print_error(local_error, error_flags);
      goto err;
    }

    check_opt_it.rewind();
    while (TABLE *tbl = check_opt_it++) {
      if (tbl->file->ha_rnd_init(true))
        // No known handler error code present, print_error makes no sense
        goto err;
    }

    /*
      Setup copy functions to copy fields from temporary table
    */
    List_iterator_fast<Item> field_it(*fields_for_table[offset]);
    Field **field = tmp_table->visible_field_ptr() + 1 +
                    unupdated_check_opt_tables.elements;  // Skip row pointers
    Copy_field *copy_field_ptr = copy_field, *copy_field_end;
    for (; *field; field++) {
      Item_field *item = (Item_field *)field_it++;
      (copy_field_ptr++)->set(item->field, *field, false);
    }
    copy_field_end = copy_field_ptr;

    // Before initializing for random scan, close the index opened for insert.
    tmp_table->file->ha_index_or_rnd_end();
    if ((local_error = tmp_table->file->ha_rnd_init(true))) {
      if (table->file->is_fatal_error(local_error))
        error_flags |= ME_FATALERROR;

      table->file->print_error(local_error, error_flags);
      goto err;
    }

    for (;;) {
      if (thd->killed && trans_safe)
        // No known handler error code present, print_error makes no sense
        goto err;
      if ((local_error = tmp_table->file->ha_rnd_next(tmp_table->record[0]))) {
        if (local_error == HA_ERR_END_OF_FILE) break;
        if (local_error == HA_ERR_RECORD_DELETED)
          continue;  // May happen on dup key
        if (table->file->is_fatal_error(local_error))
          error_flags |= ME_FATALERROR;

        table->file->print_error(local_error, error_flags);
        goto err;
      }

      /* call ha_rnd_pos() using rowids from temporary table */
      check_opt_it.rewind();
<<<<<<< HEAD
      TABLE *tbl = table;
      uint field_num = 0;
      do {
        if ((local_error = tbl->file->ha_rnd_pos(
                 tbl->record[0],
                 (uchar *)tmp_table->visible_field_ptr()[field_num]
                     ->field_ptr()))) {
=======
      TABLE *tbl= table;
      uint field_num= 0;
      do
      {
        /*
          The row-id is after the "length bytes", and the storage
          engine knows its length. Pass the pointer to the data after
          the "length bytes" to ha_rnd_pos().
        */
        uchar *data_ptr = NULL;
        tmp_table->visible_field_ptr()[field_num]->get_ptr(&data_ptr);
        if ((local_error = tbl->file->ha_rnd_pos(
                 tbl->record[0],
                 const_cast<uchar *>(data_ptr)))) {
>>>>>>> 4019e218
          if (table->file->is_fatal_error(local_error))
            error_flags |= ME_FATALERROR;

          table->file->print_error(local_error, error_flags);
          goto err;
        }
        field_num++;
      } while ((tbl = check_opt_it++));

      table->set_updated_row();
      store_record(table, record[1]);

      /* Copy data from temporary table to current table */
      for (copy_field_ptr = copy_field; copy_field_ptr != copy_field_end;
           copy_field_ptr++)
        copy_field_ptr->invoke_do_copy();

      if (thd->is_error()) goto err;

      // The above didn't update generated columns
      if (table->vfield &&
          update_generated_write_fields(table->write_set, table))
        goto err;

      if (table->triggers) {
        bool rc = table->triggers->process_triggers(thd, TRG_EVENT_UPDATE,
                                                    TRG_ACTION_BEFORE, true);

        // Trigger might have changed dependencies of generated columns
        if (!rc && table->vfield &&
            update_generated_write_fields(table->write_set, table))
          goto err;

        table->triggers->disable_fields_temporary_nullability();

        if (rc || check_record(thd, table->field)) goto err;
      }

      if (!records_are_comparable(table) || compare_records(table)) {
        /*
          This function does not call the fill_record_n_invoke_before_triggers
          which sets function defaults automagically. Hence calling
          set_function_defaults here explicitly to set the function defaults.
          Note that, in fill_record_n_invoke_before_triggers, function defaults
          are set before before-triggers are called; here, it's the opposite
          order.
        */
        update_operations[offset]->set_function_defaults(table);

        /*
          It is safe to not invoke CHECK OPTION for VIEW if records are same.
          In this case the row is coming from the view and thus should satisfy
          the CHECK OPTION.
        */
        int error;
        if ((error = cur_table->view_check_option(thd)) != VIEW_CHECK_OK) {
          if (error == VIEW_CHECK_SKIP)
            continue;
          else if (error == VIEW_CHECK_ERROR)
            // No known handler error code present, print_error makes no sense
            goto err;
        }

        /*
          Existing rows in table should normally satisfy CHECK constraints. So
          it should be safe to check constraints only for rows that has really
          changed (i.e. after compare_records()).

          In future, once addition/enabling of CHECK constraints without their
          validation is supported, we might encounter old rows which do not
          satisfy CHECK constraints currently enabled. However, rejecting no-op
          updates to such invalid pre-existing rows won't make them valid and is
          probably going to be confusing for users. So it makes sense to stick
          to current behavior.
        */
        if (invoke_table_check_constraints(thd, table)) {
          if (thd->is_error()) goto err;
          // continue when IGNORE clause is used.
          continue;
        }

        local_error =
            table->file->ha_update_row(table->record[1], table->record[0]);
        if (!local_error)
          updated_rows++;
        else if (local_error == HA_ERR_RECORD_IS_THE_SAME)
          local_error = 0;
        else {
          if (table->file->is_fatal_error(local_error))
            error_flags |= ME_FATALERROR;

          table->file->print_error(local_error, error_flags);
          /* Errors could be downgraded to warning by IGNORE */
          if (thd->is_error()) goto err;
        }
      }

      if (!local_error && table->triggers &&
          table->triggers->process_triggers(thd, TRG_EVENT_UPDATE,
                                            TRG_ACTION_AFTER, true))
        goto err;
    }

    if (updated_rows != org_updated) {
      if (!table->file->has_transactions()) {
        trans_safe = false;  // Can't do safe rollback
        thd->get_transaction()->mark_modified_non_trans_table(
            Transaction_ctx::STMT);
      }
    }
    (void)table->file->ha_rnd_end();
    (void)tmp_table->file->ha_rnd_end();
    check_opt_it.rewind();
    while (TABLE *tbl = check_opt_it++) tbl->file->ha_rnd_end();
  }
  return false;

err:
  if (table->file->inited) (void)table->file->ha_rnd_end();
  if (tmp_table->file->inited) (void)tmp_table->file->ha_rnd_end();
  check_opt_it.rewind();
  while (TABLE *tbl = check_opt_it++) {
    if (tbl->file->inited) (void)tbl->file->ha_rnd_end();
  }

  if (updated_rows != org_updated) {
    if (table->file->has_transactions())
      transactional_tables = true;
    else {
      trans_safe = false;
      thd->get_transaction()->mark_modified_non_trans_table(
          Transaction_ctx::STMT);
    }
  }
  return true;
}

bool Query_result_update::send_eof(THD *thd) {
  char buff[STRING_BUFFER_USUAL_SIZE];
  ulonglong id;
  THD::killed_state killed_status = THD::NOT_KILLED;
  DBUG_TRACE;
  THD_STAGE_INFO(thd, stage_updating_reference_tables);

  /*
     Does updates for the last n - 1 tables, returns 0 if ok;
     error takes into account killed status gained in do_updates()
  */
  int local_error = thd->is_error();
  if (!local_error) local_error = (update_table_count) ? do_updates(thd) : 0;
  /*
    if local_error is not set ON until after do_updates() then
    later carried out killing should not affect binlogging.
  */
  killed_status = (local_error == 0) ? THD::NOT_KILLED : thd->killed.load();

  /*
    Write the SQL statement to the binlog if we updated
    rows and we succeeded or if we updated some non
    transactional tables.

    The query has to binlog because there's a modified non-transactional table
    either from the query's list or via a stored routine: bug#13270,23333
  */

  if (local_error == 0 ||
      thd->get_transaction()->cannot_safely_rollback(Transaction_ctx::STMT)) {
    if (mysql_bin_log.is_open()) {
      int errcode = 0;
      if (local_error == 0)
        thd->clear_error();
      else
        errcode = query_error_code(thd, killed_status == THD::NOT_KILLED);
      if (thd->binlog_query(THD::ROW_QUERY_TYPE, thd->query().str,
                            thd->query().length, transactional_tables, false,
                            false, errcode)) {
        local_error = 1;  // Rollback update
      }
    }
  }
  DBUG_ASSERT(
      trans_safe || updated_rows == 0 ||
      thd->get_transaction()->cannot_safely_rollback(Transaction_ctx::STMT));

  if (local_error != 0)
    error_handled = true;  // to force early leave from ::send_error()

  if (local_error > 0)  // if the above log write did not fail ...
  {
    /* Safety: If we haven't got an error before (can happen in do_updates) */
    my_message(ER_UNKNOWN_ERROR, "An error occurred in multi-table update",
               MYF(0));
    return true;
  }

  id = thd->arg_of_last_insert_id_function
           ? thd->first_successful_insert_id_in_prev_stmt
           : 0;

  snprintf(buff, sizeof(buff), ER_THD(thd, ER_UPDATE_INFO), (long)found_rows,
           (long)updated_rows,
           (long)thd->get_stmt_da()->current_statement_cond_count());
  ::my_ok(thd,
          thd->get_protocol()->has_client_capability(CLIENT_FOUND_ROWS)
              ? found_rows
              : updated_rows,
          id, buff);
  return false;
}

bool Query_result_update::immediate_update(TABLE_LIST *t) const {
  return t->table == table_to_update;
}

bool Sql_cmd_update::accept(THD *thd, Select_lex_visitor *visitor) {
  SELECT_LEX *const select = thd->lex->select_lex;
  // Update tables
  if (select->table_list.elements != 0 &&
      accept_for_join(select->join_list, visitor))
    return true;

  // Update list
  List_iterator<Item> it_value(*update_value_list),
      it_column(select->fields_list);
  Item *column, *value;
  while ((column = it_column++) && (value = it_value++))
    if (walk_item(column, visitor) || walk_item(value, visitor)) return true;

  // Where clause
  if (select->where_cond() != nullptr &&
      walk_item(select->where_cond(), visitor))
    return true;

  // Order clause
  if (accept_for_order(select->order_list, visitor)) return true;

  // Limit clause
  if (select->explicit_limit)
    if (walk_item(select->select_limit, visitor)) return true;

  return visitor->visit(select);
}<|MERGE_RESOLUTION|>--- conflicted
+++ resolved
@@ -2069,12 +2069,8 @@
         and InnoDB does not support fixed length string fields bigger
         than 1024 bytes, so use a variable length string field.
       */
-      Field_varstring *field = new Field_varstring(
+      Field_varstring *field = new (thd->mem_root) Field_varstring(
           tbl->file->ref_length, false, tbl->alias, tbl->s, &my_charset_bin);
-
-<<<<<<< HEAD
-      Field_string *field = new (thd->mem_root) Field_string(
-          tbl->file->ref_length, false, tbl->alias, &my_charset_bin);
       if (!field) return true;
       field->init(tbl);
       Item_field *ifield = new (thd->mem_root) Item_field(field);
@@ -2082,22 +2078,6 @@
       ifield->maybe_null = false;
       if (temp_fields.push_back(ifield)) return true;
     } while ((tbl = tbl_it++));
-=======
-      if (!field)
-        DBUG_RETURN(1);
-      field->init(tbl);
-      /*
-        The field will be converted to varstring when creating tmp table if
-        table to be updated was created by mysql 4.1. Deny this.
-      */
-      Item_field *ifield= new Item_field((Field *) field);
-      if (!ifield)
-         DBUG_RETURN(1);
-      ifield->maybe_null= 0;
-      if (temp_fields.push_back(ifield))
-        DBUG_RETURN(1);
-    } while ((tbl= tbl_it++));
->>>>>>> 4019e218
 
     temp_fields.concat(fields_for_table[cnt]);
 
@@ -2277,14 +2257,9 @@
       TABLE *tbl = table;
       do {
         tbl->file->position(tbl->record[0]);
-<<<<<<< HEAD
-        memcpy((char *)tmp_table->visible_field_ptr()[field_num]->field_ptr(),
-               (char *)tbl->file->ref, tbl->file->ref_length);
-=======
         tmp_table->visible_field_ptr()[field_num]->store(
             reinterpret_cast<const char *>(tbl->file->ref),
             tbl->file->ref_length, &my_charset_bin);
->>>>>>> 4019e218
         /*
          For outer joins a rowid field may have no NOT_NULL_FLAG,
          so we have to reset NULL bit for this field.
@@ -2498,30 +2473,18 @@
 
       /* call ha_rnd_pos() using rowids from temporary table */
       check_opt_it.rewind();
-<<<<<<< HEAD
       TABLE *tbl = table;
       uint field_num = 0;
       do {
+        /*
+          The row-id is after the "length bytes", and the storage
+          engine knows its length. Pass the "data_ptr()" instead of
+          the "field_ptr()" to ha_rnd_pos().
+        */
         if ((local_error = tbl->file->ha_rnd_pos(
                  tbl->record[0],
-                 (uchar *)tmp_table->visible_field_ptr()[field_num]
-                     ->field_ptr()))) {
-=======
-      TABLE *tbl= table;
-      uint field_num= 0;
-      do
-      {
-        /*
-          The row-id is after the "length bytes", and the storage
-          engine knows its length. Pass the pointer to the data after
-          the "length bytes" to ha_rnd_pos().
-        */
-        uchar *data_ptr = NULL;
-        tmp_table->visible_field_ptr()[field_num]->get_ptr(&data_ptr);
-        if ((local_error = tbl->file->ha_rnd_pos(
-                 tbl->record[0],
-                 const_cast<uchar *>(data_ptr)))) {
->>>>>>> 4019e218
+                 const_cast<uchar *>(
+                     tmp_table->visible_field_ptr()[field_num]->data_ptr())))) {
           if (table->file->is_fatal_error(local_error))
             error_flags |= ME_FATALERROR;
 
