/* Copyright (c) 2000, 2011, Oracle and/or its affiliates. All rights reserved.

   This program is free software; you can redistribute it and/or modify
   it under the terms of the GNU General Public License as published by
   the Free Software Foundation; version 2 of the License.

   This program is distributed in the hope that it will be useful,
   but WITHOUT ANY WARRANTY; without even the implied warranty of
   MERCHANTABILITY or FITNESS FOR A PARTICULAR PURPOSE.  See the
   GNU General Public License for more details.

   You should have received a copy of the GNU General Public License
   along with this program; if not, write to the Free Software
   Foundation, Inc., 51 Franklin St, Fifth Floor, Boston, MA 02110-1301  USA */

/* Basic functions needed by many modules */

#include "sql_base.h"                           // setup_table_map
#include "my_global.h"                          /* NO_EMBEDDED_ACCESS_CHECKS */
#include "sql_priv.h"
#include "unireg.h"
#include "debug_sync.h"
#include "lock.h"        // mysql_lock_remove,
                         // mysql_unlock_tables,
                         // mysql_lock_have_duplicate
#include "sql_show.h"    // append_identifier
#include "strfunc.h"     // find_type
#include "parse_file.h"  // sql_parse_prepare, File_parser
#include "sql_view.h"    // mysql_make_view, VIEW_ANY_ACL
#include "sql_parse.h"   // check_table_access
#include "sql_insert.h"  // kill_delayed_threads
#include "sql_acl.h"     // *_ACL, check_grant_all_columns,
                         // check_column_grant_in_table_ref,
                         // get_column_grant
#include "sql_partition.h"               // ALTER_PARTITION_PARAM_TYPE
#include "sql_derived.h" // mysql_derived_prepare,
                         // mysql_handle_derived,
                         // mysql_derived_filling
#include "sql_handler.h" // mysql_ha_flush
#include "sql_partition.h"                      // ALTER_PARTITION_PARAM_TYPE
#include "log_event.h"                          // Query_log_event
#include "sql_select.h"
#include "sp_head.h"
#include "sp.h"
#include "sp_cache.h"
#include "sql_trigger.h"
#include "transaction.h"
#include "sql_prepare.h"
#include <m_ctype.h>
#include <my_dir.h>
#include <hash.h>
#include "rpl_filter.h"
#include "sql_table.h"                          // build_table_filename
#include "datadict.h"   // dd_frm_type()
#include "sql_hset.h"   // Hash_set
#include "sql_tmp_table.h" // free_tmp_table
#ifdef  __WIN__
#include <io.h>
#endif


bool
No_such_table_error_handler::handle_condition(THD *,
                                              uint sql_errno,
                                              const char*,
                                              Sql_condition::enum_warning_level,
                                              const char*,
                                              Sql_condition ** cond_hdl)
{
  *cond_hdl= NULL;
  if (sql_errno == ER_NO_SUCH_TABLE)
  {
    m_handled_errors++;
    return TRUE;
  }

  m_unhandled_errors++;
  return FALSE;
}


bool No_such_table_error_handler::safely_trapped_errors()
{
  /*
    If m_unhandled_errors != 0, something else, unanticipated, happened,
    so the error is not trapped but returned to the caller.
    Multiple ER_NO_SUCH_TABLE can be raised in case of views.
  */
  return ((m_handled_errors > 0) && (m_unhandled_errors == 0));
}


/**
  This internal handler is used to trap ER_NO_SUCH_TABLE and
  ER_WRONG_MRG_TABLE errors during CHECK/REPAIR TABLE for MERGE
  tables.
*/

class Repair_mrg_table_error_handler : public Internal_error_handler
{
public:
  Repair_mrg_table_error_handler()
    : m_handled_errors(false), m_unhandled_errors(false)
  {}

  bool handle_condition(THD *thd,
                        uint sql_errno,
                        const char* sqlstate,
                        Sql_condition::enum_warning_level level,
                        const char* msg,
                        Sql_condition ** cond_hdl);

  /**
    Returns TRUE if there were ER_NO_SUCH_/WRONG_MRG_TABLE and there
    were no unhandled errors. FALSE otherwise.
  */
  bool safely_trapped_errors()
  {
    /*
      Check for m_handled_errors is here for extra safety.
      It can be useful in situation when call to open_table()
      fails because some error which was suppressed by another
      error handler (e.g. in case of MDL deadlock which we
      decided to solve by back-off and retry).
    */
    return (m_handled_errors && (! m_unhandled_errors));
  }

private:
  bool m_handled_errors;
  bool m_unhandled_errors;
};


bool
Repair_mrg_table_error_handler::handle_condition(THD *,
                                                 uint sql_errno,
                                                 const char*,
                                                 Sql_condition::enum_warning_level level,
                                                 const char*,
                                                 Sql_condition ** cond_hdl)
{
  *cond_hdl= NULL;
  if (sql_errno == ER_NO_SUCH_TABLE || sql_errno == ER_WRONG_MRG_TABLE)
  {
    m_handled_errors= true;
    return TRUE;
  }

  m_unhandled_errors= true;
  return FALSE;
}


/**
  @defgroup Data_Dictionary Data Dictionary
  @{
*/

/**
  Protects table_def_hash, used and unused lists in the
  TABLE_SHARE object, LRU lists of used TABLEs and used
  TABLE_SHAREs, refresh_version and the table id counter.
*/
mysql_mutex_t LOCK_open;

#ifdef HAVE_PSI_INTERFACE
static PSI_mutex_key key_LOCK_open;
static PSI_mutex_info all_tdc_mutexes[]= {
  { &key_LOCK_open, "LOCK_open", PSI_FLAG_GLOBAL }
};

/**
  Initialize performance schema instrumentation points
  used by the table cache.
*/

static void init_tdc_psi_keys(void)
{
  const char *category= "sql";
  int count;

  count= array_elements(all_tdc_mutexes);
  mysql_mutex_register(category, all_tdc_mutexes, count);
}
#endif /* HAVE_PSI_INTERFACE */

static void modify_slave_open_temp_tables(THD *thd, int inc)
{
  if (thd->system_thread == SYSTEM_THREAD_SLAVE_WORKER)
  {
    my_atomic_rwlock_wrlock(&slave_open_temp_tables_lock);
    my_atomic_add32(&slave_open_temp_tables, inc);
    my_atomic_rwlock_wrunlock(&slave_open_temp_tables_lock);
  }
  else
  {
    slave_open_temp_tables += inc;
  }
}

/**
   Total number of TABLE instances for tables in the table definition cache
   (both in use by threads and not in use). This value is accessible to user
   as "Open_tables" status variable.
*/
uint  table_cache_count= 0;
/**
   List that contains all TABLE instances for tables in the table definition
   cache that are not in use by any thread. Recently used TABLE instances are
   appended to the end of the list. Thus the beginning of the list contains
   tables which have been least recently used.
*/
TABLE *unused_tables;
HASH table_def_cache;
static TABLE_SHARE *oldest_unused_share, end_of_unused_share;
static bool table_def_inited= 0;
static bool table_def_shutdown_in_progress= 0;

static bool check_and_update_table_version(THD *thd, TABLE_LIST *tables,
                                           TABLE_SHARE *table_share);
static bool open_table_entry_fini(THD *thd, TABLE_SHARE *share, TABLE *entry);
static bool auto_repair_table(THD *thd, TABLE_LIST *table_list);
static void free_cache_entry(TABLE *entry);
static bool
has_write_table_with_auto_increment(TABLE_LIST *tables);


uint cached_open_tables(void)
{
  return table_cache_count;
}


#ifdef EXTRA_DEBUG
static void check_unused(void)
{
  uint count= 0, open_files= 0, idx= 0;
  TABLE *cur_link, *start_link, *entry;
  TABLE_SHARE *share;

  if ((start_link=cur_link=unused_tables))
  {
    do
    {
      if (cur_link != cur_link->next->prev || cur_link != cur_link->prev->next)
      {
	DBUG_PRINT("error",("Unused_links aren't linked properly")); /* purecov: inspected */
	return; /* purecov: inspected */
      }
    } while (count++ < table_cache_count &&
	     (cur_link=cur_link->next) != start_link);
    if (cur_link != start_link)
    {
      DBUG_PRINT("error",("Unused_links aren't connected")); /* purecov: inspected */
    }
  }
  for (idx=0 ; idx < table_def_cache.records ; idx++)
  {
    share= (TABLE_SHARE*) my_hash_element(&table_def_cache, idx);

    TABLE_SHARE::TABLE_list::Iterator it(share->free_tables);
    while ((entry= it++))
    {
      /* We must not have TABLEs in the free list that have their file closed. */
      DBUG_ASSERT(entry->db_stat && entry->file);
      /* Merge children should be detached from a merge parent */
      DBUG_ASSERT(! entry->file->extra(HA_EXTRA_IS_ATTACHED_CHILDREN));

      if (entry->in_use)
      {
        DBUG_PRINT("error",("Used table is in share's list of unused tables")); /* purecov: inspected */
      }
      count--;
      open_files++;
    }
    it.init(share->used_tables);
    while ((entry= it++))
    {
      if (!entry->in_use)
      {
        DBUG_PRINT("error",("Unused table is in share's list of used tables")); /* purecov: inspected */
      }
      open_files++;
    }
  }
  if (count != 0)
  {
    DBUG_PRINT("error",("Unused_links doesn't match open_cache: diff: %d", /* purecov: inspected */
			count)); /* purecov: inspected */
  }
}
#else
#define check_unused()
#endif


/**
  Create a table cache key

  @param thd        Thread context
  @param key        Buffer for the key to be created (must be of
                    size MAX_DBKEY_LENGTH).
  @param db_name    Database name.
  @param table_name Table name.
  @param tmp_table  Set if table is a tmp table.

  @note
    The table cache_key is created from:
    db_name + \0
    table_name + \0

    if the table is a tmp table, we add the following to make each tmp table
    unique on the slave:

    4 bytes for master thread id
    4 bytes pseudo thread id

  @return Length of key.
*/

static uint create_table_def_key(THD *thd, char *key,
                                 const char *db_name, const char *table_name,
                                 bool tmp_table)
{
  uint key_length= (uint) (strmov(strmov(key, db_name) + 1, table_name) -
                           key) + 1;
  if (tmp_table)
  {
    int4store(key + key_length, thd->server_id);
    int4store(key + key_length + 4, thd->variables.pseudo_thread_id);
    key_length+= TMP_TABLE_KEY_EXTRA;
  }
  return key_length;
}


/**
  Get table cache key for a table list element.

  @param table_list[in]  Table list element.
  @param key[out]        On return points to table cache key for the table.

  @note Unlike create_table_def_key() call this function doesn't construct
        key in a buffer provider by caller. Instead it relies on the fact
        that table list element for which key is requested has properly
        initialized MDL_request object and the fact that table definition
        cache key is suffix of key used in MDL subsystem. So to get table
        definition key it simply needs to return pointer to appropriate
        part of MDL_key object nested in this table list element.
        Indeed, this means that lifetime of key produced by this call is
        limited by the lifetime of table list element which it got as
        parameter.

  @return Length of key.
*/

uint get_table_def_key(const TABLE_LIST *table_list, const char **key)
{
  /*
    This call relies on the fact that TABLE_LIST::mdl_request::key object
    is properly initialized, so table definition cache can be produced
    from key used by MDL subsystem.
  */
  DBUG_ASSERT(!strcmp(table_list->db, table_list->mdl_request.key.db_name()) &&
              !strcmp(table_list->table_name, table_list->mdl_request.key.name()));

  *key= (const char*)table_list->mdl_request.key.ptr() + 1;
  return table_list->mdl_request.key.length() - 1;
}



/*****************************************************************************
  Functions to handle table definition cach (TABLE_SHARE)
*****************************************************************************/

extern "C" uchar *table_def_key(const uchar *record, size_t *length,
                               my_bool not_used __attribute__((unused)))
{
  TABLE_SHARE *entry=(TABLE_SHARE*) record;
  *length= entry->table_cache_key.length;
  return (uchar*) entry->table_cache_key.str;
}


static void table_def_free_entry(TABLE_SHARE *share)
{
  DBUG_ENTER("table_def_free_entry");
  mysql_mutex_assert_owner(&LOCK_open);
  if (share->prev)
  {
    /* remove from old_unused_share list */
    *share->prev= share->next;
    share->next->prev= share->prev;
  }
  free_table_share(share);
  DBUG_VOID_RETURN;
}


bool table_def_init(void)
{
  table_def_inited= 1;
#ifdef HAVE_PSI_INTERFACE
  init_tdc_psi_keys();
#endif
  mysql_mutex_init(key_LOCK_open, &LOCK_open, MY_MUTEX_INIT_FAST);
  oldest_unused_share= &end_of_unused_share;
  end_of_unused_share.prev= &oldest_unused_share;


  return my_hash_init(&table_def_cache, &my_charset_bin, table_def_size,
                      0, 0, table_def_key,
                      (my_hash_free_key) table_def_free_entry, 0) != 0;
}


/**
  Notify table definition cache that process of shutting down server
  has started so it has to keep number of TABLE and TABLE_SHARE objects
  minimal in order to reduce number of references to pluggable engines.
*/

void table_def_start_shutdown(void)
{
  if (table_def_inited)
  {
    mysql_mutex_lock(&LOCK_open);
    /*
      Ensure that TABLE and TABLE_SHARE objects which are created for
      tables that are open during process of plugins' shutdown are
      immediately released. This keeps number of references to engine
      plugins minimal and allows shutdown to proceed smoothly.
    */
    table_def_shutdown_in_progress= TRUE;
    mysql_mutex_unlock(&LOCK_open);
    /* Free all cached but unused TABLEs and TABLE_SHAREs. */
    close_cached_tables(NULL, NULL, FALSE, LONG_TIMEOUT);
  }
}


void table_def_free(void)
{
  DBUG_ENTER("table_def_free");
  if (table_def_inited)
  {
    table_def_inited= 0;
    /* Free table definitions. */
    my_hash_free(&table_def_cache);
    mysql_mutex_destroy(&LOCK_open);
  }
  DBUG_VOID_RETURN;
}


uint cached_table_definitions(void)
{
  return table_def_cache.records;
}


/*
  Auxiliary routines for manipulating with per-share used/unused and
  global unused lists of TABLE objects and table_cache_count counter.
  Responsible for preserving invariants between those lists, counter
  and TABLE::in_use member.
  In fact those routines implement sort of implicit table cache as
  part of table definition cache.
*/


/**
   Add newly created TABLE object for table share which is going
   to be used right away.
*/

static void table_def_add_used_table(THD *thd, TABLE *table)
{
  DBUG_ASSERT(table->in_use == thd);
  table->s->used_tables.push_front(table);
  table_cache_count++;
}


/**
   Prepare used or unused TABLE instance for destruction by removing
   it from share's and global list.
*/

static void table_def_remove_table(TABLE *table)
{
  if (table->in_use)
  {
    /* Remove from per-share chain of used TABLE objects. */
    table->s->used_tables.remove(table);
  }
  else
  {
    /* Remove from per-share chain of unused TABLE objects. */
    table->s->free_tables.remove(table);

    /* And global unused chain. */
    table->next->prev=table->prev;
    table->prev->next=table->next;
    if (table == unused_tables)
    {
      unused_tables=unused_tables->next;
      if (table == unused_tables)
	unused_tables=0;
    }
    check_unused();
  }
  table_cache_count--;
}


/**
   Mark already existing TABLE instance as used.
*/

static void table_def_use_table(THD *thd, TABLE *table)
{
  DBUG_ASSERT(!table->in_use);

  /* Unlink table from list of unused tables for this share. */
  table->s->free_tables.remove(table);
  /* Unlink able from global unused tables list. */
  if (table == unused_tables)
  {						// First unused
    unused_tables=unused_tables->next;	        // Remove from link
    if (table == unused_tables)
      unused_tables=0;
  }
  table->prev->next=table->next;		/* Remove from unused list */
  table->next->prev=table->prev;
  check_unused();
  /* Add table to list of used tables for this share. */
  table->s->used_tables.push_front(table);
  table->in_use= thd;
  /* The ex-unused table must be fully functional. */
  DBUG_ASSERT(table->db_stat && table->file);
  /* The children must be detached from the table. */
  DBUG_ASSERT(! table->file->extra(HA_EXTRA_IS_ATTACHED_CHILDREN));
}


/**
   Mark already existing used TABLE instance as unused.
*/

static void table_def_unuse_table(TABLE *table)
{
  DBUG_ASSERT(table->in_use);
  DBUG_ASSERT(table->file);

  /* We shouldn't put the table to 'unused' list if the share is old. */
  DBUG_ASSERT(! table->s->has_old_version());

  table->in_use= 0;

  /* Remove table from the list of tables used in this share. */
  table->s->used_tables.remove(table);
  /* Add table to the list of unused TABLE objects for this share. */
  table->s->free_tables.push_front(table);
  /* Also link it last in the global list of unused TABLE objects. */
  if (unused_tables)
  {
    table->next=unused_tables;
    table->prev=unused_tables->prev;
    unused_tables->prev=table;
    table->prev->next=table;
  }
  else
    unused_tables=table->next=table->prev=table;
  check_unused();
}


/*
  Get TABLE_SHARE for a table.

  get_table_share()
  thd			Thread handle
  table_list		Table that should be opened
  key			Table cache key
  key_length		Length of key
  db_flags		Flags to open_table_def():
			OPEN_VIEW
  error			out: Error code from open_table_def()

  IMPLEMENTATION
    Get a table definition from the table definition cache.
    If it doesn't exist, create a new from the table definition file.

  NOTES
    We must have wrlock on LOCK_open when we come here
    (To be changed later)

  RETURN
   0  Error
   #  Share for table
*/

TABLE_SHARE *get_table_share(THD *thd, TABLE_LIST *table_list,
                             const char *key, uint key_length,
                             uint db_flags, int *error,
                             my_hash_value_type hash_value)
{
  TABLE_SHARE *share;
  DBUG_ENTER("get_table_share");

  *error= 0;

  /*
    To be able perform any operation on table we should own
    some kind of metadata lock on it.
  */
  DBUG_ASSERT(thd->mdl_context.is_lock_owner(MDL_key::TABLE,
                                             table_list->db,
                                             table_list->table_name,
                                             MDL_SHARED));

  /* Read table definition from cache */
  if ((share= (TABLE_SHARE*) my_hash_search_using_hash_value(&table_def_cache,
                                                             hash_value, (uchar*) key, key_length)))
    goto found;

  if (!(share= alloc_table_share(table_list, key, key_length)))
  {
    DBUG_RETURN(0);
  }

  /*
    We assign a new table id under the protection of LOCK_open.
    We do this instead of creating a new mutex
    and using it for the sole purpose of serializing accesses to a
    static variable, we assign the table id here. We assign it to the
    share before inserting it into the table_def_cache to be really
    sure that it cannot be read from the cache without having a table
    id assigned.

    CAVEAT. This means that the table cannot be used for
    binlogging/replication purposes, unless get_table_share() has been
    called directly or indirectly.
   */
  assign_new_table_id(share);

  if (my_hash_insert(&table_def_cache, (uchar*) share))
  {
    free_table_share(share);
    DBUG_RETURN(0);				// return error
  }
  if (open_table_def(thd, share, db_flags))
  {
    *error= share->error;
    (void) my_hash_delete(&table_def_cache, (uchar*) share);
    DBUG_RETURN(0);
  }
  share->ref_count++;				// Mark in use

#ifdef HAVE_PSI_TABLE_INTERFACE
  share->m_psi= PSI_CALL(get_table_share)(false, share);
#else
  share->m_psi= NULL;
#endif

  DBUG_PRINT("exit", ("share: 0x%lx  ref_count: %u",
                      (ulong) share, share->ref_count));
  DBUG_RETURN(share);

found:
  /*
     We found an existing table definition. Return it if we didn't get
     an error when reading the table definition from file.
  */
  if (share->error)
  {
    /* Table definition contained an error */
    open_table_error(share, share->error, share->open_errno, share->errarg);
    DBUG_RETURN(0);
  }
  if (share->is_view && !(db_flags & OPEN_VIEW))
  {
    open_table_error(share, 1, ENOENT, 0);
    DBUG_RETURN(0);
  }

  ++share->ref_count;

  if (share->ref_count == 1 && share->prev)
  {
    /*
      Share was not used before and it was in the old_unused_share list
      Unlink share from this list
    */
    DBUG_PRINT("info", ("Unlinking from not used list"));
    *share->prev= share->next;
    share->next->prev= share->prev;
    share->next= 0;
    share->prev= 0;
  }

   /* Free cache if too big */
  while (table_def_cache.records > table_def_size &&
         oldest_unused_share->next)
    my_hash_delete(&table_def_cache, (uchar*) oldest_unused_share);

  DBUG_PRINT("exit", ("share: 0x%lx  ref_count: %u",
                      (ulong) share, share->ref_count));
  DBUG_RETURN(share);
}


/**
  Get a table share. If it didn't exist, try creating it from engine

  For arguments and return values, see get_table_share()
*/

static TABLE_SHARE *
get_table_share_with_discover(THD *thd, TABLE_LIST *table_list,
                              const char *key, uint key_length,
                              uint db_flags, int *error,
                              my_hash_value_type hash_value)

{
  TABLE_SHARE *share;
  bool exists;
  DBUG_ENTER("get_table_share_with_create");

  share= get_table_share(thd, table_list, key, key_length, db_flags, error,
                         hash_value);
  /*
    If share is not NULL, we found an existing share.

    If share is NULL, and there is no error, we're inside
    pre-locking, which silences 'ER_NO_SUCH_TABLE' errors
    with the intention to silently drop non-existing tables 
    from the pre-locking list. In this case we still need to try
    auto-discover before returning a NULL share.

    Or, we're inside SHOW CREATE VIEW, which
    also installs a silencer for ER_NO_SUCH_TABLE error.

    If share is NULL and the error is ER_NO_SUCH_TABLE, this is
    the same as above, only that the error was not silenced by
    pre-locking or SHOW CREATE VIEW.

    In both these cases it won't harm to try to discover the
    table.

    Finally, if share is still NULL, it's a real error and we need
    to abort.

    @todo Rework alternative ways to deal with ER_NO_SUCH TABLE.
  */
  if (share || (thd->is_error() &&
      thd->get_stmt_da()->sql_errno() != ER_NO_SUCH_TABLE))
  {
    DBUG_RETURN(share);
  }

  *error= 0;

  /* Table didn't exist. Check if some engine can provide it */
  if (ha_check_if_table_exists(thd, table_list->db, table_list->table_name,
                               &exists))
  {
    thd->clear_error();
    /* Conventionally, the storage engine API does not report errors. */
    my_error(ER_OUT_OF_RESOURCES, MYF(0));
  }
  else if (! exists)
  {
    /*
      No such table in any engine.
      Hide "Table doesn't exist" errors if the table belongs to a view.
      The check for thd->is_error() is necessary to not push an
      unwanted error in case the error was already silenced.
      @todo Rework the alternative ways to deal with ER_NO_SUCH TABLE.
    */
    if (thd->is_error())
    {
      if (table_list->parent_l)
      {
        thd->clear_error();
        my_error(ER_WRONG_MRG_TABLE, MYF(0));
      }
      else if (table_list->belong_to_view)
      {
        TABLE_LIST *view= table_list->belong_to_view;
        thd->clear_error();
        my_error(ER_VIEW_INVALID, MYF(0),
                 view->view_db.str, view->view_name.str);
      }
    }
  }
  else
  {
    thd->clear_error();
    *error= 7; /* Run auto-discover. */
  }
  DBUG_RETURN(NULL);
}


/**
  Mark that we are not using table share anymore.

  @param  share   Table share

  If the share has no open tables and (we have done a refresh or
  if we have already too many open table shares) then delete the
  definition.
*/

void release_table_share(TABLE_SHARE *share)
{
  DBUG_ENTER("release_table_share");
  DBUG_PRINT("enter",
             ("share: 0x%lx  table: %s.%s  ref_count: %u  version: %lu",
              (ulong) share, share->db.str, share->table_name.str,
              share->ref_count, share->version));

  mysql_mutex_assert_owner(&LOCK_open);

  DBUG_ASSERT(share->ref_count);
  if (!--share->ref_count)
  {
    if (share->has_old_version() || table_def_shutdown_in_progress)
      my_hash_delete(&table_def_cache, (uchar*) share);
    else
    {
      /* Link share last in used_table_share list */
      DBUG_PRINT("info",("moving share to unused list"));

      DBUG_ASSERT(share->next == 0);
      share->prev= end_of_unused_share.prev;
      *end_of_unused_share.prev= share;
      end_of_unused_share.prev= &share->next;
      share->next= &end_of_unused_share;

      if (table_def_cache.records > table_def_size)
      {
        /* Delete the least used share to preserve LRU order. */
        my_hash_delete(&table_def_cache, (uchar*) oldest_unused_share);
      }
    }
  }

  DBUG_VOID_RETURN;
}


/*
  Check if table definition exits in cache

  SYNOPSIS
    get_cached_table_share()
    db			Database name
    table_name		Table name

  RETURN
    0  Not cached
    #  TABLE_SHARE for table
*/

TABLE_SHARE *get_cached_table_share(const char *db, const char *table_name)
{
  char key[MAX_DBKEY_LENGTH];
  uint key_length;
  mysql_mutex_assert_owner(&LOCK_open);

  key_length= create_table_def_key((THD*) 0, key, db, table_name, 0);
  return (TABLE_SHARE*) my_hash_search(&table_def_cache,
                                       (uchar*) key, key_length);
}  


/*
  Create a list for all open tables matching SQL expression

  SYNOPSIS
    list_open_tables()
    thd			Thread THD
    wild		SQL like expression

  NOTES
    One gets only a list of tables for which one has any kind of privilege.
    db and table names are allocated in result struct, so one doesn't need
    a lock on LOCK_open when traversing the return list.

  RETURN VALUES
    NULL	Error (Probably OOM)
    #		Pointer to list of names of open tables.
*/

OPEN_TABLE_LIST *list_open_tables(THD *thd, const char *db, const char *wild)
{
  int result = 0;
  OPEN_TABLE_LIST **start_list, *open_list;
  TABLE_LIST table_list;
  DBUG_ENTER("list_open_tables");

  mysql_mutex_lock(&LOCK_open);
  memset(&table_list, 0, sizeof(table_list));
  start_list= &open_list;
  open_list=0;

  for (uint idx=0 ; result == 0 && idx < table_def_cache.records; idx++)
  {
    TABLE_SHARE *share= (TABLE_SHARE *)my_hash_element(&table_def_cache, idx);

    if (db && my_strcasecmp(system_charset_info, db, share->db.str))
      continue;
    if (wild && wild_compare(share->table_name.str, wild, 0))
      continue;

    /* Check if user has SELECT privilege for any column in the table */
    table_list.db=         share->db.str;
    table_list.table_name= share->table_name.str;
    table_list.grant.privilege=0;

    if (check_table_access(thd,SELECT_ACL,&table_list, TRUE, 1, TRUE))
      continue;

    if (!(*start_list = (OPEN_TABLE_LIST *)
	  sql_alloc(sizeof(**start_list)+share->table_cache_key.length)))
    {
      open_list=0;				// Out of memory
      break;
    }
    strmov((*start_list)->table=
	   strmov(((*start_list)->db= (char*) ((*start_list)+1)),
		  share->db.str)+1,
	   share->table_name.str);
    (*start_list)->in_use= 0;
    TABLE_SHARE::TABLE_list::Iterator it(share->used_tables);
    while (it++)
      ++(*start_list)->in_use;
    (*start_list)->locked= 0;                   /* Obsolete. */
    start_list= &(*start_list)->next;
    *start_list=0;
  }
  mysql_mutex_unlock(&LOCK_open);
  DBUG_RETURN(open_list);
}

/*****************************************************************************
 *	 Functions to free open table cache
 ****************************************************************************/


void intern_close_table(TABLE *table)
{						// Free all structures
  DBUG_ENTER("intern_close_table");
  DBUG_PRINT("tcache", ("table: '%s'.'%s' 0x%lx",
                        table->s ? table->s->db.str : "?",
                        table->s ? table->s->table_name.str : "?",
                        (long) table));

  free_io_cache(table);
  delete table->triggers;
  if (table->file)                              // Not true if placeholder
    (void) closefrm(table, 1);			// close file
  DBUG_VOID_RETURN;
}

/*
  Remove table from the open table cache

  SYNOPSIS
    free_cache_entry()
    table		Table to remove

  NOTE
    We need to have a lock on LOCK_open when calling this
*/

static void free_cache_entry(TABLE *table)
{
  DBUG_ENTER("free_cache_entry");

  /* This should be done before releasing table share. */
  table_def_remove_table(table);

  intern_close_table(table);

  my_free(table);
  DBUG_VOID_RETURN;
}

/* Free resources allocated by filesort() and read_record() */

void free_io_cache(TABLE *table)
{
  DBUG_ENTER("free_io_cache");
  if (table->sort.io_cache)
  {
    close_cached_file(table->sort.io_cache);
    my_free(table->sort.io_cache);
    table->sort.io_cache=0;
  }
  DBUG_VOID_RETURN;
}


/**
   Auxiliary function which allows to kill delayed threads for
   particular table identified by its share.

   @param share Table share.

   @pre Caller should have LOCK_open mutex.
*/

static void kill_delayed_threads_for_table(TABLE_SHARE *share)
{
  TABLE_SHARE::TABLE_list::Iterator it(share->used_tables);
  TABLE *tab;

  mysql_mutex_assert_owner(&LOCK_open);

  while ((tab= it++))
  {
    THD *in_use= tab->in_use;

    if ((in_use->system_thread & SYSTEM_THREAD_DELAYED_INSERT) &&
        ! in_use->killed)
    {
      in_use->killed= THD::KILL_CONNECTION;
      mysql_mutex_lock(&in_use->mysys_var->mutex);
      if (in_use->mysys_var->current_cond)
      {
        mysql_mutex_lock(in_use->mysys_var->current_mutex);
        mysql_cond_broadcast(in_use->mysys_var->current_cond);
        mysql_mutex_unlock(in_use->mysys_var->current_mutex);
      }
      mysql_mutex_unlock(&in_use->mysys_var->mutex);
    }
  }
}


/*
  Close all tables which aren't in use by any thread

  @param thd Thread context
  @param tables List of tables to remove from the cache
  @param wait_for_refresh Wait for a impending flush
  @param timeout Timeout for waiting for flush to be completed.

  @note THD can be NULL, but then wait_for_refresh must be FALSE
        and tables must be NULL.

  @note When called as part of FLUSH TABLES WITH READ LOCK this function
        ignores metadata locks held by other threads. In order to avoid
        situation when FLUSH TABLES WITH READ LOCK sneaks in at the moment
        when some write-locked table is being reopened (by FLUSH TABLES or
        ALTER TABLE) we have to rely on additional global shared metadata
        lock taken by thread trying to obtain global read lock.
*/

bool close_cached_tables(THD *thd, TABLE_LIST *tables,
                         bool wait_for_refresh, ulong timeout)
{
  bool result= FALSE;
  bool found= TRUE;
  struct timespec abstime;
  DBUG_ENTER("close_cached_tables");
  DBUG_ASSERT(thd || (!wait_for_refresh && !tables));

  mysql_mutex_lock(&LOCK_open);
  if (!tables)
  {
    /*
      Force close of all open tables.

      Note that code in TABLE_SHARE::wait_for_old_version() assumes that
      incrementing of refresh_version and removal of unused tables and
      shares from TDC happens atomically under protection of LOCK_open,
      or putting it another way that TDC does not contain old shares
      which don't have any tables used.
    */
    refresh_version++;
    DBUG_PRINT("tcache", ("incremented global refresh_version to: %lu",
                          refresh_version));
    kill_delayed_threads();
    /*
      Get rid of all unused TABLE and TABLE_SHARE instances. By doing
      this we automatically close all tables which were marked as "old".
    */
    while (unused_tables)
      free_cache_entry(unused_tables);
    /* Free table shares which were not freed implicitly by loop above. */
    while (oldest_unused_share->next)
      (void) my_hash_delete(&table_def_cache, (uchar*) oldest_unused_share);
  }
  else
  {
    bool found=0;
    for (TABLE_LIST *table= tables; table; table= table->next_local)
    {
      TABLE_SHARE *share= get_cached_table_share(table->db, table->table_name);

      if (share)
      {
        kill_delayed_threads_for_table(share);
        /* tdc_remove_table() also sets TABLE_SHARE::version to 0. */
        tdc_remove_table(thd, TDC_RT_REMOVE_UNUSED, table->db,
                         table->table_name, TRUE);
	found=1;
      }
    }
    if (!found)
      wait_for_refresh=0;			// Nothing to wait for
  }

  mysql_mutex_unlock(&LOCK_open);

  if (!wait_for_refresh)
    DBUG_RETURN(result);

  set_timespec(abstime, timeout);

  if (thd->locked_tables_mode)
  {
    /*
      If we are under LOCK TABLES, we need to reopen the tables without
      opening a door for any concurrent threads to sneak in and get
      lock on our tables. To achieve this we use exclusive metadata
      locks.
    */
    TABLE_LIST *tables_to_reopen= (tables ? tables :
                                  thd->locked_tables_list.locked_tables());

    /* Close open HANLER instances to avoid self-deadlock. */
    mysql_ha_flush_tables(thd, tables_to_reopen);

    for (TABLE_LIST *table_list= tables_to_reopen; table_list;
         table_list= table_list->next_global)
    {
      /* A check that the table was locked for write is done by the caller. */
      TABLE *table= find_table_for_mdl_upgrade(thd, table_list->db,
                                               table_list->table_name, TRUE);

      /* May return NULL if this table has already been closed via an alias. */
      if (! table)
        continue;

      if (wait_while_table_is_used(thd, table, HA_EXTRA_FORCE_REOPEN))
      {
        result= TRUE;
        goto err_with_reopen;
      }
      close_all_tables_for_name(thd, table->s, FALSE);
    }
  }

  /* Wait until all threads have closed all the tables we are flushing. */
  DBUG_PRINT("info", ("Waiting for other threads to close their open tables"));

  while (found && ! thd->killed)
  {
    TABLE_SHARE *share;
    found= FALSE;
    /*
      To a self-deadlock or deadlocks with other FLUSH threads
      waiting on our open HANDLERs, we have to flush them.
    */
    mysql_ha_flush(thd);
    DEBUG_SYNC(thd, "after_flush_unlock");

    mysql_mutex_lock(&LOCK_open);

    if (!tables)
    {
      for (uint idx=0 ; idx < table_def_cache.records ; idx++)
      {
        share= (TABLE_SHARE*) my_hash_element(&table_def_cache, idx);
        if (share->has_old_version())
        {
          found= TRUE;
          break;
        }
      }
    }
    else
    {
      for (TABLE_LIST *table= tables; table; table= table->next_local)
      {
        share= get_cached_table_share(table->db, table->table_name);
        if (share && share->has_old_version())
        {
	  found= TRUE;
          break;
        }
      }
    }

    if (found)
    {
      /*
        The method below temporarily unlocks LOCK_open and frees
        share's memory.
      */
      if (share->wait_for_old_version(thd, &abstime,
                                    MDL_wait_for_subgraph::DEADLOCK_WEIGHT_DDL))
      {
        mysql_mutex_unlock(&LOCK_open);
        result= TRUE;
        goto err_with_reopen;
      }
    }

    mysql_mutex_unlock(&LOCK_open);
  }

err_with_reopen:
  if (thd->locked_tables_mode)
  {
    /*
      No other thread has the locked tables open; reopen them and get the
      old locks. This should always succeed (unless some external process
      has removed the tables)
    */
    thd->locked_tables_list.reopen_tables(thd);
    /*
      Since downgrade_exclusive_lock() won't do anything with shared
      metadata lock it is much simpler to go through all open tables rather
      than picking only those tables that were flushed.
    */
    for (TABLE *tab= thd->open_tables; tab; tab= tab->next)
      tab->mdl_ticket->downgrade_exclusive_lock(MDL_SHARED_NO_READ_WRITE);
  }
  DBUG_RETURN(result);
}


/**
  Close all tables which match specified connection string or
  if specified string is NULL, then any table with a connection string.
*/

bool close_cached_connection_tables(THD *thd, LEX_STRING *connection)
{
  uint idx;
  TABLE_LIST tmp, *tables= NULL;
  bool result= FALSE;
  DBUG_ENTER("close_cached_connections");
  DBUG_ASSERT(thd);

  memset(&tmp, 0, sizeof(TABLE_LIST));

  mysql_mutex_lock(&LOCK_open);

  for (idx= 0; idx < table_def_cache.records; idx++)
  {
    TABLE_SHARE *share= (TABLE_SHARE *) my_hash_element(&table_def_cache, idx);

    /* Ignore if table is not open or does not have a connect_string */
    if (!share->connect_string.length || !share->ref_count)
      continue;

    /* Compare the connection string */
    if (connection &&
        (connection->length > share->connect_string.length ||
         (connection->length < share->connect_string.length &&
          (share->connect_string.str[connection->length] != '/' &&
           share->connect_string.str[connection->length] != '\\')) ||
         strncasecmp(connection->str, share->connect_string.str,
                     connection->length)))
      continue;

    /* close_cached_tables() only uses these elements */
    tmp.db= share->db.str;
    tmp.table_name= share->table_name.str;
    tmp.next_local= tables;

    tables= (TABLE_LIST *) memdup_root(thd->mem_root, (char*)&tmp, 
                                       sizeof(TABLE_LIST));
  }
  mysql_mutex_unlock(&LOCK_open);

  if (tables)
    result= close_cached_tables(thd, tables, FALSE, LONG_TIMEOUT);

  DBUG_RETURN(result);
}


/**
  Mark all temporary tables which were used by the current statement or
  substatement as free for reuse, but only if the query_id can be cleared.

  @param thd thread context

  @remark For temp tables associated with a open SQL HANDLER the query_id
          is not reset until the HANDLER is closed.
*/

static void mark_temp_tables_as_free_for_reuse(THD *thd)
{
  for (TABLE *table= thd->temporary_tables ; table ; table= table->next)
  {
    if ((table->query_id == thd->query_id) && ! table->open_by_handler)
      mark_tmp_table_for_reuse(table);
  }
}


/**
  Reset a single temporary table.
  Effectively this "closes" one temporary table,
  in a session.

  @param table     Temporary table.
*/

void mark_tmp_table_for_reuse(TABLE *table)
{
  DBUG_ASSERT(table->s->tmp_table);

  table->query_id= 0;
  table->file->ha_reset();

  /* Detach temporary MERGE children from temporary parent. */
  DBUG_ASSERT(table->file);
  table->file->extra(HA_EXTRA_DETACH_CHILDREN);

  /*
    Reset temporary table lock type to it's default value (TL_WRITE).

    Statements such as INSERT INTO .. SELECT FROM tmp, CREATE TABLE
    .. SELECT FROM tmp and UPDATE may under some circumstances modify
    the lock type of the tables participating in the statement. This
    isn't a problem for non-temporary tables since their lock type is
    reset at every open, but the same does not occur for temporary
    tables for historical reasons.

    Furthermore, the lock type of temporary tables is not really that
    important because they can only be used by one query at a time and
    not even twice in a query -- a temporary table is represented by
    only one TABLE object. Nonetheless, it's safer from a maintenance
    point of view to reset the lock type of this singleton TABLE object
    as to not cause problems when the table is reused.

    Even under LOCK TABLES mode its okay to reset the lock type as
    LOCK TABLES is allowed (but ignored) for a temporary table.
  */
  table->reginfo.lock_type= TL_WRITE;
}


/*
  Mark all tables in the list which were used by current substatement
  as free for reuse.

  SYNOPSIS
    mark_used_tables_as_free_for_reuse()
      thd   - thread context
      table - head of the list of tables

  DESCRIPTION
    Marks all tables in the list which were used by current substatement
    (they are marked by its query_id) as free for reuse.

  NOTE
    The reason we reset query_id is that it's not enough to just test
    if table->query_id != thd->query_id to know if a table is in use.

    For example
    SELECT f1_that_uses_t1() FROM t1;
    In f1_that_uses_t1() we will see one instance of t1 where query_id is
    set to query_id of original query.
*/

static void mark_used_tables_as_free_for_reuse(THD *thd, TABLE *table)
{
  for (; table ; table= table->next)
  {
    DBUG_ASSERT(table->pos_in_locked_tables == NULL ||
                table->pos_in_locked_tables->table == table);
    if (table->query_id == thd->query_id)
    {
      table->query_id= 0;
      table->file->ha_reset();
    }
  }
}


/**
  Auxiliary function to close all tables in the open_tables list.

  @param thd Thread context.

  @remark It should not ordinarily be called directly.
*/

static void close_open_tables(THD *thd)
{
  mysql_mutex_assert_not_owner(&LOCK_open);

  DBUG_PRINT("info", ("thd->open_tables: 0x%lx", (long) thd->open_tables));

  while (thd->open_tables)
    (void) close_thread_table(thd, &thd->open_tables);
}


/**
  Close all open instances of the table but keep the MDL lock.

  Works both under LOCK TABLES and in the normal mode.
  Removes all closed instances of the table from the table cache.

  @param     thd     thread handle
  @param[in] share   table share, but is just a handy way to
                     access the table cache key

  @param[in] remove_from_locked_tables
                     TRUE if the table is being dropped or renamed.
                     In that case the documented behaviour is to
                     implicitly remove the table from LOCK TABLES
                     list.

  @pre Must be called with an X MDL lock on the table.
*/

void
close_all_tables_for_name(THD *thd, TABLE_SHARE *share,
                          bool remove_from_locked_tables)
{
  char key[MAX_DBKEY_LENGTH];
  uint key_length= share->table_cache_key.length;
  const char *db= key;
  const char *table_name= db + share->db.length + 1;

  memcpy(key, share->table_cache_key.str, key_length);

  mysql_mutex_assert_not_owner(&LOCK_open);
  for (TABLE **prev= &thd->open_tables; *prev; )
  {
    TABLE *table= *prev;

    if (table->s->table_cache_key.length == key_length &&
        !memcmp(table->s->table_cache_key.str, key, key_length))
    {
      thd->locked_tables_list.unlink_from_list(thd,
                                               table->pos_in_locked_tables,
                                               remove_from_locked_tables);
      /*
        Does nothing if the table is not locked.
        This allows one to use this function after a table
        has been unlocked, e.g. in partition management.
      */
      mysql_lock_remove(thd, thd->lock, table);

      /* Inform handler that table will be dropped after close */
      if (table->db_stat) /* Not true for partitioned tables. */
        table->file->extra(HA_EXTRA_PREPARE_FOR_DROP);
      close_thread_table(thd, prev);
    }
    else
    {
      /* Step to next entry in open_tables list. */
      prev= &table->next;
    }
  }
  /* Remove the table share from the cache. */
  tdc_remove_table(thd, TDC_RT_REMOVE_ALL, db, table_name,
                   FALSE);
}


/*
  Close all tables used by the current substatement, or all tables
  used by this thread if we are on the upper level.

  SYNOPSIS
    close_thread_tables()
    thd			Thread handler

  IMPLEMENTATION
    Unlocks tables and frees derived tables.
    Put all normal tables used by thread in free list.

    It will only close/mark as free for reuse tables opened by this
    substatement, it will also check if we are closing tables after
    execution of complete query (i.e. we are on upper level) and will
    leave prelocked mode if needed.
*/

void close_thread_tables(THD *thd)
{
  TABLE *table;
  DBUG_ENTER("close_thread_tables");

#ifdef EXTRA_DEBUG
  DBUG_PRINT("tcache", ("open tables:"));
  for (table= thd->open_tables; table; table= table->next)
    DBUG_PRINT("tcache", ("table: '%s'.'%s' 0x%lx", table->s->db.str,
                          table->s->table_name.str, (long) table));
#endif

#if defined(ENABLED_DEBUG_SYNC)
  /* debug_sync may not be initialized for some slave threads */
  if (thd->debug_sync_control)
    DEBUG_SYNC(thd, "before_close_thread_tables");
#endif

<<<<<<< HEAD
  /*
    If gtid_next_list!=NULL or gtid_next=='sid:gno', then a
    binlog_handler will be registered very early in the execution of
    the statement.  Hence, allow stmt.is_empty() in these cases.
    @todo Check if this causes any trouble. /Sven
    @note Covered by Case 1 in test binlog.binlog_trx_empty_assertions
  */
  DBUG_ASSERT(thd->transaction.stmt.is_empty() || thd->in_sub_stmt ||
              (thd->state_flags & Open_tables_state::BACKUPS_AVAIL) ||
              thd->get_gtid_next_list() != NULL ||
              thd->variables.gtid_next.type == GTID_GROUP);
=======
  DBUG_ASSERT(thd->transaction.stmt.is_empty() || thd->in_sub_stmt ||
              (thd->state_flags & Open_tables_state::BACKUPS_AVAIL));
>>>>>>> 950afc55

  /* Detach MERGE children after every statement. Even under LOCK TABLES. */
  for (table= thd->open_tables; table; table= table->next)
  {
    /* Table might be in use by some outer statement. */
    DBUG_PRINT("tcache", ("table: '%s'  query_id: %lu",
                          table->s->table_name.str, (ulong) table->query_id));
    if (thd->locked_tables_mode <= LTM_LOCK_TABLES ||
        table->query_id == thd->query_id)
    {
      DBUG_ASSERT(table->file);
      table->file->extra(HA_EXTRA_DETACH_CHILDREN);
    }
  }

  /*
    We are assuming here that thd->derived_tables contains ONLY derived
    tables for this substatement. i.e. instead of approach which uses
    query_id matching for determining which of the derived tables belong
    to this substatement we rely on the ability of substatements to
    save/restore thd->derived_tables during their execution.

    TODO: Probably even better approach is to simply associate list of
          derived tables with (sub-)statement instead of thread and destroy
          them at the end of its execution.
  */
  if (thd->derived_tables)
  {
    TABLE *next;
    /*
      Close all derived tables generated in queries like
      SELECT * FROM (SELECT * FROM t1)
    */
    for (table= thd->derived_tables ; table ; table= next)
    {
      next= table->next;
      free_tmp_table(thd, table);
    }
    thd->derived_tables= 0;
  }

  /*
    Mark all temporary tables used by this statement as free for reuse.
  */
  mark_temp_tables_as_free_for_reuse(thd);

  if (thd->locked_tables_mode)
  {

    /* Ensure we are calling ha_reset() for all used tables */
    mark_used_tables_as_free_for_reuse(thd, thd->open_tables);

    /*
      We are under simple LOCK TABLES or we're inside a sub-statement
      of a prelocked statement, so should not do anything else.

      Note that even if we are in LTM_LOCK_TABLES mode and statement
      requires prelocking (e.g. when we are closing tables after
      failing ot "open" all tables required for statement execution)
      we will exit this function a few lines below.
    */
    if (! thd->lex->requires_prelocking())
      DBUG_VOID_RETURN;

    /*
      We are in the top-level statement of a prelocked statement,
      so we have to leave the prelocked mode now with doing implicit
      UNLOCK TABLES if needed.
    */
    if (thd->locked_tables_mode == LTM_PRELOCKED_UNDER_LOCK_TABLES)
      thd->locked_tables_mode= LTM_LOCK_TABLES;

    if (thd->locked_tables_mode == LTM_LOCK_TABLES)
      DBUG_VOID_RETURN;

    thd->leave_locked_tables_mode();

    /* Fallthrough */
  }

  if (thd->lock)
  {
    /*
      For RBR we flush the pending event just before we unlock all the
      tables.  This means that we are at the end of a topmost
      statement, so we ensure that the STMT_END_F flag is set on the
      pending event.  For statements that are *inside* stored
      functions, the pending event will not be flushed: that will be
      handled either before writing a query log event (inside
      binlog_query()) or when preparing a pending event.
     */
    (void)thd->binlog_flush_pending_rows_event(TRUE);
    mysql_unlock_tables(thd, thd->lock);
    thd->lock=0;
  }
  /*
    Closing a MERGE child before the parent would be fatal if the
    other thread tries to abort the MERGE lock in between.
  */
  if (thd->open_tables)
    close_open_tables(thd);

  DBUG_VOID_RETURN;
}


/* move one table to free list */

bool close_thread_table(THD *thd, TABLE **table_ptr)
{
  bool found_old_table= 0;
  TABLE *table= *table_ptr;
  DBUG_ENTER("close_thread_table");
  DBUG_ASSERT(table->key_read == 0);
  DBUG_ASSERT(!table->file || table->file->inited == handler::NONE);
  mysql_mutex_assert_not_owner(&LOCK_open);
  /*
    The metadata lock must be released after giving back
    the table to the table cache.
  */
  DBUG_ASSERT(thd->mdl_context.is_lock_owner(MDL_key::TABLE,
                                             table->s->db.str,
                                             table->s->table_name.str,
                                             MDL_SHARED));
  table->mdl_ticket= NULL;

  mysql_mutex_lock(&thd->LOCK_thd_data);
  *table_ptr=table->next;
  mysql_mutex_unlock(&thd->LOCK_thd_data);

  if (! table->needs_reopen())
  {
    /* Avoid having MERGE tables with attached children in unused_tables. */
    table->file->extra(HA_EXTRA_DETACH_CHILDREN);
    /* Free memory and reset for next loop. */
    free_field_buffers_larger_than(table, MAX_TDC_BLOB_SIZE);
    table->file->ha_reset();
  }

  /* Do this *before* entering the LOCK_open critical section. */
  if (table->file != NULL)
    table->file->unbind_psi();

  mysql_mutex_lock(&LOCK_open);

  if (table->s->has_old_version() || table->needs_reopen() ||
      table_def_shutdown_in_progress)
  {
    free_cache_entry(table);
    found_old_table= 1;
  }
  else
  {
    DBUG_ASSERT(table->file);
    table_def_unuse_table(table);
    /*
      We free the least used table, not the subject table,
      to keep the LRU order.
    */
    if (table_cache_count > table_cache_size)
      free_cache_entry(unused_tables);
  }
  mysql_mutex_unlock(&LOCK_open);
  DBUG_RETURN(found_old_table);
}


/* close_temporary_tables' internal, 4 is due to uint4korr definition */
static inline uint  tmpkeyval(THD *thd, TABLE *table)
{
  return uint4korr(table->s->table_cache_key.str + table->s->table_cache_key.length - 4);
}


/*
  Close all temporary tables created by 'CREATE TEMPORARY TABLE' for thread
  creates one DROP TEMPORARY TABLE binlog event for each pseudo-thread 
*/

bool close_temporary_tables(THD *thd)
{
  DBUG_ENTER("close_temporary_tables");
  TABLE *table;
  TABLE *next= NULL;
  TABLE *prev_table;
  /* Assume thd->variables.option_bits has OPTION_QUOTE_SHOW_CREATE */
  bool was_quote_show= TRUE;
  bool error= 0;

  if (!thd->temporary_tables)
    DBUG_RETURN(FALSE);

  if (!mysql_bin_log.is_open())
  {
    TABLE *tmp_next;
    for (table= thd->temporary_tables; table; table= tmp_next)
    {
      tmp_next= table->next;
      close_temporary(table, 1, 1);
    }
    thd->temporary_tables= 0;
    DBUG_RETURN(FALSE);
  }

  /* Better add "if exists", in case a RESET MASTER has been done */
  const char stub[]= "DROP /*!40005 TEMPORARY */ TABLE IF EXISTS ";
  uint stub_len= sizeof(stub) - 1;
  char buf[256];
  String s_query= String(buf, sizeof(buf), system_charset_info);
  bool found_user_tables= FALSE;

  memcpy(buf, stub, stub_len);

  /*
    Insertion sort of temp tables by pseudo_thread_id to build ordered list
    of sublists of equal pseudo_thread_id
  */

  for (prev_table= thd->temporary_tables, table= prev_table->next;
       table;
       prev_table= table, table= table->next)
  {
    TABLE *prev_sorted /* same as for prev_table */, *sorted;
    if (is_user_table(table))
    {
      if (!found_user_tables)
        found_user_tables= true;
      for (prev_sorted= NULL, sorted= thd->temporary_tables; sorted != table;
           prev_sorted= sorted, sorted= sorted->next)
      {
        if (!is_user_table(sorted) ||
            tmpkeyval(thd, sorted) > tmpkeyval(thd, table))
        {
          /* move into the sorted part of the list from the unsorted */
          prev_table->next= table->next;
          table->next= sorted;
          if (prev_sorted)
          {
            prev_sorted->next= table;
          }
          else
          {
            thd->temporary_tables= table;
          }
          table= prev_table;
          break;
        }
      }
    }
  }

  /* We always quote db,table names though it is slight overkill */
  if (found_user_tables &&
      !(was_quote_show= test(thd->variables.option_bits & OPTION_QUOTE_SHOW_CREATE)))
  {
    thd->variables.option_bits |= OPTION_QUOTE_SHOW_CREATE;
  }

  /* scan sorted tmps to generate sequence of DROP */
  for (table= thd->temporary_tables; table; table= next)
  {
    if (is_user_table(table))
    {
      bool save_thread_specific_used= thd->thread_specific_used;
      my_thread_id save_pseudo_thread_id= thd->variables.pseudo_thread_id;
      /* Set pseudo_thread_id to be that of the processed table */
      thd->variables.pseudo_thread_id= tmpkeyval(thd, table);
      String db;
      db.append(table->s->db.str);
      /* Loop forward through all tables that belong to a common database
         within the sublist of common pseudo_thread_id to create single
         DROP query 
      */
      for (s_query.length(stub_len);
           table && is_user_table(table) &&
             tmpkeyval(thd, table) == thd->variables.pseudo_thread_id &&
             table->s->db.length == db.length() &&
             strcmp(table->s->db.str, db.ptr()) == 0;
           table= next)
      {
        /*
          We are going to add ` around the table names and possible more
          due to special characters
        */
        append_identifier(thd, &s_query, table->s->table_name.str,
                          strlen(table->s->table_name.str));
        s_query.append(',');
        next= table->next;
        close_temporary(table, 1, 1);
      }
      thd->clear_error();
      const CHARSET_INFO *cs_save= thd->variables.character_set_client;
      thd->variables.character_set_client= system_charset_info;
      thd->thread_specific_used= TRUE;
      Query_log_event qinfo(thd, s_query.ptr(),
                            s_query.length() - 1 /* to remove trailing ',' */,
                            FALSE, TRUE, FALSE, 0);
      qinfo.db= db.ptr();
      qinfo.db_len= db.length();
      thd->variables.character_set_client= cs_save;

      thd->get_stmt_da()->set_overwrite_status(true);
      if ((error= (mysql_bin_log.write_event(&qinfo) || error)))
      {
        /*
          If we're here following THD::cleanup, thence the connection
          has been closed already. So lets print a message to the
          error log instead of pushing yet another error into the
          Diagnostics_area.

          Also, we keep the error flag so that we propagate the error
          up in the stack. This way, if we're the SQL thread we notice
          that close_temporary_tables failed. (Actually, the SQL
          thread only calls close_temporary_tables while applying old
          Start_log_event_v3 events.)
        */
        sql_print_error("Failed to write the DROP statement for "
                        "temporary tables to binary log");
      }
      thd->get_stmt_da()->set_overwrite_status(false);

      thd->variables.pseudo_thread_id= save_pseudo_thread_id;
      thd->thread_specific_used= save_thread_specific_used;
    }
    else
    {
      next= table->next;
      close_temporary(table, 1, 1);
    }
  }
  if (!was_quote_show)
    thd->variables.option_bits&= ~OPTION_QUOTE_SHOW_CREATE; /* restore option */
  thd->temporary_tables=0;

  DBUG_RETURN(error);
}

/*
  Find table in list.

  SYNOPSIS
    find_table_in_list()
    table		Pointer to table list
    offset		Offset to which list in table structure to use
    db_name		Data base name
    table_name		Table name

  NOTES:
    This is called by find_table_in_local_list() and
    find_table_in_global_list().

  RETURN VALUES
    NULL	Table not found
    #		Pointer to found table.
*/

TABLE_LIST *find_table_in_list(TABLE_LIST *table,
                               TABLE_LIST *TABLE_LIST::*link,
                               const char *db_name,
                               const char *table_name)
{
  for (; table; table= table->*link )
  {
    if ((table->table == 0 || table->table->s->tmp_table == NO_TMP_TABLE) &&
        strcmp(table->db, db_name) == 0 &&
        strcmp(table->table_name, table_name) == 0)
      break;
  }
  return table;
}


/**
  Test that table is unique (It's only exists once in the table list)

  @param  thd                   thread handle
  @param  table                 table which should be checked
  @param  table_list            list of tables
  @param  check_alias           whether to check tables' aliases

  NOTE: to exclude derived tables from check we use following mechanism:
    a) during derived table processing set THD::derived_tables_processing
    b) JOIN::prepare set SELECT::exclude_from_table_unique_test if
       THD::derived_tables_processing set. (we can't use JOIN::execute
       because for PS we perform only JOIN::prepare, but we can't set this
       flag in JOIN::prepare if we are not sure that we are in derived table
       processing loop, because multi-update call fix_fields() for some its
       items (which mean JOIN::prepare for subqueries) before unique_table
       call to detect which tables should be locked for write).
    c) find_dup_table skip all tables which belong to SELECT with
       SELECT::exclude_from_table_unique_test set.
    Also SELECT::exclude_from_table_unique_test used to exclude from check
    tables of main SELECT of multi-delete and multi-update

    We also skip tables with TABLE_LIST::prelocking_placeholder set,
    because we want to allow SELECTs from them, and their modification
    will rise the error anyway.

    TODO: when we will have table/view change detection we can do this check
          only once for PS/SP

  @retval !=0  found duplicate
  @retval 0 if table is unique
*/

static
TABLE_LIST* find_dup_table(THD *thd, TABLE_LIST *table, TABLE_LIST *table_list,
                           bool check_alias)
{
  TABLE_LIST *res;
  const char *d_name, *t_name, *t_alias;
  DBUG_ENTER("find_dup_table");
  DBUG_PRINT("enter", ("table alias: %s", table->alias));

  /*
    If this function called for query which update table (INSERT/UPDATE/...)
    then we have in table->table pointer to TABLE object which we are
    updating even if it is VIEW so we need TABLE_LIST of this TABLE object
    to get right names (even if lower_case_table_names used).

    If this function called for CREATE command that we have not opened table
    (table->table equal to 0) and right names is in current TABLE_LIST
    object.
  */
  if (table->table)
  {
    /* All MyISAMMRG children are plain MyISAM tables. */
    DBUG_ASSERT(table->table->file->ht->db_type != DB_TYPE_MRG_MYISAM);

    /* temporary table is always unique */
    if (table->table && table->table->s->tmp_table != NO_TMP_TABLE)
      DBUG_RETURN(0);
    table= table->find_underlying_table(table->table);
    /*
      as far as we have table->table we have to find real TABLE_LIST of
      it in underlying tables
    */
    DBUG_ASSERT(table);
  }
  d_name= table->db;
  t_name= table->table_name;
  t_alias= table->alias;

  DBUG_PRINT("info", ("real table: %s.%s", d_name, t_name));
  for (;;)
  {
    /*
      Table is unique if it is present only once in the global list
      of tables and once in the list of table locks.
    */
    if (! (res= find_table_in_global_list(table_list, d_name, t_name)))
      break;

    /* Skip if same underlying table. */
    if (res->table && (res->table == table->table))
      goto next;

    /* Skip if table alias does not match. */
    if (check_alias)
    {
      if (lower_case_table_names ?
          my_strcasecmp(files_charset_info, t_alias, res->alias) :
          strcmp(t_alias, res->alias))
        goto next;
    }

    /*
      Skip if marked to be excluded (could be a derived table) or if
      entry is a prelocking placeholder.
    */
    if (res->select_lex &&
        !res->select_lex->exclude_from_table_unique_test &&
        !res->prelocking_placeholder)
      break;

    /*
      If we found entry of this table or table of SELECT which already
      processed in derived table or top select of multi-update/multi-delete
      (exclude_from_table_unique_test) or prelocking placeholder.
    */
next:
    table_list= res->next_global;
    DBUG_PRINT("info",
               ("found same copy of table or table which we should skip"));
  }
  DBUG_RETURN(res);
}


/**
  Test that the subject table of INSERT/UPDATE/DELETE/CREATE
  or (in case of MyISAMMRG) one of its children are not used later
  in the query.

  For MyISAMMRG tables, it is assumed that all the underlying
  tables of @c table (if any) are listed right after it and that
  their @c parent_l field points at the main table.


  @retval non-NULL The table list element for the table that
                   represents the duplicate. 
  @retval NULL     No duplicates found.
*/

TABLE_LIST*
unique_table(THD *thd, TABLE_LIST *table, TABLE_LIST *table_list,
             bool check_alias)
{
  TABLE_LIST *dup;
  if (table->table && table->table->file->ht->db_type == DB_TYPE_MRG_MYISAM)
  {
    TABLE_LIST *child;
    dup= NULL;
    /* Check duplicates of all merge children. */
    for (child= table->next_global; child && child->parent_l == table;
         child= child->next_global)
    {
      if ((dup= find_dup_table(thd, child, child->next_global, check_alias)))
        break;
    }
  }
  else
    dup= find_dup_table(thd, table, table_list, check_alias);
  return dup;
}
/*
  Issue correct error message in case we found 2 duplicate tables which
  prevent some update operation

  SYNOPSIS
    update_non_unique_table_error()
    update      table which we try to update
    operation   name of update operation
    duplicate   duplicate table which we found

  NOTE:
    here we hide view underlying tables if we have them
*/

void update_non_unique_table_error(TABLE_LIST *update,
                                   const char *operation,
                                   TABLE_LIST *duplicate)
{
  update= update->top_table();
  duplicate= duplicate->top_table();
  if (!update->view || !duplicate->view ||
      update->view == duplicate->view ||
      update->view_name.length != duplicate->view_name.length ||
      update->view_db.length != duplicate->view_db.length ||
      my_strcasecmp(table_alias_charset,
                    update->view_name.str, duplicate->view_name.str) != 0 ||
      my_strcasecmp(table_alias_charset,
                    update->view_db.str, duplicate->view_db.str) != 0)
  {
    /*
      it is not the same view repeated (but it can be parts of the same copy
      of view), so we have to hide underlying tables.
    */
    if (update->view)
    {
      /* Issue the ER_NON_INSERTABLE_TABLE error for an INSERT */
      if (update->view == duplicate->view)
        my_error(!strncmp(operation, "INSERT", 6) ?
                 ER_NON_INSERTABLE_TABLE : ER_NON_UPDATABLE_TABLE, MYF(0),
                 update->alias, operation);
      else
        my_error(ER_VIEW_PREVENT_UPDATE, MYF(0),
                 (duplicate->view ? duplicate->alias : update->alias),
                 operation, update->alias);
      return;
    }
    if (duplicate->view)
    {
      my_error(ER_VIEW_PREVENT_UPDATE, MYF(0), duplicate->alias, operation,
               update->alias);
      return;
    }
  }
  my_error(ER_UPDATE_TABLE_USED, MYF(0), update->alias);
}


/**
  Find temporary table specified by database and table names in the
  THD::temporary_tables list.

  @return TABLE instance if a temporary table has been found; NULL otherwise.
*/

TABLE *find_temporary_table(THD *thd, const char *db, const char *table_name)
{
  char key[MAX_DBKEY_LENGTH];
  uint key_length= create_table_def_key(thd, key, db, table_name, 1);
  return find_temporary_table(thd, key, key_length);
}


/**
  Find a temporary table specified by TABLE_LIST instance in the
  THD::temporary_tables list.

  @return TABLE instance if a temporary table has been found; NULL otherwise.
*/

TABLE *find_temporary_table(THD *thd, const TABLE_LIST *tl)
{
  const char *key;
  uint key_length;
  char key_suffix[TMP_TABLE_KEY_EXTRA];
  TABLE *table;

  key_length= get_table_def_key(tl, &key);

  int4store(key_suffix, thd->server_id);
  int4store(key_suffix + 4, thd->variables.pseudo_thread_id);

  for (table= thd->temporary_tables; table; table= table->next)
  {
    if ((table->s->table_cache_key.length == key_length +
                                             TMP_TABLE_KEY_EXTRA) &&
        !memcmp(table->s->table_cache_key.str, key, key_length) &&
        !memcmp(table->s->table_cache_key.str + key_length, key_suffix,
                TMP_TABLE_KEY_EXTRA))
      return table;
  }
  return NULL;
}


/**
  Find a temporary table specified by a key in the THD::temporary_tables list.

  @return TABLE instance if a temporary table has been found; NULL otherwise.
*/

TABLE *find_temporary_table(THD *thd,
                            const char *table_key,
                            uint table_key_length)
{
  for (TABLE *table= thd->temporary_tables; table; table= table->next)
  {
    if (table->s->table_cache_key.length == table_key_length &&
        !memcmp(table->s->table_cache_key.str, table_key, table_key_length))
    {
      return table;
    }
  }

  return NULL;
}


/**
  Drop a temporary table.

  Try to locate the table in the list of thd->temporary_tables.
  If the table is found:
   - if the table is being used by some outer statement, fail.
   - if the table is locked with LOCK TABLES or by prelocking,
   unlock it and remove it from the list of locked tables
   (THD::lock). Currently only transactional temporary tables
   are locked.
   - Close the temporary table, remove its .FRM
   - remove the table from the list of temporary tables

  This function is used to drop user temporary tables, as well as
  internal tables created in CREATE TEMPORARY TABLE ... SELECT
  or ALTER TABLE. Even though part of the work done by this function
  is redundant when the table is internal, as long as we
  link both internal and user temporary tables into the same
  thd->temporary_tables list, it's impossible to tell here whether
  we're dealing with an internal or a user temporary table.

  In is_trans out-parameter, we return the type of the table:
  either transactional (e.g. innodb) as TRUE or non-transactional
  (e.g. myisam) as FALSE.

  This function assumes that table to be dropped was pre-opened
  using table list provided.

  @retval  0  the table was found and dropped successfully.
  @retval  1  the table was not found in the list of temporary tables
              of this thread
  @retval -1  the table is in use by a outer query
*/

int drop_temporary_table(THD *thd, TABLE_LIST *table_list, bool *is_trans)
{
  DBUG_ENTER("drop_temporary_table");
  DBUG_PRINT("tmptable", ("closing table: '%s'.'%s'",
                          table_list->db, table_list->table_name));

  if (!is_temporary_table(table_list))
    DBUG_RETURN(1);

  TABLE *table= table_list->table;

  /* Table might be in use by some outer statement. */
  if (table->query_id && table->query_id != thd->query_id)
  {
    my_error(ER_CANT_REOPEN_TABLE, MYF(0), table->alias);
    DBUG_RETURN(-1);
  }

  *is_trans= table->file->has_transactions();

  /*
    If LOCK TABLES list is not empty and contains this table,
    unlock the table and remove the table from this list.
  */
  mysql_lock_remove(thd, thd->lock, table);
  close_temporary_table(thd, table, 1, 1);
  table_list->table= NULL;
  DBUG_RETURN(0);
}

/*
  unlink from thd->temporary tables and close temporary table
*/

void close_temporary_table(THD *thd, TABLE *table,
                           bool free_share, bool delete_table)
{
  DBUG_ENTER("close_temporary_table");
  DBUG_PRINT("tmptable", ("closing table: '%s'.'%s' 0x%lx  alias: '%s'",
                          table->s->db.str, table->s->table_name.str,
                          (long) table, table->alias));

  if (table->prev)
  {
    table->prev->next= table->next;
    if (table->prev->next)
      table->next->prev= table->prev;
  }
  else
  {
    /* removing the item from the list */
    DBUG_ASSERT(table == thd->temporary_tables);
    /*
      slave must reset its temporary list pointer to zero to exclude
      passing non-zero value to end_slave via rli->save_temporary_tables
      when no temp tables opened, see an invariant below.
    */
    thd->temporary_tables= table->next;
    if (thd->temporary_tables)
      table->next->prev= 0;
  }
  if (thd->slave_thread)
  {
    /* natural invariant of temporary_tables */
    DBUG_ASSERT(slave_open_temp_tables || !thd->temporary_tables);
    modify_slave_open_temp_tables(thd, -1);
  }
  close_temporary(table, free_share, delete_table);
  DBUG_VOID_RETURN;
}


/*
  Close and delete a temporary table

  NOTE
    This dosn't unlink table from thd->temporary
    If this is needed, use close_temporary_table()
*/

void close_temporary(TABLE *table, bool free_share, bool delete_table)
{
  handlerton *table_type= table->s->db_type();
  DBUG_ENTER("close_temporary");
  DBUG_PRINT("tmptable", ("closing table: '%s'.'%s'",
                          table->s->db.str, table->s->table_name.str));

  free_io_cache(table);
  closefrm(table, 0);
  if (delete_table)
    rm_temporary_table(table_type, table->s->path.str);
  if (free_share)
  {
    free_table_share(table->s);
    my_free(table);
  }
  DBUG_VOID_RETURN;
}


/*
  Used by ALTER TABLE when the table is a temporary one. It changes something
  only if the ALTER contained a RENAME clause (otherwise, table_name is the old
  name).
  Prepares a table cache key, which is the concatenation of db, table_name and
  thd->slave_proxy_id, separated by '\0'.
*/

bool rename_temporary_table(THD* thd, TABLE *table, const char *db,
			    const char *table_name)
{
  char *key;
  uint key_length;
  TABLE_SHARE *share= table->s;
  DBUG_ENTER("rename_temporary_table");

  if (!(key=(char*) alloc_root(&share->mem_root, MAX_DBKEY_LENGTH)))
    DBUG_RETURN(1);				/* purecov: inspected */

  key_length= create_table_def_key(thd, key, db, table_name, 1);
  share->set_table_cache_key(key, key_length);
  DBUG_RETURN(0);
}


/**
   Force all other threads to stop using the table by upgrading
   metadata lock on it and remove unused TABLE instances from cache.

   @param thd      Thread handler
   @param table    Table to remove from cache
   @param function HA_EXTRA_PREPARE_FOR_DROP if table is to be deleted
                   HA_EXTRA_FORCE_REOPEN if table is not be used
                   HA_EXTRA_PREPARE_FOR_RENAME if table is to be renamed

   @note When returning, the table will be unusable for other threads
         until metadata lock is downgraded.

   @retval FALSE Success.
   @retval TRUE  Failure (e.g. because thread was killed).
*/

bool wait_while_table_is_used(THD *thd, TABLE *table,
                              enum ha_extra_function function)
{
  DBUG_ENTER("wait_while_table_is_used");
  DBUG_PRINT("enter", ("table: '%s'  share: 0x%lx  db_stat: %u  version: %lu",
                       table->s->table_name.str, (ulong) table->s,
                       table->db_stat, table->s->version));

  if (thd->mdl_context.upgrade_shared_lock_to_exclusive(
             table->mdl_ticket, thd->variables.lock_wait_timeout))
    DBUG_RETURN(TRUE);

  tdc_remove_table(thd, TDC_RT_REMOVE_NOT_OWN,
                   table->s->db.str, table->s->table_name.str,
                   FALSE);
  /* extra() call must come only after all instances above are closed */
  (void) table->file->extra(function);
  DBUG_RETURN(FALSE);
}


/**
  Close a and drop a just created table in CREATE TABLE ... SELECT.

  @param  thd         Thread handle
  @param  table       TABLE object for the table to be dropped
  @param  db_name     Name of database for this table
  @param  table_name  Name of this table

  This routine assumes that the table to be closed is open only
  by the calling thread, so we needn't wait until other threads
  close the table. It also assumes that the table is first
  in thd->open_ables and a data lock on it, if any, has been
  released. To sum up, it's tuned to work with
  CREATE TABLE ... SELECT and CREATE TABLE .. SELECT only.
  Note, that currently CREATE TABLE ... SELECT is not supported
  under LOCK TABLES. This function, still, can be called in
  prelocked mode, e.g. if we do CREATE TABLE .. SELECT f1();
*/

void drop_open_table(THD *thd, TABLE *table, const char *db_name,
                     const char *table_name)
{
  DBUG_ENTER("drop_open_table");
  if (table->s->tmp_table)
    close_temporary_table(thd, table, 1, 1);
  else
  {
    DBUG_ASSERT(table == thd->open_tables);

    handlerton *table_type= table->s->db_type();

    table->file->extra(HA_EXTRA_PREPARE_FOR_DROP);
    close_thread_table(thd, &thd->open_tables);
    /* Remove the table share from the table cache. */
    tdc_remove_table(thd, TDC_RT_REMOVE_ALL, db_name, table_name,
                     FALSE);
    /* Remove the table from the storage engine and rm the .frm. */
    quick_rm_table(table_type, db_name, table_name, 0);
  }
  DBUG_VOID_RETURN;
}


/**
    Check that table exists in table definition cache, on disk
    or in some storage engine.

    @param       thd     Thread context
    @param       table   Table list element
    @param[out]  exists  Out parameter which is set to TRUE if table
                         exists and to FALSE otherwise.

    @note This function acquires LOCK_open internally.

    @note If there is no .FRM file for the table but it exists in one
          of engines (e.g. it was created on another node of NDB cluster)
          this function will fetch and create proper .FRM file for it.

    @retval  TRUE   Some error occurred
    @retval  FALSE  No error. 'exists' out parameter set accordingly.
*/

bool check_if_table_exists(THD *thd, TABLE_LIST *table, bool *exists)
{
  char path[FN_REFLEN + 1];
  TABLE_SHARE *share;
  DBUG_ENTER("check_if_table_exists");

  *exists= TRUE;

  DBUG_ASSERT(thd->mdl_context.
              is_lock_owner(MDL_key::TABLE, table->db,
                            table->table_name, MDL_SHARED));

  mysql_mutex_lock(&LOCK_open);
  share= get_cached_table_share(table->db, table->table_name);
  mysql_mutex_unlock(&LOCK_open);

  if (share)
    goto end;

  build_table_filename(path, sizeof(path) - 1, table->db, table->table_name,
                       reg_ext, 0);

  if (!access(path, F_OK))
    goto end;

  /* .FRM file doesn't exist. Check if some engine can provide it. */
  if (ha_check_if_table_exists(thd, table->db, table->table_name, exists))
  {
    my_printf_error(ER_OUT_OF_RESOURCES, "Failed to open '%-.64s', error while "
                    "unpacking from engine", MYF(0), table->table_name);
    DBUG_RETURN(TRUE);
  }
end:
  DBUG_RETURN(FALSE);
}


/**
  An error handler which converts, if possible, ER_LOCK_DEADLOCK error
  that can occur when we are trying to acquire a metadata lock to
  a request for back-off and re-start of open_tables() process.
*/

class MDL_deadlock_handler : public Internal_error_handler
{
public:
  MDL_deadlock_handler(Open_table_context *ot_ctx_arg)
    : m_ot_ctx(ot_ctx_arg), m_is_active(FALSE)
  {}

  virtual ~MDL_deadlock_handler() {}

  virtual bool handle_condition(THD *thd,
                                uint sql_errno,
                                const char* sqlstate,
                                Sql_condition::enum_warning_level level,
                                const char* msg,
                                Sql_condition ** cond_hdl);

private:
  /** Open table context to be used for back-off request. */
  Open_table_context *m_ot_ctx;
  /**
    Indicates that we are already in the process of handling
    ER_LOCK_DEADLOCK error. Allows to re-emit the error from
    the error handler without falling into infinite recursion.
  */
  bool m_is_active;
};


bool MDL_deadlock_handler::handle_condition(THD *,
                                            uint sql_errno,
                                            const char*,
                                            Sql_condition::enum_warning_level,
                                            const char*,
                                            Sql_condition ** cond_hdl)
{
  *cond_hdl= NULL;
  if (! m_is_active && sql_errno == ER_LOCK_DEADLOCK)
  {
    /* Disable the handler to avoid infinite recursion. */
    m_is_active= TRUE;
    (void) m_ot_ctx->request_backoff_action(
             Open_table_context::OT_BACKOFF_AND_RETRY,
             NULL);
    m_is_active= FALSE;
    /*
      If the above back-off request failed, a new instance of
      ER_LOCK_DEADLOCK error was emitted. Thus the current
      instance of error condition can be treated as handled.
    */
    return TRUE;
  }
  return FALSE;
}


/**
  Try to acquire an MDL lock for a table being opened.

  @param[in,out] thd      Session context, to report errors.
  @param[out]    ot_ctx   Open table context, to hold the back off
                          state. If we failed to acquire a lock
                          due to a lock conflict, we add the
                          failed request to the open table context.
  @param[in,out] mdl_request A request for an MDL lock.
                          If we managed to acquire a ticket
                          (no errors or lock conflicts occurred),
                          contains a reference to it on
                          return. However, is not modified if MDL
                          lock type- modifying flags were provided.
  @param[in]    flags flags MYSQL_OPEN_FORCE_SHARED_MDL,
                          MYSQL_OPEN_FORCE_SHARED_HIGH_PRIO_MDL or
                          MYSQL_OPEN_FAIL_ON_MDL_CONFLICT
                          @sa open_table().
  @param[out]   mdl_ticket Only modified if there was no error.
                          If we managed to acquire an MDL
                          lock, contains a reference to the
                          ticket, otherwise is set to NULL.

  @retval TRUE  An error occurred.
  @retval FALSE No error, but perhaps a lock conflict, check mdl_ticket.
*/

static bool
open_table_get_mdl_lock(THD *thd, Open_table_context *ot_ctx,
                        MDL_request *mdl_request,
                        uint flags,
                        MDL_ticket **mdl_ticket)
{
  MDL_request mdl_request_shared;

  if (flags & (MYSQL_OPEN_FORCE_SHARED_MDL |
               MYSQL_OPEN_FORCE_SHARED_HIGH_PRIO_MDL))
  {
    /*
      MYSQL_OPEN_FORCE_SHARED_MDL flag means that we are executing
      PREPARE for a prepared statement and want to override
      the type-of-operation aware metadata lock which was set
      in the parser/during view opening with a simple shared
      metadata lock.
      This is necessary to allow concurrent execution of PREPARE
      and LOCK TABLES WRITE statement against the same table.

      MYSQL_OPEN_FORCE_SHARED_HIGH_PRIO_MDL flag means that we open
      the table in order to get information about it for one of I_S
      queries and also want to override the type-of-operation aware
      shared metadata lock which was set earlier (e.g. during view
      opening) with a high-priority shared metadata lock.
      This is necessary to avoid unnecessary waiting and extra
      ER_WARN_I_S_SKIPPED_TABLE warnings when accessing I_S tables.

      These two flags are mutually exclusive.
    */
    DBUG_ASSERT(!(flags & MYSQL_OPEN_FORCE_SHARED_MDL) ||
                !(flags & MYSQL_OPEN_FORCE_SHARED_HIGH_PRIO_MDL));

    mdl_request_shared.init(&mdl_request->key,
                            (flags & MYSQL_OPEN_FORCE_SHARED_MDL) ?
                            MDL_SHARED : MDL_SHARED_HIGH_PRIO,
                            MDL_TRANSACTION);
    mdl_request= &mdl_request_shared;
  }

  if (flags & MYSQL_OPEN_FAIL_ON_MDL_CONFLICT)
  {
    /*
      When table is being open in order to get data for I_S table,
      we might have some tables not only open but also locked (e.g. when
      this happens under LOCK TABLES or in a stored function).
      As a result by waiting on a conflicting metadata lock to go away
      we may create a deadlock which won't entirely belong to the
      MDL subsystem and thus won't be detectable by this subsystem's
      deadlock detector.
      To avoid such situation we skip the trouble-making table if
      there is a conflicting lock.
    */
    if (thd->mdl_context.try_acquire_lock(mdl_request))
      return TRUE;
    if (mdl_request->ticket == NULL)
    {
      my_error(ER_WARN_I_S_SKIPPED_TABLE, MYF(0),
               mdl_request->key.db_name(), mdl_request->key.name());
      return TRUE;
    }
  }
  else
  {
    /*
      We are doing a normal table open. Let us try to acquire a metadata
      lock on the table. If there is a conflicting lock, acquire_lock()
      will wait for it to go away. Sometimes this waiting may lead to a
      deadlock, with the following results:
      1) If a deadlock is entirely within MDL subsystem, it is
         detected by the deadlock detector of this subsystem.
         ER_LOCK_DEADLOCK error is produced. Then, the error handler
         that is installed prior to the call to acquire_lock() attempts
         to request a back-off and retry. Upon success, ER_LOCK_DEADLOCK
         error is suppressed, otherwise propagated up the calling stack.
      2) Otherwise, a deadlock may occur when the wait-for graph
         includes edges not visible to the MDL deadlock detector.
         One such example is a wait on an InnoDB row lock, e.g. when:
         conn C1 gets SR MDL lock on t1 with SELECT * FROM t1
         conn C2 gets a row lock on t2 with  SELECT * FROM t2 FOR UPDATE
         conn C3 gets in and waits on C1 with DROP TABLE t0, t1
         conn C2 continues and blocks on C3 with SELECT * FROM t0
         conn C1 deadlocks by waiting on C2 by issuing SELECT * FROM
         t2 LOCK IN SHARE MODE.
         Such circular waits are currently only resolved by timeouts,
         e.g. @@innodb_lock_wait_timeout or @@lock_wait_timeout.
    */
    MDL_deadlock_handler mdl_deadlock_handler(ot_ctx);

    thd->push_internal_handler(&mdl_deadlock_handler);
    bool result= thd->mdl_context.acquire_lock(mdl_request,
                                               ot_ctx->get_timeout());
    thd->pop_internal_handler();

    if (result && !ot_ctx->can_recover_from_failed_open())
      return TRUE;
  }
  *mdl_ticket= mdl_request->ticket;
  return FALSE;
}


/**
  Check if table's share is being removed from the table definition
  cache and, if yes, wait until the flush is complete.

  @param thd             Thread context.
  @param table_list      Table which share should be checked.
  @param timeout         Timeout for waiting.
  @param deadlock_weight Weight of this wait for deadlock detector.

  @retval FALSE   Success. Share is up to date or has been flushed.
  @retval TRUE    Error (OOM, our was killed, the wait resulted
                  in a deadlock or timeout). Reported.
*/

static bool
tdc_wait_for_old_version(THD *thd, const char *db, const char *table_name,
                         ulong wait_timeout, uint deadlock_weight)
{
  TABLE_SHARE *share;
  bool res= FALSE;

  mysql_mutex_lock(&LOCK_open);
  if ((share= get_cached_table_share(db, table_name)) &&
      share->has_old_version())
  {
    struct timespec abstime;
    set_timespec(abstime, wait_timeout);
    res= share->wait_for_old_version(thd, &abstime, deadlock_weight);
  }
  mysql_mutex_unlock(&LOCK_open);
  return res;
}


/**
  Open a base table.

  @param thd            Thread context.
  @param table_list     Open first table in list.
  @param mem_root       Temporary MEM_ROOT to be used for
                        parsing .FRMs for views.
  @param ot_ctx         Context with flags which modify how open works
                        and which is used to recover from a failed
                        open_table() attempt.
                        Some examples of flags:
                        MYSQL_OPEN_IGNORE_FLUSH - Open table even if
                        someone has done a flush. No version number
                        checking is done.
                        MYSQL_OPEN_HAS_MDL_LOCK - instead of acquiring
                        metadata locks rely on that caller already has
                        appropriate ones.

  Uses a cache of open tables to find a TABLE instance not in use.

  If TABLE_LIST::open_strategy is set to OPEN_IF_EXISTS, the table is
  opened only if it exists. If the open strategy is OPEN_STUB, the
  underlying table is never opened. In both cases, metadata locks are
  always taken according to the lock strategy.

  The function used to open temporary tables, but now it opens base tables
  only.

  @retval TRUE  Open failed. "action" parameter may contain type of action
                needed to remedy problem before retrying again.
  @retval FALSE Success. Members of TABLE_LIST structure are filled properly
                (e.g.  TABLE_LIST::table is set for real tables and
                TABLE_LIST::view is set for views).
*/

bool open_table(THD *thd, TABLE_LIST *table_list, MEM_ROOT *mem_root,
                Open_table_context *ot_ctx)
{
  reg1	TABLE *table;
  const char *key;
  uint key_length;
  char	*alias= table_list->alias;
  uint flags= ot_ctx->get_flags();
  MDL_ticket *mdl_ticket;
  int error;
  TABLE_SHARE *share;
  my_hash_value_type hash_value;
  bool recycled_free_table;

  DBUG_ENTER("open_table");

  /*
    The table must not be opened already. The table can be pre-opened for
    some statements if it is a temporary table.

    open_temporary_table() must be used to open temporary tables.
  */
  DBUG_ASSERT(!table_list->table);

  /* an open table operation needs a lot of the stack space */
  if (check_stack_overrun(thd, STACK_MIN_SIZE_FOR_OPEN, (uchar *)&alias))
    DBUG_RETURN(TRUE);

  if (thd->killed)
    DBUG_RETURN(TRUE);

  key_length= get_table_def_key(table_list, &key);

  /*
    If we're in pre-locked or LOCK TABLES mode, let's try to find the
    requested table in the list of pre-opened and locked tables. If the
    table is not there, return an error - we can't open not pre-opened
    tables in pre-locked/LOCK TABLES mode.
    TODO: move this block into a separate function.
  */
  if (thd->locked_tables_mode &&
      ! (flags & MYSQL_OPEN_GET_NEW_TABLE))
  {						// Using table locks
    TABLE *best_table= 0;
    int best_distance= INT_MIN;
    for (table=thd->open_tables; table ; table=table->next)
    {
      if (table->s->table_cache_key.length == key_length &&
	  !memcmp(table->s->table_cache_key.str, key, key_length))
      {
        if (!my_strcasecmp(system_charset_info, table->alias, alias) &&
            table->query_id != thd->query_id && /* skip tables already used */
            (thd->locked_tables_mode == LTM_LOCK_TABLES ||
             table->query_id == 0))
        {
          int distance= ((int) table->reginfo.lock_type -
                         (int) table_list->lock_type);

          /*
            Find a table that either has the exact lock type requested,
            or has the best suitable lock. In case there is no locked
            table that has an equal or higher lock than requested,
            we us the closest matching lock to be able to produce an error
            message about wrong lock mode on the table. The best_table
            is changed if bd < 0 <= d or bd < d < 0 or 0 <= d < bd.

            distance <  0 - No suitable lock found
            distance >  0 - we have lock mode higher then we require
            distance == 0 - we have lock mode exactly which we need
          */
          if ((best_distance < 0 && distance > best_distance) ||
              (distance >= 0 && distance < best_distance))
          {
            best_distance= distance;
            best_table= table;
            if (best_distance == 0)
            {
              /*
                We have found a perfect match and can finish iterating
                through open tables list. Check for table use conflict
                between calling statement and SP/trigger is done in
                lock_tables().
              */
              break;
            }
          }
        }
      }
    }
    if (best_table)
    {
      table= best_table;
      table->query_id= thd->query_id;
      DBUG_PRINT("info",("Using locked table"));
      goto reset;
    }
    /*
      Is this table a view and not a base table?
      (it is work around to allow to open view with locked tables,
      real fix will be made after definition cache will be made)

      Since opening of view which was not explicitly locked by LOCK
      TABLES breaks metadata locking protocol (potentially can lead
      to deadlocks) it should be disallowed.
    */
    if (thd->mdl_context.is_lock_owner(MDL_key::TABLE,
                                       table_list->db,
                                       table_list->table_name,
                                       MDL_SHARED))
    {
      char path[FN_REFLEN + 1];
      enum legacy_db_type not_used;
      build_table_filename(path, sizeof(path) - 1,
                           table_list->db, table_list->table_name, reg_ext, 0);
      /*
        Note that we can't be 100% sure that it is a view since it's
        possible that we either simply have not found unused TABLE
        instance in THD::open_tables list or were unable to open table
        during prelocking process (in this case in theory we still
        should hold shared metadata lock on it).
      */
      if (dd_frm_type(thd, path, &not_used) == FRMTYPE_VIEW)
      {
        if (!tdc_open_view(thd, table_list, alias, key, key_length,
                           mem_root, CHECK_METADATA_VERSION))
        {
          DBUG_ASSERT(table_list->view != 0);
          DBUG_RETURN(FALSE); // VIEW
        }
      }
    }
    /*
      No table in the locked tables list. In case of explicit LOCK TABLES
      this can happen if a user did not include the table into the list.
      In case of pre-locked mode locked tables list is generated automatically,
      so we may only end up here if the table did not exist when
      locked tables list was created.
    */
    if (thd->locked_tables_mode == LTM_PRELOCKED)
      my_error(ER_NO_SUCH_TABLE, MYF(0), table_list->db, table_list->alias);
    else
      my_error(ER_TABLE_NOT_LOCKED, MYF(0), alias);
    DBUG_RETURN(TRUE);
  }

  /* Non pre-locked/LOCK TABLES mode. This is the normal use case. */

  if (! (flags & MYSQL_OPEN_HAS_MDL_LOCK))
  {
    /*
      We are not under LOCK TABLES and going to acquire write-lock/
      modify the base table. We need to acquire protection against
      global read lock until end of this statement in order to have
      this statement blocked by active FLUSH TABLES WITH READ LOCK.

      We don't block acquire this protection under LOCK TABLES as
      such protection already acquired at LOCK TABLES time and
      not released until UNLOCK TABLES.

      We don't block statements which modify only temporary tables
      as these tables are not preserved by backup by any form of
      backup which uses FLUSH TABLES WITH READ LOCK.

      TODO: The fact that we sometimes acquire protection against
            GRL only when we encounter table to be write-locked
            slightly increases probability of deadlock.
            This problem will be solved once Alik pushes his
            temporary table refactoring patch and we can start
            pre-acquiring metadata locks at the beggining of
            open_tables() call.
    */
    if (table_list->mdl_request.type >= MDL_SHARED_WRITE &&
        ! (flags & (MYSQL_OPEN_IGNORE_GLOBAL_READ_LOCK |
                    MYSQL_OPEN_FORCE_SHARED_MDL |
                    MYSQL_OPEN_FORCE_SHARED_HIGH_PRIO_MDL |
                    MYSQL_OPEN_SKIP_SCOPED_MDL_LOCK)) &&
        ! ot_ctx->has_protection_against_grl())
    {
      MDL_request protection_request;
      MDL_deadlock_handler mdl_deadlock_handler(ot_ctx);

      if (thd->global_read_lock.can_acquire_protection())
        DBUG_RETURN(TRUE);

      protection_request.init(MDL_key::GLOBAL, "", "", MDL_INTENTION_EXCLUSIVE,
                              MDL_STATEMENT);

      /*
        Install error handler which if possible will convert deadlock error
        into request to back-off and restart process of opening tables.
      */
      thd->push_internal_handler(&mdl_deadlock_handler);
      bool result= thd->mdl_context.acquire_lock(&protection_request,
                                                 ot_ctx->get_timeout());
      thd->pop_internal_handler();

      if (result)
        DBUG_RETURN(TRUE);

      ot_ctx->set_has_protection_against_grl();
    }

    if (open_table_get_mdl_lock(thd, ot_ctx, &table_list->mdl_request,
                                flags, &mdl_ticket) ||
        mdl_ticket == NULL)
    {
      DEBUG_SYNC(thd, "before_open_table_wait_refresh");
      DBUG_RETURN(TRUE);
    }
    DEBUG_SYNC(thd, "after_open_table_mdl_shared");
  }
  else
  {
    /*
      Grab reference to the MDL lock ticket that was acquired
      by the caller.
    */
    mdl_ticket= table_list->mdl_request.ticket;
  }

  hash_value= my_calc_hash(&table_def_cache, (uchar*) key, key_length);


  if (table_list->open_strategy == TABLE_LIST::OPEN_IF_EXISTS)
  {
    bool exists;

    if (check_if_table_exists(thd, table_list, &exists))
      DBUG_RETURN(TRUE);

    if (!exists)
      DBUG_RETURN(FALSE);

    /* Table exists. Let us try to open it. */
  }
  else if (table_list->open_strategy == TABLE_LIST::OPEN_STUB)
    DBUG_RETURN(FALSE);

retry_share:

  mysql_mutex_lock(&LOCK_open);

  if (!(share= get_table_share_with_discover(thd, table_list, key,
                                             key_length, OPEN_VIEW,
                                             &error,
                                             hash_value)))
  {
    mysql_mutex_unlock(&LOCK_open);
    /*
      If thd->is_error() is not set, we either need discover
      (error == 7), or the error was silenced by the prelocking
      handler (error == 0), in which case we should skip this
      table.
    */
    if (error == 7 && !thd->is_error())
    {
      (void) ot_ctx->request_backoff_action(Open_table_context::OT_DISCOVER,
                                            table_list);
    }
    DBUG_RETURN(TRUE);
  }

  /*
    Check if this TABLE_SHARE-object corresponds to a view. Note, that there is
    no need to call TABLE_SHARE::has_old_version() as we do for regular tables,
    because view shares are always up to date.
  */
  if (share->is_view)
  {
    /*
      If parent_l of the table_list is non null then a merge table
      has this view as child table, which is not supported.
    */
    if (table_list->parent_l)
    {
      my_error(ER_WRONG_MRG_TABLE, MYF(0));
      goto err_unlock;
    }

    /*
      This table is a view. Validate its metadata version: in particular,
      that it was a view when the statement was prepared.
    */
    if (check_and_update_table_version(thd, table_list, share))
      goto err_unlock;
    if (table_list->i_s_requested_object & OPEN_TABLE_ONLY)
    {
      my_error(ER_NO_SUCH_TABLE, MYF(0), table_list->db,
               table_list->table_name);
      goto err_unlock;
    }

    /* Open view */
    if (open_new_frm(thd, share, alias,
                     (uint) (HA_OPEN_KEYFILE | HA_OPEN_RNDFILE |
                             HA_GET_INDEX | HA_TRY_READ_ONLY),
                     READ_KEYINFO | COMPUTE_TYPES | EXTRA_RECORD,
                     thd->open_options,
                     0, table_list, mem_root))
      goto err_unlock;

    /* TODO: Don't free this */
    release_table_share(share);

    DBUG_ASSERT(table_list->view);

    mysql_mutex_unlock(&LOCK_open);
    DBUG_RETURN(FALSE);
  }

  /*
    Note that situation when we are trying to open a table for what
    was a view during previous execution of PS will be handled in by
    the caller. Here we should simply open our table even if
    TABLE_LIST::view is true.
  */

  if (table_list->i_s_requested_object &  OPEN_VIEW_ONLY)
  {
    my_error(ER_NO_SUCH_TABLE, MYF(0), table_list->db,
             table_list->table_name);
    goto err_unlock;
  }

  if (!(flags & MYSQL_OPEN_IGNORE_FLUSH))
  {
    if (share->has_old_version())
    {
      /*
        We already have an MDL lock. But we have encountered an old
        version of table in the table definition cache which is possible
        when someone changes the table version directly in the cache
        without acquiring a metadata lock (e.g. this can happen during
        "rolling" FLUSH TABLE(S)).
        Release our reference to share, wait until old version of
        share goes away and then try to get new version of table share.
      */
      MDL_deadlock_handler mdl_deadlock_handler(ot_ctx);
      bool wait_result;

      release_table_share(share);
      mysql_mutex_unlock(&LOCK_open);

      thd->push_internal_handler(&mdl_deadlock_handler);
      wait_result= tdc_wait_for_old_version(thd, table_list->db,
                                            table_list->table_name,
                                            ot_ctx->get_timeout(),
                                            mdl_ticket->get_deadlock_weight());
      thd->pop_internal_handler();

      if (wait_result)
        DBUG_RETURN(TRUE);

      goto retry_share;
    }

    if (thd->open_tables && thd->open_tables->s->version != share->version)
    {
      /*
        If the version changes while we're opening the tables,
        we have to back off, close all the tables opened-so-far,
        and try to reopen them. Note: refresh_version is currently
        changed only during FLUSH TABLES.
      */
      release_table_share(share);
      mysql_mutex_unlock(&LOCK_open);
      (void)ot_ctx->request_backoff_action(Open_table_context::OT_REOPEN_TABLES,
                                           NULL);
      DBUG_RETURN(TRUE);
    }
  }

  if (!share->free_tables.is_empty())
  {
    table= share->free_tables.front();
    table_def_use_table(thd, table);
    recycled_free_table= true;
    /* We need to release share as we have EXTRA reference to it in our hands. */
    release_table_share(share);
  }
  else
  {
    /* We have too many TABLE instances around let us try to get rid of them. */
    while (table_cache_count > table_cache_size && unused_tables)
      free_cache_entry(unused_tables);

    mysql_mutex_unlock(&LOCK_open);

    recycled_free_table= false;
    /* make a new table */
    if (!(table=(TABLE*) my_malloc(sizeof(*table),MYF(MY_WME))))
      goto err_lock;

    error= open_table_from_share(thd, share, alias,
                                 (uint) (HA_OPEN_KEYFILE |
                                         HA_OPEN_RNDFILE |
                                         HA_GET_INDEX |
                                         HA_TRY_READ_ONLY),
                                 (READ_KEYINFO | COMPUTE_TYPES |
                                  EXTRA_RECORD),
                                 thd->open_options, table, FALSE);

    if (error)
    {
      my_free(table);

      if (error == 7)
        (void) ot_ctx->request_backoff_action(Open_table_context::OT_DISCOVER,
                                              table_list);
      else if (share->crashed)
        (void) ot_ctx->request_backoff_action(Open_table_context::OT_REPAIR,
                                              table_list);

      goto err_lock;
    }

    if (open_table_entry_fini(thd, share, table))
    {
      closefrm(table, 0);
      my_free(table);
      goto err_lock;
    }

    mysql_mutex_lock(&LOCK_open);
    /* Add table to the share's used tables list. */
    table_def_add_used_table(thd, table);
  }

  mysql_mutex_unlock(&LOCK_open);

  /* Call rebind_psi outside of the LOCK_open critical section. */
  if (recycled_free_table)
  {
    DBUG_ASSERT(table->file != NULL);
    table->file->rebind_psi();
  }

  table->mdl_ticket= mdl_ticket;

  table->next= thd->open_tables;		/* Link into simple list */
  thd->set_open_tables(table);

  table->reginfo.lock_type=TL_READ;		/* Assume read */

 reset:
  table->created= TRUE;
  /*
    Check that there is no reference to a condtion from an earlier query
    (cf. Bug#58553). 
  */
  DBUG_ASSERT(table->file->pushed_cond == NULL);
  table_list->updatable= 1; // It is not derived table nor non-updatable VIEW
  table_list->table= table;

  table->init(thd, table_list);

  DBUG_RETURN(FALSE);

err_lock:
  mysql_mutex_lock(&LOCK_open);
err_unlock:
  release_table_share(share);
  mysql_mutex_unlock(&LOCK_open);

  DBUG_RETURN(TRUE);
}


/**
   Find table in the list of open tables.

   @param list       List of TABLE objects to be inspected.
   @param db         Database name
   @param table_name Table name

   @return Pointer to the TABLE object found, 0 if no table found.
*/

TABLE *find_locked_table(TABLE *list, const char *db, const char *table_name)
{
  char	key[MAX_DBKEY_LENGTH];
  uint key_length=(uint) (strmov(strmov(key,db)+1,table_name)-key)+1;

  for (TABLE *table= list; table ; table=table->next)
  {
    if (table->s->table_cache_key.length == key_length &&
	!memcmp(table->s->table_cache_key.str, key, key_length))
      return table;
  }
  return(0);
}


/**
   Find instance of TABLE with upgradable or exclusive metadata
   lock from the list of open tables, emit error if no such table
   found.

   @param thd        Thread context
   @param db         Database name.
   @param table_name Name of table.
   @param no_error   Don't emit error if no suitable TABLE
                     instance were found.

   @note This function checks if the connection holds a global IX
         metadata lock. If no such lock is found, it is not safe to
         upgrade the lock and ER_TABLE_NOT_LOCKED_FOR_WRITE will be
         reported.

   @return Pointer to TABLE instance with MDL_SHARED_NO_WRITE,
           MDL_SHARED_NO_READ_WRITE, or MDL_EXCLUSIVE metadata
           lock, NULL otherwise.
*/

TABLE *find_table_for_mdl_upgrade(THD *thd, const char *db,
                                  const char *table_name, bool no_error)
{
  TABLE *tab= find_locked_table(thd->open_tables, db, table_name);

  if (!tab)
  {
    if (!no_error)
      my_error(ER_TABLE_NOT_LOCKED, MYF(0), table_name);
    return NULL;
  }

  /*
    It is not safe to upgrade the metadata lock without a global IX lock.
    This can happen with FLUSH TABLES <list> WITH READ LOCK as we in these
    cases don't take a global IX lock in order to be compatible with
    global read lock.
  */
  if (!thd->mdl_context.is_lock_owner(MDL_key::GLOBAL, "", "",
                                      MDL_INTENTION_EXCLUSIVE))
  {
    if (!no_error)
      my_error(ER_TABLE_NOT_LOCKED_FOR_WRITE, MYF(0), table_name);
    return NULL;
  }

  while (tab->mdl_ticket != NULL &&
         !tab->mdl_ticket->is_upgradable_or_exclusive() &&
         (tab= find_locked_table(tab->next, db, table_name)))
    continue;

  if (!tab && !no_error)
    my_error(ER_TABLE_NOT_LOCKED_FOR_WRITE, MYF(0), table_name);

  return tab;
}


/***********************************************************************
  class Locked_tables_list implementation. Declared in sql_class.h
************************************************************************/

/**
  Enter LTM_LOCK_TABLES mode.

  Enter the LOCK TABLES mode using all the tables that are
  currently open and locked in this connection.
  Initializes a TABLE_LIST instance for every locked table.

  @param  thd  thread handle

  @return TRUE if out of memory.
*/

bool
Locked_tables_list::init_locked_tables(THD *thd)
{
  DBUG_ASSERT(thd->locked_tables_mode == LTM_NONE);
  DBUG_ASSERT(m_locked_tables == NULL);
  DBUG_ASSERT(m_reopen_array == NULL);
  DBUG_ASSERT(m_locked_tables_count == 0);

  for (TABLE *table= thd->open_tables; table;
       table= table->next, m_locked_tables_count++)
  {
    TABLE_LIST *src_table_list= table->pos_in_table_list;
    char *db, *table_name, *alias;
    size_t db_len= src_table_list->db_length;
    size_t table_name_len= src_table_list->table_name_length;
    size_t alias_len= strlen(src_table_list->alias);
    TABLE_LIST *dst_table_list;

    if (! multi_alloc_root(&m_locked_tables_root,
                           &dst_table_list, sizeof(*dst_table_list),
                           &db, db_len + 1,
                           &table_name, table_name_len + 1,
                           &alias, alias_len + 1,
                           NullS))
    {
      unlock_locked_tables(0);
      return TRUE;
    }

    memcpy(db, src_table_list->db, db_len + 1);
    memcpy(table_name, src_table_list->table_name, table_name_len + 1);
    memcpy(alias, src_table_list->alias, alias_len + 1);
    /**
      Sic: remember the *actual* table level lock type taken, to
      acquire the exact same type in reopen_tables().
      E.g. if the table was locked for write, src_table_list->lock_type is
      TL_WRITE_DEFAULT, whereas reginfo.lock_type has been updated from
      thd->update_lock_default.
    */
    dst_table_list->init_one_table(db, db_len, table_name, table_name_len,
                                   alias,
                                   src_table_list->table->reginfo.lock_type);
    dst_table_list->table= table;
    dst_table_list->mdl_request.ticket= src_table_list->mdl_request.ticket;

    /* Link last into the list of tables */
    *(dst_table_list->prev_global= m_locked_tables_last)= dst_table_list;
    m_locked_tables_last= &dst_table_list->next_global;
    table->pos_in_locked_tables= dst_table_list;
  }
  if (m_locked_tables_count)
  {
    /**
      Allocate an auxiliary array to pass to mysql_lock_tables()
      in reopen_tables(). reopen_tables() is a critical
      path and we don't want to complicate it with extra allocations.
    */
    m_reopen_array= (TABLE**)alloc_root(&m_locked_tables_root,
                                        sizeof(TABLE*) *
                                        (m_locked_tables_count+1));
    if (m_reopen_array == NULL)
    {
      unlock_locked_tables(0);
      return TRUE;
    }
  }
  thd->enter_locked_tables_mode(LTM_LOCK_TABLES);

  return FALSE;
}


/**
  Leave LTM_LOCK_TABLES mode if it's been entered.

  Close all locked tables, free memory, and leave the mode.

  @note This function is a no-op if we're not in LOCK TABLES.
*/

void
Locked_tables_list::unlock_locked_tables(THD *thd)

{
  if (thd)
  {
    DBUG_ASSERT(!thd->in_sub_stmt &&
                !(thd->state_flags & Open_tables_state::BACKUPS_AVAIL));
    /*
      Sic: we must be careful to not close open tables if
      we're not in LOCK TABLES mode: unlock_locked_tables() is
      sometimes called implicitly, expecting no effect on
      open tables, e.g. from begin_trans().
    */
    if (thd->locked_tables_mode != LTM_LOCK_TABLES)
      return;

    for (TABLE_LIST *table_list= m_locked_tables;
         table_list; table_list= table_list->next_global)
    {
      /*
        Clear the position in the list, the TABLE object will be
        returned to the table cache.
      */
      table_list->table->pos_in_locked_tables= NULL;
    }
    thd->leave_locked_tables_mode();

<<<<<<< HEAD
    /*
      If gtid_next_list!=NULL or gtid_next=='sid:gno', then a
      binlog_handler will be registered very early in the execution of
      the statement.  Hence, allow stmt.is_empty() in these cases.
      @todo Check if this causes any trouble. /Sven
      @note Covered by Case 7 in test binlog.binlog_trx_empty_assertions
    */
    DBUG_ASSERT(thd->transaction.stmt.is_empty() ||
                thd->get_gtid_next_list() != NULL ||
                thd->variables.gtid_next.type == GTID_GROUP);
=======
    DBUG_ASSERT(thd->transaction.stmt.is_empty());
>>>>>>> 950afc55
    close_thread_tables(thd);
    /*
      We rely on the caller to implicitly commit the
      transaction and release transactional locks.
    */
  }
  /*
    After closing tables we can free memory used for storing lock
    request for metadata locks and TABLE_LIST elements.
  */
  free_root(&m_locked_tables_root, MYF(0));
  m_locked_tables= NULL;
  m_locked_tables_last= &m_locked_tables;
  m_reopen_array= NULL;
  m_locked_tables_count= 0;
}


/**
  Unlink a locked table from the locked tables list, either
  temporarily or permanently.

  @param  thd        thread handle
  @param  table_list the element of locked tables list.
                     The implementation assumes that this argument
                     points to a TABLE_LIST element linked into
                     the locked tables list. Passing a TABLE_LIST
                     instance that is not part of locked tables
                     list will lead to a crash.
  @param  remove_from_locked_tables
                      TRUE if the table is removed from the list
                      permanently.

  This function is a no-op if we're not under LOCK TABLES.

  @sa Locked_tables_list::reopen_tables()
*/


void Locked_tables_list::unlink_from_list(THD *thd,
                                          TABLE_LIST *table_list,
                                          bool remove_from_locked_tables)
{
  /*
    If mode is not LTM_LOCK_TABLES, we needn't do anything. Moreover,
    outside this mode pos_in_locked_tables value is not trustworthy.
  */
  if (thd->locked_tables_mode != LTM_LOCK_TABLES)
    return;

  /*
    table_list must be set and point to pos_in_locked_tables of some
    table.
  */
  DBUG_ASSERT(table_list->table->pos_in_locked_tables == table_list);

  /* Clear the pointer, the table will be returned to the table cache. */
  table_list->table->pos_in_locked_tables= NULL;

  /* Mark the table as closed in the locked tables list. */
  table_list->table= NULL;

  /*
    If the table is being dropped or renamed, remove it from
    the locked tables list (implicitly drop the LOCK TABLES lock
    on it).
  */
  if (remove_from_locked_tables)
  {
    *table_list->prev_global= table_list->next_global;
    if (table_list->next_global == NULL)
      m_locked_tables_last= table_list->prev_global;
    else
      table_list->next_global->prev_global= table_list->prev_global;
  }
}

/**
  This is an attempt to recover (somewhat) in case of an error.
  If we failed to reopen a closed table, let's unlink it from the
  list and forget about it. From a user perspective that would look
  as if the server "lost" the lock on one of the locked tables.

  @note This function is a no-op if we're not under LOCK TABLES.
*/

void Locked_tables_list::
unlink_all_closed_tables(THD *thd, MYSQL_LOCK *lock, size_t reopen_count)
{
  /* If we managed to take a lock, unlock tables and free the lock. */
  if (lock)
    mysql_unlock_tables(thd, lock);
  /*
    If a failure happened in reopen_tables(), we may have succeeded
    reopening some tables, but not all.
    This works when the connection was killed in mysql_lock_tables().
  */
  if (reopen_count)
  {
    while (reopen_count--)
    {
      /*
        When closing the table, we must remove it
        from thd->open_tables list.
        We rely on the fact that open_table() that was used
        in reopen_tables() always links the opened table
        to the beginning of the open_tables list.
      */
      DBUG_ASSERT(thd->open_tables == m_reopen_array[reopen_count]);

      thd->open_tables->pos_in_locked_tables->table= NULL;

      close_thread_table(thd, &thd->open_tables);
    }
  }
  /* Exclude all closed tables from the LOCK TABLES list. */
  for (TABLE_LIST *table_list= m_locked_tables; table_list; table_list=
       table_list->next_global)
  {
    if (table_list->table == NULL)
    {
      /* Unlink from list. */
      *table_list->prev_global= table_list->next_global;
      if (table_list->next_global == NULL)
        m_locked_tables_last= table_list->prev_global;
      else
        table_list->next_global->prev_global= table_list->prev_global;
    }
  }
}


/**
  Reopen the tables locked with LOCK TABLES and temporarily closed
  by a DDL statement or FLUSH TABLES.

  @note This function is a no-op if we're not under LOCK TABLES.

  @return TRUE if an error reopening the tables. May happen in
               case of some fatal system error only, e.g. a disk
               corruption, out of memory or a serious bug in the
               locking.
*/

bool
Locked_tables_list::reopen_tables(THD *thd)
{
  Open_table_context ot_ctx(thd, MYSQL_OPEN_REOPEN);
  size_t reopen_count= 0;
  MYSQL_LOCK *lock;
  MYSQL_LOCK *merged_lock;

  for (TABLE_LIST *table_list= m_locked_tables;
       table_list; table_list= table_list->next_global)
  {
    if (table_list->table)                      /* The table was not closed */
      continue;

    /* Links into thd->open_tables upon success */
    if (open_table(thd, table_list, thd->mem_root, &ot_ctx))
    {
      unlink_all_closed_tables(thd, 0, reopen_count);
      return TRUE;
    }
    table_list->table->pos_in_locked_tables= table_list;
    /* See also the comment on lock type in init_locked_tables(). */
    table_list->table->reginfo.lock_type= table_list->lock_type;

    DBUG_ASSERT(reopen_count < m_locked_tables_count);
    m_reopen_array[reopen_count++]= table_list->table;
  }
  if (reopen_count)
  {
    thd->in_lock_tables= 1;
    /*
      We re-lock all tables with mysql_lock_tables() at once rather
      than locking one table at a time because of the case
      reported in Bug#45035: when the same table is present
      in the list many times, thr_lock.c fails to grant READ lock
      on a table that is already locked by WRITE lock, even if
      WRITE lock is taken by the same thread. If READ and WRITE
      lock are passed to thr_lock.c in the same list, everything
      works fine. Patching legacy code of thr_lock.c is risking to
      break something else.
    */
    lock= mysql_lock_tables(thd, m_reopen_array, reopen_count,
                            MYSQL_OPEN_REOPEN);
    thd->in_lock_tables= 0;
    if (lock == NULL || (merged_lock=
                         mysql_lock_merge(thd->lock, lock)) == NULL)
    {
      unlink_all_closed_tables(thd, lock, reopen_count);
      if (! thd->killed)
        my_error(ER_LOCK_DEADLOCK, MYF(0));
      return TRUE;
    }
    thd->lock= merged_lock;
  }
  return FALSE;
}


/*
  Function to assign a new table map id to a table share.

  PARAMETERS

    share - Pointer to table share structure

  DESCRIPTION

    We are intentionally not checking that share->mutex is locked
    since this function should only be called when opening a table
    share and before it is entered into the table_def_cache (meaning
    that it cannot be fetched by another thread, even accidentally).

  PRE-CONDITION(S)

    share is non-NULL
    The LOCK_open mutex is locked.

  POST-CONDITION(S)

    share->table_map_id is given a value that with a high certainty is
    not used by any other table (the only case where a table id can be
    reused is on wrap-around, which means more than 4 billion table
    share opens have been executed while one table was open all the
    time).

    share->table_map_id is not ~0UL.
 */
static ulong last_table_id= ~0UL;

void assign_new_table_id(TABLE_SHARE *share)
{

  DBUG_ENTER("assign_new_table_id");

  /* Preconditions */
  DBUG_ASSERT(share != NULL);
  mysql_mutex_assert_owner(&LOCK_open);

  ulong tid= ++last_table_id;                   /* get next id */
  /*
    There is one reserved number that cannot be used.  Remember to
    change this when 6-byte global table id's are introduced.
  */
  if (unlikely(tid == ~0UL))
    tid= ++last_table_id;
  share->table_map_id= tid;
  DBUG_PRINT("info", ("table_id=%lu", tid));

  /* Post conditions */
  DBUG_ASSERT(share->table_map_id != ~0UL);

  DBUG_VOID_RETURN;
}

#ifndef DBUG_OFF
/* Cause a spurious statement reprepare for debug purposes. */
static bool inject_reprepare(THD *thd)
{
  if (thd->m_reprepare_observer && thd->stmt_arena->is_reprepared == FALSE)
  {
    thd->m_reprepare_observer->report_error(thd);
    return TRUE;
  }

  return FALSE;
}
#endif

/**
  Compare metadata versions of an element obtained from the table
  definition cache and its corresponding node in the parse tree.

  @details If the new and the old values mismatch, invoke
  Metadata_version_observer.
  At prepared statement prepare, all TABLE_LIST version values are
  NULL and we always have a mismatch. But there is no observer set
  in THD, and therefore no error is reported. Instead, we update
  the value in the parse tree, effectively recording the original
  version.
  At prepared statement execute, an observer may be installed.  If
  there is a version mismatch, we push an error and return TRUE.

  For conventional execution (no prepared statements), the
  observer is never installed.

  @sa Execute_observer
  @sa check_prepared_statement() to see cases when an observer is installed
  @sa TABLE_LIST::is_table_ref_id_equal()
  @sa TABLE_SHARE::get_table_ref_id()

  @param[in]      thd         used to report errors
  @param[in,out]  tables      TABLE_LIST instance created by the parser
                              Metadata version information in this object
                              is updated upon success.
  @param[in]      table_share an element from the table definition cache

  @retval  TRUE  an error, which has been reported
  @retval  FALSE success, version in TABLE_LIST has been updated
*/

static bool
check_and_update_table_version(THD *thd,
                               TABLE_LIST *tables, TABLE_SHARE *table_share)
{
  if (! tables->is_table_ref_id_equal(table_share))
  {
    if (thd->m_reprepare_observer &&
        thd->m_reprepare_observer->report_error(thd))
    {
      /*
        Version of the table share is different from the
        previous execution of the prepared statement, and it is
        unacceptable for this SQLCOM. Error has been reported.
      */
      DBUG_ASSERT(thd->is_error());
      return TRUE;
    }
    /* Always maintain the latest version and type */
    tables->set_table_ref_id(table_share);
  }

  DBUG_EXECUTE_IF("reprepare_each_statement", return inject_reprepare(thd););
  return FALSE;
}


/**
  Compares versions of a stored routine obtained from the sp cache
  and the version used at prepare.

  @details If the new and the old values mismatch, invoke
  Metadata_version_observer.
  At prepared statement prepare, all Sroutine_hash_entry version values
  are NULL and we always have a mismatch. But there is no observer set
  in THD, and therefore no error is reported. Instead, we update
  the value in Sroutine_hash_entry, effectively recording the original
  version.
  At prepared statement execute, an observer may be installed.  If
  there is a version mismatch, we push an error and return TRUE.

  For conventional execution (no prepared statements), the
  observer is never installed.

  @param[in]      thd         used to report errors
  @param[in/out]  rt          pointer to stored routine entry in the
                              parse tree
  @param[in]      sp          pointer to stored routine cache entry.
                              Can be NULL if there is no such routine.
  @retval  TRUE  an error, which has been reported
  @retval  FALSE success, version in Sroutine_hash_entry has been updated
*/

static bool
check_and_update_routine_version(THD *thd, Sroutine_hash_entry *rt,
                                 sp_head *sp)
{
  ulong spc_version= sp_cache_version();
  /* sp is NULL if there is no such routine. */
  ulong version= sp ? sp->sp_cache_version() : spc_version;
  /*
    If the version in the parse tree is stale,
    or the version in the cache is stale and sp is not used,
    we need to reprepare.
    Sic: version != spc_version <--> sp is not NULL.
  */
  if (rt->m_sp_cache_version != version ||
      (version != spc_version && !sp->is_invoked()))
  {
    if (thd->m_reprepare_observer &&
        thd->m_reprepare_observer->report_error(thd))
    {
      /*
        Version of the sp cache is different from the
        previous execution of the prepared statement, and it is
        unacceptable for this SQLCOM. Error has been reported.
      */
      DBUG_ASSERT(thd->is_error());
      return TRUE;
    }
    /* Always maintain the latest cache version. */
    rt->m_sp_cache_version= version;
  }
  return FALSE;
}


/**
   Open view by getting its definition from disk (and table cache in future).

   @param thd               Thread handle
   @param table_list        TABLE_LIST with db, table_name & belong_to_view
   @param alias             Alias name
   @param cache_key         Key for table definition cache
   @param cache_key_length  Length of cache_key
   @param mem_root          Memory to be used for .frm parsing.
   @param flags             Flags which modify how we open the view

   @todo This function is needed for special handling of views under
         LOCK TABLES. We probably should get rid of it in long term.

   @return FALSE if success, TRUE - otherwise.
*/

bool tdc_open_view(THD *thd, TABLE_LIST *table_list, const char *alias,
                   const char *cache_key, uint cache_key_length,
                   MEM_ROOT *mem_root, uint flags)
{
  TABLE not_used;
  int error;
  my_hash_value_type hash_value;
  TABLE_SHARE *share;

  hash_value= my_calc_hash(&table_def_cache, (uchar*) cache_key,
                           cache_key_length);
  mysql_mutex_lock(&LOCK_open);

  if (!(share= get_table_share(thd, table_list, cache_key,
                               cache_key_length,
                               OPEN_VIEW, &error,
                               hash_value)))
    goto err;

  if ((flags & CHECK_METADATA_VERSION))
  {
    /*
      Check TABLE_SHARE-version of view only if we have been instructed to do
      so. We do not need to check the version if we're executing CREATE VIEW or
      ALTER VIEW statements.

      In the future, this functionality should be moved out from
      tdc_open_view(), and  tdc_open_view() should became a part of a clean
      table-definition-cache interface.
    */
    if (check_and_update_table_version(thd, table_list, share))
    {
      release_table_share(share);
      goto err;
    }
  }

  if (share->is_view &&
      !open_new_frm(thd, share, alias,
                    (uint) (HA_OPEN_KEYFILE | HA_OPEN_RNDFILE |
                            HA_GET_INDEX | HA_TRY_READ_ONLY),
                    READ_KEYINFO | COMPUTE_TYPES | EXTRA_RECORD |
                    flags, thd->open_options, &not_used, table_list,
                    mem_root))
  {
    release_table_share(share);
    mysql_mutex_unlock(&LOCK_open);
    return FALSE;
  }

  my_error(ER_WRONG_OBJECT, MYF(0), share->db.str, share->table_name.str, "VIEW");
  release_table_share(share);
err:
  mysql_mutex_unlock(&LOCK_open);
  return TRUE;
}


/**
   Finalize the process of TABLE creation by loading table triggers
   and taking action if a HEAP table content was emptied implicitly.
*/

static bool open_table_entry_fini(THD *thd, TABLE_SHARE *share, TABLE *entry)
{
  if (Table_triggers_list::check_n_load(thd, share->db.str,
                                        share->table_name.str, entry, 0))
    return TRUE;

  /*
    If we are here, there was no fatal error (but error may be still
    unitialized).
  */
  if (unlikely(entry->file->implicit_emptied))
  {
    entry->file->implicit_emptied= 0;
    if (mysql_bin_log.is_open())
    {
      char *query, *end;
      uint query_buf_size= 20 + share->db.length + share->table_name.length +1;
      if ((query= (char*) my_malloc(query_buf_size,MYF(MY_WME))))
      {
        /* this DELETE FROM is needed even with row-based binlogging */
        end = strxmov(strmov(query, "DELETE FROM `"),
                      share->db.str,"`.`",share->table_name.str,"`", NullS);
        int errcode= query_error_code(thd, TRUE);
        if (thd->binlog_query(THD::STMT_QUERY_TYPE,
                              query, (ulong)(end-query),
                              FALSE, FALSE, FALSE, errcode))
        {
          my_free(query);
          return TRUE;
        }
        my_free(query);
      }
      else
      {
        /*
          As replication is maybe going to be corrupted, we need to warn the
          DBA on top of warning the client (which will automatically be done
          because of MYF(MY_WME) in my_malloc() above).
        */
        sql_print_error("When opening HEAP table, could not allocate memory "
                        "to write 'DELETE FROM `%s`.`%s`' to the binary log",
                        share->db.str, share->table_name.str);
        delete entry->triggers;
        return TRUE;
      }
    }
  }
  return FALSE;
}


/**
   Auxiliary routine which is used for performing automatical table repair.
*/

static bool auto_repair_table(THD *thd, TABLE_LIST *table_list)
{
  const char *cache_key;
  uint cache_key_length;
  TABLE_SHARE *share;
  TABLE *entry;
  int not_used;
  bool result= TRUE;
  my_hash_value_type hash_value;

  cache_key_length= get_table_def_key(table_list, &cache_key);

  thd->clear_error();

  hash_value= my_calc_hash(&table_def_cache, (uchar*) cache_key,
                           cache_key_length);
  mysql_mutex_lock(&LOCK_open);

  if (!(share= get_table_share(thd, table_list, cache_key,
                               cache_key_length,
                               OPEN_VIEW, &not_used,
                               hash_value)))
    goto end_unlock;

  if (share->is_view)
  {
    release_table_share(share);
    goto end_unlock;
  }

  if (!(entry= (TABLE*)my_malloc(sizeof(TABLE), MYF(MY_WME))))
  {
    release_table_share(share);
    goto end_unlock;
  }
  mysql_mutex_unlock(&LOCK_open);

  if (open_table_from_share(thd, share, table_list->alias,
                            (uint) (HA_OPEN_KEYFILE | HA_OPEN_RNDFILE |
                                    HA_GET_INDEX |
                                    HA_TRY_READ_ONLY),
                            READ_KEYINFO | COMPUTE_TYPES | EXTRA_RECORD,
                            ha_open_options | HA_OPEN_FOR_REPAIR,
                            entry, FALSE) || ! entry->file ||
      (entry->file->is_crashed() && entry->file->ha_check_and_repair(thd)))
  {
    /* Give right error message */
    thd->clear_error();
    my_error(ER_NOT_KEYFILE, MYF(0), share->table_name.str);
    sql_print_error("Couldn't repair table: %s.%s", share->db.str,
                    share->table_name.str);
    if (entry->file)
      closefrm(entry, 0);
  }
  else
  {
    thd->clear_error();			// Clear error message
    closefrm(entry, 0);
    result= FALSE;
  }
  my_free(entry);

  mysql_mutex_lock(&LOCK_open);
  release_table_share(share);
  /* Remove the repaired share from the table cache. */
  tdc_remove_table(thd, TDC_RT_REMOVE_ALL,
                   table_list->db, table_list->table_name,
                   TRUE);
end_unlock:
  mysql_mutex_unlock(&LOCK_open);
  return result;
}


/** Open_table_context */

Open_table_context::Open_table_context(THD *thd, uint flags)
  :m_failed_table(NULL),
   m_start_of_statement_svp(thd->mdl_context.mdl_savepoint()),
   m_timeout(flags & MYSQL_LOCK_IGNORE_TIMEOUT ?
             LONG_TIMEOUT : thd->variables.lock_wait_timeout),
   m_flags(flags),
   m_action(OT_NO_ACTION),
   m_has_locks(thd->mdl_context.has_locks()),
   m_has_protection_against_grl(FALSE)
{}


/**
  Check if we can back-off and set back off action if we can.
  Otherwise report and return error.

  @retval  TRUE if back-off is impossible.
  @retval  FALSE if we can back off. Back off action has been set.
*/

bool
Open_table_context::
request_backoff_action(enum_open_table_action action_arg,
                       TABLE_LIST *table)
{
  /*
    A back off action may be one of three kinds:

    * We met a broken table that needs repair, or a table that
      is not present on this MySQL server and needs re-discovery.
      To perform the action, we need an exclusive metadata lock on
      the table. Acquiring an X lock while holding other shared
      locks is very deadlock-prone. If this is a multi- statement
      transaction that holds metadata locks for completed
      statements, we don't do it, and report an error instead.
      The action type in this case is OT_DISCOVER or OT_REPAIR.
    * Our attempt to acquire an MDL lock lead to a deadlock,
      detected by the MDL deadlock detector. The current
      session was chosen a victim. If this is a multi-statement
      transaction that holds metadata locks taken by completed
      statements, restarting locking for the current statement
      may lead to a livelock. Releasing locks of completed
      statements can not be done as will lead to violation
      of ACID. Thus, again, if m_has_locks is set,
      we report an error. Otherwise, when there are no metadata
      locks other than which belong to this statement, we can
      try to recover from error by releasing all locks and
      restarting the pre-locking.
      Similarly, a deadlock error can occur when the
      pre-locking process met a TABLE_SHARE that is being
      flushed, and unsuccessfully waited for the flush to
      complete. A deadlock in this case can happen, e.g.,
      when our session is holding a metadata lock that
      is being waited on by a session which is using
      the table which is being flushed. The only way
      to recover from this error is, again, to close all
      open tables, release all locks, and retry pre-locking.
      Action type name is OT_REOPEN_TABLES. Re-trying
      while holding some locks may lead to a livelock,
      and thus we don't do it.
    * Finally, this session has open TABLEs from different
      "generations" of the table cache. This can happen, e.g.,
      when, after this session has successfully opened one
      table used for a statement, FLUSH TABLES interfered and
      expelled another table used in it. FLUSH TABLES then
      blocks and waits on the table already opened by this
      statement.
      We detect this situation by ensuring that table cache
      version of all tables used in a statement is the same.
      If it isn't, all tables needs to be reopened.
      Note, that we can always perform a reopen in this case,
      even if we already have metadata locks, since we don't
      keep tables open between statements and a livelock
      is not possible.
  */
  if (action_arg != OT_REOPEN_TABLES && m_has_locks)
  {
    my_error(ER_LOCK_DEADLOCK, MYF(0));
    return TRUE;
  }
  /*
    If auto-repair or discovery are requested, a pointer to table
    list element must be provided.
  */
  if (table)
  {
    DBUG_ASSERT(action_arg == OT_DISCOVER || action_arg == OT_REPAIR);
    m_failed_table= (TABLE_LIST*) current_thd->alloc(sizeof(TABLE_LIST));
    if (m_failed_table == NULL)
      return TRUE;
    m_failed_table->init_one_table(table->db, table->db_length,
                                   table->table_name,
                                   table->table_name_length,
                                   table->alias, TL_WRITE);
    m_failed_table->mdl_request.set_type(MDL_EXCLUSIVE);
  }
  m_action= action_arg;
  return FALSE;
}


/**
   Recover from failed attempt of open table by performing requested action.

   @param  thd     Thread context

   @pre This function should be called only with "action" != OT_NO_ACTION
        and after having called @sa close_tables_for_reopen().

   @retval FALSE - Success. One should try to open tables once again.
   @retval TRUE  - Error
*/

bool
Open_table_context::
recover_from_failed_open(THD *thd)
{
  bool result= FALSE;
  /* Execute the action. */
  switch (m_action)
  {
    case OT_BACKOFF_AND_RETRY:
      break;
    case OT_REOPEN_TABLES:
      break;
    case OT_DISCOVER:
      {
        if ((result= lock_table_names(thd, m_failed_table, NULL,
                                      get_timeout(), 0)))
          break;

        tdc_remove_table(thd, TDC_RT_REMOVE_ALL, m_failed_table->db,
                         m_failed_table->table_name, FALSE);
        ha_create_table_from_engine(thd, m_failed_table->db,
                                    m_failed_table->table_name);

        thd->get_stmt_da()->clear_warning_info(thd->query_id);
        thd->clear_error();                 // Clear error message
        thd->mdl_context.release_transactional_locks();
        break;
      }
    case OT_REPAIR:
      {
        if ((result= lock_table_names(thd, m_failed_table, NULL,
                                      get_timeout(), 0)))
          break;

        tdc_remove_table(thd, TDC_RT_REMOVE_ALL, m_failed_table->db,
                         m_failed_table->table_name, FALSE);

        result= auto_repair_table(thd, m_failed_table);
        thd->mdl_context.release_transactional_locks();
        break;
      }
    default:
      DBUG_ASSERT(0);
  }
  /*
    Reset the pointers to conflicting MDL request and the
    TABLE_LIST element, set when we need auto-discovery or repair,
    for safety.
  */
  m_failed_table= NULL;
  /*
    Reset flag indicating that we have already acquired protection
    against GRL. It is no longer valid as the corresponding lock was
    released by close_tables_for_reopen().
  */
  m_has_protection_against_grl= FALSE;
  /* Prepare for possible another back-off. */
  m_action= OT_NO_ACTION;
  return result;
}


/*
  Return a appropriate read lock type given a table object.

  @param thd Thread context
  @param prelocking_ctx Prelocking context.
  @param table_list     Table list element for table to be locked.

  @remark Due to a statement-based replication limitation, statements such as
          INSERT INTO .. SELECT FROM .. and CREATE TABLE .. SELECT FROM need
          to grab a TL_READ_NO_INSERT lock on the source table in order to
          prevent the replication of a concurrent statement that modifies the
          source table. If such a statement gets applied on the slave before
          the INSERT .. SELECT statement finishes, data on the master could
          differ from data on the slave and end-up with a discrepancy between
          the binary log and table state.
          This also applies to SELECT/SET/DO statements which use stored
          functions. Calls to such functions are going to be logged as a
          whole and thus should be serialized against concurrent changes
          to tables used by those functions. This can be avoided if functions
          only read data but doing so requires more complex analysis than it
          is done now.
          Furthermore, this does not apply to I_S and log tables as it's
          always unsafe to replicate such tables under statement-based
          replication as the table on the slave might contain other data
          (ie: general_log is enabled on the slave). The statement will
          be marked as unsafe for SBR in decide_logging_format().
  @remark Note that even in prelocked mode it is important to correctly
          determine lock type value. In this mode lock type is passed to
          handler::start_stmt() method and can be used by storage engine,
          for example, to determine what kind of row locks it should acquire
          when reading data from the table.
*/

thr_lock_type read_lock_type_for_table(THD *thd,
                                       Query_tables_list *prelocking_ctx,
                                       TABLE_LIST *table_list)
{
  /*
    In cases when this function is called for a sub-statement executed in
    prelocked mode we can't rely on OPTION_BIN_LOG flag in THD::options
    bitmap to determine that binary logging is turned on as this bit can
    be cleared before executing sub-statement. So instead we have to look
    at THD::variables::sql_log_bin member.
  */
  bool log_on= mysql_bin_log.is_open() && thd->variables.sql_log_bin;
  ulong binlog_format= thd->variables.binlog_format;
  if ((log_on == FALSE) || (binlog_format == BINLOG_FORMAT_ROW) ||
      (table_list->table->s->table_category == TABLE_CATEGORY_LOG) ||
      (table_list->table->s->table_category == TABLE_CATEGORY_RPL_INFO) ||
      (table_list->table->s->table_category == TABLE_CATEGORY_PERFORMANCE) ||
      !(is_update_query(prelocking_ctx->sql_command) ||
        table_list->prelocking_placeholder ||
        (thd->locked_tables_mode > LTM_LOCK_TABLES)))
    return TL_READ;
  else
    return TL_READ_NO_INSERT;
}


/*
  Handle element of prelocking set other than table. E.g. cache routine
  and, if prelocking strategy prescribes so, extend the prelocking set
  with tables and routines used by it.

  @param[in]  thd                  Thread context.
  @param[in]  prelocking_ctx       Prelocking context.
  @param[in]  rt                   Element of prelocking set to be processed.
  @param[in]  prelocking_strategy  Strategy which specifies how the
                                   prelocking set should be extended when
                                   one of its elements is processed.
  @param[in]  has_prelocking_list  Indicates that prelocking set/list for
                                   this statement has already been built.
  @param[in]  ot_ctx               Context of open_table used to recover from
                                   locking failures.
  @param[out] need_prelocking      Set to TRUE if it was detected that this
                                   statement will require prelocked mode for
                                   its execution, not touched otherwise.

  @retval FALSE  Success.
  @retval TRUE   Failure (Conflicting metadata lock, OOM, other errors).
*/

static bool
open_and_process_routine(THD *thd, Query_tables_list *prelocking_ctx,
                         Sroutine_hash_entry *rt,
                         Prelocking_strategy *prelocking_strategy,
                         bool has_prelocking_list,
                         Open_table_context *ot_ctx,
                         bool *need_prelocking)
{
  MDL_key::enum_mdl_namespace mdl_type= rt->mdl_request.key.mdl_namespace();
  DBUG_ENTER("open_and_process_routine");

  switch (mdl_type)
  {
  case MDL_key::FUNCTION:
  case MDL_key::PROCEDURE:
    {
      sp_head *sp;
      /*
        Try to get MDL lock on the routine.
        Note that we do not take locks on top-level CALLs as this can
        lead to a deadlock. Not locking top-level CALLs does not break
        the binlog as only the statements in the called procedure show
        up there, not the CALL itself.
      */
      if (rt != (Sroutine_hash_entry*)prelocking_ctx->sroutines_list.first ||
          mdl_type != MDL_key::PROCEDURE)
      {
        /*
          Since we acquire only shared lock on routines we don't
          need to care about global intention exclusive locks.
        */
        DBUG_ASSERT(rt->mdl_request.type == MDL_SHARED);

        /*
          Waiting for a conflicting metadata lock to go away may
          lead to a deadlock, detected by MDL subsystem.
          If possible, we try to resolve such deadlocks by releasing all
          metadata locks and restarting the pre-locking process.
          To prevent the error from polluting the diagnostics area
          in case of successful resolution, install a special error
          handler for ER_LOCK_DEADLOCK error.
        */
        MDL_deadlock_handler mdl_deadlock_handler(ot_ctx);

        thd->push_internal_handler(&mdl_deadlock_handler);
        bool result= thd->mdl_context.acquire_lock(&rt->mdl_request,
                                                   ot_ctx->get_timeout());
        thd->pop_internal_handler();

        if (result)
          DBUG_RETURN(TRUE);

        DEBUG_SYNC(thd, "after_shared_lock_pname");

        /* Ensures the routine is up-to-date and cached, if exists. */
        if (sp_cache_routine(thd, rt, has_prelocking_list, &sp))
          DBUG_RETURN(TRUE);

        /* Remember the version of the routine in the parse tree. */
        if (check_and_update_routine_version(thd, rt, sp))
          DBUG_RETURN(TRUE);

        /* 'sp' is NULL when there is no such routine. */
        if (sp && !has_prelocking_list)
        {
          prelocking_strategy->handle_routine(thd, prelocking_ctx, rt, sp,
                                              need_prelocking);
        }
      }
      else
      {
        /*
          If it's a top level call, just make sure we have a recent
          version of the routine, if it exists.
          Validating routine version is unnecessary, since CALL
          does not affect the prepared statement prelocked list.
        */
        if (sp_cache_routine(thd, rt, FALSE, &sp))
          DBUG_RETURN(TRUE);
      }
    }
    break;
  case MDL_key::TRIGGER:
    /**
      We add trigger entries to lex->sroutines_list, but we don't
      load them here. The trigger entry is only used when building
      a transitive closure of objects used in a statement, to avoid
      adding to this closure objects that are used in the trigger more
      than once.
      E.g. if a trigger trg refers to table t2, and the trigger table t1
      is used multiple times in the statement (say, because it's used in
      function f1() twice), we will only add t2 once to the list of
      tables to prelock.

      We don't take metadata locks on triggers either: they are protected
      by a respective lock on the table, on which the trigger is defined.

      The only two cases which give "trouble" are SHOW CREATE TRIGGER
      and DROP TRIGGER statements. For these, statement syntax doesn't
      specify the table on which this trigger is defined, so we have
      to make a "dirty" read in the data dictionary to find out the
      table name. Once we discover the table name, we take a metadata
      lock on it, and this protects all trigger operations.
      Of course the table, in theory, may disappear between the dirty
      read and metadata lock acquisition, but in that case we just return
      a run-time error.

      Grammar of other trigger DDL statements (CREATE, DROP) requires
      the table to be specified explicitly, so we use the table metadata
      lock to protect trigger metadata in these statements. Similarly, in
      DML we always use triggers together with their tables, and thus don't
      need to take separate metadata locks on them.
    */
    break;
  default:
    /* Impossible type value. */
    DBUG_ASSERT(0);
  }
  DBUG_RETURN(FALSE);
}


/**
  Handle table list element by obtaining metadata lock, opening table or view
  and, if prelocking strategy prescribes so, extending the prelocking set with
  tables and routines used by it.

  @param[in]     thd                  Thread context.
  @param[in]     lex                  LEX structure for statement.
  @param[in]     tables               Table list element to be processed.
  @param[in,out] counter              Number of tables which are open.
  @param[in]     flags                Bitmap of flags to modify how the tables
                                      will be open, see open_table() description
                                      for details.
  @param[in]     prelocking_strategy  Strategy which specifies how the
                                      prelocking set should be extended
                                      when table or view is processed.
  @param[in]     has_prelocking_list  Indicates that prelocking set/list for
                                      this statement has already been built.
  @param[in]     ot_ctx               Context used to recover from a failed
                                      open_table() attempt.
  @param[in]     new_frm_mem          Temporary MEM_ROOT to be used for
                                      parsing .FRMs for views.

  @retval  FALSE  Success.
  @retval  TRUE   Error, reported unless there is a chance to recover from it.
*/

static bool
open_and_process_table(THD *thd, LEX *lex, TABLE_LIST *tables,
                       uint *counter, uint flags,
                       Prelocking_strategy *prelocking_strategy,
                       bool has_prelocking_list,
                       Open_table_context *ot_ctx,
                       MEM_ROOT *new_frm_mem)
{
  bool error= FALSE;
  bool safe_to_ignore_table= FALSE;
  DBUG_ENTER("open_and_process_table");
  DEBUG_SYNC(thd, "open_and_process_table");

  /*
    Ignore placeholders for derived tables. After derived tables
    processing, link to created temporary table will be put here.
    If this is derived table for view then we still want to process
    routines used by this view.
  */
  if (tables->derived)
  {
    if (!tables->view)
      goto end;
    /*
      We restore view's name and database wiped out by derived tables
      processing and fall back to standard open process in order to
      obtain proper metadata locks and do other necessary steps like
      stored routine processing.
    */
    tables->db= tables->view_db.str;
    tables->db_length= tables->view_db.length;
    tables->table_name= tables->view_name.str;
    tables->table_name_length= tables->view_name.length;
  }
  /*
    If this TABLE_LIST object is a placeholder for an information_schema
    table, create a temporary table to represent the information_schema
    table in the query. Do not fill it yet - will be filled during
    execution.
  */
  if (tables->schema_table)
  {
    /*
      If this information_schema table is merged into a mergeable
      view, ignore it for now -- it will be filled when its respective
      TABLE_LIST is processed. This code works only during re-execution.
    */
    if (tables->view)
    {
      MDL_ticket *mdl_ticket;
      /*
        We still need to take a MDL lock on the merged view to protect
        it from concurrent changes.
      */
      if (!open_table_get_mdl_lock(thd, ot_ctx, &tables->mdl_request,
                                   flags, &mdl_ticket) &&
          mdl_ticket != NULL)
        goto process_view_routines;
      /* Fall-through to return error. */
    }
    else if (!mysql_schema_table(thd, lex, tables) &&
             !check_and_update_table_version(thd, tables, tables->table->s))
    {
      goto end;
    }
    error= TRUE;
    goto end;
  }
  DBUG_PRINT("tcache", ("opening table: '%s'.'%s'  item: %p",
                        tables->db, tables->table_name, tables)); //psergey: invalid read of size 1 here
  (*counter)++;

  /* Not a placeholder: must be a base/temporary table or a view. Let us open it. */

  if (tables->table)
  {
    /*
      If this TABLE_LIST object has an associated open TABLE object
      (TABLE_LIST::table is not NULL), that TABLE object must be a pre-opened
      temporary table.
    */
    DBUG_ASSERT(is_temporary_table(tables));
  }
  else if (tables->open_type == OT_TEMPORARY_ONLY)
  {
    /*
      OT_TEMPORARY_ONLY means that we are in CREATE TEMPORARY TABLE statement.
      Also such table list element can't correspond to prelocking placeholder
      or to underlying table of merge table.
      So existing temporary table should have been preopened by this moment
      and we can simply continue without trying to open temporary or base
      table.
    */
    DBUG_ASSERT(tables->open_strategy);
    DBUG_ASSERT(!tables->prelocking_placeholder);
    DBUG_ASSERT(!tables->parent_l);
  }
  else if (tables->prelocking_placeholder)
  {
    /*
      For the tables added by the pre-locking code, attempt to open
      the table but fail silently if the table does not exist.
      The real failure will occur when/if a statement attempts to use
      that table.
    */
    No_such_table_error_handler no_such_table_handler;
    thd->push_internal_handler(&no_such_table_handler);

    /*
      We're opening a table from the prelocking list.

      Since this table list element might have been added after pre-opening
      of temporary tables we have to try to open temporary table for it.

      We can't simply skip this table list element and postpone opening of
      temporary tabletill the execution of substatement for several reasons:
      - Temporary table can be a MERGE table with base underlying tables,
        so its underlying tables has to be properly open and locked at
        prelocking stage.
      - Temporary table can be a MERGE table and we might be in PREPARE
        phase for a prepared statement. In this case it is important to call
        HA_ATTACH_CHILDREN for all merge children.
        This is necessary because merge children remember "TABLE_SHARE ref type"
        and "TABLE_SHARE def version" in the HA_ATTACH_CHILDREN operation.
        If HA_ATTACH_CHILDREN is not called, these attributes are not set.
        Then, during the first EXECUTE, those attributes need to be updated.
        That would cause statement re-preparing (because changing those
        attributes during EXECUTE is caught by THD::m_reprepare_observer).
        The problem is that since those attributes are not set in merge
        children, another round of PREPARE will not help.
    */
    error= open_temporary_table(thd, tables);

    if (!error && !tables->table)
      error= open_table(thd, tables, new_frm_mem, ot_ctx);

    thd->pop_internal_handler();
    safe_to_ignore_table= no_such_table_handler.safely_trapped_errors();
  }
  else if (tables->parent_l && (thd->open_options & HA_OPEN_FOR_REPAIR))
  {
    /*
      Also fail silently for underlying tables of a MERGE table if this
      table is opened for CHECK/REPAIR TABLE statement. This is needed
      to provide complete list of problematic underlying tables in
      CHECK/REPAIR TABLE output.
    */
    Repair_mrg_table_error_handler repair_mrg_table_handler;
    thd->push_internal_handler(&repair_mrg_table_handler);

    error= open_temporary_table(thd, tables);
    if (!error && !tables->table)
      error= open_table(thd, tables, new_frm_mem, ot_ctx);

    thd->pop_internal_handler();
    safe_to_ignore_table= repair_mrg_table_handler.safely_trapped_errors();
  }
  else
  {
    if (tables->parent_l)
    {
      /*
        Even if we are opening table not from the prelocking list we
        still might need to look for a temporary table if this table
        list element corresponds to underlying table of a merge table.
      */
      error= open_temporary_table(thd, tables);
    }

    if (!error && !tables->table)
      error= open_table(thd, tables, new_frm_mem, ot_ctx);
  }

  free_root(new_frm_mem, MYF(MY_KEEP_PREALLOC));

  if (error)
  {
    if (! ot_ctx->can_recover_from_failed_open() && safe_to_ignore_table)
    {
      DBUG_PRINT("info", ("open_table: ignoring table '%s'.'%s'",
                          tables->db, tables->alias));
      error= FALSE;
    }
    goto end;
  }

  /*
    We can't rely on simple check for TABLE_LIST::view to determine
    that this is a view since during re-execution we might reopen
    ordinary table in place of view and thus have TABLE_LIST::view
    set from repvious execution and TABLE_LIST::table set from
    current.
  */
  if (!tables->table && tables->view)
  {
    /* VIEW placeholder */
    (*counter)--;

    /*
      tables->next_global list consists of two parts:
      1) Query tables and underlying tables of views.
      2) Tables used by all stored routines that this statement invokes on
         execution.
      We need to know where the bound between these two parts is. If we've
      just opened a view, which was the last table in part #1, and it
      has added its base tables after itself, adjust the boundary pointer
      accordingly.
    */
    if (lex->query_tables_own_last == &(tables->next_global) &&
        tables->view->query_tables)
      lex->query_tables_own_last= tables->view->query_tables_last;
    /*
      Let us free memory used by 'sroutines' hash here since we never
      call destructor for this LEX.
    */
    my_hash_free(&tables->view->sroutines);
    goto process_view_routines;
  }

  /*
    Special types of open can succeed but still don't set
    TABLE_LIST::table to anything.
  */
  if (tables->open_strategy && !tables->table)
    goto end;

  /*
    If we are not already in prelocked mode and extended table list is not
    yet built we might have to build the prelocking set for this statement.

    Since currently no prelocking strategy prescribes doing anything for
    tables which are only read, we do below checks only if table is going
    to be changed.
  */
  if (thd->locked_tables_mode <= LTM_LOCK_TABLES &&
      ! has_prelocking_list &&
      tables->lock_type >= TL_WRITE_ALLOW_WRITE)
  {
    bool need_prelocking= FALSE;
    TABLE_LIST **save_query_tables_last= lex->query_tables_last;
    /*
      Extend statement's table list and the prelocking set with
      tables and routines according to the current prelocking
      strategy.

      For example, for DML statements we need to add tables and routines
      used by triggers which are going to be invoked for this element of
      table list and also add tables required for handling of foreign keys.
    */
    error= prelocking_strategy->handle_table(thd, lex, tables,
                                             &need_prelocking);

    if (need_prelocking && ! lex->requires_prelocking())
      lex->mark_as_requiring_prelocking(save_query_tables_last);

    if (error)
      goto end;
  }

  /* Set appropriate TABLE::lock_type. */
  if (tables->lock_type != TL_UNLOCK && ! thd->locked_tables_mode)
  {
    if (tables->lock_type == TL_WRITE_DEFAULT)
      tables->table->reginfo.lock_type= thd->update_lock_default;
    else if (tables->lock_type == TL_READ_DEFAULT)
      tables->table->reginfo.lock_type=
        read_lock_type_for_table(thd, lex, tables);
    else
      tables->table->reginfo.lock_type= tables->lock_type;
  }

  /* Copy grant information from TABLE_LIST instance to TABLE one. */
  tables->table->grant= tables->grant;

  /* Check and update metadata version of a base table. */
  error= check_and_update_table_version(thd, tables, tables->table->s);

  if (error)
    goto end;
  /*
    After opening a MERGE table add the children to the query list of
    tables, so that they are opened too.
    Note that placeholders don't have the handler open.
  */
  /* MERGE tables need to access parent and child TABLE_LISTs. */
  DBUG_ASSERT(tables->table->pos_in_table_list == tables);
  /* Non-MERGE tables ignore this call. */
  if (tables->table->file->extra(HA_EXTRA_ADD_CHILDREN_LIST))
  {
    error= TRUE;
    goto end;
  }

process_view_routines:
  /*
    Again we may need cache all routines used by this view and add
    tables used by them to table list.
  */
  if (tables->view &&
      thd->locked_tables_mode <= LTM_LOCK_TABLES &&
      ! has_prelocking_list)
  {
    bool need_prelocking= FALSE;
    TABLE_LIST **save_query_tables_last= lex->query_tables_last;

    error= prelocking_strategy->handle_view(thd, lex, tables,
                                            &need_prelocking);

    if (need_prelocking && ! lex->requires_prelocking())
      lex->mark_as_requiring_prelocking(save_query_tables_last);

    if (error)
      goto end;
  }

end:
  DBUG_RETURN(error);
}

extern "C" uchar *schema_set_get_key(const uchar *record, size_t *length,
                                     my_bool not_used __attribute__((unused)))
{
  TABLE_LIST *table=(TABLE_LIST*) record;
  *length= table->db_length;
  return (uchar*) table->db;
}

/**
  Acquire upgradable (SNW, SNRW) metadata locks on tables used by
  LOCK TABLES or by a DDL statement. Under LOCK TABLES, we can't take
  new locks, so use open_tables_check_upgradable_mdl() instead.

  @param thd               Thread context.
  @param tables_start      Start of list of tables on which upgradable locks
                           should be acquired.
  @param tables_end        End of list of tables.
  @param lock_wait_timeout Seconds to wait before timeout.
  @param flags             Bitmap of flags to modify how the tables will be
                           open, see open_table() description for details.

  @retval FALSE  Success.
  @retval TRUE   Failure (e.g. connection was killed)
*/

bool
lock_table_names(THD *thd,
                 TABLE_LIST *tables_start, TABLE_LIST *tables_end,
                 ulong lock_wait_timeout, uint flags)
{
  MDL_request_list mdl_requests;
  TABLE_LIST *table;
  MDL_request global_request;
  Hash_set<TABLE_LIST, schema_set_get_key> schema_set;

  DBUG_ASSERT(!thd->locked_tables_mode);

  for (table= tables_start; table && table != tables_end;
       table= table->next_global)
  {
    if (table->mdl_request.type < MDL_SHARED_NO_WRITE ||
        table->open_type == OT_TEMPORARY_ONLY ||
        (table->open_type == OT_TEMPORARY_OR_BASE && is_temporary_table(table)))
    {
      continue;
    }

    if (! (flags & MYSQL_OPEN_SKIP_SCOPED_MDL_LOCK) && schema_set.insert(table))
      return TRUE;

    mdl_requests.push_front(&table->mdl_request);
  }

  if (! (flags & MYSQL_OPEN_SKIP_SCOPED_MDL_LOCK) &&
      ! mdl_requests.is_empty())
  {
    /*
      Scoped locks: Take intention exclusive locks on all involved
      schemas.
    */
    Hash_set<TABLE_LIST, schema_set_get_key>::Iterator it(schema_set);
    while ((table= it++))
    {
      MDL_request *schema_request= new (thd->mem_root) MDL_request;
      if (schema_request == NULL)
        return TRUE;
      schema_request->init(MDL_key::SCHEMA, table->db, "",
                           MDL_INTENTION_EXCLUSIVE,
                           MDL_TRANSACTION);
      mdl_requests.push_front(schema_request);
    }

    /*
      Protect this statement against concurrent global read lock
      by acquiring global intention exclusive lock with statement
      duration.
    */
    if (thd->global_read_lock.can_acquire_protection())
      return TRUE;
    global_request.init(MDL_key::GLOBAL, "", "", MDL_INTENTION_EXCLUSIVE,
                        MDL_STATEMENT);
    mdl_requests.push_front(&global_request);
  }

  if (thd->mdl_context.acquire_locks(&mdl_requests, lock_wait_timeout))
    return TRUE;

  return FALSE;
}


/**
  Check for upgradable (SNW, SNRW) metadata locks on tables to be opened
  for a DDL statement. Under LOCK TABLES, we can't take new locks, so we
  must check if appropriate locks were pre-acquired.

  @param thd           Thread context.
  @param tables_start  Start of list of tables on which upgradable locks
                       should be searched for.
  @param tables_end    End of list of tables.
  @param flags         Bitmap of flags to modify how the tables will be
                       open, see open_table() description for details.

  @retval FALSE  Success.
  @retval TRUE   Failure (e.g. connection was killed)
*/

static bool
open_tables_check_upgradable_mdl(THD *thd, TABLE_LIST *tables_start,
                                 TABLE_LIST *tables_end, uint flags)
{
  TABLE_LIST *table;

  DBUG_ASSERT(thd->locked_tables_mode);

  for (table= tables_start; table && table != tables_end;
       table= table->next_global)
  {
    if (table->mdl_request.type < MDL_SHARED_NO_WRITE ||
        table->open_type == OT_TEMPORARY_ONLY ||
        (table->open_type == OT_TEMPORARY_OR_BASE && is_temporary_table(table)))
    {
      continue;
    }

    /*
      We don't need to do anything about the found TABLE instance as it
      will be handled later in open_tables(), we only need to check that
      an upgradable lock is already acquired. When we enter LOCK TABLES
      mode, SNRW locks are acquired before all other locks. So if under
      LOCK TABLES we find that there is TABLE instance with upgradeable
      lock, all other instances of TABLE for the same table will have the
      same ticket.

      Note that this works OK even for CREATE TABLE statements which
      request X type of metadata lock. This is because under LOCK TABLES
      such statements don't create the table but only check if it exists
      or, in most complex case, only insert into it.
      Thus SNRW lock should be enough.

      Note that find_table_for_mdl_upgrade() will report an error if
      no suitable ticket is found.
    */
    if (!find_table_for_mdl_upgrade(thd, table->db, table->table_name, false))
      return TRUE;
  }

  return FALSE;
}


#ifdef WITH_PARTITION_STORAGE_ENGINE
/*
  TODO: Move all this to prune_partitions() when implementing WL#4443.
  Needs all items and conds fixed (as in first part in JOIN::optimize,
  mysql_prepare_delete). Ensure that prune_partitions() is called for all
  statements supported by WL#5217.

  TODO: When adding support for FK in partitioned tables, update this function
  so the referenced table get correct locking.
*/
static bool prune_partition_locks(TABLE_LIST *tables)
{
  TABLE_LIST *table;
  DBUG_ENTER("prune_partition_locks");
  for (table= tables; table; table= table->next_global)
  {
    /* Avoid to lock/start_stmt partitions not used in the statement. */
    if (!table->placeholder())
    {
      if (table->table->part_info)
      {
        /*
          Initialize and set partitions bitmaps, using table's mem_root,
          destroyed in closefrm().
        */
        if (table->table->part_info->set_partition_bitmaps(table))
          DBUG_RETURN(TRUE);
      }
      else if (table->partition_names && table->partition_names->elements)
      {
        /* Don't allow PARTITION () clause on a nonpartitioned table */
        my_error(ER_PARTITION_CLAUSE_ON_NONPARTITIONED, MYF(0));
        DBUG_RETURN(TRUE);
      }
    }
  }
  DBUG_RETURN(FALSE);
}
#endif /* WITH_PARTITION_STORAGE_ENGINE */


/**
  Open all tables in list

  @param[in]     thd      Thread context.
  @param[in,out] start    List of tables to be open (it can be adjusted for
                          statement that uses tables only implicitly, e.g.
                          for "SELECT f1()").
  @param[out]    counter  Number of tables which were open.
  @param[in]     flags    Bitmap of flags to modify how the tables will be
                          open, see open_table() description for details.
  @param[in]     prelocking_strategy  Strategy which specifies how prelocking
                                      algorithm should work for this statement.

  @note
    Unless we are already in prelocked mode and prelocking strategy prescribes
    so this function will also precache all SP/SFs explicitly or implicitly
    (via views and triggers) used by the query and add tables needed for their
    execution to table list. Statement that uses SFs, invokes triggers or
    requires foreign key checks will be marked as requiring prelocking.
    Prelocked mode will be enabled for such query during lock_tables() call.

    If query for which we are opening tables is already marked as requiring
    prelocking it won't do such precaching and will simply reuse table list
    which is already built.

  @retval  FALSE  Success.
  @retval  TRUE   Error, reported.
*/

bool open_tables(THD *thd, TABLE_LIST **start, uint *counter, uint flags,
                Prelocking_strategy *prelocking_strategy)
{
  /*
    We use pointers to "next_global" member in the last processed TABLE_LIST
    element and to the "next" member in the last processed Sroutine_hash_entry
    element as iterators over, correspondingly, the table list and stored routines
    list which stay valid and allow to continue iteration when new elements are
    added to the tail of the lists.
  */
  TABLE_LIST **table_to_open;
  Sroutine_hash_entry **sroutine_to_open;
  TABLE_LIST *tables;
  Open_table_context ot_ctx(thd, flags);
  bool error= FALSE;
  MEM_ROOT new_frm_mem;
  bool has_prelocking_list;
  DBUG_ENTER("open_tables");

  /* Accessing data in XA_IDLE or XA_PREPARED is not allowed. */
  enum xa_states xa_state= thd->transaction.xid_state.xa_state;
  if (*start && (xa_state == XA_IDLE || xa_state == XA_PREPARED))
  {
    my_error(ER_XAER_RMFAIL, MYF(0), xa_state_names[xa_state]);
    DBUG_RETURN(true);
  }

  /*
    Initialize temporary MEM_ROOT for new .FRM parsing. Do not allocate
    anything yet, to avoid penalty for statements which don't use views
    and thus new .FRM format.
  */
  init_sql_alloc(&new_frm_mem, 8024, 0);

  thd->current_tablenr= 0;
restart:
  /*
    Close HANDLER tables which are marked for flush or against which there
    are pending exclusive metadata locks. This is needed both in order to
    avoid deadlocks and to have a point during statement execution at
    which such HANDLERs are closed even if they don't create problems for
    the current session (i.e. to avoid having a DDL blocked by HANDLERs
    opened for a long time).
  */
  if (thd->handler_tables_hash.records)
    mysql_ha_flush(thd);

  has_prelocking_list= thd->lex->requires_prelocking();
  table_to_open= start;
  sroutine_to_open= (Sroutine_hash_entry**) &thd->lex->sroutines_list.first;
  *counter= 0;
  THD_STAGE_INFO(thd, stage_opening_tables);

  /*
    If we are executing LOCK TABLES statement or a DDL statement
    (in non-LOCK TABLES mode) we might have to acquire upgradable
    semi-exclusive metadata locks (SNW or SNRW) on some of the
    tables to be opened.
    When executing CREATE TABLE .. If NOT EXISTS .. SELECT, the
    table may not yet exist, in which case we acquire an exclusive
    lock.
    We acquire all such locks at once here as doing this in one
    by one fashion may lead to deadlocks or starvation. Later when
    we will be opening corresponding table pre-acquired metadata
    lock will be reused (thanks to the fact that in recursive case
    metadata locks are acquired without waiting).
  */
  if (! (flags & (MYSQL_OPEN_HAS_MDL_LOCK |
                  MYSQL_OPEN_FORCE_SHARED_MDL |
                  MYSQL_OPEN_FORCE_SHARED_HIGH_PRIO_MDL)))
  {
    if (thd->locked_tables_mode)
    {
      /*
        Under LOCK TABLES, we can't acquire new locks, so we instead
        need to check if appropriate locks were pre-acquired.
      */
      if (open_tables_check_upgradable_mdl(thd, *start,
                                           thd->lex->first_not_own_table(),
                                           flags))
      {
        error= TRUE;
        goto err;
      }
    }
    else
    {
      TABLE_LIST *table;
      if (lock_table_names(thd, *start, thd->lex->first_not_own_table(),
                           ot_ctx.get_timeout(), flags))
      {
        error= TRUE;
        goto err;
      }
      for (table= *start; table && table != thd->lex->first_not_own_table();
           table= table->next_global)
      {
        if (table->mdl_request.type >= MDL_SHARED_NO_WRITE)
          table->mdl_request.ticket= NULL;
      }
    }
  }

  /*
    Perform steps of prelocking algorithm until there are unprocessed
    elements in prelocking list/set.
  */
  while (*table_to_open  ||
         (thd->locked_tables_mode <= LTM_LOCK_TABLES &&
          *sroutine_to_open))
  {
    /*
      For every table in the list of tables to open, try to find or open
      a table.
    */
    for (tables= *table_to_open; tables;
         table_to_open= &tables->next_global, tables= tables->next_global)
    {
      error= open_and_process_table(thd, thd->lex, tables, counter,
                                    flags, prelocking_strategy,
                                    has_prelocking_list, &ot_ctx,
                                    &new_frm_mem);

      if (error)
      {
        if (ot_ctx.can_recover_from_failed_open())
        {
          /*
            We have met exclusive metadata lock or old version of table.
            Now we have to close all tables and release metadata locks.
            We also have to throw away set of prelocked tables (and thus
            close tables from this set that were open by now) since it
            is possible that one of tables which determined its content
            was changed.

            Instead of implementing complex/non-robust logic mentioned
            above we simply close and then reopen all tables.

            We have to save pointer to table list element for table which we
            have failed to open since closing tables can trigger removal of
            elements from the table list (if MERGE tables are involved),
          */
          close_tables_for_reopen(thd, start, ot_ctx.start_of_statement_svp());

          /*
            Here we rely on the fact that 'tables' still points to the valid
            TABLE_LIST element. Altough currently this assumption is valid
            it may change in future.
          */
          if (ot_ctx.recover_from_failed_open(thd))
            goto err;

          /* Re-open temporary tables after close_tables_for_reopen(). */
          if (open_temporary_tables(thd, *start))
            goto err;

          error= FALSE;
          goto restart;
        }
        goto err;
      }

      DEBUG_SYNC(thd, "open_tables_after_open_and_process_table");
    }

    /*
      If we are not already in prelocked mode and extended table list is
      not yet built for our statement we need to cache routines it uses
      and build the prelocking list for it.
      If we are not in prelocked mode but have built the extended table
      list, we still need to call open_and_process_routine() to take
      MDL locks on the routines.
    */
    if (thd->locked_tables_mode <= LTM_LOCK_TABLES)
    {
      bool need_prelocking= FALSE;
      TABLE_LIST **save_query_tables_last= thd->lex->query_tables_last;
      /*
        Process elements of the prelocking set which are present there
        since parsing stage or were added to it by invocations of
        Prelocking_strategy methods in the above loop over tables.

        For example, if element is a routine, cache it and then,
        if prelocking strategy prescribes so, add tables it uses to the
        table list and routines it might invoke to the prelocking set.
      */
      for (Sroutine_hash_entry *rt= *sroutine_to_open; rt;
           sroutine_to_open= &rt->next, rt= rt->next)
      {
        error= open_and_process_routine(thd, thd->lex, rt, prelocking_strategy,
                                        has_prelocking_list, &ot_ctx,
                                        &need_prelocking);

        if (error)
        {
          if (ot_ctx.can_recover_from_failed_open())
          {
            close_tables_for_reopen(thd, start,
                                    ot_ctx.start_of_statement_svp());
            if (ot_ctx.recover_from_failed_open(thd))
              goto err;

            /* Re-open temporary tables after close_tables_for_reopen(). */
            if (open_temporary_tables(thd, *start))
              goto err;

            error= FALSE;
            goto restart;
          }
          /*
            Serious error during reading stored routines from mysql.proc table.
            Something is wrong with the table or its contents, and an error has
            been emitted; we must abort.
          */
          goto err;
        }
      }

      if (need_prelocking && ! thd->lex->requires_prelocking())
        thd->lex->mark_as_requiring_prelocking(save_query_tables_last);

      if (need_prelocking && ! *start)
        *start= thd->lex->query_tables;
    }
  }

  /*
    After successful open of all tables, including MERGE parents and
    children, attach the children to their parents. At end of statement,
    the children are detached. Attaching and detaching are always done,
    even under LOCK TABLES.
  */
  for (tables= *start; tables; tables= tables->next_global)
  {
    TABLE *tbl= tables->table;

    /*
      NOTE: temporary merge tables should be processed here too, because
      a temporary merge table can be based on non-temporary tables.
    */

    /* Schema tables may not have a TABLE object here. */
    if (tbl && tbl->file->ht->db_type == DB_TYPE_MRG_MYISAM)
    {
      /* MERGE tables need to access parent and child TABLE_LISTs. */
      DBUG_ASSERT(tbl->pos_in_table_list == tables);
      if (tbl->file->extra(HA_EXTRA_ATTACH_CHILDREN))
      {
        error= TRUE;
        goto err;
      }
    }
  }

#ifdef WITH_PARTITION_STORAGE_ENGINE
  /* TODO: move this to prune_partitions() when implementing WL#4443. */
  /* Prune partitions to avoid unneccesary locks */
  if (prune_partition_locks(*start))
  {
    error= TRUE;
    goto err;
  }
#endif

err:
  free_root(&new_frm_mem, MYF(0));              // Free pre-alloced block

  if (error && *table_to_open)
  {
    (*table_to_open)->table= NULL;
  }
  DBUG_PRINT("open_tables", ("returning: %d", (int) error));
  DBUG_RETURN(error);
}


/**
  Defines how prelocking algorithm for DML statements should handle routines:
  - For CALL statements we do unrolling (i.e. open and lock tables for each
    sub-statement individually). So for such statements prelocking is enabled
    only if stored functions are used in parameter list and only for period
    during which we calculate values of parameters. Thus in this strategy we
    ignore procedure which is directly called by such statement and extend
    the prelocking set only with tables/functions used by SF called from the
    parameter list.
  - For any other statement any routine which is directly or indirectly called
    by statement is going to be executed in prelocked mode. So in this case we
    simply add all tables and routines used by it to the prelocking set.

  @param[in]  thd              Thread context.
  @param[in]  prelocking_ctx   Prelocking context of the statement.
  @param[in]  rt               Prelocking set element describing routine.
  @param[in]  sp               Routine body.
  @param[out] need_prelocking  Set to TRUE if method detects that prelocking
                               required, not changed otherwise.

  @retval FALSE  Success.
  @retval TRUE   Failure (OOM).
*/

bool DML_prelocking_strategy::
handle_routine(THD *thd, Query_tables_list *prelocking_ctx,
               Sroutine_hash_entry *rt, sp_head *sp, bool *need_prelocking)
{
  /*
    We assume that for any "CALL proc(...)" statement sroutines_list will
    have 'proc' as first element (it may have several, consider e.g.
    "proc(sp_func(...)))". This property is currently guaranted by the
    parser.
  */

  if (rt != (Sroutine_hash_entry*)prelocking_ctx->sroutines_list.first ||
      rt->mdl_request.key.mdl_namespace() != MDL_key::PROCEDURE)
  {
    *need_prelocking= TRUE;
    sp_update_stmt_used_routines(thd, prelocking_ctx, &sp->m_sroutines,
                                 rt->belong_to_view);
    (void)sp->add_used_tables_to_table_list(thd,
                                            &prelocking_ctx->query_tables_last,
                                            rt->belong_to_view);
  }
  sp->propagate_attributes(prelocking_ctx);
  return FALSE;
}


/**
  Defines how prelocking algorithm for DML statements should handle table list
  elements:
  - If table has triggers we should add all tables and routines
    used by them to the prelocking set.

  We do not need to acquire metadata locks on trigger names
  in DML statements, since all DDL statements
  that change trigger metadata always lock their
  subject tables.

  @param[in]  thd              Thread context.
  @param[in]  prelocking_ctx   Prelocking context of the statement.
  @param[in]  table_list       Table list element for table.
  @param[in]  sp               Routine body.
  @param[out] need_prelocking  Set to TRUE if method detects that prelocking
                               required, not changed otherwise.

  @retval FALSE  Success.
  @retval TRUE   Failure (OOM).
*/

bool DML_prelocking_strategy::
handle_table(THD *thd, Query_tables_list *prelocking_ctx,
             TABLE_LIST *table_list, bool *need_prelocking)
{
  /* We rely on a caller to check that table is going to be changed. */
  DBUG_ASSERT(table_list->lock_type >= TL_WRITE_ALLOW_WRITE);

  if (table_list->trg_event_map)
  {
    if (table_list->table->triggers)
    {
      *need_prelocking= TRUE;

      if (table_list->table->triggers->
          add_tables_and_routines_for_triggers(thd, prelocking_ctx, table_list))
        return TRUE;
    }
  }

  return FALSE;
}


/**
  Defines how prelocking algorithm for DML statements should handle view -
  all view routines should be added to the prelocking set.

  @param[in]  thd              Thread context.
  @param[in]  prelocking_ctx   Prelocking context of the statement.
  @param[in]  table_list       Table list element for view.
  @param[in]  sp               Routine body.
  @param[out] need_prelocking  Set to TRUE if method detects that prelocking
                               required, not changed otherwise.

  @retval FALSE  Success.
  @retval TRUE   Failure (OOM).
*/

bool DML_prelocking_strategy::
handle_view(THD *thd, Query_tables_list *prelocking_ctx,
            TABLE_LIST *table_list, bool *need_prelocking)
{
  if (table_list->view->uses_stored_routines())
  {
    *need_prelocking= TRUE;

    sp_update_stmt_used_routines(thd, prelocking_ctx,
                                 &table_list->view->sroutines_list,
                                 table_list->top_table());
  }
  return FALSE;
}


/**
  Defines how prelocking algorithm for LOCK TABLES statement should handle
  table list elements.

  @param[in]  thd              Thread context.
  @param[in]  prelocking_ctx   Prelocking context of the statement.
  @param[in]  table_list       Table list element for table.
  @param[in]  sp               Routine body.
  @param[out] need_prelocking  Set to TRUE if method detects that prelocking
                               required, not changed otherwise.

  @retval FALSE  Success.
  @retval TRUE   Failure (OOM).
*/

bool Lock_tables_prelocking_strategy::
handle_table(THD *thd, Query_tables_list *prelocking_ctx,
             TABLE_LIST *table_list, bool *need_prelocking)
{
  if (DML_prelocking_strategy::handle_table(thd, prelocking_ctx, table_list,
                                            need_prelocking))
    return TRUE;

  /* We rely on a caller to check that table is going to be changed. */
  DBUG_ASSERT(table_list->lock_type >= TL_WRITE_ALLOW_WRITE);

  return FALSE;
}


/**
  Defines how prelocking algorithm for ALTER TABLE statement should handle
  routines - do nothing as this statement is not supposed to call routines.

  We still can end up in this method when someone tries
  to define a foreign key referencing a view, and not just
  a simple view, but one that uses stored routines.
*/

bool Alter_table_prelocking_strategy::
handle_routine(THD *thd, Query_tables_list *prelocking_ctx,
               Sroutine_hash_entry *rt, sp_head *sp, bool *need_prelocking)
{
  return FALSE;
}


/**
  Defines how prelocking algorithm for ALTER TABLE statement should handle
  table list elements.

  Unlike in DML, we do not process triggers here.

  @param[in]  thd              Thread context.
  @param[in]  prelocking_ctx   Prelocking context of the statement.
  @param[in]  table_list       Table list element for table.
  @param[in]  sp               Routine body.
  @param[out] need_prelocking  Set to TRUE if method detects that prelocking
                               required, not changed otherwise.


  @retval FALSE  Success.
  @retval TRUE   Failure (OOM).
*/

bool Alter_table_prelocking_strategy::
handle_table(THD *thd, Query_tables_list *prelocking_ctx,
             TABLE_LIST *table_list, bool *need_prelocking)
{
  return FALSE;
}


/**
  Defines how prelocking algorithm for ALTER TABLE statement
  should handle view - do nothing. We don't need to add view
  routines to the prelocking set in this case as view is not going
  to be materialized.
*/

bool Alter_table_prelocking_strategy::
handle_view(THD *thd, Query_tables_list *prelocking_ctx,
            TABLE_LIST *table_list, bool *need_prelocking)
{
  return FALSE;
}


/**
  Check that lock is ok for tables; Call start stmt if ok

  @param thd             Thread handle.
  @param prelocking_ctx  Prelocking context.
  @param table_list      Table list element for table to be checked.

  @retval FALSE - Ok.
  @retval TRUE  - Error.
*/

static bool check_lock_and_start_stmt(THD *thd,
                                      Query_tables_list *prelocking_ctx,
                                      TABLE_LIST *table_list)
{
  int error;
  thr_lock_type lock_type;
  DBUG_ENTER("check_lock_and_start_stmt");

  /*
    TL_WRITE_DEFAULT and TL_READ_DEFAULT are supposed to be parser only
    types of locks so they should be converted to appropriate other types
    to be passed to storage engine. The exact lock type passed to the
    engine is important as, for example, InnoDB uses it to determine
    what kind of row locks should be acquired when executing statement
    in prelocked mode or under LOCK TABLES with @@innodb_table_locks = 0.
  */
  if (table_list->lock_type == TL_WRITE_DEFAULT)
    lock_type= thd->update_lock_default;
  else if (table_list->lock_type == TL_READ_DEFAULT)
    lock_type= read_lock_type_for_table(thd, prelocking_ctx, table_list);
  else
    lock_type= table_list->lock_type;

  if ((int) lock_type > (int) TL_WRITE_ALLOW_WRITE &&
      (int) table_list->table->reginfo.lock_type <= (int) TL_WRITE_ALLOW_WRITE)
  {
    my_error(ER_TABLE_NOT_LOCKED_FOR_WRITE, MYF(0), table_list->alias);
    DBUG_RETURN(1);
  }
  if ((error= table_list->table->file->start_stmt(thd, lock_type)))
  {
    table_list->table->file->print_error(error, MYF(0));
    DBUG_RETURN(1);
  }
  DBUG_RETURN(0);
}


/**
  @brief Open and lock one table

  @param[in]    thd             thread handle
  @param[in]    table_l         table to open is first table in this list
  @param[in]    lock_type       lock to use for table
  @param[in]    flags           options to be used while opening and locking
                                table (see open_table(), mysql_lock_tables())
  @param[in]    prelocking_strategy  Strategy which specifies how prelocking
                                     algorithm should work for this statement.

  @return       table
    @retval     != NULL         OK, opened table returned
    @retval     NULL            Error

  @note
    If ok, the following are also set:
      table_list->lock_type 	lock_type
      table_list->table		table

  @note
    If table_l is a list, not a single table, the list is temporarily
    broken.

  @detail
    This function is meant as a replacement for open_ltable() when
    MERGE tables can be opened. open_ltable() cannot open MERGE tables.

    There may be more differences between open_n_lock_single_table() and
    open_ltable(). One known difference is that open_ltable() does
    neither call thd->decide_logging_format() nor handle some other logging
    and locking issues because it does not call lock_tables().
*/

TABLE *open_n_lock_single_table(THD *thd, TABLE_LIST *table_l,
                                thr_lock_type lock_type, uint flags,
                                Prelocking_strategy *prelocking_strategy)
{
  TABLE_LIST *save_next_global;
  DBUG_ENTER("open_n_lock_single_table");

  /* Remember old 'next' pointer. */
  save_next_global= table_l->next_global;
  /* Break list. */
  table_l->next_global= NULL;

  /* Set requested lock type. */
  table_l->lock_type= lock_type;
  /* Allow to open real tables only. */
  table_l->required_type= FRMTYPE_TABLE;

  /* Open the table. */
  if (open_and_lock_tables(thd, table_l, FALSE, flags,
                           prelocking_strategy))
    table_l->table= NULL; /* Just to be sure. */

  /* Restore list. */
  table_l->next_global= save_next_global;

  DBUG_RETURN(table_l->table);
}


/*
  Open and lock one table

  SYNOPSIS
    open_ltable()
    thd			Thread handler
    table_list		Table to open is first table in this list
    lock_type		Lock to use for open
    lock_flags          Flags passed to mysql_lock_table

  NOTE
    This function doesn't do anything like SP/SF/views/triggers analysis done 
    in open_table()/lock_tables(). It is intended for opening of only one
    concrete table. And used only in special contexts.

  RETURN VALUES
    table		Opened table
    0			Error
  
    If ok, the following are also set:
      table_list->lock_type 	lock_type
      table_list->table		table
*/

TABLE *open_ltable(THD *thd, TABLE_LIST *table_list, thr_lock_type lock_type,
                   uint lock_flags)
{
  TABLE *table;
  Open_table_context ot_ctx(thd, lock_flags);
  bool error;
  DBUG_ENTER("open_ltable");

  /* should not be used in a prelocked_mode context, see NOTE above */
  DBUG_ASSERT(thd->locked_tables_mode < LTM_PRELOCKED);

  THD_STAGE_INFO(thd, stage_opening_tables);
  thd->current_tablenr= 0;
  /* open_ltable can be used only for BASIC TABLEs */
  table_list->required_type= FRMTYPE_TABLE;

  /* This function can't properly handle requests for such metadata locks. */
  DBUG_ASSERT(table_list->mdl_request.type < MDL_SHARED_NO_WRITE);

  while ((error= open_table(thd, table_list, thd->mem_root, &ot_ctx)) &&
         ot_ctx.can_recover_from_failed_open())
  {
    /*
      Even though we have failed to open table we still need to
      call release_transactional_locks() to release metadata locks which
      might have been acquired successfully.
    */
    thd->mdl_context.rollback_to_savepoint(ot_ctx.start_of_statement_svp());
    table_list->mdl_request.ticket= 0;
    if (ot_ctx.recover_from_failed_open(thd))
      break;
  }

  if (!error)
  {
    /*
      We can't have a view or some special "open_strategy" in this function
      so there should be a TABLE instance.
    */
    DBUG_ASSERT(table_list->table);
    table= table_list->table;
    if (table->file->ht->db_type == DB_TYPE_MRG_MYISAM)
    {
      /* A MERGE table must not come here. */
      /* purecov: begin tested */
      my_error(ER_WRONG_OBJECT, MYF(0), table->s->db.str,
               table->s->table_name.str, "BASE TABLE");
      table= 0;
      goto end;
      /* purecov: end */
    }

    table_list->lock_type= lock_type;
    table->grant= table_list->grant;
    if (thd->locked_tables_mode)
    {
      if (check_lock_and_start_stmt(thd, thd->lex, table_list))
	table= 0;
    }
    else
    {
      DBUG_ASSERT(thd->lock == 0);	// You must lock everything at once
      if ((table->reginfo.lock_type= lock_type) != TL_UNLOCK)
	if (! (thd->lock= mysql_lock_tables(thd, &table_list->table, 1,
                                            lock_flags)))
        {
          table= 0;
        }
    }
  }
  else
    table= 0;

end:
  if (table == NULL)
  {
    if (!thd->in_sub_stmt)
      trans_rollback_stmt(thd);
    close_thread_tables(thd);
  }
  DBUG_RETURN(table);
}


/**
  Open all tables in list, locks them and optionally process derived tables.

  @param thd		      Thread context.
  @param tables	              List of tables for open and locking.
  @param derived              If to handle derived tables.
  @param flags                Bitmap of options to be used to open and lock
                              tables (see open_tables() and mysql_lock_tables()
                              for details).
  @param prelocking_strategy  Strategy which specifies how prelocking algorithm
                              should work for this statement.

  @note
    The thr_lock locks will automatically be freed by
    close_thread_tables().

  @retval FALSE  OK.
  @retval TRUE   Error
*/

bool open_and_lock_tables(THD *thd, TABLE_LIST *tables,
                          bool derived, uint flags,
                          Prelocking_strategy *prelocking_strategy)
{
  uint counter;
  MDL_savepoint mdl_savepoint= thd->mdl_context.mdl_savepoint();
  DBUG_ENTER("open_and_lock_tables");
  DBUG_PRINT("enter", ("derived handling: %d", derived));

  if (open_tables(thd, &tables, &counter, flags, prelocking_strategy))
    goto err;

  DBUG_EXECUTE_IF("sleep_open_and_lock_after_open", {
                  const char *old_proc_info= thd->proc_info;
                  thd->proc_info= "DBUG sleep";
                  my_sleep(6000000);
                  thd->proc_info= old_proc_info;});

  if (lock_tables(thd, tables, counter, flags))
    goto err;

  if (derived &&
      (mysql_handle_derived(thd->lex, &mysql_derived_prepare)))
    goto err;

  DBUG_RETURN(FALSE);
err:
  if (! thd->in_sub_stmt)
    trans_rollback_stmt(thd);  /* Necessary if derived handling failed. */
  close_thread_tables(thd);
  /* Don't keep locks for a failed statement. */
  thd->mdl_context.rollback_to_savepoint(mdl_savepoint);
  DBUG_RETURN(TRUE);
}


/*
  Open all tables in list and process derived tables

  SYNOPSIS
    open_normal_and_derived_tables
    thd		- thread handler
    tables	- list of tables for open
    flags       - bitmap of flags to modify how the tables will be open:
                  MYSQL_LOCK_IGNORE_FLUSH - open table even if someone has
                  done a flush on it.

  RETURN
    FALSE - ok
    TRUE  - error

  NOTE 
    This is to be used on prepare stage when you don't read any
    data from the tables.
*/

bool open_normal_and_derived_tables(THD *thd, TABLE_LIST *tables, uint flags)
{
  DML_prelocking_strategy prelocking_strategy;
  uint counter;
  MDL_savepoint mdl_savepoint= thd->mdl_context.mdl_savepoint();
  DBUG_ENTER("open_normal_and_derived_tables");
  DBUG_ASSERT(!thd->fill_derived_tables());
  if (open_tables(thd, &tables, &counter, flags, &prelocking_strategy) ||
      mysql_handle_derived(thd->lex, &mysql_derived_prepare))
    goto end;

  DBUG_RETURN(0);
end:
  /*
    No need to commit/rollback the statement transaction: it's
    either not started or we're filling in an INFORMATION_SCHEMA
    table on the fly, and thus mustn't manipulate with the
    transaction of the enclosing statement.
  */
  DBUG_ASSERT(thd->transaction.stmt.is_empty() ||
<<<<<<< HEAD
              (thd->state_flags & Open_tables_state::BACKUPS_AVAIL) ||
              thd->get_gtid_next_list() != NULL ||
              thd->variables.gtid_next.type == GTID_GROUP);
=======
              (thd->state_flags & Open_tables_state::BACKUPS_AVAIL));
>>>>>>> 950afc55
  close_thread_tables(thd);
  /* Don't keep locks for a failed statement. */
  thd->mdl_context.rollback_to_savepoint(mdl_savepoint);

  DBUG_RETURN(TRUE); /* purecov: inspected */
}


/*
  Mark all real tables in the list as free for reuse.

  SYNOPSIS
    mark_real_tables_as_free_for_reuse()
      thd   - thread context
      table - head of the list of tables

  DESCRIPTION
    Marks all real tables in the list (i.e. not views, derived
    or schema tables) as free for reuse.
*/

static void mark_real_tables_as_free_for_reuse(TABLE_LIST *table_list)
{
  TABLE_LIST *table;
  for (table= table_list; table; table= table->next_global)
    if (!table->placeholder())
    {
      table->table->query_id= 0;
    }
  for (table= table_list; table; table= table->next_global)
    if (!table->placeholder())
    {
      /*
        Detach children of MyISAMMRG tables used in
        sub-statements, they will be reattached at open.
        This has to be done in a separate loop to make sure
        that children have had their query_id cleared.
      */
      table->table->file->extra(HA_EXTRA_DETACH_CHILDREN);
    }
}


/**
  Lock all tables in a list.

  @param  thd           Thread handler
  @param  tables        Tables to lock
  @param  count         Number of opened tables
  @param  flags         Options (see mysql_lock_tables() for details)

  You can't call lock_tables() while holding thr_lock locks, as
  this would break the dead-lock-free handling thr_lock gives us.
  You must always get all needed locks at once.

  If the query for which we are calling this function is marked as
  requiring prelocking, this function will change
  locked_tables_mode to LTM_PRELOCKED.

  @retval FALSE         Success. 
  @retval TRUE          A lock wait timeout, deadlock or out of memory.
*/

bool lock_tables(THD *thd, TABLE_LIST *tables, uint count,
                 uint flags)
{
  TABLE_LIST *table;

  DBUG_ENTER("lock_tables");
  /*
    We can't meet statement requiring prelocking if we already
    in prelocked mode.
  */
  DBUG_ASSERT(thd->locked_tables_mode <= LTM_LOCK_TABLES ||
              !thd->lex->requires_prelocking());

  if (!tables && !thd->lex->requires_prelocking())
    DBUG_RETURN(thd->decide_logging_format(tables));

  /*
    Check for thd->locked_tables_mode to avoid a redundant
    and harmful attempt to lock the already locked tables again.
    Checking for thd->lock is not enough in some situations. For example,
    if a stored function contains
    "drop table t3; create temporary t3 ..; insert into t3 ...;"
    thd->lock may be 0 after drop tables, whereas locked_tables_mode
    is still on. In this situation an attempt to lock temporary
    table t3 will lead to a memory leak.
  */
  if (! thd->locked_tables_mode)
  {
    DBUG_ASSERT(thd->lock == 0);	// You must lock everything at once
    TABLE **start,**ptr;

    if (!(ptr=start=(TABLE**) thd->alloc(sizeof(TABLE*)*count)))
      DBUG_RETURN(TRUE);
    for (table= tables; table; table= table->next_global)
    {
      if (!table->placeholder())
	*(ptr++)= table->table;
    }

    /* We have to emulate LOCK TABLES if we are statement needs prelocking. */
    if (thd->lex->requires_prelocking())
    {
      /*
        A query that modifies autoinc column in sub-statement can make the 
        master and slave inconsistent.
        We can solve these problems in mixed mode by switching to binlogging 
        if at least one updated table is used by sub-statement
      */
      if (thd->variables.binlog_format != BINLOG_FORMAT_ROW && tables && 
          has_write_table_with_auto_increment(thd->lex->first_not_own_table()))
        thd->lex->set_stmt_unsafe(LEX::BINLOG_STMT_UNSAFE_AUTOINC_COLUMNS);
    }

    DEBUG_SYNC(thd, "before_lock_tables_takes_lock");

    if (! (thd->lock= mysql_lock_tables(thd, start, (uint) (ptr - start),
                                        flags)))
      DBUG_RETURN(TRUE);

    DEBUG_SYNC(thd, "after_lock_tables_takes_lock");

    if (thd->lex->requires_prelocking() &&
        thd->lex->sql_command != SQLCOM_LOCK_TABLES)
    {
      TABLE_LIST *first_not_own= thd->lex->first_not_own_table();
      /*
        We just have done implicit LOCK TABLES, and now we have
        to emulate first open_and_lock_tables() after it.

        When open_and_lock_tables() is called for a single table out of
        a table list, the 'next_global' chain is temporarily broken. We
        may not find 'first_not_own' before the end of the "list".
        Look for example at those places where open_n_lock_single_table()
        is called. That function implements the temporary breaking of
        a table list for opening a single table.
      */
      for (table= tables;
           table && table != first_not_own;
           table= table->next_global)
      {
        if (!table->placeholder())
        {
          table->table->query_id= thd->query_id;
          if (check_lock_and_start_stmt(thd, thd->lex, table))
          {
            mysql_unlock_tables(thd, thd->lock);
            thd->lock= 0;
            DBUG_RETURN(TRUE);
          }
        }
      }
      /*
        Let us mark all tables which don't belong to the statement itself,
        and was marked as occupied during open_tables() as free for reuse.
      */
      mark_real_tables_as_free_for_reuse(first_not_own);
      DBUG_PRINT("info",("locked_tables_mode= LTM_PRELOCKED"));
      thd->enter_locked_tables_mode(LTM_PRELOCKED);
    }
  }
  else
  {
    TABLE_LIST *first_not_own= thd->lex->first_not_own_table();
    /*
      When open_and_lock_tables() is called for a single table out of
      a table list, the 'next_global' chain is temporarily broken. We
      may not find 'first_not_own' before the end of the "list".
      Look for example at those places where open_n_lock_single_table()
      is called. That function implements the temporary breaking of
      a table list for opening a single table.
    */
    for (table= tables;
         table && table != first_not_own;
         table= table->next_global)
    {
      if (table->placeholder())
        continue;

      /*
        In a stored function or trigger we should ensure that we won't change
        a table that is already used by the calling statement.
      */
      if (thd->locked_tables_mode >= LTM_PRELOCKED &&
          table->lock_type >= TL_WRITE_ALLOW_WRITE)
      {
        for (TABLE* opentab= thd->open_tables; opentab; opentab= opentab->next)
        {
          if (table->table->s == opentab->s && opentab->query_id &&
              table->table->query_id != opentab->query_id)
          {
            my_error(ER_CANT_UPDATE_USED_TABLE_IN_SF_OR_TRG, MYF(0),
                     table->table->s->table_name.str);
            DBUG_RETURN(TRUE);
          }
        }
      }

      if (check_lock_and_start_stmt(thd, thd->lex, table))
      {
	DBUG_RETURN(TRUE);
      }
    }
    /*
      If we are under explicit LOCK TABLES and our statement requires
      prelocking, we should mark all "additional" tables as free for use
      and enter prelocked mode.
    */
    if (thd->lex->requires_prelocking())
    {
      mark_real_tables_as_free_for_reuse(first_not_own);
      DBUG_PRINT("info",
                 ("thd->locked_tables_mode= LTM_PRELOCKED_UNDER_LOCK_TABLES"));
      thd->locked_tables_mode= LTM_PRELOCKED_UNDER_LOCK_TABLES;
    }
  }

  DBUG_RETURN(thd->decide_logging_format(tables));
}


/**
  Prepare statement for reopening of tables and recalculation of set of
  prelocked tables.

  @param[in] thd         Thread context.
  @param[in,out] tables  List of tables which we were trying to open
                         and lock.
  @param[in] start_of_statement_svp MDL savepoint which represents the set
                         of metadata locks which the current transaction
                         managed to acquire before execution of the current
                         statement and to which we should revert before
                         trying to reopen tables. NULL if no metadata locks
                         were held and thus all metadata locks should be
                         released.
*/

void close_tables_for_reopen(THD *thd, TABLE_LIST **tables,
                             const MDL_savepoint &start_of_statement_svp)
{
  TABLE_LIST *first_not_own_table= thd->lex->first_not_own_table();
  TABLE_LIST *tmp;

  /*
    If table list consists only from tables from prelocking set, table list
    for new attempt should be empty, so we have to update list's root pointer.
  */
  if (first_not_own_table == *tables)
    *tables= 0;
  thd->lex->chop_off_not_own_tables();
  /* Reset MDL tickets for procedures/functions */
  for (Sroutine_hash_entry *rt=
         (Sroutine_hash_entry*)thd->lex->sroutines_list.first;
       rt; rt= rt->next)
    rt->mdl_request.ticket= NULL;
  sp_remove_not_own_routines(thd->lex);
  for (tmp= *tables; tmp; tmp= tmp->next_global)
  {
    tmp->table= 0;
    tmp->mdl_request.ticket= NULL;
    /* We have to cleanup translation tables of views. */
    tmp->cleanup_items();
  }
  /*
    No need to commit/rollback the statement transaction: it's
    either not started or we're filling in an INFORMATION_SCHEMA
    table on the fly, and thus mustn't manipulate with the
    transaction of the enclosing statement.
  */
  DBUG_ASSERT(thd->transaction.stmt.is_empty() ||
<<<<<<< HEAD
              (thd->state_flags & Open_tables_state::BACKUPS_AVAIL) ||
              thd->get_gtid_next_list() != NULL ||
              thd->variables.gtid_next.type == GTID_GROUP);
=======
              (thd->state_flags & Open_tables_state::BACKUPS_AVAIL));
>>>>>>> 950afc55
  close_thread_tables(thd);
  thd->mdl_context.rollback_to_savepoint(start_of_statement_svp);
}


/**
  Open a single table without table caching and don't add it to
  THD::open_tables. Depending on the 'add_to_temporary_tables_list' value,
  the opened TABLE instance will be addded to THD::temporary_tables list.

  @param thd                          Thread context.
  @param path                         Path (without .frm)
  @param db                           Database name.
  @param table_name                   Table name.
  @param add_to_temporary_tables_list Specifies if the opened TABLE
                                      instance should be linked into
                                      THD::temporary_tables list.

  @note This function is used:
    - by alter_table() to open a temporary table;
    - when creating a temporary table with CREATE TEMPORARY TABLE.

  @return TABLE instance for opened table.
  @retval NULL on error.
*/

TABLE *open_table_uncached(THD *thd, const char *path, const char *db,
                           const char *table_name,
                           bool add_to_temporary_tables_list)
{
  TABLE *tmp_table;
  TABLE_SHARE *share;
  char cache_key[MAX_DBKEY_LENGTH], *saved_cache_key, *tmp_path;
  uint key_length;
  DBUG_ENTER("open_table_uncached");
  DBUG_PRINT("enter",
             ("table: '%s'.'%s'  path: '%s'  server_id: %u  "
              "pseudo_thread_id: %lu",
              db, table_name, path,
              (uint) thd->server_id, (ulong) thd->variables.pseudo_thread_id));

  /* Create the cache_key for temporary tables */
  key_length= create_table_def_key(thd, cache_key, db, table_name, 1);

  if (!(tmp_table= (TABLE*) my_malloc(sizeof(*tmp_table) + sizeof(*share) +
                                      strlen(path)+1 + key_length,
                                      MYF(MY_WME))))
    DBUG_RETURN(0);				/* purecov: inspected */

  share= (TABLE_SHARE*) (tmp_table+1);
  tmp_path= (char*) (share+1);
  saved_cache_key= strmov(tmp_path, path)+1;
  memcpy(saved_cache_key, cache_key, key_length);

  init_tmp_table_share(thd, share, saved_cache_key, key_length,
                       strend(saved_cache_key)+1, tmp_path);

  if (open_table_def(thd, share, 0))
  {
    /* No need to lock share->mutex as this is not needed for tmp tables */
    free_table_share(share);
    my_free(tmp_table);
    DBUG_RETURN(0);
  }

#ifdef HAVE_PSI_TABLE_INTERFACE
  share->m_psi= PSI_CALL(get_table_share)(true, share);
#else
  share->m_psi= NULL;
#endif

  if (open_table_from_share(thd, share, table_name,
                            (uint) (HA_OPEN_KEYFILE | HA_OPEN_RNDFILE |
                                    HA_GET_INDEX),
                            READ_KEYINFO | COMPUTE_TYPES | EXTRA_RECORD,
                            ha_open_options,
                            tmp_table, FALSE))
  {
    /* No need to lock share->mutex as this is not needed for tmp tables */
    free_table_share(share);
    my_free(tmp_table);
    DBUG_RETURN(0);
  }

  tmp_table->reginfo.lock_type= TL_WRITE;	 // Simulate locked
  share->tmp_table= (tmp_table->file->has_transactions() ? 
                     TRANSACTIONAL_TMP_TABLE : NON_TRANSACTIONAL_TMP_TABLE);

  if (add_to_temporary_tables_list)
  {
    /* growing temp list at the head */
    tmp_table->next= thd->temporary_tables;
    if (tmp_table->next)
      tmp_table->next->prev= tmp_table;
    thd->temporary_tables= tmp_table;
    thd->temporary_tables->prev= 0;
    if (thd->slave_thread)
      modify_slave_open_temp_tables(thd, 1);
  }
  tmp_table->pos_in_table_list= 0;
  tmp_table->created= true;
  DBUG_PRINT("tmptable", ("opened table: '%s'.'%s' 0x%lx", tmp_table->s->db.str,
                          tmp_table->s->table_name.str, (long) tmp_table));
  DBUG_RETURN(tmp_table);
}


bool rm_temporary_table(handlerton *base, char *path)
{
  bool error=0;
  handler *file;
  char *ext;
  DBUG_ENTER("rm_temporary_table");

  strmov(ext= strend(path), reg_ext);
  if (mysql_file_delete(key_file_frm, path, MYF(0)))
    error=1; /* purecov: inspected */
  *ext= 0;				// remove extension
  file= get_new_handler((TABLE_SHARE*) 0, current_thd->mem_root, base);
  if (file && file->ha_delete_table(path))
  {
    error=1;
    sql_print_warning("Could not remove temporary table: '%s', error: %d",
                      path, my_errno);
  }
  delete file;
  DBUG_RETURN(error);
}


/*****************************************************************************
* The following find_field_in_XXX procedures implement the core of the
* name resolution functionality. The entry point to resolve a column name in a
* list of tables is 'find_field_in_tables'. It calls 'find_field_in_table_ref'
* for each table reference. In turn, depending on the type of table reference,
* 'find_field_in_table_ref' calls one of the 'find_field_in_XXX' procedures
* below specific for the type of table reference.
******************************************************************************/

/* Special Field pointers as return values of find_field_in_XXX functions. */
Field *not_found_field= (Field*) 0x1;
Field *view_ref_found= (Field*) 0x2; 

#define WRONG_GRANT (Field*) -1

static void update_field_dependencies(THD *thd, Field *field, TABLE *table)
{
  DBUG_ENTER("update_field_dependencies");
  if (thd->mark_used_columns != MARK_COLUMNS_NONE)
  {
    MY_BITMAP *bitmap;

    /*
      We always want to register the used keys, as the column bitmap may have
      been set for all fields (for example for view).
    */
      
    table->covering_keys.intersect(field->part_of_key);
    table->merge_keys.merge(field->part_of_key);

    if (thd->mark_used_columns == MARK_COLUMNS_READ)
      bitmap= table->read_set;
    else
      bitmap= table->write_set;

    /* 
       The test-and-set mechanism in the bitmap is not reliable during
       multi-UPDATE statements under MARK_COLUMNS_READ mode
       (thd->mark_used_columns == MARK_COLUMNS_READ), as this bitmap contains
       only those columns that are used in the SET clause. I.e they are being
       set here. See multi_update::prepare()
    */
    if (bitmap_fast_test_and_set(bitmap, field->field_index))
    {
      if (thd->mark_used_columns == MARK_COLUMNS_WRITE)
      {
        DBUG_PRINT("warning", ("Found duplicated field"));
        thd->dup_field= field;
      }
      else
      {
        DBUG_PRINT("note", ("Field found before"));
      }
      DBUG_VOID_RETURN;
    }
    if (table->get_fields_in_item_tree)
      field->flags|= GET_FIXED_FIELDS_FLAG;
    table->used_fields++;
  }
  else if (table->get_fields_in_item_tree)
    field->flags|= GET_FIXED_FIELDS_FLAG;
  DBUG_VOID_RETURN;
}


/**
  Find a temporary table specified by TABLE_LIST instance in the cache and
  prepare its TABLE instance for use.

  This function tries to resolve this table in the list of temporary tables
  of this thread. Temporary tables are thread-local and "shadow" base
  tables with the same name.

  @note In most cases one should use open_temporary_tables() instead
        of this call.

  @note One should finalize process of opening temporary table for table
        list element by calling open_and_process_table(). This function
        is responsible for table version checking and handling of merge
        tables.

  @note We used to check global_read_lock before opening temporary tables.
        However, that limitation was artificial and is removed now.

  @return Error status.
    @retval FALSE On success. If a temporary table exists for the given
                  key, tl->table is set.
    @retval TRUE  On error. my_error() has been called.
*/

bool open_temporary_table(THD *thd, TABLE_LIST *tl)
{
  DBUG_ENTER("open_temporary_table");
  DBUG_PRINT("enter", ("table: '%s'.'%s'", tl->db, tl->table_name));

  /*
    Code in open_table() assumes that TABLE_LIST::table can
    be non-zero only for pre-opened temporary tables.
  */
  DBUG_ASSERT(tl->table == NULL);

  /*
    This function should not be called for cases when derived or I_S
    tables can be met since table list elements for such tables can
    have invalid db or table name.
    Instead open_temporary_tables() should be used.
  */
  DBUG_ASSERT(!tl->derived && !tl->schema_table);

  if (tl->open_type == OT_BASE_ONLY)
  {
    DBUG_PRINT("info", ("skip_temporary is set"));
    DBUG_RETURN(FALSE);
  }

  TABLE *table= find_temporary_table(thd, tl);

  if (!table)
  {
    if (tl->open_type == OT_TEMPORARY_ONLY &&
        tl->open_strategy == TABLE_LIST::OPEN_NORMAL)
    {
      my_error(ER_NO_SUCH_TABLE, MYF(0), tl->db, tl->table_name);
      DBUG_RETURN(TRUE);
    }
    DBUG_RETURN(FALSE);
  }

  if (table->query_id)
  {
    /*
      We're trying to use the same temporary table twice in a query.
      Right now we don't support this because a temporary table is always
      represented by only one TABLE object in THD, and it can not be
      cloned. Emit an error for an unsupported behaviour.
    */

    DBUG_PRINT("error",
               ("query_id: %lu  server_id: %u  pseudo_thread_id: %lu",
                (ulong) table->query_id, (uint) thd->server_id,
                (ulong) thd->variables.pseudo_thread_id));
    my_error(ER_CANT_REOPEN_TABLE, MYF(0), table->alias);
    DBUG_RETURN(TRUE);
  }

  table->query_id= thd->query_id;
  thd->thread_specific_used= TRUE;

  tl->updatable= 1; // It is not derived table nor non-updatable VIEW.
  tl->table= table;

  table->init(thd, tl);

  DBUG_PRINT("info", ("Using temporary table"));
  DBUG_RETURN(FALSE);
}


/**
  Pre-open temporary tables corresponding to table list elements.

  @note One should finalize process of opening temporary tables
        by calling open_tables(). This function is responsible
        for table version checking and handling of merge tables.

  @return Error status.
    @retval FALSE On success. If a temporary tables exists for the
                  given element, tl->table is set.
    @retval TRUE  On error. my_error() has been called.
*/

bool open_temporary_tables(THD *thd, TABLE_LIST *tl_list)
{
  TABLE_LIST *first_not_own= thd->lex->first_not_own_table();
  DBUG_ENTER("open_temporary_tables");

  for (TABLE_LIST *tl= tl_list; tl && tl != first_not_own; tl= tl->next_global)
  {
    if (tl->derived || tl->schema_table)
    {
      /*
        Derived and I_S tables will be handled by a later call to open_tables().
      */
      continue;
    }

    if (open_temporary_table(thd, tl))
      DBUG_RETURN(TRUE);
  }

  DBUG_RETURN(FALSE);
}


/*
  Find a field by name in a view that uses merge algorithm.

  SYNOPSIS
    find_field_in_view()
    thd				thread handler
    table_list			view to search for 'name'
    name			name of field
    length			length of name
    item_name                   name of item if it will be created (VIEW)
    ref				expression substituted in VIEW should be passed
                                using this reference (return view_ref_found)
    register_tree_change        TRUE if ref is not stack variable and we
                                need register changes in item tree

  RETURN
    0			field is not found
    view_ref_found	found value in VIEW (real result is in *ref)
    #			pointer to field - only for schema table fields
*/

static Field *
find_field_in_view(THD *thd, TABLE_LIST *table_list,
                   const char *name, uint length,
                   const char *item_name, Item **ref,
                   bool register_tree_change)
{
  DBUG_ENTER("find_field_in_view");
  DBUG_PRINT("enter",
             ("view: '%s', field name: '%s', item name: '%s', ref 0x%lx",
              table_list->alias, name, item_name, (ulong) ref));
  Field_iterator_view field_it;
  field_it.set(table_list);
  Query_arena *arena= 0, backup;  
  
  DBUG_ASSERT(table_list->schema_table_reformed ||
              (ref != 0 && table_list->view != 0));
  for (; !field_it.end_of_fields(); field_it.next())
  {
    if (!my_strcasecmp(system_charset_info, field_it.name(), name))
    {
      // in PS use own arena or data will be freed after prepare
      if (register_tree_change &&
          thd->stmt_arena->is_stmt_prepare_or_first_stmt_execute())
        arena= thd->activate_stmt_arena_if_needed(&backup);
      /*
        create_item() may, or may not create a new Item, depending on
        the column reference. See create_view_field() for details.
      */
      Item *item= field_it.create_item(thd);
      if (arena)
        thd->restore_active_arena(arena, &backup);
      
      if (!item)
        DBUG_RETURN(0);
      /*
       *ref != NULL means that *ref contains the item that we need to
       replace. If the item was aliased by the user, set the alias to
       the replacing item.
       We need to set alias on both ref itself and on ref real item.
      */
      if (*ref && !(*ref)->is_autogenerated_name)
      {
        item->set_name((*ref)->name, (*ref)->name_length,
                       system_charset_info);
        item->real_item()->set_name((*ref)->name, (*ref)->name_length,
                       system_charset_info);
      }
      if (register_tree_change)
        thd->change_item_tree(ref, item);
      else
        *ref= item;
      DBUG_RETURN((Field*) view_ref_found);
    }
  }
  DBUG_RETURN(0);
}


/*
  Find field by name in a NATURAL/USING join table reference.

  SYNOPSIS
    find_field_in_natural_join()
    thd			 [in]  thread handler
    table_ref            [in]  table reference to search
    name		 [in]  name of field
    length		 [in]  length of name
    ref                  [in/out] if 'name' is resolved to a view field, ref is
                               set to point to the found view field
    register_tree_change [in]  TRUE if ref is not stack variable and we
                               need register changes in item tree
    actual_table         [out] the original table reference where the field
                               belongs - differs from 'table_list' only for
                               NATURAL/USING joins

  DESCRIPTION
    Search for a field among the result fields of a NATURAL/USING join.
    Notice that this procedure is called only for non-qualified field
    names. In the case of qualified fields, we search directly the base
    tables of a natural join.

  RETURN
    NULL        if the field was not found
    WRONG_GRANT if no access rights to the found field
    #           Pointer to the found Field
*/

static Field *
find_field_in_natural_join(THD *thd, TABLE_LIST *table_ref, const char *name,
                           uint length, Item **ref, bool register_tree_change,
                           TABLE_LIST **actual_table)
{
  List_iterator_fast<Natural_join_column>
    field_it(*(table_ref->join_columns));
  Natural_join_column *nj_col, *curr_nj_col;
  Field *found_field;
  Query_arena *arena, backup;
  DBUG_ENTER("find_field_in_natural_join");
  DBUG_PRINT("enter", ("field name: '%s', ref 0x%lx",
		       name, (ulong) ref));
  DBUG_ASSERT(table_ref->is_natural_join && table_ref->join_columns);
  DBUG_ASSERT(*actual_table == NULL);

  LINT_INIT(arena);
  LINT_INIT(found_field);

  for (nj_col= NULL, curr_nj_col= field_it++; curr_nj_col; 
       curr_nj_col= field_it++)
  {
    if (!my_strcasecmp(system_charset_info, curr_nj_col->name(), name))
    {
      if (nj_col)
      {
        my_error(ER_NON_UNIQ_ERROR, MYF(0), name, thd->where);
        DBUG_RETURN(NULL);
      }
      nj_col= curr_nj_col;
    }
  }
  if (!nj_col)
    DBUG_RETURN(NULL);

  if (nj_col->view_field)
  {
    Item *item;
    LINT_INIT(arena);
    if (register_tree_change)
      arena= thd->activate_stmt_arena_if_needed(&backup);
    /*
      create_item() may, or may not create a new Item, depending on the
      column reference. See create_view_field() for details.
    */
    item= nj_col->create_item(thd);
    /*
     *ref != NULL means that *ref contains the item that we need to
     replace. If the item was aliased by the user, set the alias to
     the replacing item.
     We need to set alias on both ref itself and on ref real item.
     */
    if (*ref && !(*ref)->is_autogenerated_name)
    {
      item->set_name((*ref)->name, (*ref)->name_length,
                     system_charset_info);
      item->real_item()->set_name((*ref)->name, (*ref)->name_length,
                                  system_charset_info);
    }
    if (register_tree_change && arena)
      thd->restore_active_arena(arena, &backup);

    if (!item)
      DBUG_RETURN(NULL);
    DBUG_ASSERT(nj_col->table_field == NULL);
    if (nj_col->table_ref->schema_table_reformed)
    {
      /*
        Translation table items are always Item_fields and fixed
        already('mysql_schema_table' function). So we can return
        ->field. It is used only for 'show & where' commands.
      */
      DBUG_RETURN(((Item_field*) (nj_col->view_field->item))->field);
    }
    if (register_tree_change)
      thd->change_item_tree(ref, item);
    else
      *ref= item;
    found_field= (Field*) view_ref_found;
  }
  else
  {
    /* This is a base table. */
    DBUG_ASSERT(nj_col->view_field == NULL);
    /*
      This fix_fields is not necessary (initially this item is fixed by
      the Item_field constructor; after reopen_tables the Item_func_eq
      calls fix_fields on that item), it's just a check during table
      reopening for columns that was dropped by the concurrent connection.
    */
    if (!nj_col->table_field->fixed &&
        nj_col->table_field->fix_fields(thd, (Item **)&nj_col->table_field))
    {
      DBUG_PRINT("info", ("column '%s' was dropped by the concurrent connection",
                          nj_col->table_field->name));
      DBUG_RETURN(NULL);
    }
    DBUG_ASSERT(nj_col->table_ref->table == nj_col->table_field->field->table);
    found_field= nj_col->table_field->field;
    update_field_dependencies(thd, found_field, nj_col->table_ref->table);
  }

  *actual_table= nj_col->table_ref;
  
  DBUG_RETURN(found_field);
}


/*
  Find field by name in a base table or a view with temp table algorithm.

  The caller is expected to check column-level privileges.

  SYNOPSIS
    find_field_in_table()
    thd				thread handler
    table			table where to search for the field
    name			name of field
    length			length of name
    allow_rowid			do allow finding of "_rowid" field?
    cached_field_index_ptr	cached position in field list (used to speedup
                                lookup for fields in prepared tables)

  RETURN
    0	field is not found
    #	pointer to field
*/

Field *
find_field_in_table(THD *thd, TABLE *table, const char *name, uint length,
                    bool allow_rowid, uint *cached_field_index_ptr)
{
  Field **field_ptr, *field;
  uint cached_field_index= *cached_field_index_ptr;
  DBUG_ENTER("find_field_in_table");
  DBUG_PRINT("enter", ("table: '%s', field name: '%s'", table->alias, name));

  /* We assume here that table->field < NO_CACHED_FIELD_INDEX = UINT_MAX */
  if (cached_field_index < table->s->fields &&
      !my_strcasecmp(system_charset_info,
                     table->field[cached_field_index]->field_name, name))
    field_ptr= table->field + cached_field_index;
  else if (table->s->name_hash.records)
  {
    field_ptr= (Field**) my_hash_search(&table->s->name_hash, (uchar*) name,
                                        length);
    if (field_ptr)
    {
      /*
        field_ptr points to field in TABLE_SHARE. Convert it to the matching
        field in table
      */
      field_ptr= (table->field + (field_ptr - table->s->field));
    }
  }
  else
  {
    if (!(field_ptr= table->field))
      DBUG_RETURN((Field *)0);
    for (; *field_ptr; ++field_ptr)
      if (!my_strcasecmp(system_charset_info, (*field_ptr)->field_name, name))
        break;
  }

  if (field_ptr && *field_ptr)
  {
    *cached_field_index_ptr= field_ptr - table->field;
    field= *field_ptr;
  }
  else
  {
    if (!allow_rowid ||
        my_strcasecmp(system_charset_info, name, "_rowid") ||
        table->s->rowid_field_offset == 0)
      DBUG_RETURN((Field*) 0);
    field= table->field[table->s->rowid_field_offset-1];
  }

  update_field_dependencies(thd, field, table);

  DBUG_RETURN(field);
}


/*
  Find field in a table reference.

  SYNOPSIS
    find_field_in_table_ref()
    thd			   [in]  thread handler
    table_list		   [in]  table reference to search
    name		   [in]  name of field
    length		   [in]  field length of name
    item_name              [in]  name of item if it will be created (VIEW)
    db_name                [in]  optional database name that qualifies the
    table_name             [in]  optional table name that qualifies the field
    ref		       [in/out] if 'name' is resolved to a view field, ref
                                 is set to point to the found view field
    check_privileges       [in]  check privileges
    allow_rowid		   [in]  do allow finding of "_rowid" field?
    cached_field_index_ptr [in]  cached position in field list (used to
                                 speedup lookup for fields in prepared tables)
    register_tree_change   [in]  TRUE if ref is not stack variable and we
                                 need register changes in item tree
    actual_table           [out] the original table reference where the field
                                 belongs - differs from 'table_list' only for
                                 NATURAL_USING joins.

  DESCRIPTION
    Find a field in a table reference depending on the type of table
    reference. There are three types of table references with respect
    to the representation of their result columns:
    - an array of Field_translator objects for MERGE views and some
      information_schema tables,
    - an array of Field objects (and possibly a name hash) for stored
      tables,
    - a list of Natural_join_column objects for NATURAL/USING joins.
    This procedure detects the type of the table reference 'table_list'
    and calls the corresponding search routine.

    The routine checks column-level privieleges for the found field.

  RETURN
    0			field is not found
    view_ref_found	found value in VIEW (real result is in *ref)
    #			pointer to field
*/

Field *
find_field_in_table_ref(THD *thd, TABLE_LIST *table_list,
                        const char *name, uint length,
                        const char *item_name, const char *db_name,
                        const char *table_name, Item **ref,
                        bool check_privileges, bool allow_rowid,
                        uint *cached_field_index_ptr,
                        bool register_tree_change, TABLE_LIST **actual_table)
{
  Field *fld;
  DBUG_ENTER("find_field_in_table_ref");
  DBUG_ASSERT(table_list->alias);
  DBUG_ASSERT(name);
  DBUG_ASSERT(item_name);
  DBUG_PRINT("enter",
             ("table: '%s'  field name: '%s'  item name: '%s'  ref 0x%lx",
              table_list->alias, name, item_name, (ulong) ref));

  /*
    Check that the table and database that qualify the current field name
    are the same as the table reference we are going to search for the field.

    Exclude from the test below nested joins because the columns in a
    nested join generally originate from different tables. Nested joins
    also have no table name, except when a nested join is a merge view
    or an information schema table.

    We include explicitly table references with a 'field_translation' table,
    because if there are views over natural joins we don't want to search
    inside the view, but we want to search directly in the view columns
    which are represented as a 'field_translation'.

    TODO: Ensure that table_name, db_name and tables->db always points to
          something !
  */
  if (/* Exclude nested joins. */
      (!table_list->nested_join ||
       /* Include merge views and information schema tables. */
       table_list->field_translation) &&
      /*
        Test if the field qualifiers match the table reference we plan
        to search.
      */
      table_name && table_name[0] &&
      (my_strcasecmp(table_alias_charset, table_list->alias, table_name) ||
       (db_name && db_name[0] && table_list->db && table_list->db[0] &&
        (table_list->schema_table ?
         my_strcasecmp(system_charset_info, db_name, table_list->db) :
         strcmp(db_name, table_list->db)))))
    DBUG_RETURN(0);

  *actual_table= NULL;

  if (table_list->field_translation)
  {
    /* 'table_list' is a view or an information schema table. */
    if ((fld= find_field_in_view(thd, table_list, name, length, item_name, ref,
                                 register_tree_change)))
      *actual_table= table_list;
  }
  else if (!table_list->nested_join)
  {
    /* 'table_list' is a stored table. */
    DBUG_ASSERT(table_list->table);
    if ((fld= find_field_in_table(thd, table_list->table, name, length,
                                  allow_rowid,
                                  cached_field_index_ptr)))
      *actual_table= table_list;
  }
  else
  {
    /*
      'table_list' is a NATURAL/USING join, or an operand of such join that
      is a nested join itself.

      If the field name we search for is qualified, then search for the field
      in the table references used by NATURAL/USING the join.
    */
    if (table_name && table_name[0])
    {
      List_iterator<TABLE_LIST> it(table_list->nested_join->join_list);
      TABLE_LIST *table;
      while ((table= it++))
      {
        if ((fld= find_field_in_table_ref(thd, table, name, length, item_name,
                                          db_name, table_name, ref,
                                          check_privileges, allow_rowid,
                                          cached_field_index_ptr,
                                          register_tree_change, actual_table)))
          DBUG_RETURN(fld);
      }
      DBUG_RETURN(0);
    }
    /*
      Non-qualified field, search directly in the result columns of the
      natural join. The condition of the outer IF is true for the top-most
      natural join, thus if the field is not qualified, we will search
      directly the top-most NATURAL/USING join.
    */
    fld= find_field_in_natural_join(thd, table_list, name, length, ref,
                                    register_tree_change, actual_table);
  }

  if (fld)
  {
#ifndef NO_EMBEDDED_ACCESS_CHECKS
    /* Check if there are sufficient access rights to the found field. */
    if (check_privileges &&
        check_column_grant_in_table_ref(thd, *actual_table, name, length))
      fld= WRONG_GRANT;
    else
#endif
      if (thd->mark_used_columns != MARK_COLUMNS_NONE)
      {
        /*
          Get rw_set correct for this field so that the handler
          knows that this field is involved in the query and gets
          retrieved/updated
         */
        Field *field_to_set= NULL;
        if (fld == view_ref_found)
        {
          Item *it= (*ref)->real_item();
          if (it->type() == Item::FIELD_ITEM)
            field_to_set= ((Item_field*)it)->field;
          else
          {
            if (thd->mark_used_columns == MARK_COLUMNS_READ)
              it->walk(&Item::register_field_in_read_map, 1, (uchar *) 0);
          }
        }
        else
          field_to_set= fld;
        if (field_to_set)
        {
          TABLE *table= field_to_set->table;
          if (thd->mark_used_columns == MARK_COLUMNS_READ)
            bitmap_set_bit(table->read_set, field_to_set->field_index);
          else
            bitmap_set_bit(table->write_set, field_to_set->field_index);
        }
      }
  }
  DBUG_RETURN(fld);
}


/*
  Find field in table, no side effects, only purpose is to check for field
  in table object and get reference to the field if found.

  SYNOPSIS
  find_field_in_table_sef()

  table                         table where to find
  name                          Name of field searched for

  RETURN
    0                   field is not found
    #                   pointer to field
*/

Field *find_field_in_table_sef(TABLE *table, const char *name)
{
  Field **field_ptr;
  if (table->s->name_hash.records)
  {
    field_ptr= (Field**)my_hash_search(&table->s->name_hash,(uchar*) name,
                                       strlen(name));
    if (field_ptr)
    {
      /*
        field_ptr points to field in TABLE_SHARE. Convert it to the matching
        field in table
      */
      field_ptr= (table->field + (field_ptr - table->s->field));
    }
  }
  else
  {
    if (!(field_ptr= table->field))
      return (Field *)0;
    for (; *field_ptr; ++field_ptr)
      if (!my_strcasecmp(system_charset_info, (*field_ptr)->field_name, name))
        break;
  }
  if (field_ptr)
    return *field_ptr;
  else
    return (Field *)0;
}


/*
  Find field in table list.

  SYNOPSIS
    find_field_in_tables()
    thd			  pointer to current thread structure
    item		  field item that should be found
    first_table           list of tables to be searched for item
    last_table            end of the list of tables to search for item. If NULL
                          then search to the end of the list 'first_table'.
    ref			  if 'item' is resolved to a view field, ref is set to
                          point to the found view field
    report_error	  Degree of error reporting:
                          - IGNORE_ERRORS then do not report any error
                          - IGNORE_EXCEPT_NON_UNIQUE report only non-unique
                            fields, suppress all other errors
                          - REPORT_EXCEPT_NON_UNIQUE report all other errors
                            except when non-unique fields were found
                          - REPORT_ALL_ERRORS
    check_privileges      need to check privileges
    register_tree_change  TRUE if ref is not a stack variable and we
                          to need register changes in item tree

  RETURN VALUES
    0			If error: the found field is not unique, or there are
                        no sufficient access priviliges for the found field,
                        or the field is qualified with non-existing table.
    not_found_field	The function was called with report_error ==
                        (IGNORE_ERRORS || IGNORE_EXCEPT_NON_UNIQUE) and a
			field was not found.
    view_ref_found	View field is found, item passed through ref parameter
    found field         If a item was resolved to some field
*/

Field *
find_field_in_tables(THD *thd, Item_ident *item,
                     TABLE_LIST *first_table, TABLE_LIST *last_table,
		     Item **ref, find_item_error_report_type report_error,
                     bool check_privileges, bool register_tree_change)
{
  Field *found=0;
  const char *db= item->db_name;
  const char *table_name= item->table_name;
  const char *name= item->field_name;
  uint length=(uint) strlen(name);
  char name_buff[NAME_LEN+1];
  TABLE_LIST *cur_table= first_table;
  TABLE_LIST *actual_table;
  bool allow_rowid;

  if (!table_name || !table_name[0])
  {
    table_name= 0;                              // For easier test
    db= 0;
  }

  allow_rowid= table_name || (cur_table && !cur_table->next_local);

  if (item->cached_table)
  {
    /*
      This shortcut is used by prepared statements. We assume that
      TABLE_LIST *first_table is not changed during query execution (which
      is true for all queries except RENAME but luckily RENAME doesn't
      use fields...) so we can rely on reusing pointer to its member.
      With this optimization we also miss case when addition of one more
      field makes some prepared query ambiguous and so erroneous, but we
      accept this trade off.
    */
    TABLE_LIST *table_ref= item->cached_table;
    /*
      The condition (table_ref->view == NULL) ensures that we will call
      find_field_in_table even in the case of information schema tables
      when table_ref->field_translation != NULL.
      */
    if (table_ref->table && !table_ref->view)
    {
      found= find_field_in_table(thd, table_ref->table, name, length,
                                 TRUE, &(item->cached_field_index));
#ifndef NO_EMBEDDED_ACCESS_CHECKS
      /* Check if there are sufficient access rights to the found field. */
      if (found && check_privileges &&
          check_column_grant_in_table_ref(thd, table_ref, name, length))
        found= WRONG_GRANT;
#endif
    }
    else
      found= find_field_in_table_ref(thd, table_ref, name, length, item->name,
                                     NULL, NULL, ref, check_privileges,
                                     TRUE, &(item->cached_field_index),
                                     register_tree_change,
                                     &actual_table);
    if (found)
    {
      if (found == WRONG_GRANT)
	return (Field*) 0;

      /*
        Only views fields should be marked as dependent, not an underlying
        fields.
      */
      if (!table_ref->belong_to_view)
      {
        SELECT_LEX *current_sel= thd->lex->current_select;
        SELECT_LEX *last_select= table_ref->select_lex;
        /*
          If the field was an outer referencee, mark all selects using this
          sub query as dependent on the outer query
        */
        if (current_sel != last_select)
          mark_select_range_as_dependent(thd, last_select, current_sel,
                                         found, *ref, item);
      }
      return found;
    }
  }

  if (db && lower_case_table_names)
  {
    /*
      convert database to lower case for comparison.
      We can't do this in Item_field as this would change the
      'name' of the item which may be used in the select list
    */
    strmake(name_buff, db, sizeof(name_buff)-1);
    my_casedn_str(files_charset_info, name_buff);
    db= name_buff;
  }

  if (last_table)
    last_table= last_table->next_name_resolution_table;

  for (; cur_table != last_table ;
       cur_table= cur_table->next_name_resolution_table)
  {
    Field *cur_field= find_field_in_table_ref(thd, cur_table, name, length,
                                              item->name, db, table_name, ref,
                                              (thd->lex->sql_command ==
                                               SQLCOM_SHOW_FIELDS)
                                              ? false : check_privileges,
                                              allow_rowid,
                                              &(item->cached_field_index),
                                              register_tree_change,
                                              &actual_table);
    if (cur_field)
    {
      if (cur_field == WRONG_GRANT)
      {
        if (thd->lex->sql_command != SQLCOM_SHOW_FIELDS)
          return (Field*) 0;

        thd->clear_error();
        cur_field= find_field_in_table_ref(thd, cur_table, name, length,
                                           item->name, db, table_name, ref,
                                           false,
                                           allow_rowid,
                                           &(item->cached_field_index),
                                           register_tree_change,
                                           &actual_table);
        if (cur_field)
        {
          Field *nf=new Field_null(NULL,0,Field::NONE,
                                   cur_field->field_name,
                                   &my_charset_bin);
          nf->init(cur_table->table);
          cur_field= nf;
        }
      }

      /*
        Store the original table of the field, which may be different from
        cur_table in the case of NATURAL/USING join.
      */
      item->cached_table= (!actual_table->cacheable_table || found) ?
                          0 : actual_table;

      DBUG_ASSERT(thd->where);
      /*
        If we found a fully qualified field we return it directly as it can't
        have duplicates.
       */
      if (db)
        return cur_field;

      if (found)
      {
        if (report_error == REPORT_ALL_ERRORS ||
            report_error == IGNORE_EXCEPT_NON_UNIQUE)
          my_error(ER_NON_UNIQ_ERROR, MYF(0),
                   table_name ? item->full_name() : name, thd->where);
        return (Field*) 0;
      }
      found= cur_field;
    }
  }

  if (found)
    return found;

  /*
    If the field was qualified and there were no tables to search, issue
    an error that an unknown table was given. The situation is detected
    as follows: if there were no tables we wouldn't go through the loop
    and cur_table wouldn't be updated by the loop increment part, so it
    will be equal to the first table.
  */
  if (table_name && (cur_table == first_table) &&
      (report_error == REPORT_ALL_ERRORS ||
       report_error == REPORT_EXCEPT_NON_UNIQUE))
  {
    char buff[NAME_LEN*2 + 2];
    if (db && db[0])
    {
      strxnmov(buff,sizeof(buff)-1,db,".",table_name,NullS);
      table_name=buff;
    }
    my_error(ER_UNKNOWN_TABLE, MYF(0), table_name, thd->where);
  }
  else
  {
    if (report_error == REPORT_ALL_ERRORS ||
        report_error == REPORT_EXCEPT_NON_UNIQUE)
      my_error(ER_BAD_FIELD_ERROR, MYF(0), item->full_name(), thd->where);
    else
      found= not_found_field;
  }
  return found;
}


/*
  Find Item in list of items (find_field_in_tables analog)

  TODO
    is it better return only counter?

  SYNOPSIS
    find_item_in_list()
    find			Item to find
    items			List of items
    counter			To return number of found item
    report_error
      REPORT_ALL_ERRORS		report errors, return 0 if error
      REPORT_EXCEPT_NOT_FOUND	Do not report 'not found' error and
				return not_found_item, report other errors,
				return 0
      IGNORE_ERRORS		Do not report errors, return 0 if error
    resolution                  Set to the resolution type if the item is found 
                                (it says whether the item is resolved 
                                 against an alias name,
                                 or as a field name without alias,
                                 or as a field hidden by alias,
                                 or ignoring alias)
                                
  RETURN VALUES
    0			Item is not found or item is not unique,
			error message is reported
    not_found_item	Function was called with
			report_error == REPORT_EXCEPT_NOT_FOUND and
			item was not found. No error message was reported
                        found field
*/

/* Special Item pointer to serve as a return value from find_item_in_list(). */
Item **not_found_item= (Item**) 0x1;


Item **
find_item_in_list(Item *find, List<Item> &items, uint *counter,
                  find_item_error_report_type report_error,
                  enum_resolution_type *resolution)
{
  List_iterator<Item> li(items);
  Item **found=0, **found_unaliased= 0, *item;
  const char *db_name=0;
  const char *field_name=0;
  const char *table_name=0;
  bool found_unaliased_non_uniq= 0;
  /*
    true if the item that we search for is a valid name reference
    (and not an item that happens to have a name).
  */
  bool is_ref_by_name= 0;
  uint unaliased_counter= 0;

  *resolution= NOT_RESOLVED;

  is_ref_by_name= (find->type() == Item::FIELD_ITEM  || 
                   find->type() == Item::REF_ITEM);
  if (is_ref_by_name)
  {
    field_name= ((Item_ident*) find)->field_name;
    table_name= ((Item_ident*) find)->table_name;
    db_name=    ((Item_ident*) find)->db_name;
  }

  for (uint i= 0; (item=li++); i++)
  {
    if (field_name && item->real_item()->type() == Item::FIELD_ITEM)
    {
      Item_ident *item_field= (Item_ident*) item;

      /*
	In case of group_concat() with ORDER BY condition in the QUERY
	item_field can be field of temporary table without item name 
	(if this field created from expression argument of group_concat()),
	=> we have to check presence of name before compare
      */ 
      if (!item_field->name)
        continue;

      if (table_name)
      {
        /*
          If table name is specified we should find field 'field_name' in
          table 'table_name'. According to SQL-standard we should ignore
          aliases in this case.

          Since we should NOT prefer fields from the select list over
          other fields from the tables participating in this select in
          case of ambiguity we have to do extra check outside this function.

          We use strcmp for table names and database names as these may be
          case sensitive. In cases where they are not case sensitive, they
          are always in lower case.

	  item_field->field_name and item_field->table_name can be 0x0 if
	  item is not fix_field()'ed yet.
        */
        if (item_field->field_name && item_field->table_name &&
	    !my_strcasecmp(system_charset_info, item_field->field_name,
                           field_name) &&
            !my_strcasecmp(table_alias_charset, item_field->table_name, 
                           table_name) &&
            (!db_name || (item_field->db_name &&
                          !strcmp(item_field->db_name, db_name))))
        {
          if (found_unaliased)
          {
            if ((*found_unaliased)->eq(item, 0))
              continue;
            /*
              Two matching fields in select list.
              We already can bail out because we are searching through
              unaliased names only and will have duplicate error anyway.
            */
            if (report_error != IGNORE_ERRORS)
              my_error(ER_NON_UNIQ_ERROR, MYF(0),
                       find->full_name(), current_thd->where);
            return (Item**) 0;
          }
          found_unaliased= li.ref();
          unaliased_counter= i;
          *resolution= RESOLVED_IGNORING_ALIAS;
          if (db_name)
            break;                              // Perfect match
        }
      }
      else
      {
        int fname_cmp= my_strcasecmp(system_charset_info,
                                     item_field->field_name,
                                     field_name);
        if (!my_strcasecmp(system_charset_info,
                           item_field->name,field_name))
        {
          /*
            If table name was not given we should scan through aliases
            and non-aliased fields first. We are also checking unaliased
            name of the field in then next  else-if, to be able to find
            instantly field (hidden by alias) if no suitable alias or
            non-aliased field was found.
          */
          if (found)
          {
            if ((*found)->eq(item, 0))
              continue;                           // Same field twice
            if (report_error != IGNORE_ERRORS)
              my_error(ER_NON_UNIQ_ERROR, MYF(0),
                       find->full_name(), current_thd->where);
            return (Item**) 0;
          }
          found= li.ref();
          *counter= i;
          *resolution= fname_cmp ? RESOLVED_AGAINST_ALIAS:
	                           RESOLVED_WITH_NO_ALIAS;
        }
        else if (!fname_cmp)
        {
          /*
            We will use non-aliased field or react on such ambiguities only if
            we won't be able to find aliased field.
            Again if we have ambiguity with field outside of select list
            we should prefer fields from select list.
          */
          if (found_unaliased)
          {
            if ((*found_unaliased)->eq(item, 0))
              continue;                           // Same field twice
            found_unaliased_non_uniq= 1;
          }
          found_unaliased= li.ref();
          unaliased_counter= i;
        }
      }
    }
    else if (!table_name)
    { 
      if (is_ref_by_name && find->name && item->name &&
	  !my_strcasecmp(system_charset_info,item->name,find->name))
      {
        found= li.ref();
        *counter= i;
        *resolution= RESOLVED_AGAINST_ALIAS;
        break;
      }
      else if (find->eq(item,0))
      {
        found= li.ref();
        *counter= i;
        *resolution= RESOLVED_IGNORING_ALIAS;
        break;
      }
    }
    else if (table_name && item->type() == Item::REF_ITEM &&
             ((Item_ref *)item)->ref_type() == Item_ref::VIEW_REF)
    {
      /*
        TODO:Here we process prefixed view references only. What we should 
        really do is process all types of Item_refs. But this will currently 
        lead to a clash with the way references to outer SELECTs (from the 
        HAVING clause) are handled in e.g. :
        SELECT 1 FROM t1 AS t1_o GROUP BY a
          HAVING (SELECT t1_o.a FROM t1 AS t1_i GROUP BY t1_i.a LIMIT 1).
        Processing all Item_refs here will cause t1_o.a to resolve to itself.
        We still need to process the special case of Item_direct_view_ref 
        because in the context of views they have the same meaning as 
        Item_field for tables.
      */
      Item_ident *item_ref= (Item_ident *) item;
      if (item_ref->name && item_ref->table_name &&
          !my_strcasecmp(system_charset_info, item_ref->name, field_name) &&
          !my_strcasecmp(table_alias_charset, item_ref->table_name,
                         table_name) &&
          (!db_name || (item_ref->db_name && 
                        !strcmp (item_ref->db_name, db_name))))
      {
        found= li.ref();
        *counter= i;
        *resolution= RESOLVED_IGNORING_ALIAS;
        break;
      }
    }
  }
  if (!found)
  {
    if (found_unaliased_non_uniq)
    {
      if (report_error != IGNORE_ERRORS)
        my_error(ER_NON_UNIQ_ERROR, MYF(0),
                 find->full_name(), current_thd->where);
      return (Item **) 0;
    }
    if (found_unaliased)
    {
      found= found_unaliased;
      *counter= unaliased_counter;
      *resolution= RESOLVED_BEHIND_ALIAS;
    }
  }
  if (found)
    return found;
  if (report_error != REPORT_EXCEPT_NOT_FOUND)
  {
    if (report_error == REPORT_ALL_ERRORS)
      my_error(ER_BAD_FIELD_ERROR, MYF(0),
               find->full_name(), current_thd->where);
    return (Item **) 0;
  }
  else
    return (Item **) not_found_item;
}


/*
  Test if a string is a member of a list of strings.

  SYNOPSIS
    test_if_string_in_list()
    find      the string to look for
    str_list  a list of strings to be searched

  DESCRIPTION
    Sequentially search a list of strings for a string, and test whether
    the list contains the same string.

  RETURN
    TRUE  if find is in str_list
    FALSE otherwise
*/

static bool
test_if_string_in_list(const char *find, List<String> *str_list)
{
  List_iterator<String> str_list_it(*str_list);
  String *curr_str;
  size_t find_length= strlen(find);
  while ((curr_str= str_list_it++))
  {
    if (find_length != curr_str->length())
      continue;
    if (!my_strcasecmp(system_charset_info, find, curr_str->ptr()))
      return TRUE;
  }
  return FALSE;
}


/*
  Create a new name resolution context for an item so that it is
  being resolved in a specific table reference.

  SYNOPSIS
    set_new_item_local_context()
    thd        pointer to current thread
    item       item for which new context is created and set
    table_ref  table ref where an item showld be resolved

  DESCRIPTION
    Create a new name resolution context for an item, so that the item
    is resolved only the supplied 'table_ref'.

  RETURN
    FALSE  if all OK
    TRUE   otherwise
*/

static bool
set_new_item_local_context(THD *thd, Item_ident *item, TABLE_LIST *table_ref)
{
  Name_resolution_context *context;
  if (!(context= new (thd->mem_root) Name_resolution_context))
    return TRUE;
  context->init();
  context->first_name_resolution_table=
    context->last_name_resolution_table= table_ref;
  item->context= context;
  return FALSE;
}


/*
  Find and mark the common columns of two table references.

  SYNOPSIS
    mark_common_columns()
    thd                [in] current thread
    table_ref_1        [in] the first (left) join operand
    table_ref_2        [in] the second (right) join operand
    using_fields       [in] if the join is JOIN...USING - the join columns,
                            if NATURAL join, then NULL
    found_using_fields [out] number of fields from the USING clause that were
                             found among the common fields

  DESCRIPTION
    The procedure finds the common columns of two relations (either
    tables or intermediate join results), and adds an equi-join condition
    to the ON clause of 'table_ref_2' for each pair of matching columns.
    If some of table_ref_XXX represents a base table or view, then we
    create new 'Natural_join_column' instances for each column
    reference and store them in the 'join_columns' of the table
    reference.

  IMPLEMENTATION
    The procedure assumes that store_natural_using_join_columns() was
    called for the previous level of NATURAL/USING joins.

  RETURN
    TRUE   error when some common column is non-unique, or out of memory
    FALSE  OK
*/

static bool
mark_common_columns(THD *thd, TABLE_LIST *table_ref_1, TABLE_LIST *table_ref_2,
                    List<String> *using_fields, uint *found_using_fields)
{
  Field_iterator_table_ref it_1, it_2;
  Natural_join_column *nj_col_1, *nj_col_2;
  Query_arena *arena, backup;
  bool result= TRUE;
  bool first_outer_loop= TRUE;
  /*
    Leaf table references to which new natural join columns are added
    if the leaves are != NULL.
  */
  TABLE_LIST *leaf_1= (table_ref_1->nested_join &&
                       !table_ref_1->is_natural_join) ?
                      NULL : table_ref_1;
  TABLE_LIST *leaf_2= (table_ref_2->nested_join &&
                       !table_ref_2->is_natural_join) ?
                      NULL : table_ref_2;

  DBUG_ENTER("mark_common_columns");
  DBUG_PRINT("info", ("operand_1: %s  operand_2: %s",
                      table_ref_1->alias, table_ref_2->alias));

  *found_using_fields= 0;
  arena= thd->activate_stmt_arena_if_needed(&backup);

  for (it_1.set(table_ref_1); !it_1.end_of_fields(); it_1.next())
  {
    bool found= FALSE;
    const char *field_name_1;
    /* true if field_name_1 is a member of using_fields */
    bool is_using_column_1;
    if (!(nj_col_1= it_1.get_or_create_column_ref(thd, leaf_1)))
      goto err;
    field_name_1= nj_col_1->name();
    is_using_column_1= using_fields && 
      test_if_string_in_list(field_name_1, using_fields);
    DBUG_PRINT ("info", ("field_name_1=%s.%s", 
                         nj_col_1->table_name() ? nj_col_1->table_name() : "", 
                         field_name_1));

    /*
      Find a field with the same name in table_ref_2.

      Note that for the second loop, it_2.set() will iterate over
      table_ref_2->join_columns and not generate any new elements or
      lists.
    */
    nj_col_2= NULL;
    for (it_2.set(table_ref_2); !it_2.end_of_fields(); it_2.next())
    {
      Natural_join_column *cur_nj_col_2;
      const char *cur_field_name_2;
      if (!(cur_nj_col_2= it_2.get_or_create_column_ref(thd, leaf_2)))
        goto err;
      cur_field_name_2= cur_nj_col_2->name();
      DBUG_PRINT ("info", ("cur_field_name_2=%s.%s", 
                           cur_nj_col_2->table_name() ? 
                             cur_nj_col_2->table_name() : "", 
                           cur_field_name_2));

      /*
        Compare the two columns and check for duplicate common fields.
        A common field is duplicate either if it was already found in
        table_ref_2 (then found == TRUE), or if a field in table_ref_2
        was already matched by some previous field in table_ref_1
        (then cur_nj_col_2->is_common == TRUE).
        Note that it is too early to check the columns outside of the
        USING list for ambiguity because they are not actually "referenced"
        here. These columns must be checked only on unqualified reference 
        by name (e.g. in SELECT list).
      */
      if (!my_strcasecmp(system_charset_info, field_name_1, cur_field_name_2))
      {
        DBUG_PRINT ("info", ("match c1.is_common=%d", nj_col_1->is_common));
        if (cur_nj_col_2->is_common ||
            (found && (!using_fields || is_using_column_1)))
        {
          my_error(ER_NON_UNIQ_ERROR, MYF(0), field_name_1, thd->where);
          goto err;
        }
        nj_col_2= cur_nj_col_2;
        found= TRUE;
      }
    }
    if (first_outer_loop && leaf_2)
    {
      /*
        Make sure that the next inner loop "knows" that all columns
        are materialized already.
      */
      leaf_2->is_join_columns_complete= TRUE;
      first_outer_loop= FALSE;
    }
    if (!found)
      continue;                                 // No matching field

    /*
      field_1 and field_2 have the same names. Check if they are in the USING
      clause (if present), mark them as common fields, and add a new
      equi-join condition to the ON clause.
    */
    if (nj_col_2 && (!using_fields ||is_using_column_1))
    {
      Item *item_1=   nj_col_1->create_item(thd);
      Item *item_2=   nj_col_2->create_item(thd);
      Field *field_1= nj_col_1->field();
      Field *field_2= nj_col_2->field();
      Item_ident *item_ident_1, *item_ident_2;
      Item_func_eq *eq_cond;

      if (!item_1 || !item_2)
        goto err;                               // out of memory

      /*
        The following assert checks that the two created items are of
        type Item_ident.
      */
      DBUG_ASSERT(!thd->lex->current_select->no_wrap_view_item);
      /*
        In the case of no_wrap_view_item == 0, the created items must be
        of sub-classes of Item_ident.
      */
      DBUG_ASSERT(item_1->type() == Item::FIELD_ITEM ||
                  item_1->type() == Item::REF_ITEM);
      DBUG_ASSERT(item_2->type() == Item::FIELD_ITEM ||
                  item_2->type() == Item::REF_ITEM);

      /*
        We need to cast item_1,2 to Item_ident, because we need to hook name
        resolution contexts specific to each item.
      */
      item_ident_1= (Item_ident*) item_1;
      item_ident_2= (Item_ident*) item_2;
      /*
        Create and hook special name resolution contexts to each item in the
        new join condition . We need this to both speed-up subsequent name
        resolution of these items, and to enable proper name resolution of
        the items during the execute phase of PS.
      */
      if (set_new_item_local_context(thd, item_ident_1, nj_col_1->table_ref) ||
          set_new_item_local_context(thd, item_ident_2, nj_col_2->table_ref))
        goto err;

      if (!(eq_cond= new Item_func_eq(item_ident_1, item_ident_2)))
        goto err;                               /* Out of memory. */

      /*
        Add the new equi-join condition to the ON clause. Notice that
        fix_fields() is applied to all ON conditions in setup_conds()
        so we don't do it here.
       */
      add_join_on((table_ref_1->outer_join & JOIN_TYPE_RIGHT ?
                   table_ref_1 : table_ref_2),
                  eq_cond);

      nj_col_1->is_common= nj_col_2->is_common= TRUE;
      DBUG_PRINT ("info", ("%s.%s and %s.%s are common", 
                           nj_col_1->table_name() ? 
                             nj_col_1->table_name() : "", 
                           nj_col_1->name(),
                           nj_col_2->table_name() ? 
                             nj_col_2->table_name() : "", 
                           nj_col_2->name()));

      if (field_1)
      {
        TABLE *table_1= nj_col_1->table_ref->table;
        /* Mark field_1 used for table cache. */
        bitmap_set_bit(table_1->read_set, field_1->field_index);
        table_1->covering_keys.intersect(field_1->part_of_key);
        table_1->merge_keys.merge(field_1->part_of_key);
      }
      if (field_2)
      {
        TABLE *table_2= nj_col_2->table_ref->table;
        /* Mark field_2 used for table cache. */
        bitmap_set_bit(table_2->read_set, field_2->field_index);
        table_2->covering_keys.intersect(field_2->part_of_key);
        table_2->merge_keys.merge(field_2->part_of_key);
      }

      if (using_fields != NULL)
        ++(*found_using_fields);
    }
  }
  if (leaf_1)
    leaf_1->is_join_columns_complete= TRUE;

  /*
    Everything is OK.
    Notice that at this point there may be some column names in the USING
    clause that are not among the common columns. This is an SQL error and
    we check for this error in store_natural_using_join_columns() when
    (found_using_fields < length(join_using_fields)).
  */
  result= FALSE;

err:
  if (arena)
    thd->restore_active_arena(arena, &backup);
  DBUG_RETURN(result);
}



/*
  Materialize and store the row type of NATURAL/USING join.

  SYNOPSIS
    store_natural_using_join_columns()
    thd                current thread
    natural_using_join the table reference of the NATURAL/USING join
    table_ref_1        the first (left) operand (of a NATURAL/USING join).
    table_ref_2        the second (right) operand (of a NATURAL/USING join).
    using_fields       if the join is JOIN...USING - the join columns,
                       if NATURAL join, then NULL
    found_using_fields number of fields from the USING clause that were
                       found among the common fields

  DESCRIPTION
    Iterate over the columns of both join operands and sort and store
    all columns into the 'join_columns' list of natural_using_join
    where the list is formed by three parts:
      part1: The coalesced columns of table_ref_1 and table_ref_2,
             sorted according to the column order of the first table.
      part2: The other columns of the first table, in the order in
             which they were defined in CREATE TABLE.
      part3: The other columns of the second table, in the order in
             which they were defined in CREATE TABLE.
    Time complexity - O(N1+N2), where Ni = length(table_ref_i).

  IMPLEMENTATION
    The procedure assumes that mark_common_columns() has been called
    for the join that is being processed.

  RETURN
    TRUE    error: Some common column is ambiguous
    FALSE   OK
*/

static bool
store_natural_using_join_columns(THD *thd, TABLE_LIST *natural_using_join,
                                 TABLE_LIST *table_ref_1,
                                 TABLE_LIST *table_ref_2,
                                 List<String> *using_fields,
                                 uint found_using_fields)
{
  Field_iterator_table_ref it_1, it_2;
  Natural_join_column *nj_col_1, *nj_col_2;
  Query_arena *arena, backup;
  bool result= TRUE;
  List<Natural_join_column> *non_join_columns;
  DBUG_ENTER("store_natural_using_join_columns");

  DBUG_ASSERT(!natural_using_join->join_columns);

  arena= thd->activate_stmt_arena_if_needed(&backup);

  if (!(non_join_columns= new List<Natural_join_column>) ||
      !(natural_using_join->join_columns= new List<Natural_join_column>))
    goto err;

  /* Append the columns of the first join operand. */
  for (it_1.set(table_ref_1); !it_1.end_of_fields(); it_1.next())
  {
    nj_col_1= it_1.get_natural_column_ref();
    if (nj_col_1->is_common)
    {
      natural_using_join->join_columns->push_back(nj_col_1);
      /* Reset the common columns for the next call to mark_common_columns. */
      nj_col_1->is_common= FALSE;
    }
    else
      non_join_columns->push_back(nj_col_1);
  }

  /*
    Check that all columns in the USING clause are among the common
    columns. If this is not the case, report the first one that was
    not found in an error.
  */
  if (using_fields && found_using_fields < using_fields->elements)
  {
    String *using_field_name;
    List_iterator_fast<String> using_fields_it(*using_fields);
    while ((using_field_name= using_fields_it++))
    {
      const char *using_field_name_ptr= using_field_name->c_ptr();
      List_iterator_fast<Natural_join_column>
        it(*(natural_using_join->join_columns));
      Natural_join_column *common_field;

      for (;;)
      {
        /* If reached the end of fields, and none was found, report error. */
        if (!(common_field= it++))
        {
          my_error(ER_BAD_FIELD_ERROR, MYF(0), using_field_name_ptr,
                   current_thd->where);
          goto err;
        }
        if (!my_strcasecmp(system_charset_info,
                           common_field->name(), using_field_name_ptr))
          break;                                // Found match
      }
    }
  }

  /* Append the non-equi-join columns of the second join operand. */
  for (it_2.set(table_ref_2); !it_2.end_of_fields(); it_2.next())
  {
    nj_col_2= it_2.get_natural_column_ref();
    if (!nj_col_2->is_common)
      non_join_columns->push_back(nj_col_2);
    else
    {
      /* Reset the common columns for the next call to mark_common_columns. */
      nj_col_2->is_common= FALSE;
    }
  }

  if (non_join_columns->elements > 0)
    natural_using_join->join_columns->concat(non_join_columns);
  natural_using_join->is_join_columns_complete= TRUE;

  result= FALSE;

err:
  if (arena)
    thd->restore_active_arena(arena, &backup);
  DBUG_RETURN(result);
}


/*
  Precompute and store the row types of the top-most NATURAL/USING joins.

  SYNOPSIS
    store_top_level_join_columns()
    thd            current thread
    table_ref      nested join or table in a FROM clause
    left_neighbor  neighbor table reference to the left of table_ref at the
                   same level in the join tree
    right_neighbor neighbor table reference to the right of table_ref at the
                   same level in the join tree

  DESCRIPTION
    The procedure performs a post-order traversal of a nested join tree
    and materializes the row types of NATURAL/USING joins in a
    bottom-up manner until it reaches the TABLE_LIST elements that
    represent the top-most NATURAL/USING joins. The procedure should be
    applied to each element of SELECT_LEX::top_join_list (i.e. to each
    top-level element of the FROM clause).

  IMPLEMENTATION
    Notice that the table references in the list nested_join->join_list
    are in reverse order, thus when we iterate over it, we are moving
    from the right to the left in the FROM clause.

  RETURN
    TRUE   Error
    FALSE  OK
*/

static bool
store_top_level_join_columns(THD *thd, TABLE_LIST *table_ref,
                             TABLE_LIST *left_neighbor,
                             TABLE_LIST *right_neighbor)
{
  Query_arena *arena, backup;
  bool result= TRUE;

  DBUG_ENTER("store_top_level_join_columns");

  arena= thd->activate_stmt_arena_if_needed(&backup);

  /* Call the procedure recursively for each nested table reference. */
  if (table_ref->nested_join)
  {
    List_iterator_fast<TABLE_LIST> nested_it(table_ref->nested_join->join_list);
    TABLE_LIST *same_level_left_neighbor= nested_it++;
    TABLE_LIST *same_level_right_neighbor= NULL;
    /* Left/right-most neighbors, possibly at higher levels in the join tree. */
    TABLE_LIST *real_left_neighbor, *real_right_neighbor;

    while (same_level_left_neighbor)
    {
      TABLE_LIST *cur_table_ref= same_level_left_neighbor;
      same_level_left_neighbor= nested_it++;
      /*
        The order of RIGHT JOIN operands is reversed in 'join list' to
        transform it into a LEFT JOIN. However, in this procedure we need
        the join operands in their lexical order, so below we reverse the
        join operands. Notice that this happens only in the first loop,
        and not in the second one, as in the second loop
        same_level_left_neighbor == NULL.
        This is the correct behavior, because the second loop sets
        cur_table_ref reference correctly after the join operands are
        swapped in the first loop.
      */
      if (same_level_left_neighbor &&
          cur_table_ref->outer_join & JOIN_TYPE_RIGHT)
      {
        /* This can happen only for JOIN ... ON. */
        DBUG_ASSERT(table_ref->nested_join->join_list.elements == 2);
        swap_variables(TABLE_LIST*, same_level_left_neighbor, cur_table_ref);
      }

      /*
        Pick the parent's left and right neighbors if there are no immediate
        neighbors at the same level.
      */
      real_left_neighbor=  (same_level_left_neighbor) ?
                           same_level_left_neighbor : left_neighbor;
      real_right_neighbor= (same_level_right_neighbor) ?
                           same_level_right_neighbor : right_neighbor;

      if (cur_table_ref->nested_join &&
          store_top_level_join_columns(thd, cur_table_ref,
                                       real_left_neighbor, real_right_neighbor))
        goto err;
      same_level_right_neighbor= cur_table_ref;
    }
  }

  /*
    If this is a NATURAL/USING join, materialize its result columns and
    convert to a JOIN ... ON.
  */
  if (table_ref->is_natural_join)
  {
    DBUG_ASSERT(table_ref->nested_join &&
                table_ref->nested_join->join_list.elements == 2);
    List_iterator_fast<TABLE_LIST> operand_it(table_ref->nested_join->join_list);
    /*
      Notice that the order of join operands depends on whether table_ref
      represents a LEFT or a RIGHT join. In a RIGHT join, the operands are
      in inverted order.
     */
    TABLE_LIST *table_ref_2= operand_it++; /* Second NATURAL join operand.*/
    TABLE_LIST *table_ref_1= operand_it++; /* First NATURAL join operand. */
    List<String> *using_fields= table_ref->join_using_fields;
    uint found_using_fields;

    /*
      The two join operands were interchanged in the parser, change the order
      back for 'mark_common_columns'.
    */
    if (table_ref_2->outer_join & JOIN_TYPE_RIGHT)
      swap_variables(TABLE_LIST*, table_ref_1, table_ref_2);
    if (mark_common_columns(thd, table_ref_1, table_ref_2,
                            using_fields, &found_using_fields))
      goto err;

    /*
      Swap the join operands back, so that we pick the columns of the second
      one as the coalesced columns. In this way the coalesced columns are the
      same as of an equivalent LEFT JOIN.
    */
    if (table_ref_1->outer_join & JOIN_TYPE_RIGHT)
      swap_variables(TABLE_LIST*, table_ref_1, table_ref_2);
    if (store_natural_using_join_columns(thd, table_ref, table_ref_1,
                                         table_ref_2, using_fields,
                                         found_using_fields))
      goto err;

    /*
      Change NATURAL JOIN to JOIN ... ON. We do this for both operands
      because either one of them or the other is the one with the
      natural join flag because RIGHT joins are transformed into LEFT,
      and the two tables may be reordered.
    */
    table_ref_1->natural_join= table_ref_2->natural_join= NULL;

    /* Add a TRUE condition to outer joins that have no common columns. */
    if (table_ref_2->outer_join &&
        !table_ref_1->join_cond() && !table_ref_2->join_cond())
      table_ref_2->set_join_cond(new Item_int((longlong) 1,1)); // Always true.

    /* Change this table reference to become a leaf for name resolution. */
    if (left_neighbor)
    {
      TABLE_LIST *last_leaf_on_the_left;
      last_leaf_on_the_left= left_neighbor->last_leaf_for_name_resolution();
      last_leaf_on_the_left->next_name_resolution_table= table_ref;
    }
    if (right_neighbor)
    {
      TABLE_LIST *first_leaf_on_the_right;
      first_leaf_on_the_right= right_neighbor->first_leaf_for_name_resolution();
      table_ref->next_name_resolution_table= first_leaf_on_the_right;
    }
    else
      table_ref->next_name_resolution_table= NULL;
  }
  result= FALSE; /* All is OK. */

err:
  if (arena)
    thd->restore_active_arena(arena, &backup);
  DBUG_RETURN(result);
}


/*
  Compute and store the row types of the top-most NATURAL/USING joins
  in a FROM clause.

  SYNOPSIS
    setup_natural_join_row_types()
    thd          current thread
    from_clause  list of top-level table references in a FROM clause

  DESCRIPTION
    Apply the procedure 'store_top_level_join_columns' to each of the
    top-level table referencs of the FROM clause. Adjust the list of tables
    for name resolution - context->first_name_resolution_table to the
    top-most, lef-most NATURAL/USING join.

  IMPLEMENTATION
    Notice that the table references in 'from_clause' are in reverse
    order, thus when we iterate over it, we are moving from the right
    to the left in the FROM clause.

  RETURN
    TRUE   Error
    FALSE  OK
*/
static bool setup_natural_join_row_types(THD *thd,
                                         List<TABLE_LIST> *from_clause,
                                         Name_resolution_context *context)
{
  DBUG_ENTER("setup_natural_join_row_types");
  thd->where= "from clause";
  if (from_clause->elements == 0)
    DBUG_RETURN(false); /* We come here in the case of UNIONs. */

  List_iterator_fast<TABLE_LIST> table_ref_it(*from_clause);
  TABLE_LIST *table_ref; /* Current table reference. */
  /* Table reference to the left of the current. */
  TABLE_LIST *left_neighbor;
  /* Table reference to the right of the current. */
  TABLE_LIST *right_neighbor= NULL;

  /* Note that tables in the list are in reversed order */
  for (left_neighbor= table_ref_it++; left_neighbor ; )
  {
    table_ref= left_neighbor;
    left_neighbor= table_ref_it++;
    /* 
      Do not redo work if already done:
      1) for stored procedures,
      2) for multitable update after lock failure and table reopening.
    */
    if (context->select_lex->first_natural_join_processing)
    {
      if (store_top_level_join_columns(thd, table_ref,
                                       left_neighbor, right_neighbor))
        DBUG_RETURN(true);
      if (left_neighbor)
      {
        TABLE_LIST *first_leaf_on_the_right;
        first_leaf_on_the_right= table_ref->first_leaf_for_name_resolution();
        left_neighbor->next_name_resolution_table= first_leaf_on_the_right;
      }
    }
    right_neighbor= table_ref;
  }

  /*
    Store the top-most, left-most NATURAL/USING join, so that we start
    the search from that one instead of context->table_list. At this point
    right_neighbor points to the left-most top-level table reference in the
    FROM clause.
  */
  DBUG_ASSERT(right_neighbor);
  context->first_name_resolution_table=
    right_neighbor->first_leaf_for_name_resolution();
  context->select_lex->first_natural_join_processing= false;

  DBUG_RETURN (false);
}


/****************************************************************************
** Expand all '*' in given fields
****************************************************************************/

int setup_wild(THD *thd, TABLE_LIST *tables, List<Item> &fields,
	       List<Item> *sum_func_list,
	       uint wild_num)
{
  if (!wild_num)
    return(0);

  Item *item;
  List_iterator<Item> it(fields);
  Query_arena *arena, backup;
  DBUG_ENTER("setup_wild");

  /*
    Don't use arena if we are not in prepared statements or stored procedures
    For PS/SP we have to use arena to remember the changes
  */
  arena= thd->activate_stmt_arena_if_needed(&backup);

  thd->lex->current_select->cur_pos_in_select_list= 0;
  while (wild_num && (item= it++))
  {
    if (item->type() == Item::FIELD_ITEM &&
        ((Item_field*) item)->field_name &&
	((Item_field*) item)->field_name[0] == '*' &&
	!((Item_field*) item)->field)
    {
      uint elem= fields.elements;
      bool any_privileges= ((Item_field *) item)->any_privileges;
      Item_subselect *subsel= thd->lex->current_select->master_unit()->item;
      if (subsel &&
          subsel->substype() == Item_subselect::EXISTS_SUBS)
      {
        /*
          It is EXISTS(SELECT * ...) and we can replace * by any constant.

          Item_int do not need fix_fields() because it is basic constant.
        */
        it.replace(new Item_int("Not_used", (longlong) 1,
                                MY_INT64_NUM_DECIMAL_DIGITS));
      }
      else if (insert_fields(thd, ((Item_field*) item)->context,
                             ((Item_field*) item)->db_name,
                             ((Item_field*) item)->table_name, &it,
                             any_privileges))
      {
	if (arena)
	  thd->restore_active_arena(arena, &backup);
	DBUG_RETURN(-1);
      }
      if (sum_func_list)
      {
	/*
	  sum_func_list is a list that has the fields list as a tail.
	  Because of this we have to update the element count also for this
	  list after expanding the '*' entry.
	*/
	sum_func_list->elements+= fields.elements - elem;
      }
      wild_num--;
    }
    else
      thd->lex->current_select->cur_pos_in_select_list++;
  }
  thd->lex->current_select->cur_pos_in_select_list= UNDEF_POS;
  if (arena)
  {
    /* make * substituting permanent */
    SELECT_LEX *select_lex= thd->lex->current_select;
    select_lex->with_wild= 0;
    /*   
      The assignment below is translated to memcpy() call (at least on some
      platforms). memcpy() expects that source and destination areas do not
      overlap. That problem was detected by valgrind. 
    */
    if (&select_lex->item_list != &fields)
      select_lex->item_list= fields;

    thd->restore_active_arena(arena, &backup);
  }
  DBUG_RETURN(0);
}

/****************************************************************************
** Check that all given fields exists and fill struct with current data
****************************************************************************/

bool setup_fields(THD *thd, Ref_ptr_array ref_pointer_array,
                  List<Item> &fields, enum_mark_columns mark_used_columns,
                  List<Item> *sum_func_list, bool allow_sum_func)
{
  reg2 Item *item;
  enum_mark_columns save_mark_used_columns= thd->mark_used_columns;
  nesting_map save_allow_sum_func= thd->lex->allow_sum_func;
  List_iterator<Item> it(fields);
  bool save_is_item_list_lookup;
  DBUG_ENTER("setup_fields");

  thd->mark_used_columns= mark_used_columns;
  DBUG_PRINT("info", ("thd->mark_used_columns: %d", thd->mark_used_columns));
  if (allow_sum_func)
    thd->lex->allow_sum_func|= 1 << thd->lex->current_select->nest_level;
  thd->where= THD::DEFAULT_WHERE;
  save_is_item_list_lookup= thd->lex->current_select->is_item_list_lookup;
  thd->lex->current_select->is_item_list_lookup= 0;

  /*
    To prevent fail on forward lookup we fill it with zerows,
    then if we got pointer on zero after find_item_in_list we will know
    that it is forward lookup.

    There is other way to solve problem: fill array with pointers to list,
    but it will be slower.

    TODO: remove it when (if) we made one list for allfields and
    ref_pointer_array
  */
  if (!ref_pointer_array.is_null())
  {
    DBUG_ASSERT(ref_pointer_array.size() >= fields.elements);
    memset(ref_pointer_array.array(), 0, sizeof(Item *) * fields.elements);
  }

  /*
    We call set_entry() there (before fix_fields() of the whole list of field
    items) because:
    1) the list of field items has same order as in the query, and the
       Item_func_get_user_var item may go before the Item_func_set_user_var:
          SELECT @a, @a := 10 FROM t;
    2) The entry->update_query_id value controls constantness of
       Item_func_get_user_var items, so in presence of Item_func_set_user_var
       items we have to refresh their entries before fixing of
       Item_func_get_user_var items.
  */
  List_iterator<Item_func_set_user_var> li(thd->lex->set_var_list);
  Item_func_set_user_var *var;
  while ((var= li++))
    var->set_entry(thd, FALSE);

  Ref_ptr_array ref= ref_pointer_array;
  thd->lex->current_select->cur_pos_in_select_list= 0;
  while ((item= it++))
  {
    if ((!item->fixed && item->fix_fields(thd, it.ref())) ||
	(item= *(it.ref()))->check_cols(1))
    {
      thd->lex->current_select->is_item_list_lookup= save_is_item_list_lookup;
      thd->lex->allow_sum_func= save_allow_sum_func;
      thd->mark_used_columns= save_mark_used_columns;
      DBUG_PRINT("info", ("thd->mark_used_columns: %d", thd->mark_used_columns));
      DBUG_RETURN(TRUE); /* purecov: inspected */
    }
    if (!ref.is_null())
    {
      ref[0]= item;
      ref.pop_front();
    }
    if (item->with_sum_func && item->type() != Item::SUM_FUNC_ITEM &&
	sum_func_list)
      item->split_sum_func(thd, ref_pointer_array, *sum_func_list);
    thd->lex->current_select->select_list_tables|= item->used_tables();
    thd->lex->used_tables|= item->used_tables();
    thd->lex->current_select->cur_pos_in_select_list++;
  }
  thd->lex->current_select->is_item_list_lookup= save_is_item_list_lookup;
  thd->lex->current_select->cur_pos_in_select_list= UNDEF_POS;

  thd->lex->allow_sum_func= save_allow_sum_func;
  thd->mark_used_columns= save_mark_used_columns;
  DBUG_PRINT("info", ("thd->mark_used_columns: %d", thd->mark_used_columns));
  DBUG_RETURN(test(thd->is_error()));
}


/*
  make list of leaves of join table tree

  SYNOPSIS
    make_leaves_list()
    list    pointer to pointer on list first element
    tables  table list

  RETURN pointer on pointer to next_leaf of last element
*/

TABLE_LIST **make_leaves_list(TABLE_LIST **list, TABLE_LIST *tables)
{
  for (TABLE_LIST *table= tables; table; table= table->next_local)
  {
    if (table->merge_underlying_list)
    {
      DBUG_ASSERT(table->view &&
                  table->effective_algorithm == VIEW_ALGORITHM_MERGE);
      list= make_leaves_list(list, table->merge_underlying_list);
    }
    else
    {
      *list= table;
      list= &table->next_leaf;
    }
  }
  return list;
}

/*
  prepare tables

  SYNOPSIS
    setup_tables()
    thd		  Thread handler
    context       name resolution contest to setup table list there
    from_clause   Top-level list of table references in the FROM clause
    tables	  Table list (select_lex->table_list)
    leaves        List of join table leaves list (select_lex->leaf_tables)
    refresh       It is onle refresh for subquery
    select_insert It is SELECT ... INSERT command

  NOTE
    Check also that the 'used keys' and 'ignored keys' exists and set up the
    table structure accordingly.
    Create a list of leaf tables. For queries with NATURAL/USING JOINs,
    compute the row types of the top most natural/using join table references
    and link these into a list of table references for name resolution.

    This has to be called for all tables that are used by items, as otherwise
    table->map is not set and all Item_field will be regarded as const items.

  RETURN
    FALSE ok;  In this case *map will includes the chosen index
    TRUE  error
*/

bool setup_tables(THD *thd, Name_resolution_context *context,
                  List<TABLE_LIST> *from_clause, TABLE_LIST *tables,
                  TABLE_LIST **leaves, bool select_insert)
{
  uint tablenr= 0;
  DBUG_ENTER("setup_tables");

  DBUG_ASSERT ((select_insert && !tables->next_name_resolution_table) || !tables || 
               (context->table_list && context->first_name_resolution_table));
  /*
    this is used for INSERT ... SELECT.
    For select we setup tables except first (and its underlying tables)
  */
  TABLE_LIST *first_select_table= (select_insert ?
                                   tables->next_local:
                                   0);
  if (!(*leaves))
    make_leaves_list(leaves, tables);

  TABLE_LIST *table_list;
  for (table_list= *leaves;
       table_list;
       table_list= table_list->next_leaf, tablenr++)
  {
    TABLE *table= table_list->table;
    table->pos_in_table_list= table_list;
    if (first_select_table &&
        table_list->top_table() == first_select_table)
    {
      /* new counting for SELECT of INSERT ... SELECT command */
      first_select_table= 0;
      tablenr= 0;
    }
    setup_table_map(table, table_list, tablenr);
    if (table_list->process_index_hints(table))
      DBUG_RETURN(1);
  }
  if (tablenr > MAX_TABLES)
  {
    my_error(ER_TOO_MANY_TABLES,MYF(0), static_cast<int>(MAX_TABLES));
    DBUG_RETURN(1);
  }
  for (table_list= tables;
       table_list;
       table_list= table_list->next_local)
  {
    if (table_list->merge_underlying_list)
    {
      DBUG_ASSERT(table_list->view &&
                  table_list->effective_algorithm == VIEW_ALGORITHM_MERGE);
      Query_arena *arena= thd->stmt_arena, backup;
      bool res;
      if (arena->is_conventional())
        arena= 0;                                   // For easier test
      else
        thd->set_n_backup_active_arena(arena, &backup);
      res= table_list->setup_underlying(thd);
      if (arena)
        thd->restore_active_arena(arena, &backup);
      if (res)
        DBUG_RETURN(1);
    }
  }

  /* Precompute and store the row types of NATURAL/USING joins. */
  if (setup_natural_join_row_types(thd, from_clause, context))
    DBUG_RETURN(1);

  DBUG_RETURN(0);
}


/**
  Prepare tables and check access for the view tables.

  @param thd                Thread context.
  @param context            Name resolution contest to setup table list
                            there.
  @param from_clause        Top-level list of table references in the
                            FROM clause.
  @param tables             Table list (select_lex->table_list).
  @param leaves[in/out]     List of join table leaves list
                            (select_lex->leaf_tables).
  @param select_insert      It is SELECT ... INSERT command/
  @param want_access_first  What access is requested of the first leaf.
  @param want_access        What access is requested on the rest of leaves.

  @note A wrapper for check_tables that will also check the resulting
        table leaves list for access to all the tables that belong to
        a view.

  @note Beware that it can't properly check privileges in cases when
        table being changed is not the first table in the list of leaf
        tables (for example, for multi-UPDATE).

  @retval FALSE - Success.
  @retval TRUE  - Error.
*/

bool setup_tables_and_check_access(THD *thd, 
                                   Name_resolution_context *context,
                                   List<TABLE_LIST> *from_clause,
                                   TABLE_LIST *tables,
                                   TABLE_LIST **leaves,
                                   bool select_insert,
                                   ulong want_access_first,
                                   ulong want_access)
{
  TABLE_LIST *leaves_tmp= NULL;
  bool first_table= true;

  if (setup_tables(thd, context, from_clause, tables,
                   &leaves_tmp, select_insert))
    return TRUE;

  if (leaves)
    *leaves= leaves_tmp;

  for (; leaves_tmp; leaves_tmp= leaves_tmp->next_leaf)
  {
    if (leaves_tmp->belong_to_view && 
        check_single_table_access(thd, first_table ? want_access_first :
                                  want_access, leaves_tmp, FALSE))
    {
      tables->hide_view_error(thd);
      return TRUE;
    }
    first_table= 0;
  }
  return FALSE;
}


/*
  Drops in all fields instead of current '*' field

  SYNOPSIS
    insert_fields()
    thd			Thread handler
    context             Context for name resolution
    db_name		Database name in case of 'database_name.table_name.*'
    table_name		Table name in case of 'table_name.*'
    it			Pointer to '*'
    any_privileges	0 If we should ensure that we have SELECT privileges
		          for all columns
                        1 If any privilege is ok
  RETURN
    0	ok     'it' is updated to point at last inserted
    1	error.  Error message is generated but not sent to client
*/

bool
insert_fields(THD *thd, Name_resolution_context *context, const char *db_name,
	      const char *table_name, List_iterator<Item> *it,
              bool any_privileges)
{
  Field_iterator_table_ref field_iterator;
  bool found;
  char name_buff[NAME_LEN+1];
  DBUG_ENTER("insert_fields");
  DBUG_PRINT("arena", ("stmt arena: 0x%lx", (ulong)thd->stmt_arena));

  if (db_name && lower_case_table_names)
  {
    /*
      convert database to lower case for comparison
      We can't do this in Item_field as this would change the
      'name' of the item which may be used in the select list
    */
    strmake(name_buff, db_name, sizeof(name_buff)-1);
    my_casedn_str(files_charset_info, name_buff);
    db_name= name_buff;
  }

  found= FALSE;

  /*
    If table names are qualified, then loop over all tables used in the query,
    else treat natural joins as leaves and do not iterate over their underlying
    tables.
  */
  for (TABLE_LIST *tables= (table_name ? context->table_list :
                            context->first_name_resolution_table);
       tables;
       tables= (table_name ? tables->next_local :
                tables->next_name_resolution_table)
       )
  {
    Field *field;
    TABLE *table= tables->table;

    DBUG_ASSERT(tables->is_leaf_for_name_resolution());

    if ((table_name && my_strcasecmp(table_alias_charset, table_name,
                                    tables->alias)) ||
        (db_name && strcmp(tables->db,db_name)))
      continue;

#ifndef NO_EMBEDDED_ACCESS_CHECKS
    /* 
       Ensure that we have access rights to all fields to be inserted. Under
       some circumstances, this check may be skipped.

       - If any_privileges is true, skip the check.

       - If the SELECT privilege has been found as fulfilled already for both
         the TABLE and TABLE_LIST objects (and both of these exist, of
         course), the check is skipped.

       - If the SELECT privilege has been found fulfilled for the TABLE object
         and the TABLE_LIST represents a derived table other than a view (see
         below), the check is skipped.

       - If the TABLE_LIST object represents a view, we may skip checking if
         the SELECT privilege has been found fulfilled for it, regardless of
         the TABLE object.

       - If there is no TABLE object, the test is skipped if either 
         * the TABLE_LIST does not represent a view, or
         * the SELECT privilege has been found fulfilled.         

       A TABLE_LIST that is not a view may be a subquery, an
       information_schema table, or a nested table reference. See the comment
       for TABLE_LIST.
    */
    if (!((table && !tables->view && (table->grant.privilege & SELECT_ACL)) ||
          (tables->view && (tables->grant.privilege & SELECT_ACL))) &&
        !any_privileges)
    {
      field_iterator.set(tables);
      if (check_grant_all_columns(thd, SELECT_ACL, &field_iterator))
        DBUG_RETURN(TRUE);
    }
#endif

    /*
      Update the tables used in the query based on the referenced fields. For
      views and natural joins this update is performed inside the loop below.
    */
    if (table)
    {
      thd->lex->used_tables|= table->map;
      thd->lex->current_select->select_list_tables|= table->map;
    }

    /*
      Initialize a generic field iterator for the current table reference.
      Notice that it is guaranteed that this iterator will iterate over the
      fields of a single table reference, because 'tables' is a leaf (for
      name resolution purposes).
    */
    field_iterator.set(tables);

    for (; !field_iterator.end_of_fields(); field_iterator.next())
    {
      Item *item;

      if (!(item= field_iterator.create_item(thd)))
        DBUG_RETURN(TRUE);
      DBUG_ASSERT(item->fixed);
      /* cache the table for the Item_fields inserted by expanding stars */
      if (item->type() == Item::FIELD_ITEM && tables->cacheable_table)
        ((Item_field *)item)->cached_table= tables;

      if (!found)
      {
        found= TRUE;
        it->replace(item); /* Replace '*' with the first found item. */
      }
      else
        it->after(item);   /* Add 'item' to the SELECT list. */

#ifndef NO_EMBEDDED_ACCESS_CHECKS
      /*
        Set privilege information for the fields of newly created views.
        We have that (any_priviliges == TRUE) if and only if we are creating
        a view. In the time of view creation we can't use the MERGE algorithm,
        therefore if 'tables' is itself a view, it is represented by a
        temporary table. Thus in this case we can be sure that 'item' is an
        Item_field.
      */
      if (any_privileges)
      {
        DBUG_ASSERT((tables->field_translation == NULL && table) ||
                    tables->is_natural_join);
        DBUG_ASSERT(item->type() == Item::FIELD_ITEM);
        Item_field *fld= (Item_field*) item;
        const char *field_table_name= field_iterator.get_table_name();

        if (!tables->schema_table && 
            !(fld->have_privileges=
              (get_column_grant(thd, field_iterator.grant(),
                                field_iterator.get_db_name(),
                                field_table_name, fld->field_name) &
               VIEW_ANY_ACL)))
        {
          my_error(ER_TABLEACCESS_DENIED_ERROR, MYF(0), "ANY",
                   thd->security_ctx->priv_user,
                   thd->security_ctx->host_or_ip,
                   field_table_name);
          DBUG_RETURN(TRUE);
        }
      }
#endif

      if ((field= field_iterator.field()))
      {
        /* Mark fields as used to allow storage engine to optimze access */
        bitmap_set_bit(field->table->read_set, field->field_index);
        if (table)
        {
          table->covering_keys.intersect(field->part_of_key);
          table->merge_keys.merge(field->part_of_key);
        }
        if (tables->is_natural_join)
        {
          TABLE *field_table;
          /*
            In this case we are sure that the column ref will not be created
            because it was already created and stored with the natural join.
          */
          Natural_join_column *nj_col;
          if (!(nj_col= field_iterator.get_natural_column_ref()))
            DBUG_RETURN(TRUE);
          DBUG_ASSERT(nj_col->table_field);
          field_table= nj_col->table_ref->table;
          if (field_table)
          {
            thd->lex->used_tables|= field_table->map;
            thd->lex->current_select->select_list_tables|=
              field_table->map;
            field_table->covering_keys.intersect(field->part_of_key);
            field_table->merge_keys.merge(field->part_of_key);
            field_table->used_fields++;
          }
        }
      }
      else
      {
        thd->lex->used_tables|= item->used_tables();
        thd->lex->current_select->select_list_tables|=
          item->used_tables();
      }
      thd->lex->current_select->cur_pos_in_select_list++;
    }
    /*
      In case of stored tables, all fields are considered as used,
      while in the case of views, the fields considered as used are the
      ones marked in setup_tables during fix_fields of view columns.
      For NATURAL joins, used_tables is updated in the IF above.
    */
    if (table)
      table->used_fields= table->s->fields;
  }
  if (found)
    DBUG_RETURN(FALSE);

  /*
    TODO: in the case when we skipped all columns because there was a
    qualified '*', and all columns were coalesced, we have to give a more
    meaningful message than ER_BAD_TABLE_ERROR.
  */
  if (!table_name)
    my_message(ER_NO_TABLES_USED, ER(ER_NO_TABLES_USED), MYF(0));
  else
  {
    String tbl_name;
    if (db_name)
    {
      tbl_name.append(String(db_name,system_charset_info));
      tbl_name.append('.');
    }
    tbl_name.append(String(table_name,system_charset_info));

    my_error(ER_BAD_TABLE_ERROR, MYF(0), tbl_name.c_ptr());
  }

  DBUG_RETURN(TRUE);
}


/*
  Fix all conditions and outer join expressions.

  SYNOPSIS
    setup_conds()
    thd     thread handler
    tables  list of tables for name resolving (select_lex->table_list)
    leaves  list of leaves of join table tree (select_lex->leaf_tables)
    conds   WHERE clause

  DESCRIPTION
    TODO

  RETURN
    TRUE  if some error occured (e.g. out of memory)
    FALSE if all is OK
*/

int setup_conds(THD *thd, TABLE_LIST *tables, TABLE_LIST *leaves,
                Item **conds)
{
  SELECT_LEX *select_lex= thd->lex->current_select;
  TABLE_LIST *table= NULL;	// For HP compilers
  /*
    it_is_update set to TRUE when tables of primary SELECT_LEX (SELECT_LEX
    which belong to LEX, i.e. most up SELECT) will be updated by
    INSERT/UPDATE/LOAD
    NOTE: using this condition helps to prevent call of prepare_check_option()
    from subquery of VIEW, because tables of subquery belongs to VIEW
    (see condition before prepare_check_option() call)
  */
  bool it_is_update= (select_lex == &thd->lex->select_lex) &&
    thd->lex->which_check_option_applicable();
  bool save_is_item_list_lookup= select_lex->is_item_list_lookup;
  select_lex->is_item_list_lookup= 0;
  DBUG_ENTER("setup_conds");

  thd->mark_used_columns= MARK_COLUMNS_READ;
  DBUG_PRINT("info", ("thd->mark_used_columns: %d", thd->mark_used_columns));
  select_lex->cond_count= 0;
  select_lex->between_count= 0;
  select_lex->max_equal_elems= 0;

  for (table= tables; table; table= table->next_local)
  {
    select_lex->resolve_place= st_select_lex::RESOLVE_CONDITION;
    /*
      Walk up tree of join nests and try to find outer join nest.
      This is needed because simplify_joins() has not yet been called,
      and hence inner join nests have not yet been removed.
    */
    for (TABLE_LIST *embedding= table;
         embedding;
         embedding= embedding->embedding)
    {
      if (embedding->outer_join)
      {
        /*
          The join condition belongs to an outer join next.
          Record this fact and the outer join nest for possible transformation
          of subqueries into semi-joins.
        */  
        select_lex->resolve_place= st_select_lex::RESOLVE_JOIN_NEST;
        select_lex->resolve_nest= embedding;
        break;
      }
    }
    if (table->prepare_where(thd, conds, FALSE))
      goto err_no_arena;
    select_lex->resolve_place= st_select_lex::RESOLVE_NONE;
    select_lex->resolve_nest= NULL;
  }

  if (*conds)
  {
    select_lex->resolve_place= st_select_lex::RESOLVE_CONDITION;
    thd->where="where clause";
    if ((!(*conds)->fixed && (*conds)->fix_fields(thd, conds)) ||
	(*conds)->check_cols(1))
      goto err_no_arena;
    select_lex->resolve_place= st_select_lex::RESOLVE_NONE;
  }

  /*
    Apply fix_fields() to all ON clauses at all levels of nesting,
    including the ones inside view definitions.
  */
  for (table= leaves; table; table= table->next_leaf)
  {
    TABLE_LIST *embedded; /* The table at the current level of nesting. */
    TABLE_LIST *embedding= table; /* The parent nested table reference. */
    do
    {
      embedded= embedding;
      if (embedded->join_cond())
      {
        /* Make a join an a expression */
        select_lex->resolve_place= st_select_lex::RESOLVE_JOIN_NEST;
        select_lex->resolve_nest= embedded;
        thd->where="on clause";
        if ((!embedded->join_cond()->fixed &&
           embedded->join_cond()->fix_fields(thd, embedded->join_cond_ref())) ||
	   embedded->join_cond()->check_cols(1))
	  goto err_no_arena;
        select_lex->cond_count++;
        select_lex->resolve_place= st_select_lex::RESOLVE_NONE;
        select_lex->resolve_nest= NULL;
      }
      embedding= embedded->embedding;
    }
    while (embedding &&
           embedding->nested_join->join_list.head() == embedded);

    /* process CHECK OPTION */
    if (it_is_update)
    {
      TABLE_LIST *view= table->top_table();
      if (view->effective_with_check)
      {
        if (view->prepare_check_option(thd))
          goto err_no_arena;
        thd->change_item_tree(&table->check_option, view->check_option);
      }
    }
  }

  if (!thd->stmt_arena->is_conventional())
  {
    /*
      We are in prepared statement preparation code => we should store
      WHERE clause changing for next executions.

      We do this ON -> WHERE transformation only once per PS/SP statement.
    */
    select_lex->where= *conds;
  }
  thd->lex->current_select->is_item_list_lookup= save_is_item_list_lookup;
  DBUG_RETURN(test(thd->is_error()));

err_no_arena:
  select_lex->is_item_list_lookup= save_is_item_list_lookup;
  DBUG_RETURN(1);
}


/******************************************************************************
** Fill a record with data (for INSERT or UPDATE)
** Returns : 1 if some field has wrong type
******************************************************************************/


/*
  Fill fields with given items.

  SYNOPSIS
    fill_record()
    thd           thread handler
    fields        Item_fields list to be filled
    values        values to fill with
    ignore_errors TRUE if we should ignore errors

  NOTE
    fill_record() may set table->auto_increment_field_not_null and a
    caller should make sure that it is reset after their last call to this
    function.

  RETURN
    FALSE   OK
    TRUE    error occured
*/

static bool
fill_record(THD * thd, List<Item> &fields, List<Item> &values,
            bool ignore_errors)
{
  List_iterator_fast<Item> f(fields),v(values);
  Item *value, *fld;
  Item_field *field;
  TABLE *table= 0;
  DBUG_ENTER("fill_record");

  /*
    Reset the table->auto_increment_field_not_null as it is valid for
    only one row.
  */
  if (fields.elements)
  {
    /*
      On INSERT or UPDATE fields are checked to be from the same table,
      thus we safely can take table from the first field.
    */
    fld= (Item_field*)f++;
    if (!(field= fld->filed_for_view_update()))
    {
      my_error(ER_NONUPDATEABLE_COLUMN, MYF(0), fld->name);
      goto err;
    }
    table= field->field->table;
    table->auto_increment_field_not_null= FALSE;
    f.rewind();
  }
  while ((fld= f++))
  {
    if (!(field= fld->filed_for_view_update()))
    {
      my_error(ER_NONUPDATEABLE_COLUMN, MYF(0), fld->name);
      goto err;
    }
    value=v++;
    Field *rfield= field->field;
    table= rfield->table;
    if (rfield == table->next_number_field)
      table->auto_increment_field_not_null= TRUE;
    if ((value->save_in_field(rfield, 0) < 0) && !ignore_errors)
    {
      my_message(ER_UNKNOWN_ERROR, ER(ER_UNKNOWN_ERROR), MYF(0));
      goto err;
    }
  }
  DBUG_RETURN(thd->is_error());
err:
  if (table)
    table->auto_increment_field_not_null= FALSE;
  DBUG_RETURN(TRUE);
}


/*
  Fill fields in list with values from the list of items and invoke
  before triggers.

  SYNOPSIS
    fill_record_n_invoke_before_triggers()
      thd           thread context
      fields        Item_fields list to be filled
      values        values to fill with
      ignore_errors TRUE if we should ignore errors
      triggers      object holding list of triggers to be invoked
      event         event type for triggers to be invoked

  NOTE
    This function assumes that fields which values will be set and triggers
    to be invoked belong to the same table, and that TABLE::record[0] and
    record[1] buffers correspond to new and old versions of row respectively.

  RETURN
    FALSE   OK
    TRUE    error occured
*/

bool
fill_record_n_invoke_before_triggers(THD *thd, List<Item> &fields,
                                     List<Item> &values, bool ignore_errors,
                                     Table_triggers_list *triggers,
                                     enum trg_event_type event)
{
  return (fill_record(thd, fields, values, ignore_errors) ||
          (triggers && triggers->process_triggers(thd, event,
                                                 TRG_ACTION_BEFORE, TRUE)));
}


/*
  Fill field buffer with values from Field list

  SYNOPSIS
    fill_record()
    thd           thread handler
    ptr           pointer on pointer to record
    values        list of fields
    ignore_errors TRUE if we should ignore errors

  NOTE
    fill_record() may set table->auto_increment_field_not_null and a
    caller should make sure that it is reset after their last call to this
    function.

  RETURN
    FALSE   OK
    TRUE    error occured
*/

bool
fill_record(THD *thd, Field **ptr, List<Item> &values, bool ignore_errors)
{
  List_iterator_fast<Item> v(values);
  Item *value;
  TABLE *table= 0;
  DBUG_ENTER("fill_record");

  Field *field;
  /*
    Reset the table->auto_increment_field_not_null as it is valid for
    only one row.
  */
  if (*ptr)
  {
    /*
      On INSERT or UPDATE fields are checked to be from the same table,
      thus we safely can take table from the first field.
    */
    table= (*ptr)->table;
    table->auto_increment_field_not_null= FALSE;
  }
  while ((field = *ptr++) && ! thd->is_error())
  {
    value=v++;
    table= field->table;
    if (field == table->next_number_field)
      table->auto_increment_field_not_null= TRUE;
    if (value->save_in_field(field, 0) < 0)
      goto err;
  }
  DBUG_RETURN(thd->is_error());

err:
  if (table)
    table->auto_increment_field_not_null= FALSE;
  DBUG_RETURN(TRUE);
}


/*
  Fill fields in array with values from the list of items and invoke
  before triggers.

  SYNOPSIS
    fill_record_n_invoke_before_triggers()
      thd           thread context
      ptr           NULL-ended array of fields to be filled
      values        values to fill with
      ignore_errors TRUE if we should ignore errors
      triggers      object holding list of triggers to be invoked
      event         event type for triggers to be invoked

  NOTE
    This function assumes that fields which values will be set and triggers
    to be invoked belong to the same table, and that TABLE::record[0] and
    record[1] buffers correspond to new and old versions of row respectively.

  RETURN
    FALSE   OK
    TRUE    error occured
*/

bool
fill_record_n_invoke_before_triggers(THD *thd, Field **ptr,
                                     List<Item> &values, bool ignore_errors,
                                     Table_triggers_list *triggers,
                                     enum trg_event_type event)
{
  return (fill_record(thd, ptr, values, ignore_errors) ||
          (triggers && triggers->process_triggers(thd, event,
                                                 TRG_ACTION_BEFORE, TRUE)));
}


my_bool mysql_rm_tmp_tables(void)
{
  uint i, idx;
  char	filePath[FN_REFLEN], *tmpdir, filePathCopy[FN_REFLEN];
  MY_DIR *dirp;
  FILEINFO *file;
  TABLE_SHARE share;
  THD *thd;
  DBUG_ENTER("mysql_rm_tmp_tables");

  if (!(thd= new THD))
    DBUG_RETURN(1);
  thd->thread_stack= (char*) &thd;
  thd->store_globals();

  for (i=0; i<=mysql_tmpdir_list.max; i++)
  {
    tmpdir=mysql_tmpdir_list.list[i];
    /* See if the directory exists */
    if (!(dirp = my_dir(tmpdir,MYF(MY_WME | MY_DONT_SORT))))
      continue;

    /* Remove all SQLxxx tables from directory */

    for (idx=0 ; idx < (uint) dirp->number_off_files ; idx++)
    {
      file=dirp->dir_entry+idx;

      /* skiping . and .. */
      if (file->name[0] == '.' && (!file->name[1] ||
                                   (file->name[1] == '.' &&  !file->name[2])))
        continue;

      if (!memcmp(file->name, tmp_file_prefix,
                  tmp_file_prefix_length))
      {
        char *ext= fn_ext(file->name);
        uint ext_len= strlen(ext);
        uint filePath_len= my_snprintf(filePath, sizeof(filePath),
                                       "%s%c%s", tmpdir, FN_LIBCHAR,
                                       file->name);
        if (!memcmp(reg_ext, ext, ext_len))
        {
          handler *handler_file= 0;
          /* We should cut file extention before deleting of table */
          memcpy(filePathCopy, filePath, filePath_len - ext_len);
          filePathCopy[filePath_len - ext_len]= 0;
          init_tmp_table_share(thd, &share, "", 0, "", filePathCopy);
          if (!open_table_def(thd, &share, 0) &&
              ((handler_file= get_new_handler(&share, thd->mem_root,
                                              share.db_type()))))
          {
            handler_file->ha_delete_table(filePathCopy);
            delete handler_file;
          }
          free_table_share(&share);
        }
        /*
          File can be already deleted by tmp_table.file->delete_table().
          So we hide error messages which happnes during deleting of these
          files(MYF(0)).
        */
        (void) mysql_file_delete(key_file_misc, filePath, MYF(0));
      }
    }
    my_dirend(dirp);
  }
  delete thd;
  my_pthread_setspecific_ptr(THR_THD,  0);
  DBUG_RETURN(0);
}



/*****************************************************************************
	unireg support functions
*****************************************************************************/

/*
  free all unused tables

  NOTE
    This is called by 'handle_manager' when one wants to periodicly flush
    all not used tables.
*/

void tdc_flush_unused_tables()
{
  mysql_mutex_lock(&LOCK_open);
  while (unused_tables)
    free_cache_entry(unused_tables);
  mysql_mutex_unlock(&LOCK_open);
}


/**
   Remove all or some (depending on parameter) instances of TABLE and
   TABLE_SHARE from the table definition cache.

   @param  thd          Thread context
   @param  remove_type  Type of removal:
                        TDC_RT_REMOVE_ALL     - remove all TABLE instances and
                                                TABLE_SHARE instance. There
                                                should be no used TABLE objects
                                                and caller should have exclusive
                                                metadata lock on the table.
                        TDC_RT_REMOVE_NOT_OWN - remove all TABLE instances
                                                except those that belong to
                                                this thread. There should be
                                                no TABLE objects used by other
                                                threads and caller should have
                                                exclusive metadata lock on the
                                                table.
                        TDC_RT_REMOVE_UNUSED  - remove all unused TABLE
                                                instances (if there are no
                                                used instances will also
                                                remove TABLE_SHARE).
   @param  db           Name of database
   @param  table_name   Name of table
   @param  has_lock     If TRUE, LOCK_open is already acquired

   @note It assumes that table instances are already not used by any
   (other) thread (this should be achieved by using meta-data locks).
*/

void tdc_remove_table(THD *thd, enum_tdc_remove_table_type remove_type,
                      const char *db, const char *table_name,
                      bool has_lock)
{
  char key[MAX_DBKEY_LENGTH];
  uint key_length;
  TABLE *table;
  TABLE_SHARE *share;

  if (! has_lock)
    mysql_mutex_lock(&LOCK_open);
  else
  {
    mysql_mutex_assert_owner(&LOCK_open);
  }

  DBUG_ASSERT(remove_type == TDC_RT_REMOVE_UNUSED ||
              thd->mdl_context.is_lock_owner(MDL_key::TABLE, db, table_name,
                                             MDL_EXCLUSIVE));

  key_length=(uint) (strmov(strmov(key,db)+1,table_name)-key)+1;

  if ((share= (TABLE_SHARE*) my_hash_search(&table_def_cache,(uchar*) key,
                                            key_length)))
  {
    if (share->ref_count)
    {
      TABLE_SHARE::TABLE_list::Iterator it(share->free_tables);
#ifndef DBUG_OFF
      if (remove_type == TDC_RT_REMOVE_ALL)
      {
        DBUG_ASSERT(share->used_tables.is_empty());
      }
      else if (remove_type == TDC_RT_REMOVE_NOT_OWN)
      {
        TABLE_SHARE::TABLE_list::Iterator it2(share->used_tables);
        while ((table= it2++))
          if (table->in_use != thd)
          {
            DBUG_ASSERT(0);
          }
      }
#endif
      /*
        Set share's version to zero in order to ensure that it gets
        automatically deleted once it is no longer referenced.

        Note that code in TABLE_SHARE::wait_for_old_version() assumes
        that marking share as old and removal of its unused tables
        and of the share itself from TDC happens atomically under
        protection of LOCK_open, or, putting it another way, that
        TDC does not contain old shares which don't have any tables
        used.
      */
      share->version= 0;

      while ((table= it++))
        free_cache_entry(table);
    }
    else
      (void) my_hash_delete(&table_def_cache, (uchar*) share);
  }

  if (! has_lock)
    mysql_mutex_unlock(&LOCK_open);
}


int setup_ftfuncs(SELECT_LEX *select_lex)
{
  List_iterator<Item_func_match> li(*(select_lex->ftfunc_list)),
                                 lj(*(select_lex->ftfunc_list));
  Item_func_match *ftf, *ftf2;

  while ((ftf=li++))
  {
    if (ftf->fix_index())
      return 1;
    lj.rewind();
    while ((ftf2=lj++) != ftf)
    {
      if (ftf->eq(ftf2,1) && !ftf2->master)
        ftf2->master=ftf;
    }
  }

  return 0;
}


int init_ftfuncs(THD *thd, SELECT_LEX *select_lex, bool no_order)
{
  if (select_lex->ftfunc_list->elements)
  {
    List_iterator<Item_func_match> li(*(select_lex->ftfunc_list));
    Item_func_match *ifm;
    DBUG_PRINT("info",("Performing FULLTEXT search"));
    THD_STAGE_INFO(thd, stage_fulltext_initialization);

    while ((ifm=li++))
      ifm->init_search(no_order);
  }
  return 0;
}


/*
  open new .frm format table

  SYNOPSIS
    open_new_frm()
    THD		  thread handler
    path	  path to .frm file (without extension)
    alias	  alias for table
    db            database
    table_name    name of table
    db_stat	  open flags (for example ->OPEN_KEYFILE|HA_OPEN_RNDFILE..)
		  can be 0 (example in ha_example_table)
    prgflag	  READ_ALL etc..
    ha_open_flags HA_OPEN_ABORT_IF_LOCKED etc..
    outparam	  result table
    table_desc	  TABLE_LIST descriptor
    mem_root	  temporary MEM_ROOT for parsing
*/

bool
open_new_frm(THD *thd, TABLE_SHARE *share, const char *alias,
             uint db_stat, uint prgflag,
	     uint ha_open_flags, TABLE *outparam, TABLE_LIST *table_desc,
	     MEM_ROOT *mem_root)
{
  LEX_STRING pathstr;
  File_parser *parser;
  char path[FN_REFLEN];
  DBUG_ENTER("open_new_frm");

  /* Create path with extension */
  pathstr.length= (uint) (strxmov(path, share->normalized_path.str, reg_ext,
                                  NullS)- path);
  pathstr.str=    path;

  if ((parser= sql_parse_prepare(&pathstr, mem_root, 1)))
  {
    if (is_equal(&view_type, parser->type()))
    {
      if (table_desc == 0 || table_desc->required_type == FRMTYPE_TABLE)
      {
        my_error(ER_WRONG_OBJECT, MYF(0), share->db.str, share->table_name.str,
                 "BASE TABLE");
        goto err;
      }
      if (mysql_make_view(thd, parser, table_desc,
                          (prgflag & OPEN_VIEW_NO_PARSE)))
        goto err;
    }
    else
    {
      /* only VIEWs are supported now */
      my_error(ER_FRM_UNKNOWN_TYPE, MYF(0), share->path.str,  parser->type()->str);
      goto err;
    }
    DBUG_RETURN(0);
  }
 
err:
  DBUG_RETURN(1);
}


bool is_equal(const LEX_STRING *a, const LEX_STRING *b)
{
  return a->length == b->length && !strncmp(a->str, b->str, a->length);
}


/*
  Tells if two (or more) tables have auto_increment columns and we want to
  lock those tables with a write lock.

  SYNOPSIS
    has_two_write_locked_tables_with_auto_increment
      tables        Table list

  NOTES:
    Call this function only when you have established the list of all tables
    which you'll want to update (including stored functions, triggers, views
    inside your statement).
*/

static bool
has_write_table_with_auto_increment(TABLE_LIST *tables)
{
  for (TABLE_LIST *table= tables; table; table= table->next_global)
  {
    /* we must do preliminary checks as table->table may be NULL */
    if (!table->placeholder() &&
        table->table->found_next_number_field &&
        (table->lock_type >= TL_WRITE_ALLOW_WRITE))
      return 1;
  }

  return 0;
}


/*
  Open and lock system tables for read.

  SYNOPSIS
    open_system_tables_for_read()
      thd         Thread context.
      table_list  List of tables to open.
      backup      Pointer to Open_tables_state instance where
                  information about currently open tables will be
                  saved, and from which will be restored when we will
                  end work with system tables.

  NOTES
    Thanks to restrictions which we put on opening and locking of
    system tables for writing, we can open and lock them for reading
    even when we already have some other tables open and locked.  One
    must call close_system_tables() to close systems tables opened
    with this call.

  RETURN
    FALSE   Success
    TRUE    Error
*/

bool
open_system_tables_for_read(THD *thd, TABLE_LIST *table_list,
                            Open_tables_backup *backup)
{
  Query_tables_list query_tables_list_backup;
  LEX *lex= thd->lex;

  DBUG_ENTER("open_system_tables_for_read");

  /*
    Besides using new Open_tables_state for opening system tables,
    we also have to backup and reset/and then restore part of LEX
    which is accessed by open_tables() in order to determine if
    prelocking is needed and what tables should be added for it.
    close_system_tables() doesn't require such treatment.
  */
  lex->reset_n_backup_query_tables_list(&query_tables_list_backup);
  thd->reset_n_backup_open_tables_state(backup);

  if (open_and_lock_tables(thd, table_list, FALSE,
                           MYSQL_OPEN_IGNORE_FLUSH |
                           MYSQL_LOCK_IGNORE_TIMEOUT))
  {
    lex->restore_backup_query_tables_list(&query_tables_list_backup);
    thd->restore_backup_open_tables_state(backup);
    DBUG_RETURN(TRUE);
  }

  for (TABLE_LIST *tables= table_list; tables; tables= tables->next_global)
  {
    DBUG_ASSERT(tables->table->s->table_category == TABLE_CATEGORY_SYSTEM);
    tables->table->use_all_columns();
  }
  lex->restore_backup_query_tables_list(&query_tables_list_backup);

  DBUG_RETURN(FALSE);
}


/*
  Close system tables, opened with open_system_tables_for_read().

  SYNOPSIS
    close_system_tables()
      thd     Thread context
      backup  Pointer to Open_tables_backup instance which holds
              information about tables which were open before we
              decided to access system tables.
*/

void
close_system_tables(THD *thd, Open_tables_backup *backup)
{
  close_thread_tables(thd);
  thd->restore_backup_open_tables_state(backup);
}


/**
  A helper function to close a mysql.* table opened
  in an auxiliary THD during bootstrap or in the main
  connection, when we know that there are no locks
  held by the connection due to a preceding implicit
  commit.

  This function assumes that there is no
  statement transaction started for the operation
  itself, since mysql.* tables are not transactional
  and when they are used the binlog is off (DDL
  binlogging is always statement-based.

  We need this function since we'd like to not
  just close the system table, but also release
  the metadata lock on it.

  Note, that in LOCK TABLES mode this function
  does not release the metadata lock. But in this
  mode the table can be opened only if it is locked
  explicitly with LOCK TABLES.
*/

void
close_mysql_tables(THD *thd)
{
<<<<<<< HEAD
  /*
    No need to commit/rollback statement transaction, it's not started.

    If gtid_next_list!=NULL or gtid_next=='sid:gno', then a
    binlog_handler will be registered very early in the execution of
    the statement.  Hence, allow stmt.is_empty() in these cases.
    @todo Check if this causes any trouble /Sven.
    @note Covered by Case 8 in test binlog.binlog_trx_empty_assertions
 */
  DBUG_ASSERT(thd->transaction.stmt.is_empty() ||
              thd->get_gtid_next_list() != NULL ||
              thd->variables.gtid_next.type == GTID_GROUP);
=======
  /* No need to commit/rollback statement transaction, it's not started. */
  DBUG_ASSERT(thd->transaction.stmt.is_empty());
>>>>>>> 950afc55
  close_thread_tables(thd);
  thd->mdl_context.release_transactional_locks();
}

/*
  Open and lock one system table for update.

  SYNOPSIS
    open_system_table_for_update()
      thd        Thread context.
      one_table  Table to open.

  NOTES
    Table opened with this call should closed using close_thread_tables().

  RETURN
    0	Error
    #	Pointer to TABLE object of system table
*/

TABLE *
open_system_table_for_update(THD *thd, TABLE_LIST *one_table)
{
  DBUG_ENTER("open_system_table_for_update");

  TABLE *table= open_ltable(thd, one_table, one_table->lock_type,
                            MYSQL_LOCK_IGNORE_TIMEOUT);
  if (table)
  {
    DBUG_ASSERT(table->s->table_category == TABLE_CATEGORY_SYSTEM);
    table->use_all_columns();
  }

  DBUG_RETURN(table);
}

/**
  Open a log table.
  Opening such tables is performed internally in the server
  implementation, and is a 'nested' open, since some tables
  might be already opened by the current thread.
  The thread context before this call is saved, and is restored
  when calling close_log_table().
  @param thd The current thread
  @param one_table Log table to open
  @param backup [out] Temporary storage used to save the thread context
*/
TABLE *
open_log_table(THD *thd, TABLE_LIST *one_table, Open_tables_backup *backup)
{
  uint flags= ( MYSQL_OPEN_IGNORE_GLOBAL_READ_LOCK |
                MYSQL_LOCK_IGNORE_GLOBAL_READ_ONLY |
                MYSQL_OPEN_IGNORE_FLUSH |
                MYSQL_LOCK_IGNORE_TIMEOUT |
                MYSQL_LOCK_LOG_TABLE);
  TABLE *table;
  /* Save value that is changed in mysql_lock_tables() */
  ulonglong save_utime_after_lock= thd->utime_after_lock;
  DBUG_ENTER("open_log_table");

  thd->reset_n_backup_open_tables_state(backup);

  if ((table= open_ltable(thd, one_table, one_table->lock_type, flags)))
  {
    DBUG_ASSERT(table->s->table_category == TABLE_CATEGORY_LOG);
    /* Make sure all columns get assigned to a default value */
    table->use_all_columns();
    table->no_replicate= 1;
    /*
      Don't set automatic timestamps as we may want to use time of logging,
      not from query start
    */
    table->timestamp_field_type= TIMESTAMP_NO_AUTO_SET;
  }
  else
    thd->restore_backup_open_tables_state(backup);

  thd->utime_after_lock= save_utime_after_lock;
  DBUG_RETURN(table);
}

/**
  Close a log table.
  The last table opened by open_log_table()
  is closed, then the thread context is restored.
  @param thd The current thread
  @param backup [in] the context to restore.
*/
void close_log_table(THD *thd, Open_tables_backup *backup)
{
  close_system_tables(thd, backup);
}

/**
  @} (end of group Data_Dictionary)
*/<|MERGE_RESOLUTION|>--- conflicted
+++ resolved
@@ -1512,22 +1512,8 @@
     DEBUG_SYNC(thd, "before_close_thread_tables");
 #endif
 
-<<<<<<< HEAD
-  /*
-    If gtid_next_list!=NULL or gtid_next=='sid:gno', then a
-    binlog_handler will be registered very early in the execution of
-    the statement.  Hence, allow stmt.is_empty() in these cases.
-    @todo Check if this causes any trouble. /Sven
-    @note Covered by Case 1 in test binlog.binlog_trx_empty_assertions
-  */
-  DBUG_ASSERT(thd->transaction.stmt.is_empty() || thd->in_sub_stmt ||
-              (thd->state_flags & Open_tables_state::BACKUPS_AVAIL) ||
-              thd->get_gtid_next_list() != NULL ||
-              thd->variables.gtid_next.type == GTID_GROUP);
-=======
   DBUG_ASSERT(thd->transaction.stmt.is_empty() || thd->in_sub_stmt ||
               (thd->state_flags & Open_tables_state::BACKUPS_AVAIL));
->>>>>>> 950afc55
 
   /* Detach MERGE children after every statement. Even under LOCK TABLES. */
   for (table= thd->open_tables; table; table= table->next)
@@ -3411,20 +3397,7 @@
     }
     thd->leave_locked_tables_mode();
 
-<<<<<<< HEAD
-    /*
-      If gtid_next_list!=NULL or gtid_next=='sid:gno', then a
-      binlog_handler will be registered very early in the execution of
-      the statement.  Hence, allow stmt.is_empty() in these cases.
-      @todo Check if this causes any trouble. /Sven
-      @note Covered by Case 7 in test binlog.binlog_trx_empty_assertions
-    */
-    DBUG_ASSERT(thd->transaction.stmt.is_empty() ||
-                thd->get_gtid_next_list() != NULL ||
-                thd->variables.gtid_next.type == GTID_GROUP);
-=======
     DBUG_ASSERT(thd->transaction.stmt.is_empty());
->>>>>>> 950afc55
     close_thread_tables(thd);
     /*
       We rely on the caller to implicitly commit the
@@ -5777,13 +5750,7 @@
     transaction of the enclosing statement.
   */
   DBUG_ASSERT(thd->transaction.stmt.is_empty() ||
-<<<<<<< HEAD
-              (thd->state_flags & Open_tables_state::BACKUPS_AVAIL) ||
-              thd->get_gtid_next_list() != NULL ||
-              thd->variables.gtid_next.type == GTID_GROUP);
-=======
               (thd->state_flags & Open_tables_state::BACKUPS_AVAIL));
->>>>>>> 950afc55
   close_thread_tables(thd);
   /* Don't keep locks for a failed statement. */
   thd->mdl_context.rollback_to_savepoint(mdl_savepoint);
@@ -6056,13 +6023,7 @@
     transaction of the enclosing statement.
   */
   DBUG_ASSERT(thd->transaction.stmt.is_empty() ||
-<<<<<<< HEAD
-              (thd->state_flags & Open_tables_state::BACKUPS_AVAIL) ||
-              thd->get_gtid_next_list() != NULL ||
-              thd->variables.gtid_next.type == GTID_GROUP);
-=======
               (thd->state_flags & Open_tables_state::BACKUPS_AVAIL));
->>>>>>> 950afc55
   close_thread_tables(thd);
   thd->mdl_context.rollback_to_savepoint(start_of_statement_svp);
 }
@@ -9495,23 +9456,8 @@
 void
 close_mysql_tables(THD *thd)
 {
-<<<<<<< HEAD
-  /*
-    No need to commit/rollback statement transaction, it's not started.
-
-    If gtid_next_list!=NULL or gtid_next=='sid:gno', then a
-    binlog_handler will be registered very early in the execution of
-    the statement.  Hence, allow stmt.is_empty() in these cases.
-    @todo Check if this causes any trouble /Sven.
-    @note Covered by Case 8 in test binlog.binlog_trx_empty_assertions
- */
-  DBUG_ASSERT(thd->transaction.stmt.is_empty() ||
-              thd->get_gtid_next_list() != NULL ||
-              thd->variables.gtid_next.type == GTID_GROUP);
-=======
   /* No need to commit/rollback statement transaction, it's not started. */
   DBUG_ASSERT(thd->transaction.stmt.is_empty());
->>>>>>> 950afc55
   close_thread_tables(thd);
   thd->mdl_context.release_transactional_locks();
 }
