--- conflicted
+++ resolved
@@ -24,10 +24,6 @@
 #include "sql_db.h"            // mysql_opt_change_db, mysql_change_db
 #include "sql_table.h"         // prepare_create_field
 #include "auth_common.h"       // *_ACL
-<<<<<<< HEAD
-#include "sql_array.h"         // Dynamic_array
-=======
->>>>>>> a9800d0d
 #include "log_event.h"         // append_query_string, Query_log_event
 
 #include "sp_head.h"
@@ -741,13 +737,6 @@
     if (thd->locked_tables_mode <= LTM_LOCK_TABLES)
       thd->user_var_events_alloc= thd->mem_root;
 
-<<<<<<< HEAD
-#ifdef HAVE_PSI_STATEMENT_INTERFACE
-    PSI_statement_locker_state psi_state;
-    PSI_statement_locker *parent_locker;
-    PSI_statement_info *psi_info = i->get_psi_info();
-
-=======
     sql_digest_state digest_state;
     sql_digest_state *parent_digest= thd->m_digest;
     thd->m_digest= & digest_state;
@@ -757,7 +746,6 @@
     PSI_statement_info *psi_info = i->get_psi_info();
     PSI_statement_locker *parent_locker;
  
->>>>>>> a9800d0d
     parent_locker= thd->m_statement_psi;
     thd->m_statement_psi= MYSQL_START_STATEMENT(&psi_state, psi_info->m_key,
                                                 thd->db, thd->db_length,
@@ -772,11 +760,8 @@
     thd->m_statement_psi= parent_locker;
 #endif
 
-<<<<<<< HEAD
-=======
     thd->m_digest= parent_digest;
 
->>>>>>> a9800d0d
     if (i->free_list)
       cleanup_items(i->free_list);
 
