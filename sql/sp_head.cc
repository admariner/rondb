/* Copyright (C) 2002 MySQL AB

   This program is free software; you can redistribute it and/or modify
   it under the terms of the GNU General Public License as published by
   the Free Software Foundation; either version 2 of the License, or
   (at your option) any later version.

   This program is distributed in the hope that it will be useful,
   but WITHOUT ANY WARRANTY; without even the implied warranty of
   MERCHANTABILITY or FITNESS FOR A PARTICULAR PURPOSE.  See the
   GNU General Public License for more details.

   You should have received a copy of the GNU General Public License
   along with this program; if not, write to the Free Software
   Foundation, Inc., 59 Temple Place, Suite 330, Boston, MA  02111-1307  USA */

#include "mysql_priv.h"
#ifdef USE_PRAGMA_IMPLEMENTATION
#pragma implementation
#endif
#include "sp_head.h"
#include "sp.h"
#include "sp_pcontext.h"
#include "sp_rcontext.h"
#include "sp_cache.h"

/*
  Sufficient max length of printed destinations and frame offsets (all uints).
*/
#define SP_INSTR_UINT_MAXLEN  8
#define SP_STMT_PRINT_MAXLEN 40


#include <my_user.h>

Item_result
sp_map_result_type(enum enum_field_types type)
{
  switch (type) {
  case MYSQL_TYPE_TINY:
  case MYSQL_TYPE_SHORT:
  case MYSQL_TYPE_LONG:
  case MYSQL_TYPE_LONGLONG:
  case MYSQL_TYPE_INT24:
    return INT_RESULT;
  case MYSQL_TYPE_DECIMAL:
  case MYSQL_TYPE_NEWDECIMAL:
    return DECIMAL_RESULT;
  case MYSQL_TYPE_FLOAT:
  case MYSQL_TYPE_DOUBLE:
    return REAL_RESULT;
  default:
    return STRING_RESULT;
  }
}


Item::Type
sp_map_item_type(enum enum_field_types type)
{
  switch (type) {
  case MYSQL_TYPE_TINY:
  case MYSQL_TYPE_SHORT:
  case MYSQL_TYPE_LONG:
  case MYSQL_TYPE_LONGLONG:
  case MYSQL_TYPE_INT24:
    return Item::INT_ITEM;
  case MYSQL_TYPE_DECIMAL:
  case MYSQL_TYPE_NEWDECIMAL:
    return Item::DECIMAL_ITEM;
  case MYSQL_TYPE_FLOAT:
  case MYSQL_TYPE_DOUBLE:
    return Item::REAL_ITEM;
  default:
    return Item::STRING_ITEM;
  }
}


/*
  Return a string representation of the Item value.

  NOTE: If the item has a string result type, the string is escaped
  according to its character set.

  SYNOPSIS
    item    a pointer to the Item
    str     string buffer for representation of the value

  RETURN
    NULL  on error
    a pointer to valid a valid string on success
*/

static String *
sp_get_item_value(Item *item, String *str)
{
  Item_result result_type= item->result_type();

  switch (item->result_type()) {
  case REAL_RESULT:
  case INT_RESULT:
  case DECIMAL_RESULT:
    return item->val_str(str);

  case STRING_RESULT:
    {
      String *result= item->val_str(str);
      
      if (!result)
        return NULL;
      
      {
        char buf_holder[STRING_BUFFER_USUAL_SIZE];
        String buf(buf_holder, sizeof(buf_holder), result->charset());

        /* We must reset length of the buffer, because of String specificity. */
        buf.length(0);

        buf.append('_');
        buf.append(result->charset()->csname);
        if (result->charset()->escape_with_backslash_is_dangerous)
          buf.append(' ');
        append_query_string(result->charset(), result, &buf);
        str->copy(buf);

        return str;
      }
    }

  case ROW_RESULT:
  default:
    return NULL;
  }
}


/*
  SYNOPSIS
    sp_get_flags_for_command()

  DESCRIPTION
    Returns a combination of:
    * sp_head::MULTI_RESULTS: added if the 'cmd' is a command that might
      result in multiple result sets being sent back.
    * sp_head::CONTAINS_DYNAMIC_SQL: added if 'cmd' is one of PREPARE,
      EXECUTE, DEALLOCATE.
*/

uint
sp_get_flags_for_command(LEX *lex)
{
  uint flags;

  switch (lex->sql_command) {
  case SQLCOM_SELECT:
    if (lex->result)
    {
      flags= 0;                      /* This is a SELECT with INTO clause */
      break;
    }
    /* fallthrough */
  case SQLCOM_ANALYZE:
  case SQLCOM_OPTIMIZE:
  case SQLCOM_PRELOAD_KEYS:
  case SQLCOM_ASSIGN_TO_KEYCACHE:
  case SQLCOM_CHECKSUM:
  case SQLCOM_CHECK:
  case SQLCOM_HA_READ:
  case SQLCOM_SHOW_BINLOGS:
  case SQLCOM_SHOW_BINLOG_EVENTS:
  case SQLCOM_SHOW_CHARSETS:
  case SQLCOM_SHOW_COLLATIONS:
  case SQLCOM_SHOW_COLUMN_TYPES:
  case SQLCOM_SHOW_CREATE:
  case SQLCOM_SHOW_CREATE_DB:
  case SQLCOM_SHOW_CREATE_FUNC:
  case SQLCOM_SHOW_CREATE_PROC:
  case SQLCOM_SHOW_DATABASES:
  case SQLCOM_SHOW_ERRORS:
  case SQLCOM_SHOW_FIELDS:
  case SQLCOM_SHOW_GRANTS:
  case SQLCOM_SHOW_INNODB_STATUS:
  case SQLCOM_SHOW_KEYS:
  case SQLCOM_SHOW_LOGS:
  case SQLCOM_SHOW_MASTER_STAT:
  case SQLCOM_SHOW_MUTEX_STATUS:
  case SQLCOM_SHOW_NEW_MASTER:
  case SQLCOM_SHOW_OPEN_TABLES:
  case SQLCOM_SHOW_PRIVILEGES:
  case SQLCOM_SHOW_PROCESSLIST:
  case SQLCOM_SHOW_SLAVE_HOSTS:
  case SQLCOM_SHOW_SLAVE_STAT:
  case SQLCOM_SHOW_STATUS:
  case SQLCOM_SHOW_STATUS_FUNC:
  case SQLCOM_SHOW_STATUS_PROC:
  case SQLCOM_SHOW_STORAGE_ENGINES:
  case SQLCOM_SHOW_TABLES:
  case SQLCOM_SHOW_VARIABLES:
  case SQLCOM_SHOW_WARNS:
  case SQLCOM_SHOW_PROC_CODE:
  case SQLCOM_SHOW_FUNC_CODE:
  case SQLCOM_REPAIR:
  case SQLCOM_BACKUP_TABLE:
  case SQLCOM_RESTORE_TABLE:
    flags= sp_head::MULTI_RESULTS;
    break;
  /*
    EXECUTE statement may return a result set, but doesn't have to.
    We can't, however, know it in advance, and therefore must add
    this statement here. This is ok, as is equivalent to a result-set
    statement within an IF condition.
  */
  case SQLCOM_EXECUTE:
    flags= sp_head::MULTI_RESULTS | sp_head::CONTAINS_DYNAMIC_SQL;
    break;
  case SQLCOM_PREPARE:
  case SQLCOM_DEALLOCATE_PREPARE:
    flags= sp_head::CONTAINS_DYNAMIC_SQL;
    break;
  case SQLCOM_CREATE_TABLE:
    if (lex->create_info.options & HA_LEX_CREATE_TMP_TABLE)
      flags= 0;
    else
      flags= sp_head::HAS_COMMIT_OR_ROLLBACK;
    break;
  case SQLCOM_DROP_TABLE:
    if (lex->drop_temporary)
      flags= 0;
    else
      flags= sp_head::HAS_COMMIT_OR_ROLLBACK;
    break;
  case SQLCOM_CREATE_INDEX:
  case SQLCOM_CREATE_DB:
  case SQLCOM_CREATE_VIEW:
  case SQLCOM_CREATE_TRIGGER:
  case SQLCOM_CREATE_USER:
  case SQLCOM_ALTER_TABLE:
  case SQLCOM_BEGIN:
  case SQLCOM_RENAME_TABLE:
  case SQLCOM_RENAME_USER:
  case SQLCOM_DROP_INDEX:
  case SQLCOM_DROP_DB:
  case SQLCOM_DROP_USER:
  case SQLCOM_DROP_VIEW:
  case SQLCOM_DROP_TRIGGER:
  case SQLCOM_TRUNCATE:
  case SQLCOM_COMMIT:
  case SQLCOM_ROLLBACK:
  case SQLCOM_LOAD_MASTER_DATA:
  case SQLCOM_LOCK_TABLES:
  case SQLCOM_CREATE_PROCEDURE:
  case SQLCOM_CREATE_SPFUNCTION:
  case SQLCOM_ALTER_PROCEDURE:
  case SQLCOM_ALTER_FUNCTION:
  case SQLCOM_DROP_PROCEDURE:
  case SQLCOM_DROP_FUNCTION:
    flags= sp_head::HAS_COMMIT_OR_ROLLBACK;
    break;
  default:
    flags= 0;
    break;
  }
  return flags;
}


/*
  Prepare an Item for evaluation (call of fix_fields).

  SYNOPSIS
    sp_prepare_func_item()
    thd       thread handler
    it_addr   pointer on item refernce

  RETURN
    NULL  error
    prepared item
*/

Item *
sp_prepare_func_item(THD* thd, Item **it_addr)
{
  DBUG_ENTER("sp_prepare_func_item");
  it_addr= (*it_addr)->this_item_addr(thd, it_addr);

  if (!(*it_addr)->fixed &&
      ((*it_addr)->fix_fields(thd, it_addr) ||
       (*it_addr)->check_cols(1)))
  {
    DBUG_PRINT("info", ("fix_fields() failed"));
    DBUG_RETURN(NULL);
  }
  DBUG_RETURN(*it_addr);
}


/*
  Evaluate an expression and store the result in the field.

  SYNOPSIS
    sp_eval_expr()
      thd                   - current thread object
      expr_item             - the root item of the expression
      result_field          - the field to store the result

  RETURN VALUES
    FALSE  on success
    TRUE   on error
*/

bool
sp_eval_expr(THD *thd, Field *result_field, Item **expr_item_ptr)
{
  Item *expr_item;

  DBUG_ENTER("sp_eval_expr");

  if (!(expr_item= sp_prepare_func_item(thd, expr_item_ptr)))
    DBUG_RETURN(TRUE);

  bool err_status= FALSE;

  /*
    Set THD flags to emit warnings/errors in case of overflow/type errors
    during saving the item into the field.

    Save original values and restore them after save.
  */
  
  enum_check_fields save_count_cuted_fields= thd->count_cuted_fields;
  bool save_abort_on_warning= thd->abort_on_warning;
  bool save_no_trans_update= thd->no_trans_update;

  thd->count_cuted_fields= CHECK_FIELD_ERROR_FOR_NULL;
  thd->abort_on_warning=
    thd->variables.sql_mode &
    (MODE_STRICT_TRANS_TABLES | MODE_STRICT_ALL_TABLES);
  thd->no_trans_update= 0;

  /* Save the value in the field. Convert the value if needed. */

  expr_item->save_in_field(result_field, 0);

  thd->count_cuted_fields= save_count_cuted_fields;
  thd->abort_on_warning= save_abort_on_warning;
  thd->no_trans_update= save_no_trans_update;

  if (thd->net.report_error)
  {
    /* Return error status if something went wrong. */
    err_status= TRUE;
  }

  DBUG_RETURN(err_status);
}


/*
 *
 *  sp_name
 *
 */

void
sp_name::init_qname(THD *thd)
{
  m_sroutines_key.length=  m_db.length + m_name.length + 2;
  if (!(m_sroutines_key.str= thd->alloc(m_sroutines_key.length + 1)))
    return;
  m_qname.length= m_sroutines_key.length - 1;
  m_qname.str= m_sroutines_key.str + 1;
  sprintf(m_qname.str, "%.*s.%.*s",
	  m_db.length, (m_db.length ? m_db.str : ""),
	  m_name.length, m_name.str);
}

sp_name *
sp_name_current_db_new(THD *thd, LEX_STRING name)
{
  sp_name *qname;

  if (! thd->db)
    qname= new sp_name(name);
  else
  {
    LEX_STRING db;

    db.length= strlen(thd->db);
    db.str= thd->strmake(thd->db, db.length);
    qname= new sp_name(db, name);
  }
  qname->init_qname(thd);
  return qname;
}

/*
  Check that the name 'ident' is ok. It's assumed to be an 'ident'
  from the parser, so we only have to check length and trailing spaces.
  The former is a standard requirement (and 'show status' assumes a
  non-empty name), the latter is a mysql:ism as trailing spaces are
  removed by get_field().
 
  RETURN
   TRUE  - bad name
   FALSE - name is ok
*/

bool
check_routine_name(LEX_STRING ident)
{
  return (!ident.str || !ident.str[0] || ident.str[ident.length-1] == ' ');
}

/* ------------------------------------------------------------------ */


/*
 *
 *  sp_head
 *
 */

void *
sp_head::operator new(size_t size)
{
  DBUG_ENTER("sp_head::operator new");
  MEM_ROOT own_root;
  sp_head *sp;

  init_alloc_root(&own_root, MEM_ROOT_BLOCK_SIZE, MEM_ROOT_PREALLOC);
  sp= (sp_head *) alloc_root(&own_root, size);
  sp->main_mem_root= own_root;
  DBUG_PRINT("info", ("mem_root 0x%lx", (ulong) &sp->mem_root));
  DBUG_RETURN(sp);
}

void 
sp_head::operator delete(void *ptr, size_t size)
{
  DBUG_ENTER("sp_head::operator delete");
  MEM_ROOT own_root;
  sp_head *sp= (sp_head *) ptr;

  /* Make a copy of main_mem_root as free_root will free the sp */
  own_root= sp->main_mem_root;
  DBUG_PRINT("info", ("mem_root 0x%lx moved to 0x%lx",
                      (ulong) &sp->mem_root, (ulong) &own_root));
  free_root(&own_root, MYF(0));

  DBUG_VOID_RETURN;
}


sp_head::sp_head()
  :Query_arena(&main_mem_root, INITIALIZED_FOR_SP),
   m_flags(0), m_recursion_level(0), m_next_cached_sp(0),
   m_first_instance(this), m_first_free_instance(this), m_last_cached_sp(this),
   m_cont_level(0)
{
  m_return_field_def.charset = NULL;

  extern byte *
    sp_table_key(const byte *ptr, uint *plen, my_bool first);
  DBUG_ENTER("sp_head::sp_head");

  m_backpatch.empty();
  m_cont_backpatch.empty();
  m_lex.empty();
  hash_init(&m_sptabs, system_charset_info, 0, 0, 0, sp_table_key, 0, 0);
  hash_init(&m_sroutines, system_charset_info, 0, 0, 0, sp_sroutine_key, 0, 0);
  DBUG_VOID_RETURN;
}


void
sp_head::init(LEX *lex)
{
  DBUG_ENTER("sp_head::init");

  lex->spcont= m_pcont= new sp_pcontext(NULL);

  /*
    Altough trg_table_fields list is used only in triggers we init for all
    types of stored procedures to simplify reset_lex()/restore_lex() code.
  */
  lex->trg_table_fields.empty();
  my_init_dynamic_array(&m_instr, sizeof(sp_instr *), 16, 8);
  m_param_begin= m_param_end= m_body_begin= 0;
  m_qname.str= m_db.str= m_name.str= m_params.str= 
    m_body.str= m_defstr.str= 0;
  m_qname.length= m_db.length= m_name.length= m_params.length=
    m_body.length= m_defstr.length= 0;
  m_return_field_def.charset= NULL;
  DBUG_VOID_RETURN;
}

void
sp_head::init_strings(THD *thd, LEX *lex, sp_name *name)
{
  DBUG_ENTER("sp_head::init_strings");
  uchar *endp;                  /* Used to trim the end */
  /* During parsing, we must use thd->mem_root */
  MEM_ROOT *root= thd->mem_root;

  /* We have to copy strings to get them into the right memroot */
  if (name)
  {
    m_db.length= name->m_db.length;
    if (name->m_db.length == 0)
      m_db.str= NULL;
    else
      m_db.str= strmake_root(root, name->m_db.str, name->m_db.length);
    m_name.length= name->m_name.length;
    m_name.str= strmake_root(root, name->m_name.str, name->m_name.length);

    if (name->m_qname.length == 0)
      name->init_qname(thd);
    m_qname.length= name->m_qname.length;
    m_qname.str= strmake_root(root, name->m_qname.str, m_qname.length);
  }
  else if (thd->db)
  {
    m_db.length= thd->db_length;
    m_db.str= strmake_root(root, thd->db, m_db.length);
  }

  if (m_param_begin && m_param_end)
  {
    m_params.length= m_param_end - m_param_begin;
    m_params.str= strmake_root(root,
                               (char *)m_param_begin, m_params.length);
  }

  /* If ptr has overrun end_of_query then end_of_query is the end */
  endp= (lex->ptr > lex->end_of_query ? lex->end_of_query : lex->ptr);
  /*
    Trim "garbage" at the end. This is sometimes needed with the
    "/ * ! VERSION... * /" wrapper in dump files.
  */
  while (m_body_begin < endp &&
         (endp[-1] <= ' ' || endp[-1] == '*' ||
          endp[-1] == '/' || endp[-1] == ';'))
    endp-= 1;

  m_body.length= endp - m_body_begin;
  m_body.str= strmake_root(root, (char *)m_body_begin, m_body.length);
  m_defstr.length= endp - lex->buf;
  m_defstr.str= strmake_root(root, (char *)lex->buf, m_defstr.length);
  DBUG_VOID_RETURN;
}


static TYPELIB *
create_typelib(MEM_ROOT *mem_root, create_field *field_def, List<String> *src)
{
  TYPELIB *result= NULL;
  CHARSET_INFO *cs= field_def->charset;
  DBUG_ENTER("create_typelib");
  if (src->elements)
  {
    result= (TYPELIB*) alloc_root(mem_root, sizeof(TYPELIB));
    result->count= src->elements;
    result->name= "";
    if (!(result->type_names=(const char **)
          alloc_root(mem_root,(sizeof(char *)+sizeof(int))*(result->count+1))))
      return 0;
    result->type_lengths= (unsigned int *)(result->type_names + result->count+1);
    List_iterator<String> it(*src);
    String conv;
    for (uint i=0; i < result->count; i++)
    {
      uint32 dummy;
      uint length;
      String *tmp= it++;

      if (String::needs_conversion(tmp->length(), tmp->charset(),
      				   cs, &dummy))
      {
        uint cnv_errs;
        conv.copy(tmp->ptr(), tmp->length(), tmp->charset(), cs, &cnv_errs);

        length= conv.length();
        result->type_names[i]= (char*) strmake_root(mem_root, conv.ptr(),
                                                    length);
      }
      else
      {
        length= tmp->length();
        result->type_names[i]= strmake_root(mem_root, tmp->ptr(), length);
      }

      // Strip trailing spaces.
      length= cs->cset->lengthsp(cs, result->type_names[i], length);
      result->type_lengths[i]= length;
      ((uchar *)result->type_names[i])[length]= '\0';
    }
    result->type_names[result->count]= 0;
    result->type_lengths[result->count]= 0;
  }
  return result;
}


int
sp_head::create(THD *thd)
{
  DBUG_ENTER("sp_head::create");
  int ret;

  DBUG_PRINT("info", ("type: %d name: %s params: %s body: %s",
		      m_type, m_name.str, m_params.str, m_body.str));

#ifndef DBUG_OFF
  optimize();
  {
    String s;
    sp_instr *i;
    uint ip= 0;
    while ((i = get_instr(ip)))
    {
      char buf[8];

      sprintf(buf, "%4u: ", ip);
      s.append(buf);
      i->print(&s);
      s.append('\n');
      ip+= 1;
    }
    s.append('\0');
    DBUG_PRINT("info", ("Code %s\n%s", m_qname.str, s.ptr()));
  }
#endif

  if (m_type == TYPE_ENUM_FUNCTION)
    ret= sp_create_function(thd, this);
  else
    ret= sp_create_procedure(thd, this);

  DBUG_RETURN(ret);
}

sp_head::~sp_head()
{
  destroy();
  delete m_next_cached_sp;
  if (m_thd)
    restore_thd_mem_root(m_thd);
}

void
sp_head::destroy()
{
  sp_instr *i;
  LEX *lex;
  DBUG_ENTER("sp_head::destroy");
  DBUG_PRINT("info", ("name: %s", m_name.str));

  for (uint ip = 0 ; (i = get_instr(ip)) ; ip++)
    delete i;
  delete_dynamic(&m_instr);
  m_pcont->destroy();
  free_items();

  /*
    If we have non-empty LEX stack then we just came out of parser with
    error. Now we should delete all auxilary LEXes and restore original
    THD::lex (In this case sp_head::restore_thd_mem_root() was not called
    too, so m_thd points to the current thread context).
    It is safe to not update LEX::ptr because further query string parsing
    and execution will be stopped anyway.
  */
  DBUG_ASSERT(m_lex.is_empty() || m_thd);
  while ((lex= (LEX *)m_lex.pop()))
  {
    lex_end(m_thd->lex);
    delete m_thd->lex;
    m_thd->lex= lex;
  }

  hash_free(&m_sptabs);
  hash_free(&m_sroutines);
  DBUG_VOID_RETURN;
}


/*
  This is only used for result fields from functions (both during
  fix_length_and_dec() and evaluation).
*/

Field *
sp_head::create_result_field(uint field_max_length, const char *field_name,
                             TABLE *table)
{
  uint field_length;
  Field *field;

  DBUG_ENTER("sp_head::create_result_field");

  field_length= !m_return_field_def.length ?
                field_max_length : m_return_field_def.length;

  field= ::make_field((char*) 0,                    /* field ptr */
                      field_length,                 /* field [max] length */
                      (uchar*) "",                  /* null ptr */
                      0,                            /* null bit */
                      m_return_field_def.pack_flag,
                      m_return_field_def.sql_type,
                      m_return_field_def.charset,
                      m_return_field_def.geom_type,
                      Field::NONE,                  /* unreg check */
                      m_return_field_def.interval,
                      field_name ? field_name : (const char *) m_name.str,
                      table);
  
  DBUG_RETURN(field);
}


int cmp_splocal_locations(Item_splocal * const *a, Item_splocal * const *b)
{
  return (int)((*a)->pos_in_query - (*b)->pos_in_query);
}


/*
  StoredRoutinesBinlogging
  Top-down overview:

  1. Statements

  Statements that have is_update_query(stmt) == TRUE are written into the
  binary log verbatim.
  Examples:
    UPDATE tbl SET tbl.x = spfunc_w_side_effects()
    UPDATE tbl SET tbl.x=1 WHERE spfunc_w_side_effect_that_returns_false(tbl.y)

  Statements that have is_update_query(stmt) == FALSE (e.g. SELECTs) are not
  written into binary log. Instead we catch function calls the statement
  makes and write it into binary log separately (see #3).

  2. PROCEDURE calls

  CALL statements are not written into binary log. Instead
  * Any FUNCTION invocation (in SET, IF, WHILE, OPEN CURSOR and other SP
    instructions) is written into binlog separately.

  * Each statement executed in SP is binlogged separately, according to rules
    in #1, with the exception that we modify query string: we replace uses
    of SP local variables with NAME_CONST('spvar_name', <spvar-value>) calls.
    This substitution is done in subst_spvars().

  3. FUNCTION calls
  
  In sp_head::execute_function(), we check 
   * If this function invocation is done from a statement that is written
     into the binary log.
   * If there were any attempts to write events to the binary log during
     function execution (grep for start_union_events and stop_union_events)

   If the answers are No and Yes, we write the function call into the binary
   log as "SELECT spfunc(<param1value>, <param2value>, ...)".
  
  
  4. Miscellaneous issues.
  
  4.1 User variables. 

  When we call mysql_bin_log.write() for an SP statement, thd->user_var_events
  must hold set<{var_name, value}> pairs for all user variables used during 
  the statement execution.
  This set is produced by tracking user variable reads during statement
  execution. 

  Fo SPs, this has the following implications:
  1) thd->user_var_events may contain events from several SP statements and 
     needs to be valid after exection of these statements was finished. In 
     order to achieve that, we
     * Allocate user_var_events array elements on appropriate mem_root (grep
       for user_var_events_alloc).
     * Use is_query_in_union() to determine if user_var_event is created.
     
  2) We need to empty thd->user_var_events after we have wrote a function
     call. This is currently done by making 
     reset_dynamic(&thd->user_var_events);
     calls in several different places. (TODO cosider moving this into
     mysql_bin_log.write() function)
*/


/*
  Replace thd->query{_length} with a string that one can write to the binlog.
 
  SYNOPSIS
    subst_spvars()
      thd        Current thread. 
      instr      Instruction (we look for Item_splocal instances in
                 instr->free_list)
      query_str  Original query string
     
  DESCRIPTION

  The binlog-suitable string is produced by replacing references to SP local 
  variables with NAME_CONST('sp_var_name', value) calls.
 
  RETURN
    FALSE  on success
           thd->query{_length} either has been appropriately replaced or there
           is no need for replacements.
    TRUE   out of memory error.
*/

static bool
subst_spvars(THD *thd, sp_instr *instr, LEX_STRING *query_str)
{
  DBUG_ENTER("subst_spvars");
  if (thd->prelocked_mode == NON_PRELOCKED && mysql_bin_log.is_open())
  {
    Dynamic_array<Item_splocal*> sp_vars_uses;
    char *pbuf, *cur, buffer[512];
    String qbuf(buffer, sizeof(buffer), &my_charset_bin);
    int prev_pos, res;

    /* Find all instances of Item_splocal used in this statement */
    for (Item *item= instr->free_list; item; item= item->next)
    {
      if (item->is_splocal())
      {
        Item_splocal *item_spl= (Item_splocal*)item;
        if (item_spl->pos_in_query)
          sp_vars_uses.append(item_spl);
      }
    }
    if (!sp_vars_uses.elements())
      DBUG_RETURN(FALSE);
      
    /* Sort SP var refs by their occurences in the query */
    sp_vars_uses.sort(cmp_splocal_locations);

    /* 
      Construct a statement string where SP local var refs are replaced
      with "NAME_CONST(name, value)"
    */
    qbuf.length(0);
    cur= query_str->str;
    prev_pos= res= 0;
    for (Item_splocal **splocal= sp_vars_uses.front(); 
         splocal < sp_vars_uses.back(); splocal++)
    {
      Item *val;

      char str_buffer[STRING_BUFFER_USUAL_SIZE];
      String str_value_holder(str_buffer, sizeof(str_buffer),
                              &my_charset_latin1);
      String *str_value;
      
      /* append the text between sp ref occurences */
      res|= qbuf.append(cur + prev_pos, (*splocal)->pos_in_query - prev_pos);
      prev_pos= (*splocal)->pos_in_query + (*splocal)->m_name.length;
      
      /* append the spvar substitute */
      res|= qbuf.append(STRING_WITH_LEN(" NAME_CONST('"));
      res|= qbuf.append((*splocal)->m_name.str, (*splocal)->m_name.length);
      res|= qbuf.append(STRING_WITH_LEN("',"));
      res|= (*splocal)->fix_fields(thd, (Item **) splocal);

      if (res)
        break;

      val= (*splocal)->this_item();
      DBUG_PRINT("info", ("print %p", val));
      str_value= sp_get_item_value(val, &str_value_holder);
      if (str_value)
        res|= qbuf.append(*str_value);
      else
        res|= qbuf.append(STRING_WITH_LEN("NULL"));
      res|= qbuf.append(')');
      if (res)
        break;
    }
    res|= qbuf.append(cur + prev_pos, query_str->length - prev_pos);
    if (res)
      DBUG_RETURN(TRUE);

    if (!(pbuf= thd->strmake(qbuf.ptr(), qbuf.length())))
      DBUG_RETURN(TRUE);

    thd->query= pbuf;
    thd->query_length= qbuf.length();
  }
  DBUG_RETURN(FALSE);
}


/*
  Return appropriate error about recursion limit reaching

  SYNOPSIS
    sp_head::recursion_level_error()
    thd		Thread handle

  NOTE
    For functions and triggers we return error about prohibited recursion.
    For stored procedures we return about reaching recursion limit.
*/

void sp_head::recursion_level_error(THD *thd)
{
  if (m_type == TYPE_ENUM_PROCEDURE)
  {
    my_error(ER_SP_RECURSION_LIMIT, MYF(0),
             thd->variables.max_sp_recursion_depth,
             m_name.str);
  }
  else
    my_error(ER_SP_NO_RECURSION, MYF(0));
}


/*
  Execute the routine. The main instruction jump loop is there 
  Assume the parameters already set.
  
  RETURN
    FALSE  on success
    TRUE   on error

*/

bool
sp_head::execute(THD *thd)
{
  DBUG_ENTER("sp_head::execute");
  char olddb[128];
  bool dbchanged;
  sp_rcontext *ctx;
  bool err_status= FALSE;
  uint ip= 0;
  ulong save_sql_mode;
  bool save_abort_on_warning;
  Query_arena *old_arena;
  /* per-instruction arena */
  MEM_ROOT execute_mem_root;
  Query_arena execute_arena(&execute_mem_root, INITIALIZED_FOR_SP),
              backup_arena;
  query_id_t old_query_id;
  TABLE *old_derived_tables;
  LEX *old_lex;
  Item_change_list old_change_list;
  String old_packet;

  /* Use some extra margin for possible SP recursion and functions */
  if (check_stack_overrun(thd, 8 * STACK_MIN_SIZE, (char*)&old_packet))
    DBUG_RETURN(TRUE);

  /* init per-instruction memroot */
  init_alloc_root(&execute_mem_root, MEM_ROOT_BLOCK_SIZE, 0);

  DBUG_ASSERT(!(m_flags & IS_INVOKED));
  m_flags|= IS_INVOKED;
  m_first_instance->m_first_free_instance= m_next_cached_sp;
  if (m_next_cached_sp)
  {
    DBUG_PRINT("info",
               ("first free for 0x%lx ++: 0x%lx->0x%lx  level: %lu  flags %x",
                (ulong)m_first_instance, (ulong) this,
                (ulong) m_next_cached_sp,
                m_next_cached_sp->m_recursion_level,
                m_next_cached_sp->m_flags));
  }
  /*
    Check that if there are not any instances after this one then
    pointer to the last instance points on this instance or if there are
    some instances after this one then recursion level of next instance
    greater then recursion level of current instance on 1
  */
  DBUG_ASSERT((m_next_cached_sp == 0 &&
               m_first_instance->m_last_cached_sp == this) ||
              (m_recursion_level + 1 == m_next_cached_sp->m_recursion_level));

  dbchanged= FALSE;
  if (m_db.length &&
      (err_status= sp_use_new_db(thd, m_db.str, olddb, sizeof(olddb), 0,
                                 &dbchanged)))
    goto done;

  if ((ctx= thd->spcont))
    ctx->clear_handler();
  thd->query_error= 0;
  old_arena= thd->stmt_arena;

  /*
    We have to save/restore this info when we are changing call level to
    be able properly do close_thread_tables() in instructions.
  */
  old_query_id= thd->query_id;
  old_derived_tables= thd->derived_tables;
  thd->derived_tables= 0;
  save_sql_mode= thd->variables.sql_mode;
  thd->variables.sql_mode= m_sql_mode;
  save_abort_on_warning= thd->abort_on_warning;
  thd->abort_on_warning=
    (m_sql_mode & (MODE_STRICT_TRANS_TABLES | MODE_STRICT_ALL_TABLES));

  /*
    It is also more efficient to save/restore current thd->lex once when
    do it in each instruction
  */
  old_lex= thd->lex;
  /*
    We should also save Item tree change list to avoid rollback something
    too early in the calling query.
  */
  old_change_list= thd->change_list;
  thd->change_list.empty();
  /*
    Cursors will use thd->packet, so they may corrupt data which was prepared
    for sending by upper level. OTOH cursors in the same routine can share this
    buffer safely so let use use routine-local packet instead of having own
    packet buffer for each cursor.

    It is probably safe to use same thd->convert_buff everywhere.
  */
  old_packet.swap(thd->packet);

  /*
    Switch to per-instruction arena here. We can do it since we cleanup
    arena after every instruction.
  */
  thd->set_n_backup_active_arena(&execute_arena, &backup_arena);

  /*
    Save callers arena in order to store instruction results and out
    parameters in it later during sp_eval_func_item()
  */
  thd->spcont->callers_arena= &backup_arena;

  do
  {
    sp_instr *i;
    uint hip;			// Handler ip

    i = get_instr(ip);	// Returns NULL when we're done.
    if (i == NULL)
      break;
    DBUG_PRINT("execute", ("Instruction %u", ip));
    /* Don't change NOW() in FUNCTION or TRIGGER */
    if (!thd->in_sub_stmt)
      thd->set_time();		// Make current_time() et al work
    
    /*
      We have to set thd->stmt_arena before executing the instruction
      to store in the instruction free_list all new items, created
      during the first execution (for example expanding of '*' or the
      items made during other permanent subquery transformations).
    */
    thd->stmt_arena= i;
    
    /* 
      Will write this SP statement into binlog separately 
      (TODO: consider changing the condition to "not inside event union")
    */
    if (thd->prelocked_mode == NON_PRELOCKED)
      thd->user_var_events_alloc= thd->mem_root;
    
    err_status= i->execute(thd, &ip);

    /*
      If this SP instruction have sent eof, it has caused no_send_error to be
      set. Clear it back to allow the next instruction to send error. (multi-
      statement execution code clears no_send_error between statements too)
    */
    thd->net.no_send_error= 0;
    if (i->free_list)
      cleanup_items(i->free_list);
    i->state= Query_arena::EXECUTED;
    
    /* 
      If we've set thd->user_var_events_alloc to mem_root of this SP
      statement, clean all the events allocated in it.
    */
    if (thd->prelocked_mode == NON_PRELOCKED)
    {
      reset_dynamic(&thd->user_var_events);
      thd->user_var_events_alloc= NULL;//DEBUG
    }

    /* we should cleanup free_list and memroot, used by instruction */
    thd->cleanup_after_query();
    free_root(&execute_mem_root, MYF(0));    

    /*
      Check if an exception has occurred and a handler has been found
      Note: We have to check even if err_status == FALSE, since warnings (and
      some errors) don't return a non-zero value. We also have to check even
      if thd->killed != 0, since some errors return with this even when a
      handler has been found (e.g. "bad data").
    */
    if (ctx)
    {
      uint hf;

      switch (ctx->found_handler(&hip, &hf)) {
      case SP_HANDLER_NONE:
	break;
      case SP_HANDLER_CONTINUE:
        thd->restore_active_arena(&execute_arena, &backup_arena);
        thd->set_n_backup_active_arena(&execute_arena, &backup_arena);
        ctx->push_hstack(ip);
        // Fall through
      default:
	ip= hip;
	err_status= FALSE;
	ctx->clear_handler();
	ctx->enter_handler(hip);
        thd->clear_error();
	thd->killed= THD::NOT_KILLED;
	continue;
      }
    }
  } while (!err_status && !thd->killed);

  thd->restore_active_arena(&execute_arena, &backup_arena);


  /* Restore all saved */
  old_packet.swap(thd->packet);
  DBUG_ASSERT(thd->change_list.is_empty());
  thd->change_list= old_change_list;
  /* To avoid wiping out thd->change_list on old_change_list destruction */
  old_change_list.empty();
  thd->lex= old_lex;
  thd->query_id= old_query_id;
  DBUG_ASSERT(!thd->derived_tables);
  thd->derived_tables= old_derived_tables;
  thd->variables.sql_mode= save_sql_mode;
  thd->abort_on_warning= save_abort_on_warning;

  thd->stmt_arena= old_arena;
  state= EXECUTED;

 done:
  DBUG_PRINT("info", ("err_status: %d  killed: %d  query_error: %d",
		      err_status, thd->killed, thd->query_error));

  if (thd->killed)
    err_status= TRUE;
  /*
    If the DB has changed, the pointer has changed too, but the
    original thd->db will then have been freed
  */
  if (dbchanged)
  {
    /*
      No access check when changing back to where we came from.
      (It would generate an error from mysql_change_db() when olddb=="")
    */
    if (! thd->killed)
      err_status|= mysql_change_db(thd, olddb, 1);
  }
  m_flags&= ~IS_INVOKED;
  DBUG_PRINT("info",
             ("first free for 0x%lx --: 0x%lx->0x%lx, level: %lu, flags %x",
              (ulong) m_first_instance,
              (ulong) m_first_instance->m_first_free_instance,
              (ulong) this, m_recursion_level, m_flags));
  /*
    Check that we have one of following:

    1) there are not free instances which means that this instance is last
    in the list of instances (pointer to the last instance point on it and
    ther are not other instances after this one in the list)

    2) There are some free instances which mean that first free instance
    should go just after this one and recursion level of that free instance
    should be on 1 more then recursion level of this instance.
  */
  DBUG_ASSERT((m_first_instance->m_first_free_instance == 0 &&
               this == m_first_instance->m_last_cached_sp &&
               m_next_cached_sp == 0) ||
              (m_first_instance->m_first_free_instance != 0 &&
               m_first_instance->m_first_free_instance == m_next_cached_sp &&
               m_first_instance->m_first_free_instance->m_recursion_level ==
               m_recursion_level + 1));
  m_first_instance->m_first_free_instance= this;
  DBUG_RETURN(err_status);
}


/*
  Execute a function:
   - evaluate parameters
   - call sp_head::execute
   - evaluate the return value

  SYNOPSIS
    sp_head::execute_function()
      thd               Thread handle
      argp              Passed arguments (these are items from containing
                        statement?)
      argcount          Number of passed arguments. We need to check if this is
                        correct.
      return_value_fld  Save result here.
   
  RETURN
    FALSE  on success
    TRUE   on error
*/

bool
sp_head::execute_function(THD *thd, Item **argp, uint argcount,
                          Field *return_value_fld)
{
  ulonglong binlog_save_options;
  bool need_binlog_call;
  uint arg_no;
  sp_rcontext *octx = thd->spcont;
  sp_rcontext *nctx = NULL;
  char buf[STRING_BUFFER_USUAL_SIZE];
  String binlog_buf(buf, sizeof(buf), &my_charset_bin);
  bool err_status= FALSE;
  MEM_ROOT call_mem_root;
  Query_arena call_arena(&call_mem_root, Query_arena::INITIALIZED_FOR_SP);
  Query_arena backup_arena;

  DBUG_ENTER("sp_head::execute_function");
  DBUG_PRINT("info", ("function %s", m_name.str));

  /*
    Check that the function is called with all specified arguments.

    If it is not, use my_error() to report an error, or it will not terminate
    the invoking query properly.
  */
  if (argcount != m_pcont->context_var_count())
  {
    /*
      Need to use my_error here, or it will not terminate the
      invoking query properly.
    */
    my_error(ER_SP_WRONG_NO_OF_ARGS, MYF(0),
             "FUNCTION", m_qname.str, m_pcont->context_var_count(), argcount);
    DBUG_RETURN(TRUE);
  }
  /*
    Prepare arena and memroot for objects which lifetime is whole
    duration of function call (sp_rcontext, it's tables and items,
    sp_cursor and Item_cache holders for case expressions).
    We can't use caller's arena/memroot for those objects because
    in this case some fixed amount of memory will be consumed for
    each function/trigger invocation and so statements which involve
    lot of them will hog memory.
    TODO: we should create sp_rcontext once per command and reuse
    it on subsequent executions of a function/trigger.
  */
  init_sql_alloc(&call_mem_root, MEM_ROOT_BLOCK_SIZE, 0);
  thd->set_n_backup_active_arena(&call_arena, &backup_arena);

  if (!(nctx= new sp_rcontext(m_pcont, return_value_fld, octx)) ||
      nctx->init(thd))
  {
    thd->restore_active_arena(&call_arena, &backup_arena);
    err_status= TRUE;
    goto err_with_cleanup;
  }

  /*
    We have to switch temporarily back to callers arena/memroot.
    Function arguments belong to the caller and so the may reference
    memory which they will allocate during calculation long after
    this function call will be finished (e.g. in Item::cleanup()).
  */
  thd->restore_active_arena(&call_arena, &backup_arena);

#ifndef DBUG_OFF
  nctx->sp= this;
#endif

  /* Pass arguments. */
  for (arg_no= 0; arg_no < argcount; arg_no++)
  {
    /* Arguments must be fixed in Item_func_sp::fix_fields */
    DBUG_ASSERT(argp[arg_no]->fixed);

    if ((err_status= nctx->set_variable(thd, arg_no, argp[arg_no])))
      goto err_with_cleanup;
  }

  need_binlog_call= mysql_bin_log.is_open() && (thd->options & OPTION_BIN_LOG);

  /*
    Remember the original arguments for unrolled replication of functions
    before they are changed by execution.
  */
  if (need_binlog_call)
  {
    binlog_buf.length(0);
    binlog_buf.append(STRING_WITH_LEN("SELECT "));
    append_identifier(thd, &binlog_buf, m_name.str, m_name.length);
    binlog_buf.append('(');
    for (arg_no= 0; arg_no < argcount; arg_no++)
    {
      String str_value_holder;
      String *str_value;

      if (arg_no)
        binlog_buf.append(',');

<<<<<<< HEAD
      str_value= sp_get_item_value(nctx->get_item(arg_no),
                                   &str_value_holder);
=======
      if (nctx->set_variable(thd, i, (struct Item **)&(param_values[i])))
      {
        err_status= TRUE;
        break;
      }
    }
  }
>>>>>>> 6703a50f

      if (str_value)
        binlog_buf.append(*str_value);
      else
        binlog_buf.append(STRING_WITH_LEN("NULL"));
    }
    binlog_buf.append(')');
  }
  thd->spcont= nctx;

  binlog_save_options= thd->options;
  if (need_binlog_call)
  {
    reset_dynamic(&thd->user_var_events);
    mysql_bin_log.start_union_events(thd);
  }

  /*
    Switch to call arena/mem_root so objects like sp_cursor or
    Item_cache holders for case expressions can be allocated on it.

    TODO: In future we should associate call arena/mem_root with
          sp_rcontext and allocate all these objects (and sp_rcontext
          itself) on it directly rather than juggle with arenas.
  */
  thd->set_n_backup_active_arena(&call_arena, &backup_arena);

  thd->options&= ~OPTION_BIN_LOG;
  err_status= execute(thd);
  thd->options= binlog_save_options;

  thd->restore_active_arena(&call_arena, &backup_arena);

  if (need_binlog_call)
    mysql_bin_log.stop_union_events(thd);

  if (need_binlog_call && thd->binlog_evt_union.unioned_events)
  {
    Query_log_event qinfo(thd, binlog_buf.ptr(), binlog_buf.length(),
                          thd->binlog_evt_union.unioned_events_trans, FALSE);
    if (mysql_bin_log.write(&qinfo) &&
        thd->binlog_evt_union.unioned_events_trans)
    {
      push_warning(thd, MYSQL_ERROR::WARN_LEVEL_WARN, ER_UNKNOWN_ERROR,
                   "Invoked ROUTINE modified a transactional table but MySQL "
                   "failed to reflect this change in the binary log");
    }
    reset_dynamic(&thd->user_var_events);
  }

  if (m_type == TYPE_ENUM_FUNCTION && !err_status)
  {
    /* We need result only in function but not in trigger */

    if (!nctx->is_return_value_set())
    {
      my_error(ER_SP_NORETURNEND, MYF(0), m_name.str);
      err_status= TRUE;
    }
  }


  nctx->pop_all_cursors();	// To avoid memory leaks after an error

err_with_cleanup:
  delete nctx;
  call_arena.free_items();
  free_root(&call_mem_root, MYF(0));
  thd->spcont= octx;

  DBUG_RETURN(err_status);
}


/*
  Execute a procedure. 
  SYNOPSIS
    sp_head::execute_procedure()
      thd    Thread handle
      args   List of values passed as arguments.
      
  DESCRIPTION

  The function does the following steps:
   - Set all parameters 
   - call sp_head::execute
   - copy back values of INOUT and OUT parameters

  RETURN
    FALSE  on success
    TRUE   on error
*/

bool
sp_head::execute_procedure(THD *thd, List<Item> *args)
{
  bool err_status= FALSE;
  uint params = m_pcont->context_var_count();
  sp_rcontext *save_spcont, *octx;
  sp_rcontext *nctx = NULL;
  DBUG_ENTER("sp_head::execute_procedure");
  DBUG_PRINT("info", ("procedure %s", m_name.str));

  if (args->elements != params)
  {
    my_error(ER_SP_WRONG_NO_OF_ARGS, MYF(0), "PROCEDURE",
             m_qname.str, params, args->elements);
    DBUG_RETURN(TRUE);
  }

  save_spcont= octx= thd->spcont;
  if (! octx)
  {				// Create a temporary old context
    if (!(octx= new sp_rcontext(m_pcont, NULL, octx)) ||
        octx->init(thd))
    {
      delete octx; /* Delete octx if it was init() that failed. */
      DBUG_RETURN(TRUE);
    }
    
#ifndef DBUG_OFF
    octx->sp= 0;
#endif
    thd->spcont= octx;

    /* set callers_arena to thd, for upper-level function to work */
    thd->spcont->callers_arena= thd;
  }

  if (!(nctx= new sp_rcontext(m_pcont, NULL, octx)) ||
      nctx->init(thd))
  {
    delete nctx; /* Delete nctx if it was init() that failed. */
    thd->spcont= save_spcont;
    DBUG_RETURN(TRUE);
  }
#ifndef DBUG_OFF
  nctx->sp= this;
#endif

  if (params > 0)
  {
    List_iterator<Item> it_args(*args);

    DBUG_PRINT("info",(" %.*s: eval args", m_name.length, m_name.str));

    for (uint i= 0 ; i < params ; i++)
    {
      Item *arg_item= it_args++;

      if (!arg_item)
        break;

      sp_variable_t *spvar= m_pcont->find_variable(i);

      if (!spvar)
        continue;

      if (spvar->mode != sp_param_in)
      {
        Settable_routine_parameter *srp=
          arg_item->get_settable_routine_parameter();

        if (!srp)
        {
          my_error(ER_SP_NOT_VAR_ARG, MYF(0), i+1, m_qname.str);
          err_status= TRUE;
          break;
        }

        srp->set_required_privilege(spvar->mode == sp_param_inout);
      }

      if (spvar->mode == sp_param_out)
      {
        Item_null *null_item= new Item_null();

        if (!null_item ||
            nctx->set_variable(thd, i, (struct Item **)&null_item))
        {
          err_status= TRUE;
          break;
        }
      }
      else
      {
        if (nctx->set_variable(thd, i, it_args.ref()))
        {
          err_status= TRUE;
          break;
        }
      }
    }

    /* 
      Okay, got values for all arguments. Close tables that might be used by 
      arguments evaluation. If arguments evaluation required prelocking mode, 
      we'll leave it here.
    */
    if (!thd->in_sub_stmt)
      close_thread_tables(thd, 0, 0);

    DBUG_PRINT("info",(" %.*s: eval args done", m_name.length, m_name.str));
  }

  thd->spcont= nctx;

  if (!err_status)
    err_status= execute(thd);

  /*
    In the case when we weren't able to employ reuse mechanism for
    OUT/INOUT paranmeters, we should reallocate memory. This
    allocation should be done on the arena which will live through
    all execution of calling routine.
  */
  thd->spcont->callers_arena= octx->callers_arena;

  if (!err_status && params > 0)
  {
    List_iterator<Item> it_args(*args);

    /*
      Copy back all OUT or INOUT values to the previous frame, or
      set global user variables
    */
    for (uint i= 0 ; i < params ; i++)
    {
      Item *arg_item= it_args++;

      if (!arg_item)
        break;

      sp_variable_t *spvar= m_pcont->find_variable(i);

      if (spvar->mode == sp_param_in)
        continue;

<<<<<<< HEAD
      Settable_routine_parameter *srp=
        arg_item->get_settable_routine_parameter();

      DBUG_ASSERT(srp);

      if (srp->set_value(thd, octx, nctx->get_item(i)))
      {
        err_status= TRUE;
        break;
=======
      if (arg_item->is_splocal())
      {
        if (octx->set_variable(thd,
                               ((Item_splocal*) arg_item)->get_var_idx(),
                               nctx->get_item_addr(i)))
        {
          err_status= TRUE;
          break;
        }
      }
      else
      {
        Item_func_get_user_var *guv= item_is_user_var(arg_item);

	if (guv)
	{
	  Item **item= nctx->get_item_addr(i);
	  Item_func_set_user_var *suv;

	  suv= new Item_func_set_user_var(guv->get_name(), *item);
	  /*
            Item_func_set_user_var is not fixed after construction,
            call fix_fields().
	  */
          if ((err_status= test(!suv || suv->fix_fields(thd, item) ||
                                suv->check() || suv->update())))
            break;
	}
>>>>>>> 6703a50f
      }
    }
  }

  if (!save_spcont)
    delete octx;

  nctx->pop_all_cursors();	// To avoid memory leaks after an error
  delete nctx;
  thd->spcont= save_spcont;

  DBUG_RETURN(err_status);
}


// Reset lex during parsing, before we parse a sub statement.
void
sp_head::reset_lex(THD *thd)
{
  DBUG_ENTER("sp_head::reset_lex");
  LEX *sublex;
  LEX *oldlex= thd->lex;
  my_lex_states state= oldlex->next_state; // Keep original next_state

  (void)m_lex.push_front(oldlex);
  thd->lex= sublex= new st_lex;

  /* Reset most stuff. The length arguments doesn't matter here. */
  lex_start(thd, oldlex->buf, (ulong) (oldlex->end_of_query - oldlex->ptr));

  /*
   * next_state is normally the same (0), but it happens that we swap lex in
   * "mid-sentence", so we must restore it.
   */
  sublex->next_state= state;
  /* We must reset ptr and end_of_query again */
  sublex->ptr= oldlex->ptr;
  sublex->end_of_query= oldlex->end_of_query;
  sublex->tok_start= oldlex->tok_start;
  sublex->yylineno= oldlex->yylineno;
  /* And keep the SP stuff too */
  sublex->sphead= oldlex->sphead;
  sublex->spcont= oldlex->spcont;
  /* And trigger related stuff too */
  sublex->trg_chistics= oldlex->trg_chistics;
  sublex->trg_table_fields.empty();
  sublex->sp_lex_in_use= FALSE;

  sublex->in_comment= oldlex->in_comment;

  /* Reset type info. */

  sublex->charset= NULL;
  sublex->length= NULL;
  sublex->dec= NULL;
  sublex->interval_list.empty();
  sublex->type= 0;

  DBUG_VOID_RETURN;
}

// Restore lex during parsing, after we have parsed a sub statement.
void
sp_head::restore_lex(THD *thd)
{
  DBUG_ENTER("sp_head::restore_lex");
  LEX *sublex= thd->lex;
  LEX *oldlex= (LEX *)m_lex.pop();

  if (! oldlex)
    return;			// Nothing to restore

  // Update some state in the old one first
  oldlex->ptr= sublex->ptr;
  oldlex->next_state= sublex->next_state;
  oldlex->trg_table_fields.push_back(&sublex->trg_table_fields);

  /*
    Add routines which are used by statement to respective set for
    this routine.
  */
  sp_update_sp_used_routines(&m_sroutines, &sublex->sroutines);
  /*
    Merge tables used by this statement (but not by its functions or
    procedures) to multiset of tables used by this routine.
  */
  merge_table_list(thd, sublex->query_tables, sublex);
  if (! sublex->sp_lex_in_use)
  {
    lex_end(sublex);
    delete sublex;
  }
  thd->lex= oldlex;
  DBUG_VOID_RETURN;
}

void
sp_head::push_backpatch(sp_instr *i, sp_label_t *lab)
{
  bp_t *bp= (bp_t *)sql_alloc(sizeof(bp_t));

  if (bp)
  {
    bp->lab= lab;
    bp->instr= i;
    (void)m_backpatch.push_front(bp);
  }
}

void
sp_head::backpatch(sp_label_t *lab)
{
  bp_t *bp;
  uint dest= instructions();
  List_iterator_fast<bp_t> li(m_backpatch);

  while ((bp= li++))
  {
    if (bp->lab == lab)
      bp->instr->backpatch(dest, lab->ctx);
  }
}

/*
  Prepare an instance of create_field for field creation (fill all necessary
  attributes).

  SYNOPSIS
    sp_head::fill_field_definition()
      thd         [IN] Thread handle
      lex         [IN] Yacc parsing context
      field_type  [IN] Field type
      field_def   [OUT] An instance of create_field to be filled

  RETURN
    FALSE  on success
    TRUE   on error
*/

bool
sp_head::fill_field_definition(THD *thd, LEX *lex,
                               enum enum_field_types field_type,
                               create_field *field_def)
{
  LEX_STRING cmt = { 0, 0 };
  uint unused1= 0;
  int unused2= 0;

  if (field_def->init(thd, (char*) "", field_type, lex->length, lex->dec,
                      lex->type, (Item*) 0, (Item*) 0, &cmt, 0,
                      &lex->interval_list,
                      (lex->charset ? lex->charset : default_charset_info),
                      lex->uint_geom_type))
    return TRUE;

  if (field_def->interval_list.elements)
    field_def->interval= create_typelib(mem_root, field_def,
                                        &field_def->interval_list);

  sp_prepare_create_field(thd, field_def);

  if (prepare_create_field(field_def, &unused1, &unused2, &unused2,
                           HA_CAN_GEOMETRY))
  {
    return TRUE;
  }

  return FALSE;
}


void
sp_head::new_cont_backpatch(sp_instr_opt_meta *i)
{
  m_cont_level+= 1;
  if (i)
  {
    /* Use the cont. destination slot to store the level */
    i->m_cont_dest= m_cont_level;
    (void)m_cont_backpatch.push_front(i);
  }
}

void
sp_head::add_cont_backpatch(sp_instr_opt_meta *i)
{
  i->m_cont_dest= m_cont_level;
  (void)m_cont_backpatch.push_front(i);
}

void
sp_head::do_cont_backpatch()
{
  uint dest= instructions();
  uint lev= m_cont_level--;
  sp_instr_opt_meta *i;

  while ((i= m_cont_backpatch.head()) && i->m_cont_dest == lev)
  {
    i->m_cont_dest= dest;
    (void)m_cont_backpatch.pop();
  }
}

void
sp_head::set_info(longlong created, longlong modified,
		  st_sp_chistics *chistics, ulong sql_mode)
{
  m_created= created;
  m_modified= modified;
  m_chistics= (st_sp_chistics *) memdup_root(mem_root, (char*) chistics,
                                             sizeof(*chistics));
  if (m_chistics->comment.length == 0)
    m_chistics->comment.str= 0;
  else
    m_chistics->comment.str= strmake_root(mem_root,
					  m_chistics->comment.str,
					  m_chistics->comment.length);
  m_sql_mode= sql_mode;
}


void
sp_head::set_definer(const char *definer, uint definerlen)
{
  char user_name_holder[USERNAME_LENGTH + 1];
  LEX_STRING_WITH_INIT user_name(user_name_holder, USERNAME_LENGTH);

  char host_name_holder[HOSTNAME_LENGTH + 1];
  LEX_STRING_WITH_INIT host_name(host_name_holder, HOSTNAME_LENGTH);

  parse_user(definer, definerlen, user_name.str, &user_name.length,
             host_name.str, &host_name.length);

  set_definer(&user_name, &host_name);
}


void
sp_head::set_definer(const LEX_STRING *user_name, const LEX_STRING *host_name)
{
  m_definer_user.str= strmake_root(mem_root, user_name->str, user_name->length);
  m_definer_user.length= user_name->length;

  m_definer_host.str= strmake_root(mem_root, host_name->str, host_name->length);
  m_definer_host.length= host_name->length;
}


void
sp_head::reset_thd_mem_root(THD *thd)
{
  DBUG_ENTER("sp_head::reset_thd_mem_root");
  m_thd_root= thd->mem_root;
  thd->mem_root= &main_mem_root;
  DBUG_PRINT("info", ("mem_root 0x%lx moved to thd mem root 0x%lx",
                      (ulong) &mem_root, (ulong) &thd->mem_root));
  free_list= thd->free_list; // Keep the old list
  thd->free_list= NULL;	// Start a new one
  /* Copy the db, since substatements will point to it */
  m_thd_db= thd->db;
  thd->db= thd->strmake(thd->db, thd->db_length);
  m_thd= thd;
  DBUG_VOID_RETURN;
}

void
sp_head::restore_thd_mem_root(THD *thd)
{
  DBUG_ENTER("sp_head::restore_thd_mem_root");
  Item *flist= free_list;	// The old list
  set_query_arena(thd);         // Get new free_list and mem_root
  state= INITIALIZED_FOR_SP;

  DBUG_PRINT("info", ("mem_root 0x%lx returned from thd mem root 0x%lx",
                      (ulong) &mem_root, (ulong) &thd->mem_root));
  thd->free_list= flist;	// Restore the old one
  thd->db= m_thd_db;		// Restore the original db pointer
  thd->mem_root= m_thd_root;
  m_thd= NULL;
  DBUG_VOID_RETURN;
}


/*
  Check if a user has access right to a routine

  SYNOPSIS
    check_show_routine_access()
    thd			Thread handler
    sp			SP
    full_access		Set to 1 if the user has SELECT right to the
			'mysql.proc' able or is the owner of the routine
  RETURN
    0  ok
    1  error
*/

bool check_show_routine_access(THD *thd, sp_head *sp, bool *full_access)
{
  TABLE_LIST tables;
  bzero((char*) &tables,sizeof(tables));
  tables.db= (char*) "mysql";
  tables.table_name= tables.alias= (char*) "proc";
  *full_access= (!check_table_access(thd, SELECT_ACL, &tables, 1) ||
                 (!strcmp(sp->m_definer_user.str,
                          thd->security_ctx->priv_user) &&
                  !strcmp(sp->m_definer_host.str,
                          thd->security_ctx->priv_host)));
  if (!*full_access)
    return check_some_routine_access(thd, sp->m_db.str, sp->m_name.str,
                                     sp->m_type == TYPE_ENUM_PROCEDURE);
  return 0;
}


int
sp_head::show_create_procedure(THD *thd)
{
  Protocol *protocol= thd->protocol;
  char buff[2048];
  String buffer(buff, sizeof(buff), system_charset_info);
  int res;
  List<Item> field_list;
  byte *sql_mode_str;
  ulong sql_mode_len;
  bool full_access;
  DBUG_ENTER("sp_head::show_create_procedure");
  DBUG_PRINT("info", ("procedure %s", m_name.str));

  LINT_INIT(sql_mode_str);
  LINT_INIT(sql_mode_len);

  if (check_show_routine_access(thd, this, &full_access))
    DBUG_RETURN(1);

  sql_mode_str=
    sys_var_thd_sql_mode::symbolic_mode_representation(thd,
                                                       m_sql_mode,
                                                       &sql_mode_len);
  field_list.push_back(new Item_empty_string("Procedure", NAME_LEN));
  field_list.push_back(new Item_empty_string("sql_mode", sql_mode_len));
  // 1024 is for not to confuse old clients
  field_list.push_back(new Item_empty_string("Create Procedure",
					     max(buffer.length(), 1024)));
  if (protocol->send_fields(&field_list, Protocol::SEND_NUM_ROWS |
                                         Protocol::SEND_EOF))
    DBUG_RETURN(1);
  protocol->prepare_for_resend();
  protocol->store(m_name.str, m_name.length, system_charset_info);
  protocol->store((char*) sql_mode_str, sql_mode_len, system_charset_info);
  if (full_access)
    protocol->store(m_defstr.str, m_defstr.length, system_charset_info);
  res= protocol->write();
  send_eof(thd);

  DBUG_RETURN(res);
}


/*
  Add instruction to SP

  SYNOPSIS
    sp_head::add_instr()
    instr   Instruction
*/

void sp_head::add_instr(sp_instr *instr)
{
  instr->free_list= m_thd->free_list;
  m_thd->free_list= 0;
  /*
    Memory root of every instruction is designated for permanent
    transformations (optimizations) made on the parsed tree during
    the first execution. It points to the memory root of the
    entire stored procedure, as their life span is equal.
  */
  instr->mem_root= &main_mem_root;
  insert_dynamic(&m_instr, (gptr)&instr);
}


int
sp_head::show_create_function(THD *thd)
{
  Protocol *protocol= thd->protocol;
  char buff[2048];
  String buffer(buff, sizeof(buff), system_charset_info);
  int res;
  List<Item> field_list;
  byte *sql_mode_str;
  ulong sql_mode_len;
  bool full_access;
  DBUG_ENTER("sp_head::show_create_function");
  DBUG_PRINT("info", ("procedure %s", m_name.str));
  LINT_INIT(sql_mode_str);
  LINT_INIT(sql_mode_len);

  if (check_show_routine_access(thd, this, &full_access))
    DBUG_RETURN(1);

  sql_mode_str=
    sys_var_thd_sql_mode::symbolic_mode_representation(thd,
                                                       m_sql_mode,
                                                       &sql_mode_len);
  field_list.push_back(new Item_empty_string("Function",NAME_LEN));
  field_list.push_back(new Item_empty_string("sql_mode", sql_mode_len));
  field_list.push_back(new Item_empty_string("Create Function",
					     max(buffer.length(),1024)));
  if (protocol->send_fields(&field_list,
                            Protocol::SEND_NUM_ROWS | Protocol::SEND_EOF))
    DBUG_RETURN(1);
  protocol->prepare_for_resend();
  protocol->store(m_name.str, m_name.length, system_charset_info);
  protocol->store((char*) sql_mode_str, sql_mode_len, system_charset_info);
  if (full_access)
    protocol->store(m_defstr.str, m_defstr.length, system_charset_info);
  res= protocol->write();
  send_eof(thd);

  DBUG_RETURN(res);
}


/*
  Do some minimal optimization of the code:
    1) Mark used instructions
       1.1) While doing this, shortcut jumps to jump instructions
    2) Compact the code, removing unused instructions

  This is the main mark and move loop; it relies on the following methods
  in sp_instr and its subclasses:

  opt_mark()           Mark instruction as reachable (will recurse for jumps)
  opt_shortcut_jump()  Shortcut jumps to the final destination;
                       used by opt_mark().
  opt_move()           Update moved instruction
  set_destination()    Set the new destination (jump instructions only)
*/

void sp_head::optimize()
{
  List<sp_instr> bp;
  sp_instr *i;
  uint src, dst;

  opt_mark(0);

  bp.empty();
  src= dst= 0;
  while ((i= get_instr(src)))
  {
    if (! i->marked)
    {
      delete i;
      src+= 1;
    }
    else
    {
      if (src != dst)
      {                         // Move the instruction and update prev. jumps
	sp_instr *ibp;
	List_iterator_fast<sp_instr> li(bp);

	set_dynamic(&m_instr, (gptr)&i, dst);
	while ((ibp= li++))
        {
          sp_instr_opt_meta *im= static_cast<sp_instr_opt_meta *>(ibp);
          im->set_destination(src, dst);
        }
      }
      i->opt_move(dst, &bp);
      src+= 1;
      dst+= 1;
    }
  }
  m_instr.elements= dst;
  bp.empty();
}

void
sp_head::opt_mark(uint ip)
{
  sp_instr *i;

  while ((i= get_instr(ip)) && !i->marked)
    ip= i->opt_mark(this);
}


#ifndef DBUG_OFF
/*
  Return the routine instructions as a result set.
  Returns 0 if ok, !=0 on error.
*/
int
sp_head::show_routine_code(THD *thd)
{
  Protocol *protocol= thd->protocol;
  char buff[2048];
  String buffer(buff, sizeof(buff), system_charset_info);
  List<Item> field_list;
  sp_instr *i;
  bool full_access;
  int res= 0;
  uint ip;
  DBUG_ENTER("sp_head::show_routine_code");
  DBUG_PRINT("info", ("procedure: %s", m_name.str));

  if (check_show_routine_access(thd, this, &full_access) || !full_access)
    DBUG_RETURN(1);

  field_list.push_back(new Item_uint("Pos", 9));
  // 1024 is for not to confuse old clients
  field_list.push_back(new Item_empty_string("Instruction",
					     max(buffer.length(), 1024)));
  if (protocol->send_fields(&field_list, Protocol::SEND_NUM_ROWS |
                                         Protocol::SEND_EOF))
    DBUG_RETURN(1);

  for (ip= 0; (i = get_instr(ip)) ; ip++)
  {
    /* 
      Consistency check. If these are different something went wrong
      during optimization.
    */
    if (ip != i->m_ip)
    {
      const char *format= "Instruction at position %u has m_ip=%u";
      char tmp[sizeof(format) + 2*SP_INSTR_UINT_MAXLEN + 1];

      sprintf(tmp, format, ip, i->m_ip);
      /*
        Since this is for debugging purposes only, we don't bother to
        introduce a special error code for it.
      */
      push_warning(thd, MYSQL_ERROR::WARN_LEVEL_WARN, ER_UNKNOWN_ERROR, tmp);
    }
    protocol->prepare_for_resend();
    protocol->store((longlong)ip);

    buffer.set("", 0, system_charset_info);
    i->print(&buffer);
    protocol->store(buffer.ptr(), buffer.length(), system_charset_info);
    if ((res= protocol->write()))
      break;
  }
  send_eof(thd);

  DBUG_RETURN(res);
}
#endif // ifndef DBUG_OFF


/*
  Prepare LEX and thread for execution of instruction, if requested open
  and lock LEX's tables, execute instruction's core function, perform
  cleanup afterwards.

  SYNOPSIS
    reset_lex_and_exec_core()
      thd         - thread context
      nextp       - out - next instruction
      open_tables - if TRUE then check read access to tables in LEX's table
                    list and open and lock them (used in instructions which
                    need to calculate some expression and don't execute
                    complete statement).
      sp_instr    - instruction for which we prepare context, and which core
                    function execute by calling its exec_core() method.

  NOTE
    We are not saving/restoring some parts of THD which may need this because
    we do this once for whole routine execution in sp_head::execute().

  RETURN VALUE
    0/non-0 - Success/Failure
*/

int
sp_lex_keeper::reset_lex_and_exec_core(THD *thd, uint *nextp,
                                       bool open_tables, sp_instr* instr)
{
  int res= 0;

  DBUG_ASSERT(!thd->derived_tables);
  DBUG_ASSERT(thd->change_list.is_empty());
  /*
    Use our own lex.
    We should not save old value since it is saved/restored in
    sp_head::execute() when we are entering/leaving routine.
  */
  thd->lex= m_lex;

  VOID(pthread_mutex_lock(&LOCK_thread_count));
  thd->query_id= next_query_id();
  VOID(pthread_mutex_unlock(&LOCK_thread_count));

  if (thd->prelocked_mode == NON_PRELOCKED)
  {
    /*
      This statement will enter/leave prelocked mode on its own.
      Entering prelocked mode changes table list and related members
      of LEX, so we'll need to restore them.
    */
    if (lex_query_tables_own_last)
    {
      /*
        We've already entered/left prelocked mode with this statement.
        Attach the list of tables that need to be prelocked and mark m_lex
        as having such list attached.
      */
      *lex_query_tables_own_last= prelocking_tables;
      m_lex->mark_as_requiring_prelocking(lex_query_tables_own_last);
    }
  }
    
  reinit_stmt_before_use(thd, m_lex);
  /*
    If requested check whenever we have access to tables in LEX's table list
    and open and lock them before executing instructtions core function.
  */
  if (open_tables &&
      (check_table_access(thd, SELECT_ACL, m_lex->query_tables, 0) ||
       open_and_lock_tables(thd, m_lex->query_tables)))
      res= -1;

  if (!res)
    res= instr->exec_core(thd, nextp);

  m_lex->unit.cleanup();

  thd->proc_info="closing tables";
  close_thread_tables(thd);
  thd->proc_info= 0;

  if (m_lex->query_tables_own_last)
  {
    /*
      We've entered and left prelocking mode when executing statement
      stored in m_lex. 
      m_lex->query_tables(->next_global)* list now has a 'tail' - a list
      of tables that are added for prelocking. (If this is the first
      execution, the 'tail' was added by open_tables(), otherwise we've
      attached it above in this function).
      Now we'll save the 'tail', and detach it.
    */
    lex_query_tables_own_last= m_lex->query_tables_own_last;
    prelocking_tables= *lex_query_tables_own_last;
    *lex_query_tables_own_last= NULL;
    m_lex->mark_as_requiring_prelocking(NULL);
  }
  thd->rollback_item_tree_changes();

  /*
    Unlike for PS we should not call Item's destructors for newly created
    items after execution of each instruction in stored routine. This is
    because SP often create Item (like Item_int, Item_string etc...) when
    they want to store some value in local variable, pass return value and
    etc... So their life time should be longer than one instruction.

    cleanup_items() is called in sp_head::execute()
  */
  return res || thd->net.report_error;
}


/*
  sp_instr class functions
*/

int sp_instr::exec_core(THD *thd, uint *nextp)
{
  DBUG_ASSERT(0);
  return 0;
}

/*
  sp_instr_stmt class functions
*/

int
sp_instr_stmt::execute(THD *thd, uint *nextp)
{
  char *query;
  uint32 query_length;
  int res;
  DBUG_ENTER("sp_instr_stmt::execute");
  DBUG_PRINT("info", ("command: %d", m_lex_keeper.sql_command()));

  query= thd->query;
  query_length= thd->query_length;
  if (!(res= alloc_query(thd, m_query.str, m_query.length+1)) &&
      !(res=subst_spvars(thd, this, &m_query)))
  {
    /*
      (the order of query cache and subst_spvars calls is irrelevant because
      queries with SP vars can't be cached)
    */
    if (query_cache_send_result_to_client(thd,
					  thd->query, thd->query_length) <= 0)
    {
      res= m_lex_keeper.reset_lex_and_exec_core(thd, nextp, FALSE, this);
      query_cache_end_of_result(thd);
    }
    else
      *nextp= m_ip+1;
    thd->query= query;
    thd->query_length= query_length;
  }
  DBUG_RETURN(res);
}


void
sp_instr_stmt::print(String *str)
{
  uint i, len;

  /* stmt CMD "..." */
  if (str->reserve(SP_STMT_PRINT_MAXLEN+SP_INSTR_UINT_MAXLEN+8))
    return;
  str->qs_append(STRING_WITH_LEN("stmt "));
  str->qs_append((uint)m_lex_keeper.sql_command());
  str->qs_append(STRING_WITH_LEN(" \""));
  len= m_query.length;
  /*
    Print the query string (but not too much of it), just to indicate which
    statement it is.
  */
  if (len > SP_STMT_PRINT_MAXLEN)
    len= SP_STMT_PRINT_MAXLEN-3;
  /* Copy the query string and replace '\n' with ' ' in the process */
  for (i= 0 ; i < len ; i++)
  {
    char c= m_query.str[i];
    if (c == '\n')
      c= ' ';
    str->qs_append(c);
  }
  if (m_query.length > SP_STMT_PRINT_MAXLEN)
    str->qs_append(STRING_WITH_LEN("...")); /* Indicate truncated string */
  str->qs_append('"');
}


int
sp_instr_stmt::exec_core(THD *thd, uint *nextp)
{
  int res= mysql_execute_command(thd);
  *nextp= m_ip+1;
  return res;
}


/*
  sp_instr_set class functions
*/

int
sp_instr_set::execute(THD *thd, uint *nextp)
{
  DBUG_ENTER("sp_instr_set::execute");
  DBUG_PRINT("info", ("offset: %u", m_offset));

  DBUG_RETURN(m_lex_keeper.reset_lex_and_exec_core(thd, nextp, TRUE, this));
}


int
sp_instr_set::exec_core(THD *thd, uint *nextp)
{
  int res= thd->spcont->set_variable(thd, m_offset, &m_value);

  if (res && thd->spcont->found_handler_here())
  {
    /*
      Failed to evaluate the value, and a handler has been found. Reset the
      variable to NULL.
    */

    if (thd->spcont->set_variable(thd, m_offset, 0))
    {
      /* If this also failed, let's abort. */

      sp_rcontext *spcont= thd->spcont;
    
      thd->spcont= 0;           /* Avoid handlers */
      my_error(ER_OUT_OF_RESOURCES, MYF(0));
      spcont->clear_handler();
      thd->spcont= spcont;
    }
  }

  *nextp = m_ip+1;
  return res;
}

void
sp_instr_set::print(String *str)
{
  /* set name@offset ... */
  int rsrv = SP_INSTR_UINT_MAXLEN+6;
  sp_variable_t *var = m_ctx->find_variable(m_offset);

  /* 'var' should always be non-null, but just in case... */
  if (var)
    rsrv+= var->name.length;
  if (str->reserve(rsrv))
    return;
  str->qs_append(STRING_WITH_LEN("set "));
  if (var)
  {
    str->qs_append(var->name.str, var->name.length);
    str->qs_append('@');
  }
  str->qs_append(m_offset);
  str->qs_append(' ');
  m_value->print(str);
}


/*
  sp_instr_set_trigger_field class functions
*/

int
sp_instr_set_trigger_field::execute(THD *thd, uint *nextp)
{
  DBUG_ENTER("sp_instr_set_trigger_field::execute");
  DBUG_RETURN(m_lex_keeper.reset_lex_and_exec_core(thd, nextp, TRUE, this));
}


int
sp_instr_set_trigger_field::exec_core(THD *thd, uint *nextp)
{
  const int res= (trigger_field->set_value(thd, value) ? -1 : 0);
  *nextp = m_ip+1;
  return res;
}

void
sp_instr_set_trigger_field::print(String *str)
{
  str->append(STRING_WITH_LEN("set_trigger_field "));
  trigger_field->print(str);
  str->append(STRING_WITH_LEN(":="));
  value->print(str);
}


/*
 sp_instr_jump class functions
*/

int
sp_instr_jump::execute(THD *thd, uint *nextp)
{
  DBUG_ENTER("sp_instr_jump::execute");
  DBUG_PRINT("info", ("destination: %u", m_dest));

  *nextp= m_dest;
  DBUG_RETURN(0);
}

void
sp_instr_jump::print(String *str)
{
  /* jump dest */
  if (str->reserve(SP_INSTR_UINT_MAXLEN+5))
    return;
  str->qs_append(STRING_WITH_LEN("jump "));
  str->qs_append(m_dest);
}

uint
sp_instr_jump::opt_mark(sp_head *sp)
{
  m_dest= opt_shortcut_jump(sp, this);
  if (m_dest != m_ip+1)		/* Jumping to following instruction? */
    marked= 1;
  m_optdest= sp->get_instr(m_dest);
  return m_dest;
}

uint
sp_instr_jump::opt_shortcut_jump(sp_head *sp, sp_instr *start)
{
  uint dest= m_dest;
  sp_instr *i;

  while ((i= sp->get_instr(dest)))
  {
    uint ndest;

    if (start == i || this == i)
      break;
    ndest= i->opt_shortcut_jump(sp, start);
    if (ndest == dest)
      break;
    dest= ndest;
  }
  return dest;
}

void
sp_instr_jump::opt_move(uint dst, List<sp_instr> *bp)
{
  if (m_dest > m_ip)
    bp->push_back(this);	// Forward
  else if (m_optdest)
    m_dest= m_optdest->m_ip;	// Backward
  m_ip= dst;
}


/*
  sp_instr_jump_if_not class functions
*/

int
sp_instr_jump_if_not::execute(THD *thd, uint *nextp)
{
  DBUG_ENTER("sp_instr_jump_if_not::execute");
  DBUG_PRINT("info", ("destination: %u", m_dest));
  DBUG_RETURN(m_lex_keeper.reset_lex_and_exec_core(thd, nextp, TRUE, this));
}


int
sp_instr_jump_if_not::exec_core(THD *thd, uint *nextp)
{
  Item *it;
  int res;

  it= sp_prepare_func_item(thd, &m_expr);
  if (! it)
  {
    res= -1;
    *nextp = m_cont_dest;
  }
  else
  {
    res= 0;
    if (! it->val_bool())
      *nextp = m_dest;
    else
      *nextp = m_ip+1;
  }

  return res;
}


void
sp_instr_jump_if_not::print(String *str)
{
  /* jump_if_not dest(cont) ... */
  if (str->reserve(2*SP_INSTR_UINT_MAXLEN+14+32)) // Add some for the expr. too
    return;
  str->qs_append(STRING_WITH_LEN("jump_if_not "));
  str->qs_append(m_dest);
  str->qs_append('(');
  str->qs_append(m_cont_dest);
  str->qs_append(STRING_WITH_LEN(") "));
  m_expr->print(str);
}


uint
sp_instr_jump_if_not::opt_mark(sp_head *sp)
{
  sp_instr *i;

  marked= 1;
  if ((i= sp->get_instr(m_dest)))
  {
    m_dest= i->opt_shortcut_jump(sp, this);
    m_optdest= sp->get_instr(m_dest);
  }
  sp->opt_mark(m_dest);
  if ((i= sp->get_instr(m_cont_dest)))
  {
    m_cont_dest= i->opt_shortcut_jump(sp, this);
    m_cont_optdest= sp->get_instr(m_cont_dest);
  }
  sp->opt_mark(m_cont_dest);
  return m_ip+1;
}

void
sp_instr_jump_if_not::opt_move(uint dst, List<sp_instr> *bp)
{
  /*
    cont. destinations may point backwards after shortcutting jumps
    during the mark phase. If it's still pointing forwards, only
    push this for backpatching if sp_instr_jump::opt_move() will not
    do it (i.e. if the m_dest points backwards).
   */
  if (m_cont_dest > m_ip)
  {                             // Forward
    if (m_dest < m_ip)
      bp->push_back(this);
  }
  else if (m_cont_optdest)
    m_cont_dest= m_cont_optdest->m_ip; // Backward
  /* This will take care of m_dest and m_ip */
  sp_instr_jump::opt_move(dst, bp);
}


/*
  sp_instr_freturn class functions
*/

int
sp_instr_freturn::execute(THD *thd, uint *nextp)
{
  DBUG_ENTER("sp_instr_freturn::execute");
  DBUG_RETURN(m_lex_keeper.reset_lex_and_exec_core(thd, nextp, TRUE, this));
}


int
sp_instr_freturn::exec_core(THD *thd, uint *nextp)
{
  /*
    Change <next instruction pointer>, so that this will be the last
    instruction in the stored function.
  */

  *nextp= UINT_MAX;

  /*
    Evaluate the value of return expression and store it in current runtime
    context.

    NOTE: It's necessary to evaluate result item right here, because we must
    do it in scope of execution the current context/block.
  */

  return thd->spcont->set_return_value(thd, &m_value);
}

void
sp_instr_freturn::print(String *str)
{
  /* freturn type expr... */
  if (str->reserve(UINT_MAX+8+32)) // Add some for the expr. too
    return;
  str->qs_append(STRING_WITH_LEN("freturn "));
  str->qs_append((uint)m_type);
  str->qs_append(' ');
  m_value->print(str);
}

/*
  sp_instr_hpush_jump class functions
*/

int
sp_instr_hpush_jump::execute(THD *thd, uint *nextp)
{
  DBUG_ENTER("sp_instr_hpush_jump::execute");
  List_iterator_fast<sp_cond_type_t> li(m_cond);
  sp_cond_type_t *p;

  while ((p= li++))
    thd->spcont->push_handler(p, m_ip+1, m_type, m_frame);

  *nextp= m_dest;
  DBUG_RETURN(0);
}


void
sp_instr_hpush_jump::print(String *str)
{
  /* hpush_jump dest fsize type */
  if (str->reserve(SP_INSTR_UINT_MAXLEN*2 + 21))
    return;
  str->qs_append(STRING_WITH_LEN("hpush_jump "));
  str->qs_append(m_dest);
  str->qs_append(' ');
  str->qs_append(m_frame);
  switch (m_type) {
  case SP_HANDLER_NONE:
    str->qs_append(STRING_WITH_LEN(" NONE")); // This would be a bug
    break;
  case SP_HANDLER_EXIT:
    str->qs_append(STRING_WITH_LEN(" EXIT"));
    break;
  case SP_HANDLER_CONTINUE:
    str->qs_append(STRING_WITH_LEN(" CONTINUE"));
    break;
  case SP_HANDLER_UNDO:
    str->qs_append(STRING_WITH_LEN(" UNDO"));
    break;
  default:
    // This would be a bug as well
    str->qs_append(STRING_WITH_LEN(" UNKNOWN:"));
    str->qs_append(m_type);
  }
}


uint
sp_instr_hpush_jump::opt_mark(sp_head *sp)
{
  sp_instr *i;

  marked= 1;
  if ((i= sp->get_instr(m_dest)))
  {
    m_dest= i->opt_shortcut_jump(sp, this);
    m_optdest= sp->get_instr(m_dest);
  }
  sp->opt_mark(m_dest);
  return m_ip+1;
}


/*
  sp_instr_hpop class functions
*/

int
sp_instr_hpop::execute(THD *thd, uint *nextp)
{
  DBUG_ENTER("sp_instr_hpop::execute");
  thd->spcont->pop_handlers(m_count);
  *nextp= m_ip+1;
  DBUG_RETURN(0);
}

void
sp_instr_hpop::print(String *str)
{
  /* hpop count */
  if (str->reserve(SP_INSTR_UINT_MAXLEN+5))
    return;
  str->qs_append(STRING_WITH_LEN("hpop "));
  str->qs_append(m_count);
}


/*
  sp_instr_hreturn class functions
*/

int
sp_instr_hreturn::execute(THD *thd, uint *nextp)
{
  DBUG_ENTER("sp_instr_hreturn::execute");
  if (m_dest)
    *nextp= m_dest;
  else
  {
    *nextp= thd->spcont->pop_hstack();
  }
  thd->spcont->exit_handler();
  DBUG_RETURN(0);
}


void
sp_instr_hreturn::print(String *str)
{
  /* hreturn framesize dest */
  if (str->reserve(SP_INSTR_UINT_MAXLEN*2 + 9))
    return;
  str->qs_append(STRING_WITH_LEN("hreturn "));
  str->qs_append(m_frame);
  if (m_dest)
  {
    str->qs_append(' ');
    str->qs_append(m_dest);
  }
}


uint
sp_instr_hreturn::opt_mark(sp_head *sp)
{
  if (m_dest)
    return sp_instr_jump::opt_mark(sp);
  else
  {
    marked= 1;
    return UINT_MAX;
  }
}


/*
  sp_instr_cpush class functions
*/

int
sp_instr_cpush::execute(THD *thd, uint *nextp)
{
  Query_arena backup_arena;
  DBUG_ENTER("sp_instr_cpush::execute");

  /*
    We should create cursors in the callers arena, as
    it could be (and usually is) used in several instructions.
  */
  thd->set_n_backup_active_arena(thd->spcont->callers_arena, &backup_arena);

  thd->spcont->push_cursor(&m_lex_keeper, this);

  thd->restore_active_arena(thd->spcont->callers_arena, &backup_arena);

  *nextp= m_ip+1;

  DBUG_RETURN(0);
}


void
sp_instr_cpush::print(String *str)
{
  LEX_STRING n;
  my_bool found= m_ctx->find_cursor(m_cursor, &n);
  /* cpush name@offset */
  uint rsrv= SP_INSTR_UINT_MAXLEN+7;

  if (found)
    rsrv+= n.length;
  if (str->reserve(rsrv))
    return;
  str->qs_append(STRING_WITH_LEN("cpush "));
  if (found)
  {
    str->qs_append(n.str, n.length);
    str->qs_append('@');
  }
  str->qs_append(m_cursor);
}


/*
  sp_instr_cpop class functions
*/

int
sp_instr_cpop::execute(THD *thd, uint *nextp)
{
  DBUG_ENTER("sp_instr_cpop::execute");
  thd->spcont->pop_cursors(m_count);
  *nextp= m_ip+1;
  DBUG_RETURN(0);
}


void
sp_instr_cpop::print(String *str)
{
  /* cpop count */
  if (str->reserve(SP_INSTR_UINT_MAXLEN+5))
    return;
  str->qs_append(STRING_WITH_LEN("cpop "));
  str->qs_append(m_count);
}


/*
  sp_instr_copen class functions
*/

int
sp_instr_copen::execute(THD *thd, uint *nextp)
{
  /*
    We don't store a pointer to the cursor in the instruction to be
    able to reuse the same instruction among different threads in future.
  */
  sp_cursor *c= thd->spcont->get_cursor(m_cursor);
  int res;
  DBUG_ENTER("sp_instr_copen::execute");

  if (! c)
    res= -1;
  else
  {
    sp_lex_keeper *lex_keeper= c->get_lex_keeper();
    Query_arena *old_arena= thd->stmt_arena;

    /*
      Get the Query_arena from the cpush instruction, which contains
      the free_list of the query, so new items (if any) are stored in
      the right free_list, and we can cleanup after each open.
    */
    thd->stmt_arena= c->get_instr();
    res= lex_keeper->reset_lex_and_exec_core(thd, nextp, FALSE, this);
    /* Cleanup the query's items */
    if (thd->stmt_arena->free_list)
      cleanup_items(thd->stmt_arena->free_list);
    thd->stmt_arena= old_arena;
    /*
      Work around the fact that errors in selects are not returned properly
      (but instead converted into a warning), so if a condition handler
      caught, we have lost the result code.
    */
    if (!res)
    {
      uint dummy1, dummy2;

      if (thd->spcont->found_handler(&dummy1, &dummy2))
        res= -1;
    }
    /* TODO: Assert here that we either have an error or a cursor */
  }
  DBUG_RETURN(res);
}


int
sp_instr_copen::exec_core(THD *thd, uint *nextp)
{
  sp_cursor *c= thd->spcont->get_cursor(m_cursor);
  int res= c->open(thd);
  *nextp= m_ip+1;
  return res;
}

void
sp_instr_copen::print(String *str)
{
  LEX_STRING n;
  my_bool found= m_ctx->find_cursor(m_cursor, &n);
  /* copen name@offset */
  uint rsrv= SP_INSTR_UINT_MAXLEN+7;

  if (found)
    rsrv+= n.length;
  if (str->reserve(rsrv))
    return;
  str->qs_append(STRING_WITH_LEN("copen "));
  if (found)
  {
    str->qs_append(n.str, n.length);
    str->qs_append('@');
  }
  str->qs_append(m_cursor);
}


/*
  sp_instr_cclose class functions
*/

int
sp_instr_cclose::execute(THD *thd, uint *nextp)
{
  sp_cursor *c= thd->spcont->get_cursor(m_cursor);
  int res;
  DBUG_ENTER("sp_instr_cclose::execute");

  if (! c)
    res= -1;
  else
    res= c->close(thd);
  *nextp= m_ip+1;
  DBUG_RETURN(res);
}


void
sp_instr_cclose::print(String *str)
{
  LEX_STRING n;
  my_bool found= m_ctx->find_cursor(m_cursor, &n);
  /* cclose name@offset */
  uint rsrv= SP_INSTR_UINT_MAXLEN+8;

  if (found)
    rsrv+= n.length;
  if (str->reserve(rsrv))
    return;
  str->qs_append(STRING_WITH_LEN("cclose "));
  if (found)
  {
    str->qs_append(n.str, n.length);
    str->qs_append('@');
  }
  str->qs_append(m_cursor);
}


/*
  sp_instr_cfetch class functions
*/

int
sp_instr_cfetch::execute(THD *thd, uint *nextp)
{
  sp_cursor *c= thd->spcont->get_cursor(m_cursor);
  int res;
  Query_arena backup_arena;
  DBUG_ENTER("sp_instr_cfetch::execute");

  res= c ? c->fetch(thd, &m_varlist) : -1;

  *nextp= m_ip+1;
  DBUG_RETURN(res);
}


void
sp_instr_cfetch::print(String *str)
{
  List_iterator_fast<struct sp_variable> li(m_varlist);
  sp_variable_t *pv;
  LEX_STRING n;
  my_bool found= m_ctx->find_cursor(m_cursor, &n);
  /* cfetch name@offset vars... */
  uint rsrv= SP_INSTR_UINT_MAXLEN+8;

  if (found)
    rsrv+= n.length;
  if (str->reserve(rsrv))
    return;
  str->qs_append(STRING_WITH_LEN("cfetch "));
  if (found)
  {
    str->qs_append(n.str, n.length);
    str->qs_append('@');
  }
  str->qs_append(m_cursor);
  while ((pv= li++))
  {
    if (str->reserve(pv->name.length+SP_INSTR_UINT_MAXLEN+2))
      return;
    str->qs_append(' ');
    str->qs_append(pv->name.str, pv->name.length);
    str->qs_append('@');
    str->qs_append(pv->offset);
  }
}


/*
  sp_instr_error class functions
*/

int
sp_instr_error::execute(THD *thd, uint *nextp)
{
  DBUG_ENTER("sp_instr_error::execute");

  my_message(m_errcode, ER(m_errcode), MYF(0));
  *nextp= m_ip+1;
  DBUG_RETURN(-1);
}


void
sp_instr_error::print(String *str)
{
  /* error code */
  if (str->reserve(SP_INSTR_UINT_MAXLEN+6))
    return;
  str->qs_append(STRING_WITH_LEN("error "));
  str->qs_append(m_errcode);
}


/**************************************************************************
  sp_instr_set_case_expr class implementation
**************************************************************************/

int
sp_instr_set_case_expr::execute(THD *thd, uint *nextp)
{
  DBUG_ENTER("sp_instr_set_case_expr::execute");

  DBUG_RETURN(m_lex_keeper.reset_lex_and_exec_core(thd, nextp, TRUE, this));
}


int
sp_instr_set_case_expr::exec_core(THD *thd, uint *nextp)
{
  int res= thd->spcont->set_case_expr(thd, m_case_expr_id, &m_case_expr);

  if (res &&
      !thd->spcont->get_case_expr(m_case_expr_id) &&
      thd->spcont->found_handler_here())
  {
    /*
      Failed to evaluate the value, the case expression is still not
      initialized, and a handler has been found. Set to NULL so we can continue.
    */

    Item *null_item= new Item_null();
    
    if (!null_item ||
        thd->spcont->set_case_expr(thd, m_case_expr_id, &null_item))
    {
      /* If this also failed, we have to abort. */

      sp_rcontext *spcont= thd->spcont;
    
      thd->spcont= 0;           /* Avoid handlers */
      my_error(ER_OUT_OF_RESOURCES, MYF(0));
      spcont->clear_handler();
      thd->spcont= spcont;
    }
    *nextp= m_cont_dest;        /* For continue handler */
  }
  else
    *nextp= m_ip+1;

  return res;
}


void
sp_instr_set_case_expr::print(String *str)
{
  /* set_case_expr (cont) id ... */
  str->reserve(2*SP_INSTR_UINT_MAXLEN+18+32); // Add some extra for expr too
  str->qs_append(STRING_WITH_LEN("set_case_expr ("));
  str->qs_append(m_cont_dest);
  str->qs_append(STRING_WITH_LEN(") "));
  str->qs_append(m_case_expr_id);
  str->qs_append(' ');
  m_case_expr->print(str);
}

uint
sp_instr_set_case_expr::opt_mark(sp_head *sp)
{
  sp_instr *i;

  marked= 1;
  if ((i= sp->get_instr(m_cont_dest)))
  {
    m_cont_dest= i->opt_shortcut_jump(sp, this);
    m_cont_optdest= sp->get_instr(m_cont_dest);
  }
  sp->opt_mark(m_cont_dest);
  return m_ip+1;
}

void
sp_instr_set_case_expr::opt_move(uint dst, List<sp_instr> *bp)
{
  if (m_cont_dest > m_ip)
    bp->push_back(this);        // Forward
  else if (m_cont_optdest)
    m_cont_dest= m_cont_optdest->m_ip; // Backward
  m_ip= dst;
}


/* ------------------------------------------------------------------ */

/*
  Security context swapping
*/

#ifndef NO_EMBEDDED_ACCESS_CHECKS
bool
sp_change_security_context(THD *thd, sp_head *sp, Security_context **backup)
{
  *backup= 0;
  if (sp->m_chistics->suid != SP_IS_NOT_SUID &&
      (strcmp(sp->m_definer_user.str,
              thd->security_ctx->priv_user) ||
       my_strcasecmp(system_charset_info, sp->m_definer_host.str,
                     thd->security_ctx->priv_host)))
  {
    if (acl_getroot_no_password(&sp->m_security_ctx, sp->m_definer_user.str,
                                sp->m_definer_host.str,
                                sp->m_definer_host.str,
                                sp->m_db.str))
    {
      my_error(ER_NO_SUCH_USER, MYF(0), sp->m_definer_user.str,
               sp->m_definer_host.str);
      return TRUE;
    }
    *backup= thd->security_ctx;
    thd->security_ctx= &sp->m_security_ctx;
  }
  return FALSE;
}

void
sp_restore_security_context(THD *thd, Security_context *backup)
{
  if (backup)
    thd->security_ctx= backup;
}

#endif /* NO_EMBEDDED_ACCESS_CHECKS */

/*
  Structure that represent all instances of one table
  in optimized multi-set of tables used by routine.
*/

typedef struct st_sp_table
{
  /*
    Multi-set key:
      db_name\0table_name\0alias\0 - for normal tables
      db_name\0table_name\0        - for temporary tables
    Note that in both cases we don't take last '\0' into account when
    we count length of key.
  */
  LEX_STRING qname;
  uint db_length, table_name_length;
  bool temp;               /* true if corresponds to a temporary table */
  thr_lock_type lock_type; /* lock type used for prelocking */
  uint lock_count;
  uint query_lock_count;
} SP_TABLE;

byte *
sp_table_key(const byte *ptr, uint *plen, my_bool first)
{
  SP_TABLE *tab= (SP_TABLE *)ptr;
  *plen= tab->qname.length;
  return (byte *)tab->qname.str;
}


/*
  Merge the list of tables used by some query into the multi-set of
  tables used by routine.

  SYNOPSIS
    merge_table_list()
      thd               - thread context
      table             - table list
      lex_for_tmp_check - LEX of the query for which we are merging
                          table list.

  NOTE
    This method will use LEX provided to check whenever we are creating
    temporary table and mark it as such in target multi-set.

  RETURN VALUE
    TRUE  - Success
    FALSE - Error
*/

bool
sp_head::merge_table_list(THD *thd, TABLE_LIST *table, LEX *lex_for_tmp_check)
{
  SP_TABLE *tab;

  if (lex_for_tmp_check->sql_command == SQLCOM_DROP_TABLE &&
      lex_for_tmp_check->drop_temporary)
    return TRUE;

  for (uint i= 0 ; i < m_sptabs.records ; i++)
  {
    tab= (SP_TABLE *)hash_element(&m_sptabs, i);
    tab->query_lock_count= 0;
  }

  for (; table ; table= table->next_global)
    if (!table->derived && !table->schema_table)
    {
      char tname[(NAME_LEN + 1) * 3];           // db\0table\0alias\0
      uint tlen, alen;

      tlen= table->db_length;
      memcpy(tname, table->db, tlen);
      tname[tlen++]= '\0';
      memcpy(tname+tlen, table->table_name, table->table_name_length);
      tlen+= table->table_name_length;
      tname[tlen++]= '\0';
      alen= strlen(table->alias);
      memcpy(tname+tlen, table->alias, alen);
      tlen+= alen;
      tname[tlen]= '\0';

      /*
        We ignore alias when we check if table was already marked as temporary
        (and therefore should not be prelocked). Otherwise we will erroneously
        treat table with same name but with different alias as non-temporary.
      */
      if ((tab= (SP_TABLE *)hash_search(&m_sptabs, (byte *)tname, tlen)) ||
          ((tab= (SP_TABLE *)hash_search(&m_sptabs, (byte *)tname,
                                        tlen - alen - 1)) &&
           tab->temp))
      {
        if (tab->lock_type < table->lock_type)
          tab->lock_type= table->lock_type; // Use the table with the highest lock type
        tab->query_lock_count++;
        if (tab->query_lock_count > tab->lock_count)
          tab->lock_count++;
      }
      else
      {
	if (!(tab= (SP_TABLE *)thd->calloc(sizeof(SP_TABLE))))
	  return FALSE;
	if (lex_for_tmp_check->sql_command == SQLCOM_CREATE_TABLE &&
	    lex_for_tmp_check->query_tables == table &&
	    lex_for_tmp_check->create_info.options & HA_LEX_CREATE_TMP_TABLE)
        {
	  tab->temp= TRUE;
          tab->qname.length= tlen - alen - 1;
        }
        else
          tab->qname.length= tlen;
        tab->qname.str= (char*) thd->memdup(tname, tab->qname.length + 1);
        if (!tab->qname.str)
          return FALSE;
        tab->table_name_length= table->table_name_length;
        tab->db_length= table->db_length;
        tab->lock_type= table->lock_type;
        tab->lock_count= tab->query_lock_count= 1;
	my_hash_insert(&m_sptabs, (byte *)tab);
      }
    }
  return TRUE;
}


/*
  Add tables used by routine to the table list.

  SYNOPSIS
    add_used_tables_to_table_list()
      thd                    [in]     Thread context
      query_tables_last_ptr  [in/out] Pointer to the next_global member of
                                      last element of the list where tables
                                      will be added (or to its root).
      belong_to_view         [in]     Uppermost view which uses this routine,
                                      0 if none.

  DESCRIPTION
    Converts multi-set of tables used by this routine to table list and adds
    this list to the end of table list specified by 'query_tables_last_ptr'.

    Elements of list will be allocated in PS memroot, so this list will be
    persistent between PS executions.

  RETURN VALUE
    TRUE - if some elements were added, FALSE - otherwise.
*/

bool
sp_head::add_used_tables_to_table_list(THD *thd,
                                       TABLE_LIST ***query_tables_last_ptr,
                                       TABLE_LIST *belong_to_view)
{
  uint i;
  Query_arena *arena, backup;
  bool result= FALSE;
  DBUG_ENTER("sp_head::add_used_tables_to_table_list");

  /*
    Use persistent arena for table list allocation to be PS/SP friendly.
    Note that we also have to copy database/table names and alias to PS/SP
    memory since current instance of sp_head object can pass away before
    next execution of PS/SP for which tables are added to prelocking list.
    This will be fixed by introducing of proper invalidation mechanism
    once new TDC is ready.
  */
  arena= thd->activate_stmt_arena_if_needed(&backup);

  for (i=0 ; i < m_sptabs.records ; i++)
  {
    char *tab_buff, *key_buff;
    TABLE_LIST *table;
    SP_TABLE *stab= (SP_TABLE *)hash_element(&m_sptabs, i);
    if (stab->temp)
      continue;

    if (!(tab_buff= (char *)thd->calloc(ALIGN_SIZE(sizeof(TABLE_LIST)) *
                                        stab->lock_count)) ||
        !(key_buff= (char*)thd->memdup(stab->qname.str,
                                       stab->qname.length + 1)))
      DBUG_RETURN(FALSE);

    for (uint j= 0; j < stab->lock_count; j++)
    {
      table= (TABLE_LIST *)tab_buff;

      table->db= key_buff;
      table->db_length= stab->db_length;
      table->table_name= table->db + table->db_length + 1;
      table->table_name_length= stab->table_name_length;
      table->alias= table->table_name + table->table_name_length + 1;
      table->lock_type= stab->lock_type;
      table->cacheable_table= 1;
      table->prelocking_placeholder= 1;
      table->belong_to_view= belong_to_view;

      /* Everyting else should be zeroed */

      **query_tables_last_ptr= table;
      table->prev_global= *query_tables_last_ptr;
      *query_tables_last_ptr= &table->next_global;

      tab_buff+= ALIGN_SIZE(sizeof(TABLE_LIST));
      result= TRUE;
    }
  }

  if (arena)
    thd->restore_active_arena(arena, &backup);

  DBUG_RETURN(result);
}


/*
  Simple function for adding an explicetly named (systems) table to
  the global table list, e.g. "mysql", "proc".
*/

TABLE_LIST *
sp_add_to_query_tables(THD *thd, LEX *lex,
		       const char *db, const char *name,
		       thr_lock_type locktype)
{
  TABLE_LIST *table;

  if (!(table= (TABLE_LIST *)thd->calloc(sizeof(TABLE_LIST))))
  {
    my_error(ER_OUTOFMEMORY, MYF(0), sizeof(TABLE_LIST));
    return NULL;
  }
  table->db_length= strlen(db);
  table->db= thd->strmake(db, table->db_length);
  table->table_name_length= strlen(name);
  table->table_name= thd->strmake(name, table->table_name_length);
  table->alias= thd->strdup(name);
  table->lock_type= locktype;
  table->select_lex= lex->current_select; // QQ?
  table->cacheable_table= 1;
  
  lex->add_to_query_tables(table);
  return table;
}
<|MERGE_RESOLUTION|>--- conflicted
+++ resolved
@@ -1283,7 +1283,7 @@
     /* Arguments must be fixed in Item_func_sp::fix_fields */
     DBUG_ASSERT(argp[arg_no]->fixed);
 
-    if ((err_status= nctx->set_variable(thd, arg_no, argp[arg_no])))
+    if ((err_status= nctx->set_variable(thd, arg_no, &(argp[arg_no]))))
       goto err_with_cleanup;
   }
 
@@ -1307,18 +1307,8 @@
       if (arg_no)
         binlog_buf.append(',');
 
-<<<<<<< HEAD
       str_value= sp_get_item_value(nctx->get_item(arg_no),
                                    &str_value_holder);
-=======
-      if (nctx->set_variable(thd, i, (struct Item **)&(param_values[i])))
-      {
-        err_status= TRUE;
-        break;
-      }
-    }
-  }
->>>>>>> 6703a50f
 
       if (str_value)
         binlog_buf.append(*str_value);
@@ -1557,7 +1547,6 @@
       if (spvar->mode == sp_param_in)
         continue;
 
-<<<<<<< HEAD
       Settable_routine_parameter *srp=
         arg_item->get_settable_routine_parameter();
 
@@ -1567,36 +1556,6 @@
       {
         err_status= TRUE;
         break;
-=======
-      if (arg_item->is_splocal())
-      {
-        if (octx->set_variable(thd,
-                               ((Item_splocal*) arg_item)->get_var_idx(),
-                               nctx->get_item_addr(i)))
-        {
-          err_status= TRUE;
-          break;
-        }
-      }
-      else
-      {
-        Item_func_get_user_var *guv= item_is_user_var(arg_item);
-
-	if (guv)
-	{
-	  Item **item= nctx->get_item_addr(i);
-	  Item_func_set_user_var *suv;
-
-	  suv= new Item_func_set_user_var(guv->get_name(), *item);
-	  /*
-            Item_func_set_user_var is not fixed after construction,
-            call fix_fields().
-	  */
-          if ((err_status= test(!suv || suv->fix_fields(thd, item) ||
-                                suv->check() || suv->update())))
-            break;
-	}
->>>>>>> 6703a50f
       }
     }
   }
