--- conflicted
+++ resolved
@@ -1,9 +1,5 @@
 /*
-<<<<<<< HEAD
    Copyright (c) 2011, 2017, Oracle and/or its affiliates. All rights reserved.
-=======
-   Copyright (c) 2011, 2017 Oracle and/or its affiliates. All rights reserved.
->>>>>>> e8852f64
 
    This program is free software; you can redistribute it and/or modify
    it under the terms of the GNU General Public License as published by
@@ -122,8 +118,6 @@
   Multisource_info_guard msi;
   return msi.get_default_mi()->rli->slave_running;
 }
-<<<<<<< HEAD
-=======
 
 ulong ndb_mi_get_slave_parallel_workers()
 {
@@ -136,8 +130,3 @@
   Multisource_info_guard msi;
   return channel_map.get_num_instances();
 }
-
-/* #ifdef HAVE_NDB_BINLOG */
-
-#endif
->>>>>>> e8852f64
