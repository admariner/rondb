/* Copyright (c) 2014, 2017, Oracle and/or its affiliates. All rights reserved.

   This program is free software; you can redistribute it and/or modify
   it under the terms of the GNU General Public License as published by
   the Free Software Foundation; version 2 of the License.

   This program is distributed in the hope that it will be useful,
   but WITHOUT ANY WARRANTY; without even the implied warranty of
   MERCHANTABILITY or FITNESS FOR A PARTICULAR PURPOSE.  See the
   GNU General Public License for more details.

   You should have received a copy of the GNU General Public License
   along with this program; if not, write to the Free Software Foundation,
   51 Franklin Street, Suite 500, Boston, MA 02110-1335 USA */

#include "dd/impl/dictionary_impl.h"

#include <string.h>
#include <memory>

#include "auth_common.h"                   // acl_init
<<<<<<< HEAD
#include "auto_thd.h"                        // Auto_thd
#include "binlog_event.h"
=======
>>>>>>> 21b62f18
#include "bootstrap.h"                     // bootstrap::bootstrap_functor
#include "dd/cache/dictionary_client.h"    // dd::Dictionary_client
#include "dd/dd.h"                         // enum_dd_init_type
#include "dd/dd_schema.h"                  // dd::Schema_MDL_locker
#include "dd/impl/bootstrapper.h"          // dd::Bootstrapper
#include "dd/impl/cache/shared_dictionary_cache.h" // Shared_dictionary_cache
#include "dd/impl/system_registry.h"       // dd::System_tables
#include "dd/impl/tables/dd_properties.h"  // get_actual_dd_version()
#include "dd/impl/types/plugin_table_impl.h" // dd::Plugin_table_impl
#include "dd/info_schema/metadata.h"       // dd::info_schema::store_dynamic...
#include "dd/types/object_table_definition.h"
#include "dd/types/system_view.h"
#include "dd/upgrade/upgrade.h"            // dd::upgrade
#include "derror.h"
#include "handler.h"
#include "m_ctype.h"
#include "m_string.h"
#include "mdl.h"
#include "my_dbug.h"
#include "my_inttypes.h"
#include "my_sys.h"
#include "mysql/thread_type.h"
#include "mysql/udf_registration_types.h"
#include "mysql_com.h"
#include "mysqld_error.h"
#include "opt_costconstantcache.h"         // init_optimizer_cost_module
#include "sql_class.h"                     // THD
#include "sql_security_ctx.h"
#include "system_variables.h"

///////////////////////////////////////////////////////////////////////////

namespace dd {

///////////////////////////////////////////////////////////////////////////
// Implementation details.
///////////////////////////////////////////////////////////////////////////

class Object_table;
class Table;

Dictionary_impl *Dictionary_impl::s_instance= NULL;

Dictionary_impl *Dictionary_impl::instance()
{
  return s_instance;
}

Object_id Dictionary_impl::DEFAULT_CATALOG_ID= 1;
const String_type Dictionary_impl::DEFAULT_CATALOG_NAME("def");

///////////////////////////////////////////////////////////////////////////

bool Dictionary_impl::init(enum_dd_init_type dd_init)
{
  if (dd_init == enum_dd_init_type::DD_INITIALIZE ||
      dd_init == enum_dd_init_type::DD_RESTART_OR_UPGRADE)
  {
    DBUG_ASSERT(!Dictionary_impl::s_instance);

    if (Dictionary_impl::s_instance)
      return false; /* purecov: inspected */

    std::unique_ptr<Dictionary_impl> d(new Dictionary_impl());

    Dictionary_impl::s_instance= d.release();
  }

  acl_init(true);

  /*
    Initialize the cost model, but delete it after the dd is initialized.
    This is because the cost model is needed for the dd initialization, but
    it must be re-initialized later after the plugins have been initialized.
    Upgrade process needs heap engine initialized, hence parameter 'true'
    is passed to the function.
  */
  init_optimizer_cost_module(true);

  /*
    Install or start or upgrade the dictionary
    depending on bootstrapping option.
  */

  bool result= false;

  // Creation of Data Dictionary through current server
  if (dd_init == enum_dd_init_type::DD_INITIALIZE)
    result= ::bootstrap::run_bootstrap_thread(NULL, &bootstrap::initialize,
                                              SYSTEM_THREAD_DD_INITIALIZE);

  // Creation of INFORMATION_SCHEMA system views.
  else if (dd_init == enum_dd_init_type::DD_INITIALIZE_SYSTEM_VIEWS)
    result= ::bootstrap::run_bootstrap_thread(NULL,
                                              &dd::info_schema::initialize,
                                              SYSTEM_THREAD_DD_INITIALIZE);

  /*
    Creation of Dictionary Tables in old Data Directory
    This function also takes care of normal server restart.
  */
  else if (dd_init == enum_dd_init_type::DD_RESTART_OR_UPGRADE)
    result= ::bootstrap::run_bootstrap_thread(NULL,
                         &upgrade::do_pre_checks_and_initialize_dd,
                         SYSTEM_THREAD_DD_INITIALIZE);

  // Populate metadata in DD tables from old data directory and do cleanup.
  else if (dd_init == enum_dd_init_type::DD_POPULATE_UPGRADE)
    result= ::bootstrap::run_bootstrap_thread(NULL,
                         &upgrade::fill_dd_and_finalize,
                         SYSTEM_THREAD_DD_INITIALIZE);


  // Delete DD tables and do cleanup in case of error in upgrade
  else if (dd_init == enum_dd_init_type::DD_DELETE)
    result= ::bootstrap::run_bootstrap_thread(NULL,
                         &upgrade::terminate,
                         SYSTEM_THREAD_DD_INITIALIZE);

  // Update server and plugin I_S table metadata into DD tables.
  else if (dd_init == enum_dd_init_type::DD_UPDATE_I_S_METADATA)
    result= ::bootstrap::run_bootstrap_thread(NULL,
                         &dd::info_schema::update_I_S_metadata,
                         SYSTEM_THREAD_DD_INITIALIZE);

  /* Now that the dd is initialized, delete the cost model. */
  delete_optimizer_cost_module();

  // TODO: See above.
  acl_free(true);
  return result;
}

///////////////////////////////////////////////////////////////////////////

bool Dictionary_impl::shutdown()
{
  if (!Dictionary_impl::s_instance)
    return true;

  delete Dictionary_impl::s_instance;
  Dictionary_impl::s_instance= NULL;

  return false;
}

///////////////////////////////////////////////////////////////////////////
// Implementation details.
///////////////////////////////////////////////////////////////////////////

uint Dictionary_impl::get_target_dd_version()
{ return tables::DD_properties::get_target_dd_version(); }

///////////////////////////////////////////////////////////////////////////

uint Dictionary_impl::get_actual_dd_version(THD *thd)
{
  bool not_used;
  return tables::DD_properties::instance().get_actual_dd_version(thd,
                                                                 &not_used);
}

///////////////////////////////////////////////////////////////////////////

uint Dictionary_impl::get_actual_dd_version(THD *thd, bool *not_used)
{ return tables::DD_properties::instance().get_actual_dd_version(thd,
                                                                 not_used);
}

///////////////////////////////////////////////////////////////////////////

uint Dictionary_impl::get_target_I_S_version()
{ return tables::DD_properties::get_target_I_S_version(); }

///////////////////////////////////////////////////////////////////////////

uint Dictionary_impl::get_actual_I_S_version(THD *thd)
{ return tables::DD_properties::instance().get_actual_I_S_version(thd); }

///////////////////////////////////////////////////////////////////////////

uint Dictionary_impl::set_I_S_version(THD *thd, uint version)
{
  return const_cast<tables::DD_properties&>(
           tables::DD_properties::instance()).set_I_S_version(thd, version);
}

///////////////////////////////////////////////////////////////////////////

uint Dictionary_impl::get_target_P_S_version()
{ return tables::DD_properties::get_target_P_S_version(); }

///////////////////////////////////////////////////////////////////////////

uint Dictionary_impl::get_actual_P_S_version(THD *thd)
{ return tables::DD_properties::instance().get_actual_P_S_version(thd); }

///////////////////////////////////////////////////////////////////////////

uint Dictionary_impl::set_P_S_version(THD *thd, uint version)
{
  return const_cast<tables::DD_properties&>(
           tables::DD_properties::instance()).set_P_S_version(thd, version);
}

///////////////////////////////////////////////////////////////////////////

const Object_table *Dictionary_impl::get_dd_table(
  const String_type &schema_name,
  const String_type &table_name) const
{
  if (!is_dd_schema_name(schema_name))
    return NULL;

  return System_tables::instance()->find_table(schema_name, table_name);
}

///////////////////////////////////////////////////////////////////////////

int Dictionary_impl::table_type_error_code(
  const String_type &schema_name,
  const String_type &table_name) const
{
  const System_tables::Types *type= System_tables::instance()->
                                      find_type(schema_name, table_name);
  if (type != nullptr)
    return System_tables::type_name_error_code(*type);
  return ER_NO_SYSTEM_TABLE_ACCESS_FOR_TABLE;
}

///////////////////////////////////////////////////////////////////////////

bool Dictionary_impl::is_dd_table_access_allowed(
  bool is_dd_internal_thread,
  bool is_ddl_statement,
  const char *schema_name,
  size_t schema_length,
  const char *table_name) const
{
  /*
    From WL#6391, we have the following matrix describing access:

    ---------+---------------------+
             | Dictionary internal |
    ---------+----------+----------+
             |   DDL    |   DML    |
    ---------+-----+----+-----+----+
             | IN  | EX | IN  | EX |
    ---------+-----+----+-----+----+
    Inert    |  X          X       |
    Core     |  X          X       |
    Second   |  X          X       |
    Support  |  X          X    X  |
    ---------+---------------------+

    For performance reasons, we first check the schema
    name to shortcut the evaluation. If the table is not in
    the 'mysql' schema, we don't need any further checks. Same for
    checking for internal threads - an internal thread has full
    access. We also allow access if the appropriate debug flag
    is set.
  */
  if (schema_length != MYSQL_SCHEMA_NAME.length ||
      strncmp(schema_name, MYSQL_SCHEMA_NAME.str, MYSQL_SCHEMA_NAME.length) ||
      is_dd_internal_thread ||
      DBUG_EVALUATE_IF("skip_dd_table_access_check", true, false))
    return true;

  // Now we need to get the table type.
  const String_type schema_str(schema_name);
  const String_type table_str(table_name);
  const System_tables::Types *table_type= System_tables::instance()->
                               find_type(schema_str, table_str);

  // Access allowed for external DD tables and for DML on DDSE tables.
  return (table_type == nullptr ||
          (*table_type == System_tables::Types::SUPPORT && !is_ddl_statement));
}

///////////////////////////////////////////////////////////////////////////

bool Dictionary_impl::is_system_view_name(const char *schema_name,
                                          const char *table_name,
                                          bool *hidden) const
{
  /*
    TODO One possible improvement here could be to try and use the variant
    of is_infoschema_db() that takes length as a parameter. Then, if the
    schema name length is different, this can quickly be used to conclude
    that this is indeed not a system view, without having to do a strcmp at
    all.
  */
  if (schema_name == nullptr ||
      table_name == nullptr ||
      is_infoschema_db(schema_name) == false)
    return false;

  // The System_views registry stores the view name in uppercase.
  // So convert the input to uppercase before search.
  char tab_name_buf[NAME_LEN + 1];
  my_stpcpy(tab_name_buf, table_name);
  my_caseup_str(system_charset_info, tab_name_buf);

  const system_views::System_view *s=
    System_views::instance()->find(INFORMATION_SCHEMA_NAME.str, tab_name_buf);

  if (s)
    *hidden= s->hidden();
  else
    *hidden = false;

  return s != nullptr;
}

///////////////////////////////////////////////////////////////////////////

/*
  Global interface methods at 'dd' namespace.
  Following are couple of API's that InnoDB needs to acquire MDL locks.
*/

static bool acquire_mdl(THD *thd,
                        MDL_key::enum_mdl_namespace lock_namespace,
                        const char *schema_name,
                        const char *table_name,
                        bool no_wait,
                        enum_mdl_type lock_type,
                        enum_mdl_duration lock_duration,
                        MDL_ticket **out_mdl_ticket)
{
  DBUG_ENTER("dd::acquire_mdl");

  MDL_request mdl_request;
  MDL_REQUEST_INIT(&mdl_request, lock_namespace, schema_name, table_name,
                   lock_type, lock_duration);

  if (no_wait)
  {
    if (thd->mdl_context.try_acquire_lock(&mdl_request))
      DBUG_RETURN(true);
  }
  else if (thd->mdl_context.acquire_lock(&mdl_request,
                                         thd->variables.lock_wait_timeout))
    DBUG_RETURN(true);

  if (out_mdl_ticket)
    *out_mdl_ticket= mdl_request.ticket;

  DBUG_RETURN(false);
}


bool acquire_shared_table_mdl(THD *thd,
                              const char *schema_name,
                              const char *table_name,
                              bool no_wait,
                              MDL_ticket **out_mdl_ticket)
{
  return acquire_mdl(thd, MDL_key::TABLE, schema_name, table_name, no_wait,
                     MDL_SHARED, MDL_EXPLICIT, out_mdl_ticket);
}


bool has_shared_table_mdl(THD *thd,
                          const char *schema_name,
                          const char *table_name)
{
  return thd->mdl_context.owns_equal_or_stronger_lock(
                          MDL_key::TABLE,
                          schema_name,
                          table_name,
                          MDL_SHARED);
}


bool has_exclusive_table_mdl(THD *thd,
                             const char *schema_name,
                             const char *table_name)
{
  return thd->mdl_context.owns_equal_or_stronger_lock(
                          MDL_key::TABLE,
                          schema_name,
                          table_name,
                          MDL_EXCLUSIVE);
}


bool acquire_exclusive_tablespace_mdl(THD *thd,
                                      const char *tablespace_name,
                                      bool no_wait)
{
  // When requesting a tablespace name lock, we leave the schema name empty.
  return acquire_mdl(thd, MDL_key::TABLESPACE, "", tablespace_name, no_wait,
                     MDL_EXCLUSIVE, MDL_TRANSACTION, NULL);
}


bool acquire_shared_tablespace_mdl(THD *thd,
                                   const char *tablespace_name,
                                   bool no_wait)
{
  // When requesting a tablespace name lock, we leave the schema name empty.
  return acquire_mdl(thd, MDL_key::TABLESPACE, "", tablespace_name, no_wait,
                     MDL_SHARED, MDL_TRANSACTION, NULL);
}


bool has_shared_tablespace_mdl(THD *thd,
                               const char *tablespace_name)
{
  // When checking a tablespace name lock, we leave the schema name empty.
  return thd->mdl_context.owns_equal_or_stronger_lock(
                          MDL_key::TABLESPACE,
                          "",
                          tablespace_name,
                          MDL_SHARED);
}


bool has_exclusive_tablespace_mdl(THD *thd,
                                  const char *tablespace_name)
{
  // When checking a tablespace name lock, we leave the schema name empty.
  return thd->mdl_context.owns_equal_or_stronger_lock(
                          MDL_key::TABLESPACE,
                          "",
                          tablespace_name,
                          MDL_EXCLUSIVE);
}

bool acquire_exclusive_table_mdl(THD *thd,
                                 const char *schema_name,
                                 const char *table_name,
                                 bool no_wait,
                                 MDL_ticket **out_mdl_ticket)
{
  return acquire_mdl(thd, MDL_key::TABLE, schema_name, table_name, no_wait,
                           MDL_EXCLUSIVE, MDL_TRANSACTION, out_mdl_ticket);
}

bool acquire_exclusive_schema_mdl(THD *thd,
                                 const char *schema_name,
                                 bool no_wait,
                                 MDL_ticket **out_mdl_ticket)
{
  return acquire_mdl(thd, MDL_key::SCHEMA, schema_name, "", no_wait,
                           MDL_EXCLUSIVE, MDL_EXPLICIT, out_mdl_ticket);
}

void release_mdl(THD *thd, MDL_ticket *mdl_ticket)
{
  DBUG_ENTER("dd::release_mdl");

  thd->mdl_context.release_lock(mdl_ticket);

  DBUG_VOID_RETURN;
}

/* purecov: begin deadcode */
cache::Dictionary_client *get_dd_client(THD *thd)
{ return thd->dd_client(); }
/* purecov: end */


bool create_native_table(THD *thd, const Plugin_table *pt)
{
  if (dd::get_dictionary()->is_dd_table_name(pt->get_schema_name(),
                                             pt->get_name()))
  {
    my_error(ER_NO_SYSTEM_TABLE_ACCESS, MYF(0),
             ER_THD(thd, dd::get_dictionary()->table_type_error_code(
                               pt->get_schema_name(), pt->get_name())),
             pt->get_schema_name(), pt->get_name());

    return true;
  }

  Plugin_table_impl pti(pt->get_schema_name(),
                        pt->get_name(),
                        pt->get_table_definition(),
                        pt->get_table_options(),
                        Dictionary_impl::get_target_dd_version(),
                        pt->get_tablespace_name());

  const Object_table_definition *native_table_def= pti.table_definition(thd);
  DBUG_ASSERT (native_table_def != nullptr);

  // Acquire MDL on new native table that we would create.
  bool error= false;
  MDL_request mdl_request;
  MDL_REQUEST_INIT(&mdl_request,
                   MDL_key::TABLE,
                   pti.schema().c_str(),
                   pti.name().c_str(),
                   MDL_EXCLUSIVE, MDL_TRANSACTION);
  dd::Schema_MDL_locker mdl_locker(thd);
  if (mdl_locker.ensure_locked(pti.schema().c_str()) ||
      thd->mdl_context.acquire_lock(&mdl_request,
                                     thd->variables.lock_wait_timeout))
    return true;

  /*
    1. Mark that we are executing a special DDL during
    plugin initialization. This will enable DDL to not be
    committed. The called of this API would commit the transaction.

    2. Remove metadata of native table if already exists. This could
    happen if server was crashed and restarted.

    3. Create native table.

    4. Undo 1.
  */
  dd::cache::Dictionary_client *client= thd->dd_client();
  const dd::Table *table_def= NULL;
  if (client->acquire(pt->get_schema_name(), pt->get_name(), &table_def))
    return true;

  thd->mark_plugin_fake_ddl(true);
  ulong master_access= thd->security_context()->master_access();
  thd->security_context()->set_master_access(~(ulong)0);

  // Drop the table and related dynamic statistics too.
  if (table_def)
  {
    error= client->drop(table_def) ||
           client->remove_table_dynamic_statistics(pt->get_schema_name(),
                                                   pt->get_name());
  }

  if (!error)
    error= execute_query(thd, native_table_def->build_ddl_create_table());

  thd->security_context()->set_master_access(master_access);
  thd->mark_plugin_fake_ddl(false);

  return error;
}


// Remove metadata of native table from DD tables.
bool drop_native_table(THD *thd, const char *schema_name, const char *table_name)
{
  if (dd::get_dictionary()->is_dd_table_name(schema_name, table_name))
  {
    my_error(ER_NO_SYSTEM_TABLE_ACCESS, MYF(0),
             ER_THD(thd, dd::get_dictionary()->table_type_error_code(
                                                 schema_name,
                                                 table_name)),
             schema_name, table_name);

    return true;
  }

  // Acquire MDL on schema and table.
  MDL_request mdl_request;
  MDL_REQUEST_INIT(&mdl_request,
                   MDL_key::TABLE,
                   schema_name,
                   table_name,
                   MDL_EXCLUSIVE, MDL_TRANSACTION);
  dd::Schema_MDL_locker mdl_locker(thd);
  if (mdl_locker.ensure_locked(schema_name) ||
      thd->mdl_context.acquire_lock(&mdl_request,
                                    thd->variables.lock_wait_timeout))
    return true;

  dd::cache::Dictionary_client *client= thd->dd_client();
  const dd::Table *table_def= NULL;
  if (client->acquire(schema_name, table_name, &table_def))
  {
    // Error is reported by the dictionary subsystem.
    return true;
  }

  // Not error is reported if table is not present.
  if (!table_def)
    return false;

  // Drop the table and related dynamic statistics too.
  return client->drop(table_def) ||
         client->remove_table_dynamic_statistics(schema_name,
                                                 table_name);
}

bool reset_tables_and_tablespaces()
{
  Auto_THD thd;
  handlerton *ddse= ha_resolve_by_legacy_type(thd.thd ,DB_TYPE_INNODB);

  // Acquire transactional metadata locks and evict all cached objects.
  if (dd::cache::Shared_dictionary_cache::reset_tables_and_tablespaces(thd.thd))
    return true;

  // Evict all cached objects in the DD cache in the DDSE.
  if (ddse->dict_cache_reset_tables_and_tablespaces != nullptr)
    ddse->dict_cache_reset_tables_and_tablespaces();

  // Release transactional metadata locks.
  thd.thd->mdl_context.release_transactional_locks();

  return false;
}
}<|MERGE_RESOLUTION|>--- conflicted
+++ resolved
@@ -19,11 +19,8 @@
 #include <memory>
 
 #include "auth_common.h"                   // acl_init
-<<<<<<< HEAD
 #include "auto_thd.h"                        // Auto_thd
 #include "binlog_event.h"
-=======
->>>>>>> 21b62f18
 #include "bootstrap.h"                     // bootstrap::bootstrap_functor
 #include "dd/cache/dictionary_client.h"    // dd::Dictionary_client
 #include "dd/dd.h"                         // enum_dd_init_type
