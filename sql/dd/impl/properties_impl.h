/* Copyright (c) 2014, 2016, Oracle and/or its affiliates. All rights reserved.

   This program is free software; you can redistribute it and/or modify
   it under the terms of the GNU General Public License as published by
   the Free Software Foundation; version 2 of the License.

   This program is distributed in the hope that it will be useful,
   but WITHOUT ANY WARRANTY; without even the implied warranty of
   MERCHANTABILITY or FITNESS FOR A PARTICULAR PURPOSE.  See the
   GNU General Public License for more details.

   You should have received a copy of the GNU General Public License
   along with this program; if not, write to the Free Software Foundation,
   51 Franklin Street, Suite 500, Boston, MA 02110-1335 USA */

#ifndef DD__PROPERTIES_IMPL_INCLUDED
#define DD__PROPERTIES_IMPL_INCLUDED

#include <map>
#include <memory>
#include <string>
#include <utility>

#include "dd/properties.h"         // dd::Properties
#include "dd/string_type.h"        // dd::String_type
#include "m_string.h"
#include "my_dbug.h"
#include "my_global.h"
#include "my_sys.h"                // strmake_root

#include <memory>

namespace dd {

///////////////////////////////////////////////////////////////////////////


/**
  The Properties_impl class implements the Properties interface.

  The key=value pairs are stored in a std::map. An instance can be created
  either by means of the default constructor, which creates an object
  with an empty map, or alternatively, it can be created by means of the
  static parse_properties function with a String_type argument. The string
  is supposed to contain a semicolon separated list of key=value pairs,
  where the characters '=' and ';' also may be part of key or value by
  escaping using the '\' as an escape character. The escape character
  itself must also be escaped if being part of key or value. All characters
  between '=' and ';' are considered part of key or value, whitespace is
  not ignored.

  Escaping is removed during parsing so the strings in the map are not
  escaped. Escaping is only relevant in the context of raw strings that
  are to be parsed, and raw strings that are returned containing all
  key=value pairs.

  Example (note \\ due to escaping of C string literals):
    parse_properties("a=b;b = c")     -> ("a", "b"), ("b ", " c")
    parse_properties("a\\==b;b=\\;c") -> ("a=", "b"), ("b", ";c")

    get("a=") == "b"
    get("b")  == ";c"

  Additional key=value pairs may be added by means of the set function,
  which takes a string argument that is assumed to be unescaped.

  Further comments can be found in the file properties_impl.cc where most
  of the functions are implemented. Please also refer to the comments in the
  file properties.h where the interface is defined; the functions in the
  interface are commented there.
*/

class Properties_impl : public Properties
{
public:
  static Properties *parse_properties(const String_type &raw_properties);

public:
  Properties_impl();

  virtual const Properties_impl *impl() const
  { return this; }

  virtual Properties::Iterator begin()
  { return m_map->begin(); }

  /* purecov: begin inspected */
  virtual Properties::Const_iterator begin() const
  { return m_map->begin(); }
  /* purecov: end */

  virtual Properties::Iterator end()
  { return m_map->end(); }

  /* purecov: begin inspected */
  virtual Properties::Const_iterator end() const
  { return m_map->end(); }
  /* purecov: end */

  virtual size_type size() const
  { return m_map->size(); }

  virtual bool empty() const
  { return m_map->empty(); }

<<<<<<< HEAD
  virtual void clear()
  { return m_map->clear(); }

  virtual bool exists(const std::string &key) const
=======
  virtual bool exists(const String_type &key) const
>>>>>>> 13d77682
  { return m_map->find(key) != m_map->end(); }

  virtual bool remove(const String_type &key)
  {
    Properties::Iterator it= m_map->find(key);

    if (it == m_map->end())
      return true;

    m_map->erase(it);
    return false;
  }

  virtual const String_type raw_string() const;

  /*
    The following methods value(), value_cstr(), get*() assert '
    if the key supplied does not exist. OR if the value could not
    be converted to desired numeric value.

    If these functions assert, that means that there is something
    wrong in the code and needs to be fixed. DD user should
    invoke these function after making sure that such a key
    exists.
  */

  virtual const String_type &value(const String_type &key) const
  {
    Properties::Const_iterator it= m_map->find(key);
    if (it == m_map->end())
    {
      // Key not present.
      DBUG_ASSERT(false); /* purecov: inspected */
      return Properties_impl::EMPTY_STR;
    }

    return it->second;
  }

  virtual const char* value_cstr(const String_type &key) const
  { return value(key).c_str(); }

  virtual bool get(const String_type &key,
                   String_type &value) const
  {
    if (exists(key))
    {
      value= this->value(key);
      return false;
    }
    return true;
  }

  virtual bool get(const String_type &key,
                   LEX_STRING &value,
                   MEM_ROOT *mem_root) const
  {
    if (exists(key))
    {
      String_type str= this->value(key);
      value.length= str.length();
      value.str= (char*) strmake_root(
                           mem_root,
                           str.c_str(),
                           str.length());
      return false;
    }
    return true;
  }

  virtual bool get_int64(const String_type &key, int64 *value) const
  {
    String_type str= this->value(key);

    if (to_int64(str, value))
    {
      DBUG_ASSERT(false); /* purecov: inspected */
      return true;
    }

    return false;
  }

  virtual bool get_uint64(const String_type &key, uint64 *value) const
  {
    String_type str= this->value(key);

    if (to_uint64(str, value))
    {
      DBUG_ASSERT(false); /* purecov: inspected */
      return true;
    }

    return false;
  }

  virtual bool get_int32(const String_type &key, int32 *value) const
  {
    String_type str= this->value(key);

    if (to_int32(str, value))
    {
      DBUG_ASSERT(false); /* purecov: inspected */
      return true;
    }

    return false;
  }

  virtual bool get_uint32(const String_type &key, uint32 *value) const
  {
    String_type str= this->value(key);

    if (to_uint32(str, value))
    {
      DBUG_ASSERT(false); /* purecov: inspected */
      return true;
    }

    return false;
  }

  virtual bool get_bool(const String_type &key, bool *value) const
  {
    String_type str= this->value(key);

    if (to_bool(str, value))
    {
      DBUG_ASSERT(false); /* purecov: inspected */
      return true;
    }

    return false;
  }


  // Set with implicit conversion from primitive types to string

  virtual void set(const String_type &key, const String_type &value)
  {
    if (key != "")
      (*m_map)[key]= value;
  }

  virtual void set_int64(const String_type &key, int64 value)
  { set(key, from_int64(value)); }

  virtual void set_uint64(const String_type &key, uint64 value)
  { set(key, from_uint64(value)); }

  virtual void set_int32(const String_type &key, int32 value)
  { set(key, from_int32(value)); }

  virtual void set_uint32(const String_type &key, uint32 value)
  { set(key, from_uint32(value)); }

  virtual void set_bool(const String_type &key, bool value)
  { set(key, from_bool(value)); }

  virtual Properties& assign(const Properties& properties)
  {
    // The precondition is that this object is empty
    DBUG_ASSERT(empty());
    // Deep copy the m_map.
    *m_map= *(properties.impl()->m_map);
    return *this;
  }

private:
  static const String_type EMPTY_STR;

private:
  std::unique_ptr<Properties::Map> m_map;
};

///////////////////////////////////////////////////////////////////////////

}

#endif // DD__PROPERTIES_IMPL_INCLUDED<|MERGE_RESOLUTION|>--- conflicted
+++ resolved
@@ -103,14 +103,10 @@
   virtual bool empty() const
   { return m_map->empty(); }
 
-<<<<<<< HEAD
   virtual void clear()
   { return m_map->clear(); }
 
-  virtual bool exists(const std::string &key) const
-=======
   virtual bool exists(const String_type &key) const
->>>>>>> 13d77682
   { return m_map->find(key) != m_map->end(); }
 
   virtual bool remove(const String_type &key)
