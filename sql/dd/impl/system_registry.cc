--- conflicted
+++ resolved
@@ -25,7 +25,7 @@
 #include "dd/impl/system_views/innodb_foreign.h"     // Innodb_foreign
 #include "dd/impl/system_views/innodb_foreign_cols.h"// Innodb_foreign_cols
 #include "dd/impl/system_views/innodb_fields.h"      // Innodb_fields
-#include "dd/impl/system_views/innodb_tablespace_brief.h"   // Innodb_tablespace_brief
+#include "dd/impl/system_views/innodb_tablespaces_brief.h"   // Innodb_tablespace_brief
 #include "dd/impl/system_views/key_column_usage.h"   // key_column_usage
 #include "dd/impl/system_views/parameters.h"         // Parameters
 #include "dd/impl/system_views/routines.h"           // Routines
@@ -37,14 +37,6 @@
 #include "dd/impl/system_views/tables.h"             // Tables
 #include "dd/impl/system_views/triggers.h"           // Triggers
 #include "dd/impl/system_views/views.h"              // Views
-<<<<<<< HEAD
-=======
-#include "dd/impl/system_views/innodb_foreign.h"     // Innodb_foreign
-#include "dd/impl/system_views/innodb_foreign_cols.h"// Innodb_foreign_cols
-#include "dd/impl/system_views/innodb_fields.h"      // Innodb_fields
-#include "dd/impl/system_views/innodb_datafiles.h"   // Innodb_datafiles
-#include "dd/impl/system_views/innodb_tablespaces_brief.h"   // Innodb_tablespaces_brief
->>>>>>> 61b2f909
 
 #include "dd/impl/tables/catalogs.h"                 // Catalog
 #include "dd/impl/tables/character_sets.h"           // Character_sets
@@ -181,7 +173,7 @@
   register_view<dd::system_views::Innodb_foreign>(is);
   register_view<dd::system_views::Innodb_foreign_cols>(is);
   register_view<dd::system_views::Innodb_fields>(is);
-  register_view<dd::system_views::Innodb_tablespace_brief>(is);
+  register_view<dd::system_views::Innodb_tablespaces_brief>(is);
   register_view<dd::system_views::Key_column_usage>(is);
   register_view<dd::system_views::Parameters>(is);
   register_view<dd::system_views::Routines>(is);
@@ -197,14 +189,6 @@
   register_view<dd::system_views::Tables_dynamic>(is);
   register_view<dd::system_views::Triggers>(is);
   register_view<dd::system_views::Views>(is);
-<<<<<<< HEAD
-=======
-  register_view<dd::system_views::Innodb_foreign>(is);
-  register_view<dd::system_views::Innodb_foreign_cols>(is);
-  register_view<dd::system_views::Innodb_fields>(is);
-  register_view<dd::system_views::Innodb_datafiles>(is);
-  register_view<dd::system_views::Innodb_tablespaces_brief>(is);
->>>>>>> 61b2f909
 }
 
 } // namespace dd
