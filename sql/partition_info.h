--- conflicted
+++ resolved
@@ -1,11 +1,7 @@
 #ifndef PARTITION_INFO_INCLUDED
 #define PARTITION_INFO_INCLUDED
 
-<<<<<<< HEAD
-/* Copyright (c) 2006, 2011, Oracle and/or its affiliates. All rights reserved.
-=======
 /* Copyright (c) 2006, 2012, Oracle and/or its affiliates. All rights reserved.
->>>>>>> b7fc4388
 
    This program is free software; you can redistribute it and/or modify
    it under the terms of the GNU General Public License as published by
@@ -24,10 +20,7 @@
 #include "sql_class.h"                        // enum_duplicates
 
 class partition_info;
-<<<<<<< HEAD
-=======
 class COPY_INFO;
->>>>>>> b7fc4388
 struct TABLE_LIST;
 
 /* Some function typedefs */
@@ -230,8 +223,6 @@
   bool from_openfrm;
   bool has_null_value;
   bool column_list;                          // COLUMNS PARTITIONING, 5.5+
-<<<<<<< HEAD
-=======
   /**
     True if pruning has been completed and can not be pruned any further,
     even if there are subqueries or stored programs in the condition.
@@ -241,7 +232,6 @@
     stored functions might have been evaluated.
   */
   bool is_pruning_completed;
->>>>>>> b7fc4388
 
   partition_info()
   : get_partition_id(NULL), get_part_partition_id(NULL),
@@ -284,10 +274,7 @@
   ~partition_info() {}
 
   partition_info *get_clone();
-<<<<<<< HEAD
-=======
   bool set_named_partition_bitmap(const char *part_name, uint length);
->>>>>>> b7fc4388
   bool set_partition_bitmaps(TABLE_LIST *table_list);
   /* Answers the question if subpartitioning is used for a certain table */
   bool is_sub_partitioned()
@@ -372,12 +359,9 @@
   char *create_default_subpartition_name(uint subpart_no,
                                          const char *part_name);
   bool prune_partition_bitmaps(TABLE_LIST *table_list);
-<<<<<<< HEAD
-=======
   bool add_named_partition(const char *part_name, uint length);
   bool is_field_in_part_expr(List<Item> &fields);
   bool is_full_part_expr_in_fields(List<Item> &fields);
->>>>>>> b7fc4388
 };
 
 uint32 get_next_partition_id_range(struct st_partition_iter* part_iter);
