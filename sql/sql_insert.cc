--- conflicted
+++ resolved
@@ -2737,11 +2737,6 @@
       mysql_unlock_tables(thd, extra_lock);
       extra_lock= 0;
     }
-<<<<<<< HEAD
-    drop_open_table();
-    table= NULL;
-=======
->>>>>>> 948bd701
     DBUG_RETURN(true);
   }
   if (extra_lock)
