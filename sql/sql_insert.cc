--- conflicted
+++ resolved
@@ -680,8 +680,6 @@
     {
       restore_record(table,s->default_values);	// Get empty record
 
-<<<<<<< HEAD
-=======
       /*
         Check whether default values of the fields not specified in column list
         are correct or not.
@@ -692,7 +690,6 @@
         break;
       }
 
->>>>>>> 8eb1d9a9
       if (fill_record_n_invoke_before_triggers(thd, fields, *values, 0,
                                                table->triggers,
                                                TRG_EVENT_INSERT,
@@ -2004,18 +2001,13 @@
 {
   const bool ignore_err= true;
   if (fields->elements)
-<<<<<<< HEAD
-    fill_record_n_invoke_before_triggers(thd, *fields, values, ignore_err,
-                                         table->triggers, TRG_EVENT_INSERT,
-                                         table->s->fields);
-=======
   {
     restore_record(table, s->default_values);
     if (!validate_default_values_of_unset_fields(thd, table))
       fill_record_n_invoke_before_triggers(thd, *fields, values, ignore_err,
-                                           table->triggers, TRG_EVENT_INSERT);
-  }
->>>>>>> 8eb1d9a9
+                                           table->triggers, TRG_EVENT_INSERT,
+                                           table->s->fields);
+  }
   else
     fill_record_n_invoke_before_triggers(thd, table->field, values, ignore_err,
                                          table->triggers, TRG_EVENT_INSERT,
