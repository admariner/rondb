/*
   Copyright (c) 2000, 2019, Oracle and/or its affiliates. All rights reserved.

   This program is free software; you can redistribute it and/or modify
   it under the terms of the GNU General Public License, version 2.0,
   as published by the Free Software Foundation.

   This program is also distributed with certain software (including
   but not limited to OpenSSL) that is licensed under separate terms,
   as designated in a particular file or component or in included license
   documentation.  The authors of MySQL hereby grant you an additional
   permission to link the program and your derivative works with the
   separately licensed software that they have included with MySQL.

   This program is distributed in the hope that it will be useful,
   but WITHOUT ANY WARRANTY; without even the implied warranty of
   MERCHANTABILITY or FITNESS FOR A PARTICULAR PURPOSE.  See the
   GNU General Public License, version 2.0, for more details.

   You should have received a copy of the GNU General Public License
   along with this program; if not, write to the Free Software
   Foundation, Inc., 51 Franklin St, Fifth Floor, Boston, MA 02110-1301  USA
*/

/**
  @file sql/item_strfunc.cc

  @brief
  This file defines all string Items (e.g. CONCAT).
*/

#include "sql/item_strfunc.h"

#include <stdio.h>
#include <string.h>
#include <zconf.h>
#include <zlib.h>
#include <algorithm>
#include <atomic>
#include <cmath>  // std::isfinite
#include <memory>
#include <ostream>
#include <string>
#include <utility>

#include "base64.h"  // base64_encode_max_arg_length
#include "decimal.h"
#include "m_string.h"
#include "my_aes.h"  // MY_AES_IV_SIZE
#include "my_byteorder.h"
#include "my_compiler.h"
#include "my_dbug.h"
#include "my_dir.h"  // For my_stat
#include "my_io.h"
#include "my_macros.h"
#include "my_md5.h"  // MD5_HASH_SIZE
#include "my_md5_size.h"
#include "my_rnd.h"  // my_rand_buffer
#include "my_sqlcommand.h"
#include "my_sys.h"
#include "my_systime.h"
#include "myisampack.h"
#include "mysql/psi/mysql_file.h"
#include "mysql/psi/mysql_mutex.h"
#include "mysql/service_mysql_password_policy.h"
#include "mysqld_error.h"
#include "mysys_err.h"
#include "password.h"  // my_make_scrambled_password
#include "sha1.h"      // SHA1_HASH_SIZE
#include "sha2.h"
#include "sql/auth/auth_acls.h"
#include "sql/auth/auth_common.h"  // check_password_policy
#include "sql/auth/sql_security_ctx.h"
#include "sql/current_thd.h"              // current_thd
#include "sql/dd/dd_event.h"              // dd::get_old_interval_type
#include "sql/dd/dd_table.h"              // is_encrypted
#include "sql/dd/info_schema/metadata.h"  // dd::info_schema::get_I_S_view...
#include "sql/dd/info_schema/table_stats.h"
#include "sql/dd/info_schema/tablespace_stats.h"
#include "sql/dd/properties.h"  // dd::Properties
#include "sql/dd/string_type.h"
#include "sql/dd/types/event.h"  // dd::Event::enum_interval_field
#include "sql/dd_sql_view.h"     // push_view_warning_or_error
#include "sql/derror.h"          // ER_THD
#include "sql/error_handler.h"   // Internal_error_handler
#include "sql/events.h"          // Events::reconstruct_interval_expression
#include "sql/handler.h"
#include "sql/my_decimal.h"
#include "sql/mysqld.h"                             // binary_keyword etc
#include "sql/resourcegroups/resource_group_mgr.h"  // num_vcpus
#include "sql/rpl_gtid.h"
#include "sql/sql_base.h"
#include "sql/sql_class.h"  // THD
#include "sql/sql_error.h"
#include "sql/sql_lex.h"
#include "sql/sql_locale.h"  // my_locale_by_name
#include "sql/sql_show.h"    // grant_types
#include "sql/strfunc.h"     // hexchar_to_int
#include "sql/system_variables.h"
#include "sql/table.h"
#include "sql/val_int_compare.h"  // Integer_value
#include "template_utils.h"
#include "typelib.h"

using std::max;
using std::min;

/*
  For the Items which have only val_str_ascii() method
  and don't have their own "native" val_str(),
  we provide a "wrapper" method to convert from ASCII
  to Item character set when it's necessary.
  Conversion happens only in case of "tricky" Item character set (e.g. UCS2).
  Normally conversion does not happen, and val_str_ascii() is immediately
  returned instead.
*/
String *Item_str_func::val_str_from_val_str_ascii(String *str, String *str2) {
  DBUG_ASSERT(fixed == 1);

  if (!(collation.collation->state & MY_CS_NONASCII)) {
    String *res = val_str_ascii(str);
    if (res) res->set_charset(collation.collation);
    return res;
  }

  DBUG_ASSERT(str != str2);

  uint errors;
  String *res = val_str_ascii(str);
  if (!res) return 0;

  if ((null_value = str2->copy(res->ptr(), res->length(), &my_charset_latin1,
                               collation.collation, &errors)))
    return 0;

  return str2;
}

bool Item_str_func::fix_fields(THD *thd, Item **ref) {
  bool res = Item_func::fix_fields(thd, ref);
  /*
    In Item_str_func::check_well_formed_result() we may set null_value
    flag on the same condition as in test() below.
  */
  maybe_null = (maybe_null || thd->is_strict_mode());
  return res;
}

my_decimal *Item_str_func::val_decimal(my_decimal *decimal_value) {
  DBUG_ASSERT(fixed == 1);
  char buff[64];
  String *res, tmp(buff, sizeof(buff), &my_charset_bin);
  res = val_str(&tmp);
  if (!res) return 0;
  (void)str2my_decimal(E_DEC_FATAL_ERROR, res->ptr(), res->length(),
                       res->charset(), decimal_value);
  return decimal_value;
}

double Item_str_func::val_real() {
  DBUG_ASSERT(fixed == 1);
  int err_not_used;
  const char *end_not_used;
  char buff[64];
  String *res, tmp(buff, sizeof(buff), &my_charset_bin);
  res = val_str(&tmp);
  return res ? my_strntod(res->charset(), res->ptr(), res->length(),
                          &end_not_used, &err_not_used)
             : 0.0;
}

longlong Item_str_func::val_int() {
  DBUG_ASSERT(fixed == 1);
  int err;
  char buff[22];
  String *res, tmp(buff, sizeof(buff), &my_charset_bin);
  res = val_str(&tmp);
  return (res ? my_strntoll(res->charset(), res->ptr(), res->length(), 10, NULL,
                            &err)
              : (longlong)0);
}

String *Item_func_md5::val_str_ascii(String *str) {
  DBUG_ASSERT(fixed == 1);
  String *sptr = args[0]->val_str(str);
  str->set_charset(&my_charset_bin);
  if (sptr) {
    uchar digest[MD5_HASH_SIZE] = {0};

    null_value = false;
    int retval = compute_md5_hash((char *)digest, sptr->ptr(), sptr->length());
    if (retval == 1) {
      push_warning_printf(current_thd, Sql_condition::SL_WARNING,
                          ER_SSL_FIPS_MODE_ERROR,
                          ER_THD(current_thd, ER_SSL_FIPS_MODE_ERROR),
                          "FIPS mode ON/STRICT: MD5 digest is not supported.");
    }
    if (str->alloc(32))  // Ensure that memory is free
    {
      null_value = true;
      return 0;
    }
    array_to_hex(str->ptr(), digest, MD5_HASH_SIZE);
    str->length((uint)32);
    return str;
  }
  null_value = true;
  return 0;
}

/*
  The MD5()/SHA() functions treat their parameter as being a case sensitive.
  Thus we set binary collation on it so different instances of MD5() will be
  compared properly.
*/
static CHARSET_INFO *get_checksum_charset(const char *csname) {
  CHARSET_INFO *cs = get_charset_by_csname(csname, MY_CS_BINSORT, MYF(0));
  if (!cs) {
    // Charset has no binary collation: use my_charset_bin.
    cs = &my_charset_bin;
  }
  return cs;
}

bool Item_func_md5::resolve_type(THD *) {
  CHARSET_INFO *cs = get_checksum_charset(args[0]->collation.collation->csname);
  args[0]->collation.set(cs, DERIVATION_COERCIBLE);
  set_data_type_string(32, default_charset());
  return false;
}

String *Item_func_sha::val_str_ascii(String *str) {
  DBUG_ASSERT(fixed == 1);
  String *sptr = args[0]->val_str(str);
  str->set_charset(&my_charset_bin);
  if (sptr) /* If we got value different from NULL */
  {
    /* Temporary buffer to store 160bit digest */
    uint8 digest[SHA1_HASH_SIZE];
    compute_sha1_hash(digest, sptr->ptr(), sptr->length());
    /* Ensure that memory is free */
    if (!(str->alloc(SHA1_HASH_SIZE * 2))) {
      array_to_hex(str->ptr(), digest, SHA1_HASH_SIZE);
      str->length((uint)SHA1_HASH_SIZE * 2);
      null_value = false;
      return str;
    }
  }
  null_value = true;
  return 0;
}

bool Item_func_sha::resolve_type(THD *) {
  CHARSET_INFO *cs = get_checksum_charset(args[0]->collation.collation->csname);
  args[0]->collation.set(cs, DERIVATION_COERCIBLE);
  // size of hex representation of hash
  set_data_type_string(SHA1_HASH_SIZE * 2, default_charset());
  return false;
}

/*
  SHA2(str, hash_length)
  The second argument indicates the desired bit length of the
  result, which must have a value of 224, 256, 384, 512, or 0
  (which is equivalent to 256).
*/
String *Item_func_sha2::val_str_ascii(String *str) {
  DBUG_ASSERT(fixed == 1);
#if defined(HAVE_OPENSSL)
  unsigned char digest_buf[SHA512_DIGEST_LENGTH];
  uint digest_length = 0;

  String *input_string = args[0]->val_str(str);
  str->set_charset(&my_charset_bin);

  if (input_string == NULL) {
    null_value = true;
    return (String *)NULL;
  }

  null_value = args[0]->null_value;
  if (null_value) return NULL;

  const unsigned char *input_ptr =
      pointer_cast<const unsigned char *>(input_string->ptr());
  size_t input_len = input_string->length();

  longlong hash_length = args[1]->val_int();
  null_value = args[1]->null_value;
  // Give error message in switch below.
  if (null_value) hash_length = -1;

  switch (hash_length) {
#ifndef OPENSSL_NO_SHA512
    case 512:
      digest_length = SHA512_DIGEST_LENGTH;
      (void)SHA_EVP512(input_ptr, input_len, digest_buf);
      break;
    case 384:
      digest_length = SHA384_DIGEST_LENGTH;
      (void)SHA_EVP384(input_ptr, input_len, digest_buf);
      break;
#endif
#ifndef OPENSSL_NO_SHA256
    case 224:
      digest_length = SHA224_DIGEST_LENGTH;
      (void)SHA_EVP224(input_ptr, input_len, digest_buf);
      break;
    case 256:
    case 0:  // SHA-256 is the default
      digest_length = SHA256_DIGEST_LENGTH;
      (void)SHA_EVP256(input_ptr, input_len, digest_buf);
      break;
#endif
    default:
      // For const values we have already warned in resolve_type().
      if (!args[1]->const_item())
        push_warning_printf(
            current_thd, Sql_condition::SL_WARNING,
            ER_WRONG_PARAMETERS_TO_NATIVE_FCT,
            ER_THD(current_thd, ER_WRONG_PARAMETERS_TO_NATIVE_FCT), "sha2");
      null_value = true;
      return NULL;
  }

  /*
    Since we're subverting the usual String methods, we must make sure that
    the destination has space for the bytes we're about to write.
  */
  str->mem_realloc(digest_length * 2 + 1); /* Each byte as two nybbles */

  /* Convert the large number to a string-hex representation. */
  array_to_hex(str->ptr(), digest_buf, digest_length);

  /* We poked raw bytes in.  We must inform the the String of its length. */
  str->length(digest_length * 2); /* Each byte as two nybbles */

  null_value = false;
  return str;

#else
  push_warning_printf(
      current_thd, Sql_condition::SL_WARNING, ER_FEATURE_DISABLED,
      ER_THD(current_thd, ER_FEATURE_DISABLED), "sha2", "--with-ssl");
  null_value = true;
  return (String *)NULL;
#endif /* defined(HAVE_OPENSSL) */
}

bool Item_func_sha2::resolve_type(THD *thd) {
  maybe_null = true;

#if defined(HAVE_OPENSSL)
  longlong sha_variant;
  if (args[1]->const_item()) {
    sha_variant = args[1]->val_int();
    // Give error message in switch below.
    if (args[1]->null_value) sha_variant = -1;
  } else {
    sha_variant = 512;
  }

  switch (sha_variant) {
#ifndef OPENSSL_NO_SHA512
    case 512:
      set_data_type_string(SHA512_DIGEST_LENGTH * 2, default_charset());
      break;
    case 384:
      set_data_type_string(SHA384_DIGEST_LENGTH * 2, default_charset());
      break;
#endif
#ifndef OPENSSL_NO_SHA256
    case 256:
    case 0:  // SHA-256 is the default
      set_data_type_string(SHA256_DIGEST_LENGTH * 2, default_charset());
      break;
#endif
    case 224:
      set_data_type_string(SHA224_DIGEST_LENGTH * 2, default_charset());
      break;
    default:
      set_data_type_string(SHA256_DIGEST_LENGTH * 2, default_charset());
      push_warning_printf(
          thd, Sql_condition::SL_WARNING, ER_WRONG_PARAMETERS_TO_NATIVE_FCT,
          ER_THD(thd, ER_WRONG_PARAMETERS_TO_NATIVE_FCT), "sha2");
  }

  CHARSET_INFO *cs = get_checksum_charset(args[0]->collation.collation->csname);
  args[0]->collation.set(cs, DERIVATION_COERCIBLE);

#else
  push_warning_printf(thd, Sql_condition::SL_WARNING, ER_FEATURE_DISABLED,
                      ER_THD(thd, ER_FEATURE_DISABLED), "sha2", "--with-ssl");
#endif /* defined(HAVE_OPENSSL) */

  return false;
}

/* Implementation of AES encryption routines */

/** helper class to process an IV argument to aes_encrypt/aes_decrypt */
class iv_argument {
  char iv_buff[MY_AES_IV_SIZE + 1];  // +1 to cater for the terminating NULL
  String tmp_iv_value;

 public:
  iv_argument() : tmp_iv_value(iv_buff, sizeof(iv_buff), system_charset_info) {}

  /**
    Validate the arguments and retrieve the IV value.

    Processes a 3d optional IV argument to an Item_func function.
    Contains all the necessary stack buffers etc.

    @param aes_opmode  the encryption mode
    @param arg_count   number of parameters passed to the function
    @param args        array of arguments passed to the function
    @param func_name   the name of the function (for errors)
    @param thd         the current thread (for errors)
    @param [out] error_generated  set to true if error was generated.

    @return a pointer to the retrived validated IV or NULL
  */
  const unsigned char *retrieve_iv_ptr(enum my_aes_opmode aes_opmode,
                                       uint arg_count, Item **args,
                                       const char *func_name, THD *thd,
                                       bool *error_generated) {
    const unsigned char *iv_str = NULL;

    *error_generated = false;

    if (my_aes_needs_iv(aes_opmode)) {
      /* we only enforce the need for IV */
      if (arg_count == 3) {
        String *iv = args[2]->val_str(&tmp_iv_value);
        if (!iv || iv->length() < MY_AES_IV_SIZE) {
          my_error(ER_AES_INVALID_IV, MYF(0), func_name,
                   (long long)MY_AES_IV_SIZE);
          *error_generated = true;
          return NULL;
        }
        iv_str = (unsigned char *)iv->ptr();
      } else {
        my_error(ER_WRONG_PARAMCOUNT_TO_NATIVE_FCT, MYF(0), func_name);
        *error_generated = true;
        return NULL;
      }
    } else {
      if (arg_count == 3) {
        push_warning_printf(thd, Sql_condition::SL_WARNING, WARN_OPTION_IGNORED,
                            ER_THD(thd, WARN_OPTION_IGNORED), "IV");
      }
    }
    return iv_str;
  }
};

bool Item_func_aes_encrypt::itemize(Parse_context *pc, Item **res) {
  if (skip_itemize(res)) return false;
  if (super::itemize(pc, res)) return true;
  /* Unsafe for SBR since result depends on a session variable */
  pc->thd->lex->set_stmt_unsafe(LEX::BINLOG_STMT_UNSAFE_SYSTEM_FUNCTION);
  /* Not safe to cache either */
  pc->thd->lex->set_uncacheable(pc->select, UNCACHEABLE_SIDEEFFECT);
  return false;
}

String *Item_func_aes_encrypt::val_str(String *str) {
  DBUG_ASSERT(fixed == 1);
  char key_buff[80];
  String tmp_key_value(key_buff, sizeof(key_buff), system_charset_info);
  String *sptr, *key;
  int aes_length;
  THD *thd = current_thd;
  ulong aes_opmode;
  iv_argument iv_arg;
  DBUG_TRACE;

  sptr = args[0]->val_str(str);            // String to encrypt
  key = args[1]->val_str(&tmp_key_value);  // key
  aes_opmode = thd->variables.my_aes_mode;

  DBUG_ASSERT(aes_opmode <= MY_AES_END);

  if (sptr && key)  // we need both arguments to be not NULL
  {
    const unsigned char *iv_str =
        iv_arg.retrieve_iv_ptr((enum my_aes_opmode)aes_opmode, arg_count, args,
                               func_name(), thd, &null_value);
    if (null_value) return NULL;

    // Calculate result length
    aes_length =
        my_aes_get_size(sptr->length(), (enum my_aes_opmode)aes_opmode);

    tmp_value.set_charset(&my_charset_bin);
    if (!tmp_value.alloc(aes_length))  // Ensure that memory is free
    {
      // finally encrypt directly to allocated buffer.
      if (my_aes_encrypt((unsigned char *)sptr->ptr(), sptr->length(),
                         (unsigned char *)tmp_value.ptr(),
                         (unsigned char *)key->ptr(), key->length(),
                         (enum my_aes_opmode)aes_opmode,
                         iv_str) == aes_length) {
        // We got the expected result length
        tmp_value.length(static_cast<size_t>(aes_length));
        return &tmp_value;
      }
    }
  }
  null_value = true;
  return 0;
}

bool Item_func_aes_encrypt::resolve_type(THD *thd) {
  ulong aes_opmode = thd->variables.my_aes_mode;
  DBUG_ASSERT(aes_opmode <= MY_AES_END);

  set_data_type_string((uint)my_aes_get_size(args[0]->max_length,
                                             (enum my_aes_opmode)aes_opmode));
  return false;
}

bool Item_func_aes_decrypt::itemize(Parse_context *pc, Item **res) {
  if (skip_itemize(res)) return false;
  if (super::itemize(pc, res)) return true;
  /* Unsafe for SBR since result depends on a session variable */
  pc->thd->lex->set_stmt_unsafe(LEX::BINLOG_STMT_UNSAFE_SYSTEM_FUNCTION);
  /* Not safe to cache either */
  pc->thd->lex->set_uncacheable(pc->select, UNCACHEABLE_SIDEEFFECT);
  return false;
}

String *Item_func_aes_decrypt::val_str(String *str) {
  DBUG_ASSERT(fixed == 1);
  char key_buff[80];
  String tmp_key_value(key_buff, sizeof(key_buff), system_charset_info);
  String *sptr, *key;
  THD *thd = current_thd;
  ulong aes_opmode;
  iv_argument iv_arg;
  DBUG_TRACE;

  sptr = args[0]->val_str(str);            // String to decrypt
  key = args[1]->val_str(&tmp_key_value);  // Key
  aes_opmode = thd->variables.my_aes_mode;
  DBUG_ASSERT(aes_opmode <= MY_AES_END);

  if (sptr && key)  // Need to have both arguments not NULL
  {
    const unsigned char *iv_str =
        iv_arg.retrieve_iv_ptr((enum my_aes_opmode)aes_opmode, arg_count, args,
                               func_name(), thd, &null_value);
    if (null_value) return NULL;
    str_value.set_charset(&my_charset_bin);
    if (!str_value.alloc(sptr->length()))  // Ensure that memory is free
    {
      // finally decrypt directly to allocated buffer.
      int length;
      length = my_aes_decrypt((unsigned char *)sptr->ptr(), sptr->length(),
                              (unsigned char *)str_value.ptr(),
                              (unsigned char *)key->ptr(), key->length(),
                              (enum my_aes_opmode)aes_opmode, iv_str);
      if (length >= 0)  // if we got correct data data
      {
        str_value.length((uint)length);
        return &str_value;
      }
    }
  }
  // Bad parameters. No memory or bad data will all go here
  null_value = true;
  return 0;
}

bool Item_func_aes_decrypt::resolve_type(THD *) {
  set_data_type_string(args[0]->max_char_length());
  maybe_null = true;
  return false;
}

bool Item_func_random_bytes::itemize(Parse_context *pc, Item **res) {
  if (skip_itemize(res)) return false;
  if (super::itemize(pc, res)) return true;

  /* it is unsafe for SBR since it uses crypto random from the ssl library */
  pc->thd->lex->set_stmt_unsafe(LEX::BINLOG_STMT_UNSAFE_SYSTEM_FUNCTION);
  /* Not safe to cache either */
  pc->thd->lex->set_uncacheable(pc->select, UNCACHEABLE_RAND);
  return false;
}

/*
  Artificially limited to 1k to avoid excessive memory usage.
  The SSL lib supports up to INT_MAX.
*/
const ulonglong Item_func_random_bytes::MAX_RANDOM_BYTES_BUFFER = 1024ULL;

bool Item_func_random_bytes::resolve_type(THD *) {
  set_data_type_string(MAX_RANDOM_BYTES_BUFFER, &my_charset_bin);
  return false;
}

String *Item_func_random_bytes::val_str(String *) {
  DBUG_ASSERT(fixed == 1);
  ulonglong n_bytes = args[0]->val_uint();
  null_value = args[0]->null_value;

  if (null_value) return NULL;

  str_value.set_charset(&my_charset_bin);

  if (n_bytes == 0 || n_bytes > MAX_RANDOM_BYTES_BUFFER) {
    my_error(ER_DATA_OUT_OF_RANGE, MYF(0), "length", func_name());
    null_value = true;
    return NULL;
  }

  if (str_value.alloc(n_bytes)) {
    my_error(ER_OUTOFMEMORY, n_bytes);
    null_value = true;
    return NULL;
  }

  str_value.set_charset(&my_charset_bin);

  if (my_rand_buffer((unsigned char *)str_value.ptr(), n_bytes)) {
    my_error(ER_ERROR_WHEN_EXECUTING_COMMAND, MYF(0), func_name(),
             "SSL library can't generate random bytes");
    null_value = true;
    return NULL;
  }

  str_value.length(n_bytes);
  return &str_value;
}

bool Item_func_to_base64::resolve_type(THD *thd) {
  maybe_null = args[0]->maybe_null;
  collation.set(default_charset(), DERIVATION_COERCIBLE, MY_REPERTOIRE_ASCII);
  if (args[0]->max_length > (uint)base64_encode_max_arg_length()) {
    maybe_null = true;
    set_data_type_string((ulonglong)base64_encode_max_arg_length());
  } else {
    uint64 length = base64_needed_encoded_length((uint64)args[0]->max_length);
    DBUG_ASSERT(length > 0);
    set_data_type_string((ulonglong)length - 1);
    maybe_null = (maybe_null || max_length > thd->variables.max_allowed_packet);
  }
  return false;
}

String *Item_func_to_base64::val_str_ascii(String *str) {
  String *res = args[0]->val_str(str);
  bool too_long = false;
  uint64 length;
  if (!res || res->length() > (uint)base64_encode_max_arg_length() ||
      (too_long =
           ((length = base64_needed_encoded_length((uint64)res->length())) >
            current_thd->variables.max_allowed_packet)) ||
      tmp_value.alloc((uint)length)) {
    null_value = true;  // NULL input, too long input, or OOM.
    if (too_long) {
      return push_packet_overflow_warning(current_thd, func_name());
    }
    return 0;
  }
  base64_encode(res->ptr(), (int)res->length(), tmp_value.ptr());
  DBUG_ASSERT(length > 0);
  tmp_value.length((uint)length - 1);  // Without trailing '\0'
  null_value = false;
  return &tmp_value;
}

bool Item_func_from_base64::resolve_type(THD *) {
  if (args[0]->max_length > (uint)base64_decode_max_arg_length()) {
    set_data_type_string(ulonglong(base64_decode_max_arg_length()));
  } else {
    uint64 length = base64_needed_decoded_length((uint64)args[0]->max_length);
    set_data_type_string(ulonglong(length));
  }
  maybe_null = true;  // Can be NULL, e.g. in case of badly formed input string
  return false;
}

String *Item_func_from_base64::val_str(String *str) {
  String *res = args[0]->val_str_ascii(str);
  bool too_long = false;
  int64 length;
  const char *end_ptr;

  if (!res || res->length() > (uint)base64_decode_max_arg_length() ||
      (too_long = ((uint64)(length = base64_needed_decoded_length(
                                (uint64)res->length())) >
                   current_thd->variables.max_allowed_packet)) ||
      tmp_value.alloc((uint)length) ||
      (length = base64_decode(res->ptr(), (uint64)res->length(),
                              tmp_value.ptr(), &end_ptr, 0)) < 0 ||
      end_ptr < res->ptr() + res->length()) {
    null_value =
        true;  // NULL input, too long input, OOM, or badly formed input
    if (too_long) {
      return push_packet_overflow_warning(current_thd, func_name());
    }
    return 0;
  }
  tmp_value.length((uint)length);
  null_value = false;
  return &tmp_value;
}

namespace {

/**
  Because it's not possible to disentangle the state of the parser from the
  THD, we have to destructively modify the current THD object in order to
  parse. This class backs up and restores members that are modified in
  Item_func_statement_digest::val_str_ascii. It also sports its own
  Query_arena and LEX objects, which are used during parsing.
*/
class Thd_parse_modifier {
 public:
  Thd_parse_modifier(THD *thd, uchar *token_buffer)
      : m_thd(thd),
        m_arena(&m_mem_root, Query_arena::STMT_REGULAR_EXECUTION),
        m_backed_up_lex(thd->lex),
        m_saved_parser_state(thd->m_parser_state),
        m_saved_digest(thd->m_digest),
        m_cs(thd->variables.character_set_client) {
    thd->m_digest = &m_digest_state;
    m_digest_state.reset(token_buffer, get_max_digest_length());
    m_arena.set_query_arena(*thd);
    thd->lex = &m_lex;
    lex_start(thd);
  }

  ~Thd_parse_modifier() {
    lex_end(&m_lex);
    m_thd->lex = m_backed_up_lex;
    m_thd->set_query_arena(m_arena);
    m_thd->m_parser_state = m_saved_parser_state;
    m_thd->m_digest = m_saved_digest;
    m_thd->variables.character_set_client = m_cs;
    m_thd->update_charset();
  }

 private:
  THD *m_thd;
  MEM_ROOT m_mem_root;
  Query_arena m_arena;
  LEX *m_backed_up_lex;
  LEX m_lex;
  sql_digest_state m_digest_state;
  Parser_state *m_saved_parser_state;
  sql_digest_state *m_saved_digest;
  const CHARSET_INFO *m_cs;
};

/**
  Error handler that wraps parse error messages, removes details and silences
  warnings.

  We don't want statement_digest() to raise warnings about deprecated syntax
  or semantic problems. This is likely not interesting to the
  caller. Therefore this handler issues a blanket silencing of all warnings.

  The reason we want to anonymize parse errors is to avoid leaking information
  in error messages that may be unintentionally visible to users of an
  application. For instance an application may in error insert an expression
  instead of a string:

    SELECT statement_digest( (SELECT * FROM( SELECT user() ) t) );

  The parser would normally raise an error saying:

    You have an error in your SQL syntax; /.../ near 'root@localhost'

  thus leaking data from the `user` table. Therefore, the errors are in this
  not disclosed.
*/
class Parse_error_anonymizer : public Internal_error_handler {
 public:
  Parse_error_anonymizer(THD *thd, Item *arg) : m_thd(thd), m_arg(arg) {
    thd->push_internal_handler(this);
  }

  bool handle_condition(THD *, uint, const char *,
                        Sql_condition::enum_severity_level *level,
                        const char *message) override {
    // Silence warnings.
    if (*level == Sql_condition::SL_WARNING) return true;

    // We pretend we're not here if already inside a call to handle_condition().
    if (is_handling) return false;

    is_handling = true;

    if (m_arg->basic_const_item())
      // Ok, it's a literal, we can print the whole error message.
      my_error(ER_PARSE_ERROR_IN_DIGEST_FN, MYF(0), message);
    else
      // The argument is an expression, potentially from malicious use, let's
      // not disclose anything.
      my_error(ER_UNDISCLOSED_PARSE_ERROR_IN_DIGEST_FN, MYF(0));

    is_handling = false;

    return true;
  }

  ~Parse_error_anonymizer() override { m_thd->pop_internal_handler(); }

 private:
  THD *m_thd;
  Item *m_arg;

  /// This avoids infinte recursion through my_error().
  bool is_handling = false;
};

/**
  Parses a string and fills the token buffer.

  The parser function THD::sql_parser() is called directly instead of
  parse_sql(), as the latter assumes that it is called with the intent to record
  the statement in performance_schema and later execute it, neither of which is
  called for here. In fact we hardly need the parser to calculate a digest,
  since it is calculated from the token stream. There are only some corner cases
  where `NULL` is sometimes a literal and sometimes an operator, as in
  `IS NULL`, `IS NOT NULL`.

  @param thd Session object used by the parser.

  @param statement_expr The expression that evaluates to something that
  can be parsed. Needed for error messages in case we don't want to disclose
  what it evaluates to.

  @param statement_string The non-NULL string resulting from evaluating
  statement_expr. The caller is preferred to do this as this function doesn't
  deal with NULL values.

  @retval true Error.
  @retval false All went well, the digest information is in THD::m_digest.
*/
bool parse(THD *thd, Item *statement_expr, String *statement_string) {
  // The lexer can't handle non-zero-length strings starting with NUL and we
  // can't return NULL for them because this function is declared
  // nonnullable.
  if (statement_string->length() > 0 && (*statement_string)[0] == '\0')
    statement_string->length(0);

  const CHARSET_INFO *cs = statement_string->charset();
  thd->variables.character_set_client = cs;
  thd->update_charset();

  Parser_state ps;

  // The lexer needs null-terminated strings, despite boasting the below
  // interface. Hence the use of c_ptr_safe().
  if (ps.init(thd, statement_string->c_ptr_safe(), statement_string->length()))
    return true;

  ps.m_lip.multi_statements = false;
  ps.m_lip.m_digest = thd->m_digest;
  ps.m_lip.m_digest->m_digest_storage.m_charset_number = cs->number;

  thd->m_parser_state = &ps;

  {
    Parse_error_anonymizer pea(thd, statement_expr);
    if (thd->sql_parser()) {
      return true;
    }
  }

  return false;
}

}  // namespace

bool Item_func_statement_digest::resolve_type(THD *thd) {
  set_data_type_string(DIGEST_HASH_TO_STRING_LENGTH, default_charset());
  m_token_buffer = static_cast<uchar *>(thd->alloc(get_max_digest_length()));
  if (m_token_buffer == nullptr) return true;
  return false;
}

/**
  Implementation of the STATEMENT_DIGEST() native function.

  @param buf A String object that we can write to.

  @return The same string object, or nullptr in case of error or null return.
*/
String *Item_func_statement_digest::val_str_ascii(String *buf) {
  DBUG_TRACE;

  String *statement_string = args[0]->val_str(buf);

  // This function is non-nullable, meaning it doesn't return NULL, unless the
  // argument is NULL.
  if (statement_string == nullptr) return null_return_str();
  null_value = false;

  uchar digest[DIGEST_HASH_SIZE];
  {
    THD *thd = current_thd;
    Thd_parse_modifier thd_mod(thd, m_token_buffer);

    if (parse(thd, args[0], statement_string)) return error_str();
    compute_digest_hash(&thd->m_digest->m_digest_storage, digest);
  }

  if (buf->reserve(DIGEST_HASH_TO_STRING_LENGTH)) return error_str();
  buf->length(DIGEST_HASH_TO_STRING_LENGTH);
  DIGEST_HASH_TO_STRING(digest, buf->c_ptr_quick());
  return buf;
}

bool Item_func_statement_digest_text::resolve_type(THD *thd) {
  set_data_type_string(MAX_BLOB_WIDTH, args[0]->collation);
  m_token_buffer = static_cast<uchar *>(thd->alloc(get_max_digest_length()));
  if (m_token_buffer == nullptr) return true;
  return false;
}

String *Item_func_statement_digest_text::val_str(String *buf) {
  DBUG_TRACE;

  String *statement_string = args[0]->val_str(buf);

  // This function is non-nullable, meaning it doesn't return NULL, unless the
  // argument is NULL.
  if (statement_string == nullptr) return null_return_str();
  null_value = false;

  THD *thd = current_thd;
  Thd_parse_modifier thd_mod(thd, m_token_buffer);

  if (parse(thd, args[0], statement_string)) return error_str();

  compute_digest_text(&thd->m_digest->m_digest_storage, buf);

  return buf;
}

/**
  Concatenate args with the following premises:
  If only one arg (which is ok), return value of arg;
*/

String *Item_func_concat::val_str(String *str) {
  DBUG_ASSERT(fixed == 1);
  String *res;

  THD *thd = current_thd;
  null_value = false;
  tmp_value.length(0);
  for (uint i = 0; i < arg_count; ++i) {
    if (!(res = args[i]->val_str(str))) {
      if (thd->is_error()) return error_str();

      DBUG_ASSERT(maybe_null);
      null_value = true;
      return nullptr;
    }
    if (res->length() + tmp_value.length() >
        thd->variables.max_allowed_packet) {
      return push_packet_overflow_warning(thd, func_name());
    }
    if (tmp_value.append(*res)) return error_str();
  }
  res = &tmp_value;
  res->set_charset(collation.collation);
  return res;
}

bool Item_func_concat::resolve_type(THD *thd) {
  ulonglong char_length = 0;

  if (agg_arg_charsets_for_string_result(collation, args, arg_count))
    return true;

  for (uint i = 0; i < arg_count; i++)
    char_length += args[i]->max_char_length();

  set_data_type_string(char_length);
  maybe_null = (maybe_null || max_length > thd->variables.max_allowed_packet);
  return false;
}

/**
  concat with separator. First arg is the separator
  concat_ws takes at least two arguments.
*/

String *Item_func_concat_ws::val_str(String *str) {
  DBUG_ASSERT(fixed == 1);
  char tmp_str_buff[10];
  String tmp_sep_str(tmp_str_buff, sizeof(tmp_str_buff), default_charset_info);
  String *sep_str, *res = nullptr, *res2;
  uint i;

  THD *thd = current_thd;
  null_value = false;
  if (!(sep_str = args[0]->val_str(&tmp_sep_str))) return error_str();
  tmp_value.length(0);

  // Skip until non-null argument is found.
  // If not, return the empty string
  for (i = 1; i < arg_count; i++)
    if ((res = args[i]->val_str(str))) {
      break;
    }

  if (i == arg_count) return make_empty_result();

  if (tmp_value.append(*res)) return error_str();

  for (i++; i < arg_count; i++) {
    if (!(res2 = args[i]->val_str(str))) continue;  // Skip NULL

    if (tmp_value.length() + sep_str->length() + res2->length() >
        thd->variables.max_allowed_packet) {
      return push_packet_overflow_warning(thd, func_name());
    }
    if (tmp_value.append(*sep_str)) return error_str();
    if (tmp_value.append(*res2)) return error_str();
  }
  res = &tmp_value;
  res->set_charset(collation.collation);
  return res;
}

bool Item_func_concat_ws::resolve_type(THD *thd) {
  ulonglong char_length;

  if (agg_arg_charsets_for_string_result(collation, args, arg_count))
    return true;

  DBUG_ASSERT(arg_count >= 2);
  char_length = (ulonglong)args[0]->max_char_length() * (arg_count - 2);
  for (uint i = 1; i < arg_count; i++)
    char_length += args[i]->max_char_length();

  set_data_type_string(char_length);
  maybe_null = (maybe_null || max_length > thd->variables.max_allowed_packet);
  return false;
}

String *Item_func_reverse::val_str(String *str) {
  DBUG_ASSERT(fixed == 1);
  String *res = args[0]->val_str(str);
  const char *ptr, *end;
  char *tmp;

  if ((null_value = args[0]->null_value)) return 0;
  /* An empty string is a special case as the string pointer may be null */
  if (!res->length()) return make_empty_result();
  if (tmp_value.alloced_length() < res->length() &&
      tmp_value.mem_realloc(res->length())) {
    null_value = true;
    return 0;
  }
  tmp_value.length(res->length());
  tmp_value.set_charset(res->charset());
  ptr = res->ptr();
  end = ptr + res->length();
  tmp = tmp_value.ptr() + tmp_value.length();
  if (use_mb(res->charset())) {
    uint32 l;
    while (ptr < end) {
      if ((l = my_ismbchar(res->charset(), ptr, end))) {
        tmp -= l;
        DBUG_ASSERT(tmp >= tmp_value.ptr());
        memcpy(tmp, ptr, l);
        ptr += l;
      } else
        *--tmp = *ptr++;
    }
  } else {
    while (ptr < end) *--tmp = *ptr++;
  }
  return &tmp_value;
}

bool Item_func_reverse::resolve_type(THD *) {
  if (agg_arg_charsets_for_string_result(collation, args, 1)) return true;
  DBUG_ASSERT(collation.collation != NULL);
  set_data_type_string(args[0]->max_char_length());
  return false;
}

/**
  Replace all occurences of string2 in string1 with string3.
*/

String *Item_func_replace::val_str(String *str) {
  DBUG_ASSERT(fixed == 1);

  String *res1 = args[0]->val_str(str);
  if ((null_value = args[0]->null_value)) return nullptr;
  String *res2 = args[1]->val_str(&tmp_value);
  if ((null_value = args[1]->null_value)) return nullptr;
  String *res3 = args[2]->val_str(&tmp_value2);
  if ((null_value = args[2]->null_value)) return nullptr;

  res1->set_charset(collation.collation);
  if (res1->length() == 0 || res2->length() == 0) return res1;

  const bool binary_cmp =
      ((res1->charset()->state & MY_CS_BINSORT) || !use_mb(res1->charset()));

  if (binary_cmp && res1->strstr(*res2) < 0) return res1;

  tmp_value_res.length(0);
  tmp_value_res.set_charset(collation.collation);
  String *result = &tmp_value_res;

  THD *thd = current_thd;
  const unsigned long max_size = thd->variables.max_allowed_packet;

  const char *search = res2->ptr();
  const size_t from_length = res2->length();
  const char *search_end = search + from_length;
  const size_t to_length = res3->length();
  const char *ptr = res1->ptr();
  const char *strend = res1->ptr() + res1->length();
  while (ptr < strend) {
    if (ptr + from_length <= strend && std::equal(search, search_end, ptr)) {
      if (to_length > from_length &&
          result->length() + (to_length - from_length) + (strend - ptr) >
              max_size) {
        return push_packet_overflow_warning(thd, func_name());
      }
      if (result->append(*res3)) return error_str();
      ptr += from_length;
    } else {
      bool err = false;
      uint32 l = use_mb(res1->charset())
                     ? my_ismbchar(res1->charset(), ptr, strend)
                     : 0;
      if (l != 0)
        while (l-- > 0) err |= result->append(*ptr++);
      else
        err = result->append(*ptr++);

      if (err) return error_str();
    }
  }
  return result;
}

bool Item_func_replace::resolve_type(THD *thd) {
  ulonglong char_length = args[0]->max_char_length();
  int diff = (int)(args[2]->max_char_length() - args[1]->max_char_length());
  if (diff > 0 && args[1]->max_char_length()) {  // Calculate of maxreplaces
    ulonglong max_substrs = char_length / args[1]->max_char_length();
    char_length += max_substrs * (uint)diff;
  }

  if (agg_arg_charsets_for_string_result_with_comparison(collation, args, 3))
    return true;
  set_data_type_string(char_length);
  maybe_null = (maybe_null || max_length > thd->variables.max_allowed_packet);
  return false;
}

String *Item_func_insert::val_str(String *str) {
  DBUG_ASSERT(fixed == 1);
  String *res, *res2;
  longlong start, length, orig_len; /* must be longlong to avoid truncation */

  null_value = false;
  res = args[0]->val_str(str);
  res2 = args[3]->val_str(&tmp_value);
  start = args[1]->val_int();
  length = args[2]->val_int();

  if (args[0]->null_value || args[1]->null_value || args[2]->null_value ||
      args[3]->null_value) {
    DBUG_ASSERT(maybe_null);
    return error_str(); /* purecov: inspected */
  }
  orig_len = static_cast<longlong>(res->length());

  if ((start < 1) || (start > orig_len))
    return res;  // Wrong param; skip insert

  --start;  // Internal start from '0'

  if ((length < 0) || (length > orig_len)) length = orig_len;

  /*
    There is one exception not handled (intentionaly) by the character set
    aggregation code. If one string is strong side and is binary, and
    another one is weak side and is a multi-byte character string,
    then we need to operate on the second string in terms on bytes when
    calling ::numchars() and ::charpos(), rather than in terms of characters.
    Lets substitute its character set to binary.
  */
  if (collation.collation == &my_charset_bin) {
    res->set_charset(&my_charset_bin);
    res2->set_charset(&my_charset_bin);
  }

  /* start and length are now sufficiently valid to pass to charpos function */
  start = res->charpos((int)start);
  length = res->charpos((int)length, (uint32)start);

  /* Re-testing with corrected params */
  if (start > orig_len)
    return res; /* purecov: inspected */  // Wrong param; skip insert
  if (length > orig_len - start) length = orig_len - start;

  if ((ulonglong)(orig_len - length + res2->length()) >
      (ulonglong)current_thd->variables.max_allowed_packet) {
    return push_packet_overflow_warning(current_thd, func_name());
  }
  if (res->uses_buffer_owned_by(str)) {
    if (tmp_value_res.alloc(orig_len) || tmp_value_res.copy(*res))
      return error_str();
    res = &tmp_value_res;
  } else
    res = copy_if_not_alloced(str, res, orig_len);

  res->replace((uint32)start, (uint32)length, *res2);
  return res;
}

bool Item_func_insert::resolve_type(THD *thd) {
  // Handle character set for args[0] and args[3].
  if (agg_arg_charsets_for_string_result(collation, args, 2, 3)) return true;
  ulonglong length = ulonglong{args[0]->max_char_length()} +
                     ulonglong{args[3]->max_char_length()};
  set_data_type_string(length);
  maybe_null = (maybe_null || max_length > thd->variables.max_allowed_packet);
  return false;
}

String *Item_str_conv::val_str(String *str) {
  DBUG_ASSERT(fixed == 1);
  String *res;
  if (!(res = args[0]->val_str(str))) {
    null_value = true; /* purecov: inspected */
    return 0;          /* purecov: inspected */
  }
  null_value = false;
  if (multiply == 1) {
    size_t len;
    if (res->uses_buffer_owned_by(str)) {
      if (tmp_value.copy(*res)) return error_str();
      res = &tmp_value;
    } else
      res = copy_if_not_alloced(str, res, res->length());

    len = converter(collation.collation, res->ptr(), res->length(), res->ptr(),
                    res->length());
    DBUG_ASSERT(len <= res->length());
    res->length(len);
  } else {
    size_t len = res->length() * multiply;
    tmp_value.alloc(len);
    tmp_value.set_charset(collation.collation);
    len = converter(collation.collation, res->ptr(), res->length(),
                    tmp_value.ptr(), len);
    tmp_value.length(len);
    res = &tmp_value;
  }
  return res;
}

bool Item_func_lower::resolve_type(THD *) {
  if (agg_arg_charsets_for_string_result(collation, args, 1)) return true;

  DBUG_ASSERT(collation.collation != NULL);
  multiply = collation.collation->casedn_multiply;
  converter = collation.collation->cset->casedn;
  set_data_type_string(args[0]->max_char_length() * multiply);
  return false;
}

bool Item_func_upper::resolve_type(THD *) {
  if (agg_arg_charsets_for_string_result(collation, args, 1)) return true;

  DBUG_ASSERT(collation.collation != NULL);
  multiply = collation.collation->caseup_multiply;
  converter = collation.collation->cset->caseup;
  set_data_type_string(args[0]->max_char_length() * multiply);
  return false;
}

String *Item_func_left::val_str(String *str) {
  DBUG_ASSERT(fixed == 1);
  String *res = args[0]->val_str(str);

  /* must be longlong to avoid truncation */
  longlong length = args[1]->val_int();
  size_t char_pos;

  if ((null_value = (args[0]->null_value || args[1]->null_value))) return 0;

  /* if "unsigned_flag" is set, we have a *huge* positive number. */
  if ((length <= 0) && (!args[1]->unsigned_flag)) return make_empty_result();
  if ((res->length() <= (ulonglong)length) ||
      (res->length() <= (char_pos = res->charpos((int)length))))
    return res;

  tmp_value.set(*res, 0, char_pos);
  return &tmp_value;
}

void Item_str_func::left_right_max_length() {
  uint32 char_length = args[0]->max_char_length();
  if (args[1]->const_item()) {
    longlong length = args[1]->val_int();
    if (args[1]->null_value) goto end;

    Integer_value length_val(length, args[1]->unsigned_flag);
    if (length_val.is_negative())
      char_length = 0;
    else if (length_val <= Integer_value(INT_MAX32, false))
      char_length = std::min(char_length, static_cast<uint32>(length));
  }

end:
  set_data_type_string(char_length);
}

String *Item_str_func::push_packet_overflow_warning(THD *thd,
                                                    const char *func) {
  push_warning_printf(thd, Sql_condition::SL_WARNING,
                      ER_WARN_ALLOWED_PACKET_OVERFLOWED,
                      ER_THD(thd, ER_WARN_ALLOWED_PACKET_OVERFLOWED), func,
                      thd->variables.max_allowed_packet);
  DBUG_ASSERT(maybe_null);
  return error_str();
}

bool Item_func_left::resolve_type(THD *) {
  if (agg_arg_charsets_for_string_result(collation, args, 1)) return true;
  DBUG_ASSERT(collation.collation != NULL);
  left_right_max_length();
  return false;
}

String *Item_func_right::val_str(String *str) {
  DBUG_ASSERT(fixed == 1);
  String *res = args[0]->val_str(str);
  /* must be longlong to avoid truncation */
  longlong length = args[1]->val_int();

  if ((null_value = (args[0]->null_value || args[1]->null_value)))
    return 0; /* purecov: inspected */

  /* if "unsigned_flag" is set, we have a *huge* positive number. */
  if ((length <= 0) && (!args[1]->unsigned_flag))
    return make_empty_result(); /* purecov: inspected */

  if (res->length() <= (ulonglong)length) return res; /* purecov: inspected */

  size_t start = res->numchars();
  if (start <= (uint)length) return res;
  start = res->charpos(start - (uint)length);
  tmp_value.set(*res, start, res->length() - start);
  return &tmp_value;
}

bool Item_func_right::resolve_type(THD *) {
  if (agg_arg_charsets_for_string_result(collation, args, 1)) return true;

  DBUG_ASSERT(collation.collation != NULL);
  left_right_max_length();
  return false;
}

String *Item_func_substr::val_str(String *str) {
  DBUG_ASSERT(fixed == 1);
  String *res = args[0]->val_str(str);
  /* must be longlong to avoid truncation */
  longlong start = args[1]->val_int();
  /* Assumes that the maximum length of a String is < INT_MAX32. */
  /* Limit so that code sees out-of-bound value properly. */
  longlong length = arg_count == 3 ? args[2]->val_int() : INT_MAX32;
  longlong tmp_length;

  if ((null_value = (args[0]->null_value || args[1]->null_value ||
                     (arg_count == 3 && args[2]->null_value))))
    return 0; /* purecov: inspected */

  /* Negative or zero length, will return empty string. */
  if ((arg_count == 3) && (length <= 0) &&
      (length == 0 || !args[2]->unsigned_flag))
    return make_empty_result();

  /* Assumes that the maximum length of a String is < INT_MAX32. */
  /* Set here so that rest of code sees out-of-bound value as such. */
  if ((length <= 0) || (length > INT_MAX32)) length = INT_MAX32;

  /* if "unsigned_flag" is set, we have a *huge* positive number. */
  /* Assumes that the maximum length of a String is < INT_MAX32. */
  if ((!args[1]->unsigned_flag && (start < INT_MIN32 || start > INT_MAX32)) ||
      (args[1]->unsigned_flag && ((ulonglong)start > INT_MAX32)))
    return make_empty_result();

  start = ((start < 0) ? res->numchars() + start : start - 1);
  start = res->charpos((int)start);
  if ((start < 0) || (start + 1 > static_cast<longlong>(res->length())))
    return make_empty_result();

  length = res->charpos((int)length, (uint32)start);
  tmp_length = static_cast<longlong>(res->length()) - start;
  length = min(length, tmp_length);

  if (!start && (longlong)res->length() == length) return res;
  tmp_value.set(*res, (uint32)start, (uint32)length);
  return &tmp_value;
}

bool Item_func_substr::resolve_type(THD *) {
  uint32 max_char_length = args[0]->max_char_length();

  if (agg_arg_charsets_for_string_result(collation, args, 1)) return true;

  DBUG_ASSERT(collation.collation != NULL);
  if (args[1]->const_item()) {
    longlong start = args[1]->val_int();
    if (args[1]->null_value) goto end;
    Integer_value start_val(start, args[1]->unsigned_flag);
    if (Integer_value(INT_MIN32, false) < start_val &&
        start_val <= Integer_value(INT_MAX32, false)) {
      if (start < 0)
        max_char_length = static_cast<uint32>(-start) > max_char_length
                              ? 0
                              : static_cast<uint>(-start);
      else
        max_char_length -= min(static_cast<uint32>(start - 1), max_char_length);
    }
  }
  if (arg_count == 3 && args[2]->const_item()) {
    longlong length = args[2]->val_int();
    if (args[2]->null_value) goto end;
    Integer_value length_val(length, args[2]->unsigned_flag);
    if (length_val.is_negative())
      max_char_length = 0;
    else if (length_val <= Integer_value(INT_MAX, false))
      max_char_length = std::min(max_char_length, static_cast<uint32>(length));
  }

end:
  set_data_type_string(max_char_length);
  return false;
}

bool Item_func_substr_index::resolve_type(THD *) {
  if (agg_arg_charsets_for_string_result_with_comparison(collation, args, 2))
    return true;
  set_data_type_string(args[0]->max_char_length());
  return false;
}

String *Item_func_substr_index::val_str(String *str) {
  DBUG_ASSERT(fixed == 1);
  char buff[MAX_FIELD_WIDTH];
  String tmp(buff, sizeof(buff), system_charset_info);
  String *res = args[0]->val_str(str);
  String *delimiter = args[1]->val_str(&tmp);
  const longlong count = args[2]->val_int();
  int offset;

  if (args[0]->null_value || args[1]->null_value ||
      args[2]->null_value) {  // string and/or delim are null
    null_value = true;
    return 0;
  }
  null_value = false;
  size_t delimiter_length = delimiter->length();
  if (!res->length() || !delimiter_length || !count)
    return make_empty_result();  // Wrong parameters

  res->set_charset(collation.collation);

  Integer_value count_val(count, args[2]->unsigned_flag);

  // Assumes that the maximum length of a String < INT_MAX32
  if (Integer_value(INT_MAX32, false) < count_val ||
      count_val < Integer_value(INT_MIN32, false))
    return res;

  if (use_mb(res->charset())) {
    const char *ptr = res->ptr();
    const char *strend = ptr + res->length();
    const char *end = strend - delimiter_length + 1;
    const char *search = delimiter->ptr();
    const char *search_end = search + delimiter_length;
    longlong nnn = 0;
    longlong ccc = count;
    // A single pass for positive, two passes for negative count.
    for (int pass = (count_val.is_negative() ? 0 : 1); pass < 2; ++pass) {
      while (ptr < end) {
        if (*ptr == *search) {
          const char *i = ptr + 1;
          const char *j = search + 1;
          while (j != search_end) {
            if (*i++ != *j++) goto skip;
          }
          if (pass == 0)
            ++nnn;
          else if (--ccc == 0)
            break;
          ptr += delimiter_length;
          continue;
        }
      skip:
        ptr += std::max(1U, my_ismbchar(res->charset(), ptr, strend));
      } /* either not found or got total number when count<0 */

      if (pass == 0) /* count < 0 */
      {
        ccc += nnn + 1;
        if (ccc <= 0) return res; /* not found, return original string */
        ptr = res->ptr();
      } else {
        if (ccc != 0) return res;    /* Not found, return original string */
        if (count_val.is_negative()) /* return right part */
        {
          ptr += delimiter_length;
          tmp_value.set(*res, (ptr - res->ptr()), (strend - ptr));
        } else /* return left part */
        {
          tmp_value.set(*res, 0, (ptr - res->ptr()));
        }
      }
    }
  } else {
    if (count_val.is_negative()) {
      /*
        Negative index, start counting at the end
      */
      longlong count_ll = count;
      for (offset = res->length(); offset;) {
        /*
          this call will result in finding the position pointing to one
          address space less than where the found substring is located
          in res
        */
        if ((offset = res->strrstr(*delimiter, offset)) < 0)
          return res;  // Didn't find, return org string
        /*
          At this point, we've searched for the substring
          the number of times as supplied by the index value
        */
        if (++count_ll == 0) {
          offset += delimiter_length;
          tmp_value.set(*res, offset, res->length() - offset);
          break;
        }
      }
      if (count_ll != 0) return res;  // Didn't find, return org string
    } else {                          // start counting from the beginning
      ulonglong count_ull = count_val.val_unsigned();
      for (offset = 0;; offset += delimiter_length) {
        if ((offset = res->strstr(*delimiter, offset)) < 0)
          return res;  // Didn't find, return org string
        if (--count_ull == 0) {
          tmp_value.set(*res, 0, offset);
          break;
        }
      }
    }
  }
  return (&tmp_value);
}

/*
** The trim functions are extension to ANSI SQL because they trim substrings
** They ltrim() and rtrim() functions are optimized for 1 byte strings
** They also return the original string if possible, else they return
** a substring that points at the original string.
*/

String *Item_func_trim::val_str(String *str) {
  DBUG_ASSERT(fixed == 1);

  String *res = args[0]->val_str(str);
  if ((null_value = args[0]->null_value)) return NULL;

  char buff[MAX_FIELD_WIDTH];
  String tmp(buff, sizeof(buff), system_charset_info);
  const String *remove_str = &remove;  // Default value.

  if (arg_count == 2) {
    remove_str = args[1]->val_str(&tmp);
    if ((null_value = args[1]->null_value)) return NULL;
  }

  const size_t remove_length = remove_str->length();
  if (remove_length == 0 || remove_length > res->length()) return res;

  const char *ptr = res->ptr();
  const char *end = ptr + res->length();
  const char *const r_ptr = remove_str->ptr();

  if (use_mb(res->charset())) {
    if (m_trim_leading) {
      while (ptr + remove_length <= end) {
        uint num_bytes = 0;
        while (num_bytes < remove_length) {
          uint len;
          if ((len = my_ismbchar(res->charset(), ptr + num_bytes, end)))
            num_bytes += len;
          else
            ++num_bytes;
        }
        if (num_bytes != remove_length) break;
        if (memcmp(ptr, r_ptr, remove_length)) break;
        ptr += remove_length;
      }
    }
    if (m_trim_trailing) {
      // Optimize a common case, removing 0x20
      if (remove_length == 1) {
        const char *save_ptr = ptr;
        const char *new_end = ptr;
        const char chr = (*remove_str)[0];
        while (ptr < end) {
          uint32 l;
          if ((l = my_ismbchar(res->charset(), ptr, end))) {
            ptr += l;
            new_end = ptr;
          } else if (*ptr++ != chr)
            new_end = ptr;
        }
        end = new_end;
        ptr = save_ptr;
      } else {
        bool found;
        const char *save_ptr = ptr;
        do {
          found = false;
          while (ptr + remove_length < end) {
            uint32 l;
            if ((l = my_ismbchar(res->charset(), ptr, end)))
              ptr += l;
            else
              ++ptr;
          }
          if (ptr + remove_length == end &&
              !memcmp(ptr, r_ptr, remove_length)) {
            end -= remove_length;
            found = true;
          }
          ptr = save_ptr;
        } while (found);
      }
    }
  } else {
    if (m_trim_leading) {
      while (ptr + remove_length <= end && !memcmp(ptr, r_ptr, remove_length))
        ptr += remove_length;
    }
    if (m_trim_trailing) {
      while (ptr + remove_length <= end &&
             !memcmp(end - remove_length, r_ptr, remove_length))
        end -= remove_length;
    }
  }
  if (ptr == res->ptr() && end == ptr + res->length()) return res;
  tmp_value.set(*res, static_cast<uint>(ptr - res->ptr()),
                static_cast<uint>(end - ptr));
  return &tmp_value;
}

bool Item_func_trim::resolve_type(THD *) {
  if (arg_count == 1) {
    if (agg_arg_charsets_for_string_result(collation, args, 1)) return true;
    DBUG_ASSERT(collation.collation != NULL);
    remove.set_charset(collation.collation);
    remove.set_ascii(" ", 1);
  } else {
    // Handle character set for args[1] and args[0].
    // Note that we pass args[1] as the first item, and args[0] as the second.
    if (agg_arg_charsets_for_string_result_with_comparison(collation, &args[1],
                                                           2, -1))
      return true;
  }
  set_data_type_string(args[0]->max_char_length());
  return false;
}

/*
  We need a separate function for print(), in order to do correct printing.
  The function func_name() is also used e.g. by Item_func::eq() to
  distinguish between different functions, and we do not want
  trim(leading) to match trim(trailing) for eq()
 */
static const char *trim_func_name(Item_func_trim::TRIM_MODE mode) {
  switch (mode) {
    case Item_func_trim::TRIM_BOTH_DEFAULT:
    case Item_func_trim::TRIM_BOTH:
    case Item_func_trim::TRIM_LEADING:
    case Item_func_trim::TRIM_TRAILING:
      return "trim";
    case Item_func_trim::TRIM_LTRIM:
      return "ltrim";
    case Item_func_trim::TRIM_RTRIM:
      return "rtrim";
  }
  return NULL;
}

void Item_func_trim::print(const THD *thd, String *str,
                           enum_query_type query_type) const {
  str->append(trim_func_name(m_trim_mode));
  str->append('(');
  const char *mode_name;
  switch (m_trim_mode) {
    case TRIM_BOTH:
      mode_name = "both ";
      break;
    case TRIM_LEADING:
      mode_name = "leading ";
      break;
    case TRIM_TRAILING:
      mode_name = "trailing ";
      break;
    default:
      mode_name = NULL;
      break;
  }
  if (mode_name) {
    str->append(mode_name);
  }
  if (arg_count == 2) {
    args[1]->print(thd, str, query_type);
    str->append(STRING_WITH_LEN(" from "));
  }
  args[0]->print(thd, str, query_type);
  str->append(')');
}

Item *Item_func_sysconst::safe_charset_converter(THD *thd,
                                                 const CHARSET_INFO *tocs) {
  uint conv_errors;
  String tmp, cstr, *ostr = val_str(&tmp);
  if (null_value) {
    Item *null_item = new Item_null(fully_qualified_func_name());
    null_item->collation.set(tocs);
    return null_item;
  }
  cstr.copy(ostr->ptr(), ostr->length(), ostr->charset(), tocs, &conv_errors);
  if (conv_errors != 0) return nullptr;

  char *ptr = thd->strmake(cstr.ptr(), cstr.length());
  if (ptr == nullptr) return nullptr;
  auto conv = new Item_static_string_func(fully_qualified_func_name(), ptr,
                                          cstr.length(), cstr.charset(),
                                          collation.derivation);
  if (conv == nullptr) return nullptr;
  conv->mark_result_as_const();
  return conv;
}

bool Item_func_database::itemize(Parse_context *pc, Item **res) {
  if (skip_itemize(res)) return false;
  if (super::itemize(pc, res)) return true;

  pc->thd->lex->safe_to_cache_query = false;
  return false;
}

String *Item_func_database::val_str(String *str) {
  DBUG_ASSERT(fixed == 1);
  THD *thd = current_thd;
  if (thd->db().str == NULL) {
    null_value = true;
    return 0;
  } else
    str->copy(thd->db().str, thd->db().length, system_charset_info);
  return str;
}

/**
  @note USER() is replicated correctly if binlog_format=ROW or (as of
  BUG#28086) binlog_format=MIXED, but is incorrectly replicated to ''
  if binlog_format=STATEMENT.
*/
bool Item_func_user::init(const char *user, const char *host) {
  DBUG_ASSERT(fixed == 1);
  DBUG_ASSERT(host != 0);
  // For system threads (e.g. replication SQL thread) user may be empty
  if (user) {
    const CHARSET_INFO *cs = str_value.charset();
    size_t res_length = (strlen(user) + strlen(host) + 2) * cs->mbmaxlen;

    if (str_value.alloc((uint)res_length)) {
      null_value = true;
      return true;
    }

    res_length = cs->cset->snprintf(cs, str_value.ptr(), res_length, "%s@%s",
                                    user, host);
    str_value.length((uint)res_length);
    str_value.mark_as_const();
  }
  return false;
}

bool Item_func_user::itemize(Parse_context *pc, Item **res) {
  if (skip_itemize(res)) return false;
  if (super::itemize(pc, res)) return true;

  LEX *lex = pc->thd->lex;
  lex->set_stmt_unsafe(LEX::BINLOG_STMT_UNSAFE_SYSTEM_FUNCTION);
  lex->safe_to_cache_query = false;
  return false;
}

bool Item_func_user::fix_fields(THD *thd, Item **ref) {
  return (Item_func_sysconst::fix_fields(thd, ref) ||
          init(thd->m_main_security_ctx.user().str,
               thd->m_main_security_ctx.host_or_ip().str));
}

bool Item_func_current_user::itemize(Parse_context *pc, Item **res) {
  if (skip_itemize(res)) return false;
  if (super::itemize(pc, res)) return true;

  context = pc->thd->lex->current_context();
  return false;
}

bool Item_func_current_user::fix_fields(THD *thd, Item **ref) {
  if (Item_func_sysconst::fix_fields(thd, ref)) return true;

  Security_context *ctx =
      (context->security_ctx ? context->security_ctx : thd->security_context());
  return init(ctx->priv_user().str, ctx->priv_host().str);
}

bool Item_func_soundex::resolve_type(THD *) {
  uint32 char_length = args[0]->max_char_length();
  if (agg_arg_charsets_for_string_result(collation, args, 1)) return true;
  DBUG_ASSERT(collation.collation != NULL);
  set_if_bigger(char_length, 4);
  set_data_type_string(char_length);
  tmp_value.set_charset(collation.collation);
  return false;
}

/**
  If alpha, map input letter to soundex code.
  If not alpha and remove_garbage is set then skip to next char
  else return 0
*/

static int soundex_toupper(int ch) {
  return (ch >= 'a' && ch <= 'z') ? ch - 'a' + 'A' : ch;
}

/* ABCDEFGHIJKLMNOPQRSTUVWXYZ */
/* :::::::::::::::::::::::::: */
static const char *soundex_map = "01230120022455012623010202";

static char get_scode(int wc) {
  int ch = soundex_toupper(wc);
  if (ch < 'A' || ch > 'Z') {
    // Thread extended alfa (country spec)
    return '0';  // as vokal
  }
  return (soundex_map[ch - 'A']);
}

static bool my_uni_isalpha(int wc) {
  /*
    Return true for all Basic Latin letters: a..z A..Z.
    Return true for all Unicode characters with code higher than U+00C0:
    - characters between 'z' and U+00C0 are controls and punctuations.
    - "U+00C0 LATIN CAPITAL LETTER A WITH GRAVE" is the first letter after 'z'.
  */
  return (wc >= 'a' && wc <= 'z') || (wc >= 'A' && wc <= 'Z') || (wc >= 0xC0);
}

String *Item_func_soundex::val_str(String *str) {
  DBUG_ASSERT(fixed == 1);
  String *res = args[0]->val_str(str);
  char last_ch, ch;
  const CHARSET_INFO *cs = collation.collation;
  my_wc_t wc;
  uint nchars;
  int rc;

  if ((null_value = args[0]->null_value)) return 0; /* purecov: inspected */

  if (tmp_value.alloc(
          max(res->length(), static_cast<size_t>(4 * cs->mbminlen))))
    return str; /* purecov: inspected */
  char *to = tmp_value.ptr();
  char *to_end = to + tmp_value.alloced_length();
  const char *from = res->ptr(), *end = from + res->length();

  for (;;) /* Skip pre-space */
  {
    if ((rc = cs->cset->mb_wc(cs, &wc, pointer_cast<const uchar *>(from),
                              pointer_cast<const uchar *>(end))) <= 0)
      return make_empty_result(); /* EOL or invalid byte sequence */

    if (rc == 1 && cs->ctype) {
      /* Single byte letter found */
      if (my_isalpha(cs, *from)) {
        last_ch = get_scode(*from);        // Code of the first letter
        *to++ = soundex_toupper(*from++);  // Copy first letter
        break;
      }
      from++;
    } else {
      from += rc;
      if (my_uni_isalpha(wc)) {
        /* Multibyte letter found */
        wc = soundex_toupper(wc);
        last_ch = get_scode(wc);  // Code of the first letter
        if ((rc = cs->cset->wc_mb(cs, wc, pointer_cast<uchar *>(to),
                                  pointer_cast<uchar *>(to_end))) <= 0) {
          /* Extra safety - should not really happen */
          DBUG_ASSERT(false);
          return make_empty_result();
        }
        to += rc;
        break;
      }
    }
  }

  /*
     last_ch is now set to the first 'double-letter' check.
     loop on input letters until end of input
  */
  for (nchars = 1;;) {
    if ((rc = cs->cset->mb_wc(cs, &wc, pointer_cast<const uchar *>(from),
                              pointer_cast<const uchar *>(end))) <= 0)
      break; /* EOL or invalid byte sequence */

    if (rc == 1 && cs->ctype) {
      if (!my_isalpha(cs, *from++)) continue;
    } else {
      from += rc;
      if (!my_uni_isalpha(wc)) continue;
    }

    ch = get_scode(wc);
    if ((ch != '0') && (ch != last_ch))  // if not skipped or double
    {
      // letter, copy to output
      if ((rc = cs->cset->wc_mb(cs, (my_wc_t)ch, (uchar *)to,
                                (uchar *)to_end)) <= 0) {
        // Extra safety - should not really happen
        DBUG_ASSERT(false);
        break;
      }
      to += rc;
      nchars++;
      last_ch = ch;  // save code of last input letter
    }                // for next double-letter check
  }

  /* Pad up to 4 characters with DIGIT ZERO, if the string is shorter */
  if (nchars < 4) {
    uint nbytes = (4 - nchars) * cs->mbminlen;
    cs->cset->fill(cs, to, nbytes, '0');
    to += nbytes;
  }

  tmp_value.length((uint)(to - tmp_value.ptr()));
  return &tmp_value;
}

/**
  Change a number to format '3,333,333,333.000'.

  This should be 'internationalized' sometimes.
*/

const int FORMAT_MAX_DECIMALS = 30;

MY_LOCALE *Item_func_format::get_locale(Item *) {
  DBUG_ASSERT(arg_count == 3);
  THD *thd = current_thd;
  String tmp, *locale_name = args[2]->val_str_ascii(&tmp);
  MY_LOCALE *lc;
  if (!locale_name || !(lc = my_locale_by_name(thd, locale_name->ptr(),
                                               locale_name->length()))) {
    push_warning_printf(thd, Sql_condition::SL_WARNING, ER_UNKNOWN_LOCALE,
                        ER_THD(thd, ER_UNKNOWN_LOCALE),
                        locale_name ? locale_name->c_ptr_safe() : "NULL");
    lc = &my_locale_en_US;
  }
  return lc;
}

bool Item_func_format::resolve_type(THD *) {
  uint32 char_length = args[0]->max_char_length();
  uint32 max_sep_count = (char_length / 3) + (decimals ? 1 : 0) + /*sign*/ 1;
  set_data_type_string(char_length + max_sep_count + decimals,
                       default_charset());
  if (arg_count == 3)
    locale = args[2]->basic_const_item() ? get_locale(args[2]) : NULL;
  else
    locale = &my_locale_en_US; /* Two arguments */
  return reject_geometry_args(arg_count, args, this);
}

/**
  @todo
  This needs to be fixed for multi-byte character set where numbers
  are stored in more than one byte
*/

String *Item_func_format::val_str_ascii(String *str) {
  size_t str_length;
  /* Number of decimal digits */
  int dec;
  /* Number of characters used to represent the decimals, including '.' */
  uint32 dec_length;
  MY_LOCALE *lc;
  DBUG_ASSERT(fixed == 1);

  dec = (int)args[1]->val_int();
  if (args[1]->null_value) {
    null_value = true;
    return NULL;
  }

  lc = locale ? locale : get_locale(args[2]);

  dec = set_zone(dec, 0, FORMAT_MAX_DECIMALS);
  dec_length = dec ? dec + 1 : 0;
  null_value = false;

  if (args[0]->result_type() == DECIMAL_RESULT ||
      args[0]->result_type() == INT_RESULT) {
    my_decimal dec_val, rnd_dec, *res;
    res = args[0]->val_decimal(&dec_val);
    if ((null_value = args[0]->null_value)) return 0; /* purecov: inspected */
    my_decimal_round(E_DEC_FATAL_ERROR, res, dec, false, &rnd_dec);
    my_decimal2string(E_DEC_FATAL_ERROR, &rnd_dec, 0, 0, 0, str);
    str_length = str->length();
  } else {
    double nr = args[0]->val_real();
    if ((null_value = args[0]->null_value)) return 0; /* purecov: inspected */
    nr = my_double_round(nr, (longlong)dec, false, false);
    str->set_real(nr, dec, &my_charset_numeric);
    if (!std::isfinite(nr)) return str;
    str_length = str->length();
  }
  /* We need this test to handle 'nan' and short values */
  if (lc->grouping[0] > 0 && str_length >= dec_length + 1 + lc->grouping[0]) {
    /* We need space for ',' between each group of digits as well. */
    char buf[2 * FLOATING_POINT_BUFFER + 2] = {0};
    int count;
    const char *grouping = lc->grouping;
    char sign_length = *str->ptr() == '-' ? 1 : 0;
    const char *src = str->ptr() + str_length - dec_length - 1;
    const char *src_begin = str->ptr() + sign_length;
    char *dst = buf + 2 * FLOATING_POINT_BUFFER;
    char *start_dst = dst;

    /* Put the fractional part */
    if (dec) {
      dst -= (dec + 1);
      *dst = lc->decimal_point;
      memcpy(dst + 1, src + 2, dec);
    }

    /* Put the integer part with grouping */
    for (count = *grouping; src >= src_begin; count--) {
      /*
        When *grouping==0x80 (which means "end of grouping")
        count will be initialized to -1 and
        we'll never get into this "if" anymore.
      */
      if (count == 0) {
        *--dst = lc->thousand_sep;
        if (grouping[1]) grouping++;
        count = *grouping;
      }
      DBUG_ASSERT(dst > buf);
      *--dst = *src--;
    }

    if (sign_length) /* Put '-' */
      *--dst = *str->ptr();

    /* Put the rest of the integer part without grouping */
    size_t result_length = start_dst - dst;
    str->copy(dst, result_length, &my_charset_latin1);
  } else if (dec_length && lc->decimal_point != '.') {
    /*
      For short values without thousands (<1000)
      replace decimal point to localized value.
    */
    DBUG_ASSERT(dec_length <= str_length);
    (*str)[str_length - dec_length] = lc->decimal_point;
  }
  return str;
}

void Item_func_format::print(const THD *thd, String *str,
                             enum_query_type query_type) const {
  str->append(STRING_WITH_LEN("format("));
  args[0]->print(thd, str, query_type);
  str->append(',');
  args[1]->print(thd, str, query_type);
  if (arg_count > 2) {
    str->append(',');
    args[2]->print(thd, str, query_type);
  }
  str->append(')');
}

bool Item_func_elt::resolve_type(THD *) {
  uint32 char_length = 0;
  decimals = 0;

  if (agg_arg_charsets_for_string_result(collation, args + 1, arg_count - 1))
    return true;

  for (uint i = 1; i < arg_count; i++) {
    set_if_bigger(char_length, args[i]->max_char_length());
    set_if_bigger(decimals, args[i]->decimals);
  }
  set_data_type_string(char_length);
  maybe_null = true;  // NULL if wrong first arg
  return false;
}

double Item_func_elt::val_real() {
  DBUG_ASSERT(fixed == 1);
  uint tmp;
  null_value = true;
  if ((tmp = (uint)args[0]->val_int()) == 0 || args[0]->null_value ||
      tmp >= arg_count)
    return 0.0;
  double result = args[tmp]->val_real();
  null_value = args[tmp]->null_value;
  return result;
}

longlong Item_func_elt::val_int() {
  DBUG_ASSERT(fixed == 1);
  uint tmp;
  null_value = true;
  if ((tmp = (uint)args[0]->val_int()) == 0 || args[0]->null_value ||
      tmp >= arg_count)
    return 0;

  longlong result = args[tmp]->val_int();
  null_value = args[tmp]->null_value;
  return result;
}

String *Item_func_elt::val_str(String *str) {
  DBUG_ASSERT(fixed == 1);
  uint tmp;
  null_value = true;
  if ((tmp = (uint)args[0]->val_int()) == 0 || args[0]->null_value ||
      tmp >= arg_count)
    return NULL;

  String *result = args[tmp]->val_str(str);
  if (result) result->set_charset(collation.collation);
  null_value = args[tmp]->null_value;
  return result;
}

bool Item_func_make_set::itemize(Parse_context *pc, Item **res) {
  if (skip_itemize(res)) return false;
  /*
    We have to itemize() the "item" before the super::itemize() call there since
    this reflects the "natural" order of former semantic action code execution
    in the original parser:
  */
  return item->itemize(pc, &item) || super::itemize(pc, res);
}

void Item_func_make_set::split_sum_func(THD *thd, Ref_item_array ref_item_array,
                                        List<Item> &fields) {
  item->split_sum_func2(thd, ref_item_array, fields, &item, true);
  Item_str_func::split_sum_func(thd, ref_item_array, fields);
}

bool Item_func_make_set::resolve_type(THD *) {
  uint32 char_length = arg_count - 1; /* Separators */

  if (agg_arg_charsets_for_string_result(collation, args, arg_count))
    return true;

  for (uint i = 0; i < arg_count; i++)
    char_length += args[i]->max_char_length();
  set_data_type_string(char_length);
  used_tables_cache |= item->used_tables();
  not_null_tables_cache &= item->not_null_tables();
  add_accum_properties(item);

  return false;
}

void Item_func_make_set::update_used_tables() {
  Item_func::update_used_tables();
  item->update_used_tables();
  used_tables_cache |= item->used_tables();
  add_accum_properties(item);
}

String *Item_func_make_set::val_str(String *str) {
  DBUG_ASSERT(fixed == 1);
  ulonglong bits;
  bool first_found = false;
  Item **ptr = args;
  String *result = NULL;

  bits = item->val_int();
  if ((null_value = item->null_value)) return NULL;

  if (arg_count < 64) bits &= ((ulonglong)1 << arg_count) - 1;

  for (; bits; bits >>= 1, ptr++) {
    if (bits & 1) {
      String *res = (*ptr)->val_str(str);
      if (res)  // Skip nulls
      {
        if (!first_found) {  // First argument
          first_found = true;
          if (res != str)
            result = res;  // Use original string
          else {
            if (tmp_str.copy(*res))  // Don't use 'str'
              return make_empty_result();
            result = &tmp_str;
          }
        } else {
          if (result != &tmp_str) {  // Copy data to tmp_str
            if (tmp_str.alloc((result != NULL ? result->length() : 0) +
                              res->length() + 1) ||
                tmp_str.copy(*result))
              return make_empty_result();
            result = &tmp_str;
          }
          if (tmp_str.append(STRING_WITH_LEN(","), &my_charset_bin) ||
              tmp_str.append(*res))
            return make_empty_result();
        }
      }
    }
  }
  if (result == NULL) return make_empty_result();
  return result;
}

Item *Item_func_make_set::transform(Item_transformer transformer, uchar *arg) {
  Item *new_item = item->transform(transformer, arg);
  if (!new_item) return 0;

  /*
    THD::change_item_tree() should be called only if the tree was
    really transformed, i.e. when a new item has been created.
    Otherwise we'll be allocating a lot of unnecessary memory for
    change records at each execution.
  */
  if (item != new_item) current_thd->change_item_tree(&item, new_item);
  return Item_str_func::transform(transformer, arg);
}

void Item_func_make_set::print(const THD *thd, String *str,
                               enum_query_type query_type) const {
  str->append(STRING_WITH_LEN("make_set("));
  item->print(thd, str, query_type);
  if (arg_count) {
    str->append(',');
    print_args(thd, str, 0, query_type);
  }
  str->append(')');
}

String *Item_func_char::val_str(String *str) {
  DBUG_ASSERT(fixed == 1);
  null_value = false;
  str->length(0);
  str->set_charset(collation.collation);
  for (uint i = 0; i < arg_count; i++) {
    int32 num = (int32)args[i]->val_int();
    if (!args[i]->null_value) {
      char tmp[4];
      if (num & 0xFF000000L) {
        mi_int4store(tmp, num);
        str->append(tmp, 4, &my_charset_bin);
      } else if (num & 0xFF0000L) {
        mi_int3store(tmp, num);
        str->append(tmp, 3, &my_charset_bin);
      } else if (num & 0xFF00L) {
        mi_int2store(tmp, num);
        str->append(tmp, 2, &my_charset_bin);
      } else {
        tmp[0] = (char)num;
        str->append(tmp, 1, &my_charset_bin);
      }
    }
  }
  str->mem_realloc(str->length());  // Add end 0 (for Purify)
  String *res = check_well_formed_result(str,
                                         false,  // send warning
                                         true);  // truncate
  if (!res) null_value = true;

  return res;
}

inline String *alloc_buffer(String *res, String *str, String *tmp_value,
                            size_t length) {
  if (res->alloced_length() < length) {
    if (str->alloced_length() >= length) {
      (void)str->copy(*res);
      str->length(length);
      return str;
    }
    if (tmp_value->alloc(length)) return 0;
    (void)tmp_value->copy(*res);
    tmp_value->length(length);
    return tmp_value;
  }
  res->length(length);
  return res;
}

bool Item_func_repeat::resolve_type(THD *thd) {
  if (agg_arg_charsets_for_string_result(collation, args, 1)) return true;
  DBUG_ASSERT(collation.collation != NULL);
  if (args[1]->const_item()) {
    /* must be longlong to avoid truncation */
    longlong count = args[1]->val_int();
    if (args[1]->null_value) goto end;

    // If count is less than 1, returns an empty string.
    Integer_value count_val(count, args[1]->unsigned_flag);
    if (count_val.is_negative()) count = 0;

    unsigned long long count_ull = static_cast<unsigned long long>(count);

    /* Assumes that the maximum length of a String is < INT_MAX32. */
    /* Set here so that rest of code sees out-of-bound value as such. */
    if (count_ull > INT_MAX32) count_ull = INT_MAX32;

    ulonglong char_length =
        static_cast<ulonglong>(args[0]->max_char_length()) * count_ull;
    set_data_type_string(char_length);
    maybe_null = (maybe_null || max_length > thd->variables.max_allowed_packet);
    return false;
  }

end:
  set_data_type_string(uint32(MAX_BLOB_WIDTH));
  maybe_null = true;
  return false;
}

/**
  Item_func_repeat::str is carefully written to avoid reallocs
  as much as possible at the cost of a local buffer
*/

String *Item_func_repeat::val_str(String *str) {
  DBUG_ASSERT(fixed == 1);
  size_t length, tot_length;
  char *to;
  /* must be longlong to avoid truncation */
  longlong count = args[1]->val_int();
  String *res = args[0]->val_str(str);

  if (args[0]->null_value || args[1]->null_value)
    return error_str();  // string and/or delim are null
  null_value = false;

  if (count <= 0 && (count == 0 || !args[1]->unsigned_flag))
    return make_empty_result();

  // Avoid looping, concatenating the empty string.
  if (res->length() == 0) return res;

  /* Assumes that the maximum length of a String is < INT_MAX32. */
  /* Bounds check on count:  If this is triggered, we will error. */
  if ((ulonglong)count > INT_MAX32) count = INT_MAX32;
  if (count == 1)  // To avoid reallocs
    return res;
  length = res->length();
  // Safe length check
  if (length > current_thd->variables.max_allowed_packet / (uint)count) {
    return push_packet_overflow_warning(current_thd, func_name());
  }
  tot_length = length * (uint)count;
  if (res->uses_buffer_owned_by(str)) {
    if (tmp_value.alloc(tot_length) || tmp_value.copy(*res)) return error_str();
    tmp_value.length(tot_length);
    res = &tmp_value;
  } else if (!(res = alloc_buffer(res, str, &tmp_value, tot_length)))
    return error_str();

  to = res->ptr() + length;
  while (--count) {
    memcpy(to, res->ptr(), length);
    to += length;
  }
  return res;
}

bool Item_func_space::resolve_type(THD *thd) {
  collation.set(default_charset(), DERIVATION_COERCIBLE, MY_REPERTOIRE_ASCII);
  if (args[0]->const_item()) {
    /* must be longlong to avoid truncation */
    longlong count = args[0]->val_int();
    if (args[0]->null_value) goto end;
    /*
     Assumes that the maximum length of a String is < INT_MAX32.
     Set here so that rest of code sees out-of-bound value as such.
    */
    if (count > INT_MAX32) count = INT_MAX32;
    set_data_type_string(ulonglong(count));
    maybe_null = (maybe_null || max_length > thd->variables.max_allowed_packet);
    return false;
  }

end:
  set_data_type_string(uint32(MAX_BLOB_WIDTH));
  maybe_null = true;
  return false;
}

String *Item_func_space::val_str(String *str) {
  uint tot_length;
  longlong count = args[0]->val_int();
  const CHARSET_INFO *cs = collation.collation;

  if (args[0]->null_value) return error_str();  // string and/or delim are null
  null_value = false;

  if (count <= 0 && (count == 0 || !args[0]->unsigned_flag))
    return make_empty_result();
  /*
   Assumes that the maximum length of a String is < INT_MAX32.
   Bounds check on count:  If this is triggered, we will error.
  */
  if ((ulonglong)count > INT_MAX32) count = INT_MAX32;

  // Safe length check
  tot_length = (uint)count * cs->mbminlen;
  if (tot_length > current_thd->variables.max_allowed_packet) {
    return push_packet_overflow_warning(current_thd, func_name());
  }

  if (str->alloc(tot_length)) return error_str();
  str->length(tot_length);
  str->set_charset(cs);
  cs->cset->fill(cs, str->ptr(), tot_length, ' ');
  return str;
}

bool Item_func_rpad::resolve_type(THD *thd) {
  // Handle character set for args[0] and args[2].
  if (agg_arg_charsets_for_string_result(collation, &args[0], 2, 2))
    return true;
  if (args[1]->const_item()) {
    ulonglong char_length = args[1]->val_uint();
    if (args[1]->null_value) goto end;
    DBUG_ASSERT(collation.collation->mbmaxlen > 0);
    /* Assumes that the maximum length of a String is < INT_MAX32. */
    /* Set here so that rest of code sees out-of-bound value as such. */
    if (char_length > INT_MAX32) char_length = INT_MAX32;
    set_data_type_string(char_length);
    maybe_null = (maybe_null || max_length > thd->variables.max_allowed_packet);
    return false;
  }

end:
  set_data_type_string(uint32(MAX_BLOB_WIDTH));
  maybe_null = true;
  return false;
}

String *Item_func_rpad::val_str(String *str) {
  DBUG_ASSERT(fixed == 1);
  char *to;
  /* must be longlong to avoid truncation */
  longlong count = args[1]->val_int();
  /* Avoid modifying this string as it may affect args[0] */
  String *res = args[0]->val_str(str);
  String *rpad = args[2]->val_str(&rpad_str);

  if ((null_value =
           (args[0]->null_value || args[1]->null_value || args[2]->null_value)))
    return nullptr;

  if ((count < 0) && !args[1]->unsigned_flag) {
    return null_return_str();
  }

  if (!res || !rpad) {
    /* purecov: begin deadcode */
    DBUG_ASSERT(false);
    null_value = true;
    return nullptr;
    /* purecov: end */
  }

  /* Assumes that the maximum length of a String is < INT_MAX32. */
  /* Set here so that rest of code sees out-of-bound value as such. */
  if ((ulonglong)count > INT_MAX32) count = INT_MAX32;
  /*
    There is one exception not handled (intentionaly) by the character set
    aggregation code. If one string is strong side and is binary, and
    another one is weak side and is a multi-byte character string,
    then we need to operate on the second string in terms on bytes when
    calling ::numchars() and ::charpos(), rather than in terms of characters.
    Lets substitute its character set to binary.
  */
  if (collation.collation == &my_charset_bin) {
    res->set_charset(&my_charset_bin);
    rpad->set_charset(&my_charset_bin);
  }

  if (use_mb(rpad->charset())) {
    // This will chop off any trailing illegal characters from rpad.
    String *well_formed_pad =
        args[2]->check_well_formed_result(rpad,
                                          false,  // send warning
                                          true);  // truncate
    if (!well_formed_pad) {
      DBUG_ASSERT(current_thd->is_error());
      return error_str();
    }
  }

  const size_t res_char_length = res->numchars();

  if (count <=
      static_cast<longlong>(res_char_length)) {  // String to pad is big enough
    int res_charpos = res->charpos((int)count);
    if (tmp_value.alloc(res_charpos)) return nullptr;
    (void)tmp_value.copy(*res);
    tmp_value.length(res_charpos);  // Shorten result if longer
    return &tmp_value;
  }
  const size_t pad_char_length = rpad->numchars();

  // Must be ulonglong to avoid overflow
  const ulonglong byte_count = count * collation.collation->mbmaxlen;
  if (byte_count > current_thd->variables.max_allowed_packet) {
    return push_packet_overflow_warning(current_thd, func_name());
  }
  if (!pad_char_length) return make_empty_result();
  /* Must be done before alloc_buffer */
  const size_t res_byte_length = res->length();
  /*
    alloc_buffer() doesn't modify 'res' because 'res' is guaranteed too short
    at this stage.
  */
  if (!(res = alloc_buffer(res, str, &tmp_value,
                           static_cast<size_t>(byte_count)))) {
    return error_str();
  }

  to = res->ptr() + res_byte_length;
  const char *ptr_pad = rpad->ptr();
  const size_t pad_byte_length = rpad->length();
  count -= res_char_length;
  for (; (uint32)count > pad_char_length; count -= pad_char_length) {
    memcpy(to, ptr_pad, pad_byte_length);
    to += pad_byte_length;
  }
  if (count) {
    const size_t pad_charpos = rpad->charpos((int)count);
    memcpy(to, ptr_pad, pad_charpos);
    to += pad_charpos;
  }
  res->length((uint)(to - res->ptr()));
  return (res);
}

bool Item_func_lpad::resolve_type(THD *thd) {
  // Handle character set for args[0] and args[2].
  if (agg_arg_charsets_for_string_result(collation, &args[0], 2, 2))
    return true;

  if (args[1]->const_item()) {
    ulonglong char_length = args[1]->val_uint();
    if (args[1]->null_value) goto end;
    DBUG_ASSERT(collation.collation->mbmaxlen > 0);
    /* Assumes that the maximum length of a String is < INT_MAX32. */
    /* Set here so that rest of code sees out-of-bound value as such. */
    if (char_length > INT_MAX32) char_length = INT_MAX32;
    set_data_type_string(char_length);
    maybe_null = (maybe_null || max_length > thd->variables.max_allowed_packet);
    return false;
  }

end:
  set_data_type_string(uint32(MAX_BLOB_WIDTH));
  maybe_null = true;
  return false;
}

bool Item_func_uuid_to_bin::resolve_type(THD *) {
  set_data_type_string(uint32(binary_log::Uuid::BYTE_LENGTH), &my_charset_bin);
  maybe_null = true;
  return false;
}

String *Item_func_uuid_to_bin::val_str(String *str) {
  DBUG_ASSERT(fixed && (arg_count == 1 || arg_count == 2));
  null_value = true;

  String *res = args[0]->val_str(str);
  if (!res || args[0]->null_value) return NULL;

  if (binary_log::Uuid::parse(res->ptr(), res->length(), m_bin_buf)) goto err;

  /*
    If there is a second argument which is true, it means
    that the uuid is version 1 which has the time-low part at the beginning
    of the uuid. So in order to make it index-friendly the time-low
    will be swapped with the time-high and the time-mid groups.
    Time-high has length 4, time-mid and time-low have length 2.
    (time-low)-(time-mid)-(time-high) => (time-high)-(time-mid)-(time-low)
  */
  if (arg_count == 2 && args[1]->val_bool()) {
    std::swap_ranges(&m_bin_buf[4], &m_bin_buf[4] + 2, &m_bin_buf[6]);
    std::swap_ranges(&m_bin_buf[0], &m_bin_buf[0] + 4, &m_bin_buf[4]);
  }

  null_value = false;
  str->set(reinterpret_cast<char *>(m_bin_buf), binary_log::Uuid::BYTE_LENGTH,
           &my_charset_bin);
  return str;

err:
  ErrConvString err(res);
  my_error(ER_WRONG_VALUE_FOR_TYPE, MYF(0), "string", err.ptr(), func_name());

  return NULL;
}

bool Item_func_bin_to_uuid::resolve_type(THD *) {
  set_data_type_string(uint32(binary_log::Uuid::TEXT_LENGTH),
                       default_charset());
  maybe_null = true;
  return false;
}

String *Item_func_bin_to_uuid::val_str_ascii(String *str) {
  DBUG_ASSERT(fixed && (arg_count == 1 || arg_count == 2));
  null_value = true;

  String *res = args[0]->val_str(str);
  if (!res || args[0]->null_value) return NULL;

  if (res->length() != binary_log::Uuid::BYTE_LENGTH) goto err;

  /*
    If there is a second argument which is true,
    the time-mid and time-high parts of uuid needs to be replaced
    by time-low as they were previously shuffled to become index-friendly.
    Time-high has length 4, time-mid and time-low have length 2.
    (time-high)-(time-mid)-(time-low) => (time-low)-(time-mid)-(time-high)
  */
  if (arg_count == 2 && args[1]->val_bool()) {
    uchar rearranged[binary_log::Uuid::BYTE_LENGTH];
    // The first 4 bytes are restored to "time-low".
    std::copy_n(&res->ptr()[4], 4, &rearranged[0]);
    // Bytes starting with 4th will be restored to "time-mid".
    std::copy_n(&res->ptr()[2], 2, &rearranged[4]);
    // Bytes starting with 6th will be restored to "time-high".
    std::copy_n(&res->ptr()[0], 2, &rearranged[6]);
    // The last 8 bytes were not changed so we just copy them.
    std::copy_n(&res->ptr()[8], 8, &rearranged[8]);
    binary_log::Uuid::to_string(rearranged, m_text_buf);
  } else
    binary_log::Uuid::to_string(reinterpret_cast<const uchar *>(res->ptr()),
                                m_text_buf);

  null_value = false;
  str->set(m_text_buf, binary_log::Uuid::TEXT_LENGTH, default_charset());
  return str;

err:
  ErrConvString err(res);
  my_error(ER_WRONG_VALUE_FOR_TYPE, MYF(0), "string", err.ptr(), func_name());

  return NULL;
}

longlong Item_func_is_uuid::val_int() {
  DBUG_ASSERT(fixed && arg_count == 1);
  null_value = true;

  String buffer;
  String *arg_str = args[0]->val_str(&buffer);

  if (!arg_str) return 0;

  null_value = false;
  return binary_log::Uuid::is_valid(arg_str->ptr(), arg_str->length());
}

String *Item_func_lpad::val_str(String *str) {
  DBUG_ASSERT(fixed == 1);
  size_t res_char_length, pad_char_length;
  /* must be longlong to avoid truncation */
  longlong count = args[1]->val_int();
  size_t byte_count;
  /* Avoid modifying this string as it may affect args[0] */
  String *res = args[0]->val_str(&tmp_value);
  String *pad = args[2]->val_str(&lpad_str);

  if ((null_value =
           (args[0]->null_value || args[1]->null_value || args[2]->null_value)))
    return nullptr;

  if (count < 0 && !args[1]->unsigned_flag) {
    return null_return_str();
  }

  if (!res || !pad) {
    /* purecov: begin deadcode */
    DBUG_ASSERT(false);
    null_value = true;
    return nullptr;
    /* purecov: end */
  }

  /* Assumes that the maximum length of a String is < INT_MAX32. */
  /* Set here so that rest of code sees out-of-bound value as such. */
  if ((ulonglong)count > INT_MAX32) count = INT_MAX32;

  /*
    There is one exception not handled (intentionaly) by the character set
    aggregation code. If one string is strong side and is binary, and
    another one is weak side and is a multi-byte character string,
    then we need to operate on the second string in terms on bytes when
    calling ::numchars() and ::charpos(), rather than in terms of characters.
    Lets substitute its character set to binary.
  */
  if (collation.collation == &my_charset_bin) {
    res->set_charset(&my_charset_bin);
    pad->set_charset(&my_charset_bin);
  }

  if (use_mb(pad->charset())) {
    // This will chop off any trailing illegal characters from pad.
    String *well_formed_pad =
        args[2]->check_well_formed_result(pad,
                                          false,  // send warning
                                          true);  // truncate
    if (!well_formed_pad) {
      DBUG_ASSERT(current_thd->is_error());
      return error_str();
    }
  }

  res_char_length = res->numchars();

  if (count <= static_cast<longlong>(res_char_length)) {
    int res_charpos = res->charpos((int)count);
    if (tmp_value.alloc(res_charpos)) return nullptr;
    (void)tmp_value.copy(*res);
    tmp_value.length(res_charpos);  // Shorten result if longer
    return &tmp_value;
  }

  pad_char_length = pad->numchars();
  byte_count = count * collation.collation->mbmaxlen;

  if (byte_count > current_thd->variables.max_allowed_packet) {
    return push_packet_overflow_warning(current_thd, func_name());
  }

  if (!pad_char_length) return make_empty_result();
  if (str->alloc(byte_count)) {
    my_error(ER_OOM, MYF(0));
    return error_str();
  }

  str->length(0);
  str->set_charset(collation.collation);
  count -= res_char_length;
  while (count >= static_cast<longlong>(pad_char_length)) {
    str->append(*pad);
    count -= pad_char_length;
  }
  if (count > 0)
    str->append(pad->ptr(), pad->charpos((int)count), collation.collation);

  str->append(*res);
  null_value = false;
  return str;
}

bool Item_func_conv::resolve_type(THD *) {
  set_data_type_string(CONV_MAX_LENGTH, default_charset());
  maybe_null = true;
  return reject_geometry_args(arg_count, args, this);
}

String *Item_func_conv::val_str(String *str) {
  DBUG_ASSERT(fixed == 1);
  String *res = args[0]->val_str(str);
  const char *endptr;
  longlong dec;
  int from_base = (int)args[1]->val_int();
  int to_base = (int)args[2]->val_int();
  int err;

  // Note that abs(INT_MIN) is undefined.
  if (args[0]->null_value || args[1]->null_value || args[2]->null_value ||
      from_base == INT_MIN || to_base == INT_MIN || abs(to_base) > 36 ||
      abs(to_base) < 2 || abs(from_base) > 36 || abs(from_base) < 2 ||
      !(res->length())) {
    null_value = true;
    return NULL;
  }
  null_value = false;
  unsigned_flag = !(from_base < 0);

  if (args[0]->data_type() == MYSQL_TYPE_BIT ||
      args[0]->type() == VARBIN_ITEM) {
    /*
     Special case: The string representation of BIT doesn't resemble the
     decimal representation, so we shouldn't change it to string and then to
     decimal.
     The same is true for hexadecimal and bit literals.
    */
    dec = args[0]->val_int();
  } else {
    if (from_base < 0)
      dec = my_strntoll(res->charset(), res->ptr(), res->length(), -from_base,
                        &endptr, &err);
    else
      dec = (longlong)my_strntoull(res->charset(), res->ptr(), res->length(),
                                   from_base, &endptr, &err);
    if (err) {
      /*
        If we got an overflow from my_strntoull, and the input was negative,
        then return 0 rather than ~0
        This is in order to be consistent with
          CAST(<large negative value>, unsigned)
        which returns zero.
       */
      if (from_base > 0) {
        my_decimal res_as_dec;
        res_as_dec.sign(false);
        str2my_decimal(E_DEC_OK, res->ptr(), res->length(), res->charset(),
                       &res_as_dec);
        if (res_as_dec.sign()) dec = 0;
      }
      ErrConvString err_str(res);
      push_warning_printf(current_thd, Sql_condition::SL_WARNING,
                          ER_TRUNCATED_WRONG_VALUE,
                          ER_THD(current_thd, ER_TRUNCATED_WRONG_VALUE),
                          "DECIMAL", err_str.ptr());
    }
  }

<<<<<<< HEAD
  if (!(ptr = longlong2str(dec, ans, to_base)) ||
      str->copy(ans, (uint32)(ptr - ans), default_charset())) {
    null_value = true;
    return NULL;
=======
  char ans[CONV_MAX_LENGTH + 1U];
  char *ptr = longlong2str(dec, ans, to_base);
  if (ptr == nullptr || str->copy(ans, ptr - ans, default_charset())) {
    return error_str();
>>>>>>> ffff3ac2
  }
  return str;
}

String *Item_func_conv_charset::val_str(String *str) {
  DBUG_ASSERT(fixed == 1);
  if (use_cached_value) return null_value ? 0 : &str_value;
  String *arg = args[0]->val_str(str);
  uint dummy_errors;
  if (!arg) {
    null_value = true;
    return 0;
  }
  null_value = tmp_value.copy(arg->ptr(), arg->length(), arg->charset(),
                              conv_charset, &dummy_errors);
  return null_value ? 0
                    : check_well_formed_result(&tmp_value,
                                               false,  // send warning
                                               true);  // truncate
}

bool Item_func_conv_charset::resolve_type(THD *) {
  collation.set(conv_charset, DERIVATION_IMPLICIT);
  set_data_type_string(args[0]->max_char_length());
  return false;
}

void Item_func_conv_charset::print(const THD *thd, String *str,
                                   enum_query_type query_type) const {
  str->append(STRING_WITH_LEN("convert("));
  args[0]->print(thd, str, query_type);
  str->append(STRING_WITH_LEN(" using "));
  str->append(conv_charset->csname);
  str->append(')');
}

bool Item_func_set_collation::itemize(Parse_context *pc, Item **res) {
  if (skip_itemize(res)) return false;
  THD *thd = pc->thd;
  args[1] = new (pc->mem_root) Item_string(
      collation_string.str, collation_string.length, thd->charset());
  if (args[1] == NULL) return true;

  return super::itemize(pc, res);
}

String *Item_func_set_collation::val_str(String *str) {
  DBUG_ASSERT(fixed == 1);
  str = args[0]->val_str(str);
  if ((null_value = args[0]->null_value)) return 0;
  str->set_charset(collation.collation);
  return str;
}

bool Item_func_set_collation::resolve_type(THD *) {
  CHARSET_INFO *set_collation;
  const char *colname;
  String tmp, *str = args[1]->val_str(&tmp);
  colname = str->c_ptr();
  if (colname == binary_keyword)
    set_collation = get_charset_by_csname(args[0]->collation.collation->csname,
                                          MY_CS_BINSORT, MYF(0));
  else {
    if (!(set_collation = mysqld_collation_get_by_name(colname))) return true;
  }

  if (!set_collation ||
      (!my_charset_same(args[0]->collation.collation, set_collation) &&
       args[0]->collation.derivation != DERIVATION_NUMERIC)) {
    my_error(ER_COLLATION_CHARSET_MISMATCH, MYF(0), colname,
             args[0]->collation.collation->csname);
    return true;
  }
  collation.set(set_collation, DERIVATION_EXPLICIT,
                args[0]->collation.repertoire);
  set_data_type_string(args[0]->max_char_length());
  return false;
}

bool Item_func_set_collation::eq(const Item *item, bool binary_cmp) const {
  /* Assume we don't have rtti */
  if (this == item) return true;
  if (item->type() != FUNC_ITEM) return false;
  const Item_func *item_func = down_cast<const Item_func *>(item);
  if (arg_count != item_func->arg_count || functype() != item_func->functype())
    return false;
  const Item_func_set_collation *item_func_sc =
      down_cast<const Item_func_set_collation *>(item);
  if (collation.collation != item_func_sc->collation.collation) return false;
  for (uint i = 0; i < arg_count; i++)
    if (!args[i]->eq(item_func_sc->args[i], binary_cmp)) return false;
  return true;
}

void Item_func_set_collation::print(const THD *thd, String *str,
                                    enum_query_type query_type) const {
  str->append('(');
  args[0]->print(thd, str, query_type);
  str->append(STRING_WITH_LEN(" collate "));
  DBUG_ASSERT(args[1]->basic_const_item() &&
              args[1]->type() == Item::STRING_ITEM);
  String tmp;
  args[1]->val_str(&tmp)->print(str);
  str->append(')');
}

String *Item_func_charset::val_str(String *str) {
  DBUG_ASSERT(fixed == 1);
  uint dummy_errors;

  const CHARSET_INFO *cs = args[0]->charset_for_protocol();
  null_value = false;
  str->copy(cs->csname, strlen(cs->csname), &my_charset_latin1,
            collation.collation, &dummy_errors);
  return str;
}

String *Item_func_collation::val_str(String *str) {
  DBUG_ASSERT(fixed == 1);
  uint dummy_errors;
  const CHARSET_INFO *cs = args[0]->charset_for_protocol();

  null_value = false;
  str->copy(cs->name, strlen(cs->name), &my_charset_latin1, collation.collation,
            &dummy_errors);
  return str;
}

bool Item_func_weight_string::itemize(Parse_context *pc, Item **res) {
  if (skip_itemize(res)) return false;
  if (as_binary) {
    if (args[0]->itemize(pc, &args[0])) return true;
    args[0] = new (pc->mem_root)
        Item_typecast_char(args[0], num_codepoints, &my_charset_bin);
    if (args[0] == NULL) return true;
  }
  return super::itemize(pc, res);
}

void Item_func_weight_string::print(const THD *thd, String *str,
                                    enum_query_type query_type) const {
  str->append(func_name());
  str->append('(');
  args[0]->print(thd, str, query_type);
  if (num_codepoints && !as_binary) {
    str->append(" as char");
    str->append_parenthesized(num_codepoints);
  }
  str->append(')');
}

bool Item_func_weight_string::resolve_type(THD *) {
  const CHARSET_INFO *cs = args[0]->collation.collation;
  collation.set(&my_charset_bin, args[0]->collation.derivation);
  flags = my_strxfrm_flag_normalize(flags);
  field = args[0]->type() == FIELD_ITEM && args[0]->is_temporal()
              ? ((Item_field *)(args[0]))->field
              : (Field *)NULL;
  /*
    Use result_length if it was given explicitly in constructor,
    otherwise calculate max_length using argument's max_length
    and "num_codepoints".

    FIXME: Shouldn't this use strxfrm_multiply instead of, or in
    addition to, mbmaxlen? Do we take into account things like
    UCA level separators at all?
  */
  set_data_type_string(
      field ? field->pack_length()
            : result_length ? result_length
                            : cs->mbmaxlen * max(args[0]->max_char_length(),
                                                 num_codepoints));
  maybe_null = true;
  return false;
}

bool Item_func_weight_string::eq(const Item *item, bool binary_cmp) const {
  if (this == item) return true;
  if (item->type() != FUNC_ITEM) return false;

  const Item_func *func_item = down_cast<const Item_func *>(item);
  if (functype() != func_item->functype() ||
      strcmp(func_name(), func_item->func_name()) != 0)
    return false;

  const Item_func_weight_string *wstr =
      down_cast<const Item_func_weight_string *>(item);
  if (num_codepoints != wstr->num_codepoints || flags != wstr->flags)
    return false;

  if (!args[0]->eq(wstr->args[0], binary_cmp)) return false;
  return true;
}

/* Return a weight_string according to collation */
String *Item_func_weight_string::val_str(String *str) {
  String *input = nullptr;
  const CHARSET_INFO *cs = args[0]->collation.collation;
  size_t output_buf_size, output_length;
  bool rounded_up = false;
  DBUG_ASSERT(fixed == 1);

  if (args[0]->result_type() != STRING_RESULT ||
      !(input = args[0]->val_str(str)))
    return error_str();

  /*
    Use result_length if it was given in constructor
    explicitly, otherwise calculate result length
    from argument and "num_codepoints".
  */
  output_buf_size =
      field ? field->pack_length()
            : result_length
                  ? result_length
                  : cs->coll->strnxfrmlen(
                        cs, cs->mbmaxlen *
                                max<size_t>(input->length(), num_codepoints));

  /*
    my_strnxfrm() with an odd number of bytes is illegal for some collations;
    ask for one more and then truncate ourselves instead.
  */
  if ((output_buf_size % 2) == 1) {
    ++output_buf_size;
    rounded_up = true;
  }

  if (output_buf_size > current_thd->variables.max_allowed_packet) {
    return push_packet_overflow_warning(current_thd, func_name());
  }

  if (tmp_value.alloc(output_buf_size)) return error_str();

  if (field) {
    output_length = field->pack_length();
    field->make_sort_key((uchar *)tmp_value.ptr(), output_buf_size);
  } else {
    size_t input_length = input->length();
    size_t used_num_codepoints = num_codepoints;
    if (num_codepoints) {
      // Truncate the string to the requested number of code points.
      input_length =
          std::min(input_length, cs->cset->charpos(cs, input->ptr(),
                                                   input->ptr() + input_length,
                                                   num_codepoints));
    } else {
      /*
        Give in exactly the right number of code points, so that we
        do not get any excess trailing space from PAD SPACE collations.
      */
      used_num_codepoints =
          cs->cset->numchars(cs, input->ptr(), input->ptr() + input_length);
    }
    output_length = cs->coll->strnxfrm(
        cs, (uchar *)tmp_value.ptr(), output_buf_size, used_num_codepoints,
        (const uchar *)input->ptr(), input_length, flags);
  }
  DBUG_ASSERT(output_length <= output_buf_size);

  if (rounded_up && output_length == output_buf_size) --output_length;

  tmp_value.length(output_length);
  null_value = false;
  return &tmp_value;
}

String *Item_func_hex::val_str_ascii(String *str) {
  String *res;
  DBUG_ASSERT(fixed == 1);
  if (args[0]->result_type() != STRING_RESULT) {
    /* Return hex of signed longlong value */
    longlong dec = args[0]->val_int();

    if ((null_value = args[0]->null_value)) return 0;

    char ans[65], *ptr;
    if (!(ptr = longlong2str(dec, ans, 16)) ||
        str->copy(ans, (uint32)(ptr - ans), &my_charset_numeric))
      return make_empty_result();  // End of memory
    return str;
  }

  /* Convert given string to a hex string, character by character */
  res = args[0]->val_str(str);
  if (!res || tmp_value.alloc(res->length() * 2 + 1)) {
    null_value = true;
    return 0;
  }
  null_value = false;
  tmp_value.length(res->length() * 2);
  tmp_value.set_charset(&my_charset_latin1);

  octet2hex(tmp_value.ptr(), res->ptr(), res->length());
  return &tmp_value;
}

/** Convert given hex string to a binary string. */

String *Item_func_unhex::val_str(String *str) {
  const char *from, *end;
  char *to;
  String *res;
  size_t length;
  null_value = true;
  DBUG_ASSERT(fixed == 1);

  res = args[0]->val_str(str);
  // For a NULL input value return NULL without any warning
  if (args[0]->null_value) return NULL;
  if (!res || tmp_value.alloc(length = (1 + res->length()) / 2)) goto err;

  from = res->ptr();
  tmp_value.length(length);
  to = tmp_value.ptr();
  if (res->length() % 2) {
    int hex_char = hexchar_to_int(*from++);
    if (hex_char == -1) goto err;
    *to++ = static_cast<char>(hex_char);
  }
  for (end = res->ptr() + res->length(); from < end; from += 2, to++) {
    int hex_char = hexchar_to_int(from[0]);
    if (hex_char == -1) goto err;
    *to = static_cast<char>(hex_char << 4);
    hex_char = hexchar_to_int(from[1]);
    if (hex_char == -1) goto err;
    *to |= hex_char;
  }
  null_value = false;
  return &tmp_value;

err:
  char buf[256];
  String err(buf, sizeof(buf), system_charset_info);
  err.length(0);
  args[0]->print(current_thd, &err, QT_NO_DATA_EXPANSION);
  push_warning_printf(current_thd, Sql_condition::SL_WARNING,
                      ER_WRONG_VALUE_FOR_TYPE,
                      ER_THD(current_thd, ER_WRONG_VALUE_FOR_TYPE), "string",
                      err.c_ptr_safe(), func_name());

  return NULL;
}

#ifndef DBUG_OFF
String *Item_func_like_range::val_str(String *str) {
  DBUG_ASSERT(fixed == 1);
  longlong nbytes = args[1]->val_int();
  String *res = args[0]->val_str(str);
  size_t min_len, max_len;
  const CHARSET_INFO *cs = collation.collation;

  if (!res || args[0]->null_value || args[1]->null_value || nbytes < 0 ||
      nbytes > MAX_BLOB_WIDTH || min_str.alloc(nbytes) || max_str.alloc(nbytes))
    goto err;
  null_value = false;

  if (cs->coll->like_range(cs, res->ptr(), res->length(), '\\', '_', '%',
                           nbytes, min_str.ptr(), max_str.ptr(), &min_len,
                           &max_len))
    goto err;

  min_str.set_charset(collation.collation);
  max_str.set_charset(collation.collation);
  min_str.length(min_len);
  max_str.length(max_len);

  return is_min ? &min_str : &max_str;

err:
  null_value = true;
  return 0;
}
#endif

bool Item_typecast_char::eq(const Item *item, bool binary_cmp) const {
  if (this == item) return true;
  if (item->type() != FUNC_ITEM) return false;

  const Item_func *func_item = down_cast<const Item_func *>(item);
  if (functype() != func_item->functype() ||
      strcmp(func_name(), func_item->func_name()))
    return false;

  const Item_typecast_char *cast = down_cast<const Item_typecast_char *>(item);
  if (cast_length != cast->cast_length || cast_cs != cast->cast_cs)
    return false;

  if (!args[0]->eq(cast->args[0], binary_cmp)) return false;
  return true;
}

void Item_typecast_char::print(const THD *thd, String *str,
                               enum_query_type query_type) const {
  str->append(STRING_WITH_LEN("cast("));
  args[0]->print(thd, str, query_type);
  str->append(STRING_WITH_LEN(" as char"));
  if (cast_length >= 0) str->append_parenthesized(cast_length);
  if (cast_cs) {
    str->append(STRING_WITH_LEN(" charset "));
    str->append(cast_cs->csname);
  }
  str->append(')');
}

String *Item_typecast_char::val_str(String *str) {
  DBUG_ASSERT(fixed);
  THD *thd = current_thd;
  uint32 length;

  if (cast_length >= 0 &&
      static_cast<ulonglong>(cast_length) > thd->variables.max_allowed_packet) {
    return push_packet_overflow_warning(
        thd, cast_cs == &my_charset_bin ? "cast_as_binary" : func_name());
  }

  String *res = args[0]->val_str(str);
  if (res == nullptr) {
    null_value = true;
    return nullptr;
  }
  /*
    Convert character set if differ
    If it is a literal string, we must also take a copy.
  */
  if (charset_conversion || res->alloced_length() == 0) {
    uint dummy_err;
    if (tmp_value.copy(res->ptr(), res->length(), from_cs, cast_cs, &dummy_err))
      return error_str();
    res = &tmp_value;
  }

  res->set_charset(cast_cs);

  /*
    Cut the tail if cast with length
    and the result is longer than cast length, e.g.
    CAST('string' AS CHAR(1))
  */
  if (cast_length >= 0) {
    if (res->length() > (length = (uint32)res->charpos(
                             cast_length))) {  // Safe even if const arg
      char char_type[40];
      snprintf(char_type, sizeof(char_type), "%s(%lu)",
               cast_cs == &my_charset_bin ? "BINARY" : "CHAR", (ulong)length);

      if (!res->alloced_length()) {  // Don't change const str
        DBUG_ASSERT(res != &tmp_value);
        tmp_value = *res;  // Not malloced string
        res = &tmp_value;
      }
      ErrConvString err(res);
      push_warning_printf(
          thd, Sql_condition::SL_WARNING, ER_TRUNCATED_WRONG_VALUE,
          ER_THD(thd, ER_TRUNCATED_WRONG_VALUE), char_type, err.ptr());
      res->length(length);
    } else if (cast_cs == &my_charset_bin &&
               res->length() < static_cast<ulonglong>(cast_length)) {
      if (res->alloced_length() < static_cast<ulonglong>(cast_length)) {
        if (res == &tmp_value) {
          if (tmp_value.reserve(cast_length - res->length()))
            return error_str();
        } else {
          if (tmp_value.reserve(cast_length)) return error_str();
          tmp_value.copy(*res);
          res = &tmp_value;
        }
      }
      memset(res->ptr() + res->length(), 0, cast_length - res->length());
      res->length(cast_length);
    }
  }
  null_value = false;
  return res;
}

bool Item_typecast_char::resolve_type(THD *thd) {
  /*
    If we convert between two ASCII compatible character sets and the
    argument repertoire is MY_REPERTOIRE_ASCII then from_cs is set to cast_cs.
    This allows just to take over the args[0]->val_str() result
    and thus avoid unnecessary character set conversion.
  */
  from_cs = args[0]->collation.repertoire == MY_REPERTOIRE_ASCII &&
                    my_charset_is_ascii_based(cast_cs) &&
                    my_charset_is_ascii_based(args[0]->collation.collation)
                ? cast_cs
                : args[0]->collation.collation;

  collation.set(cast_cs, DERIVATION_IMPLICIT);
  set_data_type_string((uint32)(cast_length >= 0
                                    ? cast_length
                                    : cast_cs == &my_charset_bin
                                          ? args[0]->max_length
                                          : args[0]->max_char_length()));
  maybe_null = (maybe_null || max_length > thd->variables.max_allowed_packet);

  /*
     We always force character set conversion if cast_cs
     is a multi-byte character set. It garantees that the
     result of CAST is a well-formed string.
     For single-byte character sets we allow just to copy from the argument.
     A single-byte character sets string is always well-formed.
  */
  charset_conversion =
      (cast_cs->mbmaxlen > 1) ||
      (!my_charset_same(from_cs, cast_cs) && from_cs != &my_charset_bin &&
       cast_cs != &my_charset_bin);
  return false;
}

bool Item_load_file::itemize(Parse_context *pc, Item **res) {
  if (skip_itemize(res)) return false;
  if (super::itemize(pc, res)) return true;
  pc->thd->lex->set_stmt_unsafe(LEX::BINLOG_STMT_UNSAFE_SYSTEM_FUNCTION);
  pc->thd->lex->set_uncacheable(pc->select, UNCACHEABLE_SIDEEFFECT);
  return false;
}

#include <fcntl.h>
#include <limits.h>
#include <stdlib.h>
#include <sys/stat.h>

String *Item_load_file::val_str(String *str) {
  DBUG_ASSERT(fixed == 1);
  String *file_name;
  File file;
  MY_STAT stat_info;
  char path[FN_REFLEN];
  uchar buf[4096];

  if (!(file_name = args[0]->val_str(str)) ||
      !(current_thd->security_context()->check_access(FILE_ACL))) {
    DBUG_ASSERT(maybe_null);
    return error_str();
  }

  (void)fn_format(path, file_name->c_ptr_safe(), mysql_real_data_home, "",
                  MY_RELATIVE_PATH | MY_UNPACK_FILENAME);

  /* Read only allowed from within dir specified by secure_file_priv */
  if (!is_secure_file_path(path)) {
    DBUG_ASSERT(maybe_null);
    return error_str();
  }

  if ((file = mysql_file_open(key_file_loadfile, file_name->ptr(), O_RDONLY,
                              MYF(0))) < 0) {
    DBUG_ASSERT(maybe_null);
    return error_str();
  }

  if (mysql_file_fstat(file, &stat_info) != 0) {
    mysql_file_close(file, MYF(0));
    DBUG_ASSERT(maybe_null);
    return error_str();
  }

  if (!MY_S_ISREG(stat_info.st_mode)) {
    my_error(ER_TEXTFILE_NOT_READABLE, MYF(0), file_name->c_ptr());
    mysql_file_close(file, MYF(0));
    DBUG_ASSERT(maybe_null);
    return error_str();
  }

  tmp_value.length(0);
  for (;;) {
    int ret = mysql_file_read(file, buf, sizeof(buf), MYF(0));
    if (ret == -1) {
      mysql_file_close(file, MYF(0));
      DBUG_ASSERT(maybe_null);
      return error_str();
    }
    if (ret == 0) {
      // EOF.
      break;
    }
    tmp_value.append(pointer_cast<char *>(buf), ret);
    if (tmp_value.length() > current_thd->variables.max_allowed_packet) {
      mysql_file_close(file, MYF(0));
      return push_packet_overflow_warning(current_thd, func_name());
    }
  }
  mysql_file_close(file, MYF(0));
  null_value = false;
  return &tmp_value;
}

String *Item_func_export_set::val_str(String *str) {
  DBUG_ASSERT(fixed == 1);
  String yes_buf, no_buf, sep_buf;
  const ulonglong the_set = (ulonglong)args[0]->val_int();
  const String *yes = args[1]->val_str(&yes_buf);
  const String *no = args[2]->val_str(&no_buf);
  const String *sep = NULL;

  ulonglong num_set_values = 64;
  str->length(0);
  str->set_charset(collation.collation);

  /* Check if some argument is a NULL value */
  if (args[0]->null_value || args[1]->null_value || args[2]->null_value)
    return error_str();

  /*
    Arg count can only be 3, 4 or 5 here. This is guaranteed from the
    grammar for EXPORT_SET()
  */
  switch (arg_count) {
    case 5:
      num_set_values = static_cast<ulonglong>(args[4]->val_int());
      if (num_set_values > 64) num_set_values = 64;
      if (args[4]->null_value) return error_str();

      /* Fall through */
    case 4:
      if (!(sep = args[3]->val_str(&sep_buf)))  // Only true if NULL
        return error_str();

      break;
    case 3: {
      /* errors is not checked - assume "," can always be converted */
      uint errors;
      sep_buf.copy(STRING_WITH_LEN(","), &my_charset_bin, collation.collation,
                   &errors);
      sep = &sep_buf;
    } break;
    default:
      DBUG_ASSERT(0);  // cannot happen
  }
  null_value = false;

  const ulonglong max_allowed_packet =
      current_thd->variables.max_allowed_packet;
  const ulonglong num_separators = num_set_values > 0 ? num_set_values - 1 : 0;
  const ulonglong max_total_length =
      num_set_values * max(yes->length(), no->length()) +
      num_separators * sep->length();

  if (unlikely(max_total_length > max_allowed_packet)) {
    return push_packet_overflow_warning(current_thd, func_name());
  }

  uint ix;
  ulonglong mask;
  for (ix = 0, mask = 0x1; ix < num_set_values; ++ix, mask = (mask << 1)) {
    if (the_set & mask)
      str->append(*yes);
    else
      str->append(*no);
    if (ix != num_separators) str->append(*sep);
  }

  if (str->ptr() == NULL) return make_empty_result();

  return str;
}

bool Item_func_export_set::resolve_type(THD *thd) {
  uint32 length = max(args[1]->max_char_length(), args[2]->max_char_length());
  uint32 sep_length = (arg_count > 3 ? args[3]->max_char_length() : 1);

  if (agg_arg_charsets_for_string_result(collation, args + 1,
                                         min(4U, arg_count) - 1))
    return true;
  set_data_type_string(length * 64U + sep_length * 63U);
  maybe_null = (maybe_null || max_length > thd->variables.max_allowed_packet);
  return false;
}

bool Item_func_quote::resolve_type(THD *thd) {
  /*
    Since QUOTE may add escapes to potentially all the characters in its
    argument, we need to compute the maximum by multiplying the argument's
    maximum character length with 2, and then add 2 for the surrounding
    single quotes added by QUOTE. NULLs print as NULL without single quotes
    so their maximum length is 4.
  */
  ulonglong max_result_length = std::max<ulonglong>(
      4, static_cast<ulonglong>(args[0]->max_char_length()) * 2U + 2U);
  collation.set(args[0]->collation);
  set_data_type_string(max_result_length);
  maybe_null = (maybe_null || max_length > thd->variables.max_allowed_packet);
  return false;
}

#define get_esc_bit(mask, num) (1 & (*((mask) + ((num) >> 3))) >> ((num)&7))

/**
  QUOTE() function returns argument string in single quotes suitable for
  using in a SQL statement.

  Adds a \\ before all characters that needs to be escaped in a SQL string.
  We also escape '^Z' (END-OF-FILE in windows) to avoid probelms when
  running commands from a file in windows.

  This function is very useful when you want to generate SQL statements.

  @note
    QUOTE(NULL) returns the string 'NULL' (4 letters, without quotes).

  @retval
    str	   Quoted string
  @retval
    NULL	   Out of memory.
*/

String *Item_func_quote::val_str(String *str) {
  DBUG_ASSERT(fixed == 1);
  /*
    Bit mask that has 1 for set for the position of the following characters:
    0, \, ' and ^Z
  */

  static uchar escmask[32] = {0x01, 0x00, 0x00, 0x04, 0x80, 0x00, 0x00, 0x00,
                              0x00, 0x00, 0x00, 0x10, 0x00, 0x00, 0x00, 0x00,
                              0x00, 0x00, 0x00, 0x00, 0x00, 0x00, 0x00, 0x00,
                              0x00, 0x00, 0x00, 0x00, 0x00, 0x00, 0x00, 0x00};

  char *to;
  const char *from, *end, *start;
  String *arg = args[0]->val_str(str);
  size_t arg_length, new_length;
  if (!arg)  // Null argument
  {
    /* Return the string 'NULL' */
    str->copy(STRING_WITH_LEN("NULL"), collation.collation);
    null_value = false;
    return str;
  }

  arg_length = arg->length();

  if (collation.collation->mbmaxlen == 1) {
    new_length = arg_length + 2; /* for beginning and ending ' signs */
    for (from = arg->ptr(), end = from + arg_length; from < end; from++)
      new_length += get_esc_bit(escmask, (uchar)*from);
  } else {
    new_length = (arg_length * 2) + /* For string characters */
                 (2 * collation.collation->mbmaxlen); /* For quotes */
  }

  if (tmp_value.alloc(new_length)) goto null;

  if (collation.collation->mbmaxlen > 1) {
    const CHARSET_INFO *cs = collation.collation;
    int mblen;
    uchar *to_end;
    to = tmp_value.ptr();
    to_end = (uchar *)to + new_length;

    /* Put leading quote */
    if ((mblen = cs->cset->wc_mb(cs, '\'', (uchar *)to, to_end)) <= 0)
      goto null;
    to += mblen;

    for (start = arg->ptr(), end = start + arg_length; start < end;) {
      my_wc_t wc;
      bool escape;
      if ((mblen = cs->cset->mb_wc(cs, &wc, pointer_cast<const uchar *>(start),
                                   pointer_cast<const uchar *>(end))) <= 0)
        goto null;
      start += mblen;
      switch (wc) {
        case 0:
          escape = true;
          wc = '0';
          break;
        case '\032':
          escape = true;
          wc = 'Z';
          break;
        case '\'':
          escape = true;
          break;
        case '\\':
          escape = true;
          break;
        default:
          escape = false;
          break;
      }
      if (escape) {
        if ((mblen = cs->cset->wc_mb(cs, '\\', (uchar *)to, to_end)) <= 0)
          goto null;
        to += mblen;
      }
      if ((mblen = cs->cset->wc_mb(cs, wc, (uchar *)to, to_end)) <= 0)
        goto null;
      to += mblen;
    }

    /* Put trailing quote */
    if ((mblen = cs->cset->wc_mb(cs, '\'', (uchar *)to, to_end)) <= 0)
      goto null;
    to += mblen;
    new_length = to - tmp_value.ptr();
    goto ret;
  }

  /*
    We replace characters from the end to the beginning
  */
  to = tmp_value.ptr() + new_length - 1;
  *to-- = '\'';
  for (start = arg->ptr(), end = start + arg_length; end-- != start; to--) {
    /*
      We can't use the bitmask here as we want to replace \O and ^Z with 0
      and Z
    */
    switch (*end) {
      case 0:
        *to-- = '0';
        *to = '\\';
        break;
      case '\032':
        *to-- = 'Z';
        *to = '\\';
        break;
      case '\'':
      case '\\':
        *to-- = *end;
        *to = '\\';
        break;
      default:
        *to = *end;
        break;
    }
  }
  *to = '\'';

ret:
  if (new_length > current_thd->variables.max_allowed_packet) {
    return push_packet_overflow_warning(current_thd, func_name());
  }

  tmp_value.length(new_length);
  tmp_value.set_charset(collation.collation);
  null_value = false;
  return &tmp_value;

null:
  null_value = true;
  return 0;
}

/**
  @returns The length that the compressed string args[0] had before
  being compressed.

  @note This function is supposed to handle this case:
  SELECT UNCOMPRESSED_LENGTH(COMPRESS(<some string>))
  However, in mysql tradition, the input argument can be *anything*.

  We return NULL if evaluation of the input argument returns NULL.
  If the input string does not look like something produced by
  Item_func_compress::val_str, we issue a warning and return 0.
 */
longlong Item_func_uncompressed_length::val_int() {
  DBUG_ASSERT(fixed == 1);
  String *res = args[0]->val_str(&value);

  if ((null_value = args[0]->null_value)) return 0;

  if (!res || res->is_empty()) return 0;

  /*
    If length is <= 4 bytes, data is corrupt. This is the best we can do
    to detect garbage input without decompressing it.
  */
  if (res->length() <= 4) {
    push_warning(current_thd, Sql_condition::SL_WARNING, ER_ZLIB_Z_DATA_ERROR,
                 ER_THD(current_thd, ER_ZLIB_Z_DATA_ERROR));
    return 0;
  }

  /*
     res->ptr() using is safe because we have tested that string is at least
     5 bytes long.
     res->c_ptr() is not used because:
       - we do not need \0 terminated string to get first 4 bytes
       - c_ptr() tests simbol after string end (uninitialiozed memory) which
         confuse valgrind
   */
  return uint4korr(res->ptr()) & 0x3FFFFFFF;
}

longlong Item_func_crc32::val_int() {
  DBUG_ASSERT(fixed == 1);
  String *res = args[0]->val_str(&value);
  if (!res) {
    null_value = true;
    return 0; /* purecov: inspected */
  }
  null_value = false;
  return (longlong)crc32(0L, (uchar *)res->ptr(), res->length());
}

String *Item_func_compress::val_str(String *str) {
  int err = Z_OK, code;
  ulong new_size;
  String *res;
  Byte *body;
  char *last_char;
  DBUG_ASSERT(fixed == 1);

  if (!(res = args[0]->val_str(str))) {
    null_value = true;
    return 0;
  }
  null_value = false;
  if (res->is_empty()) return res;

  /*
    Citation from zlib.h (comment for compress function):

    Compresses the source buffer into the destination buffer.  sourceLen is
    the byte length of the source buffer. Upon entry, destLen is the total
    size of the destination buffer, which must be at least 0.1% larger than
    sourceLen plus 12 bytes.
    We assume here that the buffer can't grow more than .25 %.
  */
  new_size = res->length() + res->length() / 5 + 12;

  // Check new_size overflow: new_size <= res->length()
  if (((new_size + 5) <= res->length()) ||
      buffer.mem_realloc(new_size + 4 + 1)) {
    null_value = true;
    return 0;
  }

  body = ((Byte *)buffer.ptr()) + 4;

  // As far as we have checked res->is_empty() we can use ptr()
  if ((err = compress(body, &new_size, (const Bytef *)res->ptr(),
                      res->length())) != Z_OK) {
    code = err == Z_MEM_ERROR ? ER_ZLIB_Z_MEM_ERROR : ER_ZLIB_Z_BUF_ERROR;
    push_warning(current_thd, Sql_condition::SL_WARNING, code,
                 err == Z_MEM_ERROR ? ER_THD(current_thd, ER_ZLIB_Z_MEM_ERROR)
                                    : ER_THD(current_thd, ER_ZLIB_Z_BUF_ERROR));
    null_value = true;
    return 0;
  }

  int4store(buffer.ptr(), res->length() & 0x3FFFFFFF);

  /* This is to ensure that things works for CHAR fields, which trim ' ': */
  last_char = ((char *)body) + new_size - 1;
  if (*last_char == ' ') {
    *++last_char = '.';
    new_size++;
  }

  buffer.length(new_size + 4);
  return &buffer;
}

String *Item_func_uncompress::val_str(String *str) {
  DBUG_ASSERT(fixed == 1);
  String *res = args[0]->val_str(str);
  ulong new_size;
  int err;
  uint code;

  if (!res) goto err;
  null_value = false;
  if (res->is_empty()) return res;

  /* If length is less than 4 bytes, data is corrupt */
  if (res->length() <= 4) {
    push_warning(current_thd, Sql_condition::SL_WARNING, ER_ZLIB_Z_DATA_ERROR,
                 ER_THD(current_thd, ER_ZLIB_Z_DATA_ERROR));
    goto err;
  }

  /* Size of uncompressed data is stored as first 4 bytes of field */
  new_size = uint4korr(res->ptr()) & 0x3FFFFFFF;
  if (new_size > current_thd->variables.max_allowed_packet) {
    push_warning_printf(
        current_thd, Sql_condition::SL_WARNING, ER_TOO_BIG_FOR_UNCOMPRESS,
        ER_THD(current_thd, ER_TOO_BIG_FOR_UNCOMPRESS),
        static_cast<int>(current_thd->variables.max_allowed_packet));
    goto err;
  }
  if (buffer.mem_realloc((uint32)new_size)) goto err;

  if ((err = uncompress(pointer_cast<Byte *>(buffer.ptr()), &new_size,
                        pointer_cast<const Bytef *>(res->ptr()) + 4,
                        res->length() - 4)) == Z_OK) {
    buffer.length((uint32)new_size);
    return &buffer;
  }

  code = ((err == Z_BUF_ERROR) ? ER_ZLIB_Z_BUF_ERROR
                               : ((err == Z_MEM_ERROR) ? ER_ZLIB_Z_MEM_ERROR
                                                       : ER_ZLIB_Z_DATA_ERROR));
  push_warning(current_thd, Sql_condition::SL_WARNING, code,
               err == Z_BUF_ERROR
                   ? ER_THD(current_thd, ER_ZLIB_Z_BUF_ERROR)
                   : (err == Z_MEM_ERROR)
                         ? ER_THD(current_thd, ER_ZLIB_Z_MEM_ERROR)
                         : ER_THD(current_thd, ER_ZLIB_Z_DATA_ERROR));

err:
  null_value = true;
  return 0;
}

/*
  UUID, as in
    DCE 1.1: Remote Procedure Call,
    Open Group Technical Standard Document Number C706, October 1997,
    (supersedes C309 DCE: Remote Procedure Call 8/1994,
    which was basis for ISO/IEC 11578:1996 specification)
*/

static struct rand_struct uuid_rand;
static uint nanoseq;
static ulonglong uuid_time = 0;
static char clock_seq_and_node_str[] = "-0000-000000000000";

/**
  number of 100-nanosecond intervals between
  1582-10-15 00:00:00.00 and 1970-01-01 00:00:00.00.
*/
#define UUID_TIME_OFFSET ((ulonglong)141427 * 24 * 60 * 60 * 1000 * 1000 * 10)

#define UUID_VERSION 0x1000
#define UUID_VARIANT 0x8000

static void tohex(char *to, uint from, uint len) {
  to += len;
  while (len--) {
    *--to = _dig_vec_lower[from & 15];
    from >>= 4;
  }
}

static void set_clock_seq_str() {
  uint16 clock_seq = ((uint)(my_rnd(&uuid_rand) * 16383)) | UUID_VARIANT;
  tohex(clock_seq_and_node_str + 1, clock_seq, 4);
  nanoseq = 0;
}

bool Item_func_uuid::resolve_type(THD *) {
  collation.set(system_charset_info, DERIVATION_COERCIBLE, MY_REPERTOIRE_ASCII);
  set_data_type_string(uint32(UUID_LENGTH));
  return false;
}

bool Item_func_uuid::itemize(Parse_context *pc, Item **res) {
  if (skip_itemize(res)) return false;
  if (super::itemize(pc, res)) return true;
  pc->thd->lex->set_stmt_unsafe(LEX::BINLOG_STMT_UNSAFE_SYSTEM_FUNCTION);
  pc->thd->lex->safe_to_cache_query = false;
  return false;
}

String *mysql_generate_uuid(String *str) {
  char *s;
  THD *thd = current_thd;

  mysql_mutex_lock(&LOCK_uuid_generator);
  if (!uuid_time) /* first UUID() call. initializing data */
  {
    ulong tmp = sql_rnd_with_mutex();
    uchar mac[6];
    int i;
    if (my_gethwaddr(mac)) {
      /* purecov: begin inspected */
      /*
        generating random "hardware addr"
        and because specs explicitly specify that it should NOT correlate
        with a clock_seq value (initialized random below), we use a separate
        randominit() here
      */
      randominit(&uuid_rand, tmp + (ulong)thd,
                 tmp + (ulong)atomic_global_query_id);
      for (i = 0; i < (int)sizeof(mac); i++)
        mac[i] = (uchar)(my_rnd(&uuid_rand) * 255);
      /* purecov: end */
    }
    s = clock_seq_and_node_str + sizeof(clock_seq_and_node_str) - 1;
    for (i = sizeof(mac) - 1; i >= 0; i--) {
      *--s = _dig_vec_lower[mac[i] & 15];
      *--s = _dig_vec_lower[mac[i] >> 4];
    }
    randominit(&uuid_rand, tmp + (ulong)server_start_time,
               tmp + (ulong)thd->status_var.bytes_sent);
    set_clock_seq_str();
  }

  ulonglong tv = my_getsystime() + UUID_TIME_OFFSET + nanoseq;

  if (likely(tv > uuid_time)) {
    /*
      Current time is ahead of last timestamp, as it should be.
      If we "borrowed time", give it back, just as long as we
      stay ahead of the previous timestamp.
    */
    if (nanoseq) {
      DBUG_ASSERT((tv > uuid_time) && (nanoseq > 0));
      /*
        -1 so we won't make tv= uuid_time for nanoseq >= (tv - uuid_time)
      */
      ulong delta = min<ulong>(nanoseq, (ulong)(tv - uuid_time - 1));
      tv -= delta;
      nanoseq -= delta;
    }
  } else {
    if (unlikely(tv == uuid_time)) {
      /*
        For low-res system clocks. If several requests for UUIDs
        end up on the same tick, we add a nano-second to make them
        different.
        ( current_timestamp + nanoseq * calls_in_this_period )
        may end up > next_timestamp; this is OK. Nonetheless, we'll
        try to unwind nanoseq when we get a chance to.
        If nanoseq overflows, we'll start over with a new numberspace
        (so the if() below is needed so we can avoid the ++tv and thus
        match the follow-up if() if nanoseq overflows!).
      */
      if (likely(++nanoseq)) ++tv;
    }

    if (unlikely(tv <= uuid_time)) {
      /*
        If the admin changes the system clock (or due to Daylight
        Saving Time), the system clock may be turned *back* so we
        go through a period once more for which we already gave out
        UUIDs.  To avoid duplicate UUIDs despite potentially identical
        times, we make a new random component.
        We also come here if the nanoseq "borrowing" overflows.
        In either case, we throw away any nanoseq borrowing since it's
        irrelevant in the new numberspace.
      */
      set_clock_seq_str();
      tv = my_getsystime() + UUID_TIME_OFFSET;
      nanoseq = 0;
      DBUG_PRINT("uuid", ("making new numberspace"));
    }
  }

  uuid_time = tv;
  mysql_mutex_unlock(&LOCK_uuid_generator);

  uint32 time_low = (uint32)(tv & 0xFFFFFFFF);
  uint16 time_mid = (uint16)((tv >> 32) & 0xFFFF);
  uint16 time_hi_and_version = (uint16)((tv >> 48) | UUID_VERSION);

  str->mem_realloc(UUID_LENGTH + 1);
  str->length(UUID_LENGTH);
  str->set_charset(system_charset_info);
  s = str->ptr();
  s[8] = s[13] = '-';
  tohex(s, time_low, 8);
  tohex(s + 9, time_mid, 4);
  tohex(s + 14, time_hi_and_version, 4);
  my_stpcpy(s + 18, clock_seq_and_node_str);
  DBUG_EXECUTE_IF("force_fake_uuid",
                  my_stpcpy(s, "a2d00942-b69c-11e4-a696-0020ff6fcbe6"););
  return str;
}

String *Item_func_uuid::val_str(String *str) {
  DBUG_ASSERT(fixed == 1);
  return mysql_generate_uuid(str);
}

bool Item_func_gtid_subtract::resolve_type(THD *) {
  maybe_null = args[0]->maybe_null || args[1]->maybe_null;
  collation.set(default_charset(), DERIVATION_COERCIBLE, MY_REPERTOIRE_ASCII);
  /*
    In the worst case, the string grows after subtraction. This
    happens when a GTID in args[0] is split by a GTID in args[1],
    e.g., UUID:1-6 minus UUID:3-4 becomes UUID:1-2,5-6.  The worst
    case is UUID:1-100 minus UUID:9, where the two characters ":9" in
    args[1] yield the five characters "-8,10" in the result.
  */
  set_data_type_string(
      args[0]->max_length +
      max<ulonglong>(args[1]->max_length - binary_log::Uuid::TEXT_LENGTH, 0) *
          5 / 2);
  return false;
}

String *Item_func_gtid_subtract::val_str_ascii(String *str) {
  DBUG_TRACE;
  String *str1, *str2;
  const char *charp1, *charp2;
  enum_return_status status;
  /*
    We must execute args[*]->val_str_ascii() before checking
    args[*]->null_value to ensure that them are updated when
    this function is executed inside a stored procedure.
  */
  if ((str1 = args[0]->val_str_ascii(&buf1)) != NULL &&
      (charp1 = str1->c_ptr_safe()) != NULL &&
      (str2 = args[1]->val_str_ascii(&buf2)) != NULL &&
      (charp2 = str2->c_ptr_safe()) != NULL && !args[0]->null_value &&
      !args[1]->null_value) {
    Sid_map sid_map(NULL /*no rwlock*/);
    // compute sets while holding locks
    Gtid_set set1(&sid_map, charp1, &status);
    if (status == RETURN_STATUS_OK) {
      Gtid_set set2(&sid_map, charp2, &status);
      size_t length;
      // subtract, save result, return result
      if (status == RETURN_STATUS_OK) {
        set1.remove_gtid_set(&set2);
        if (!str->mem_realloc((length = set1.get_string_length()) + 1)) {
          null_value = false;
          set1.to_string(str->ptr());
          str->length(length);
          return str;
        }
      }
    }
  }
  null_value = true;
  return NULL;
}

/**
  @brief
    This function prepares string with list of column privileges.
    This is required for IS implementation which uses views on DD tables.
    In older non-DD model, we use to get this string using get_column_grant().
    With new IS implementation using DD, we can't call get_column_grant().
    The following UDF implementation solves the problem,

    Syntax:
    string get_dd_column_privileges(schema_name,
                                    table_name,
                                    field_name);

 */
String *Item_func_get_dd_column_privileges::val_str(String *str) {
  DBUG_TRACE;

  std::ostringstream oss("");

  //
  // Retrieve required values to form column type string.
  //

  // Read schema_name, table_name, field_name
  String schema_name;
  String *schema_name_ptr;
  String table_name;
  String *table_name_ptr = nullptr;
  String field_name;
  String *field_name_ptr = nullptr;
  if ((schema_name_ptr = args[0]->val_str(&schema_name)) != nullptr &&
      (table_name_ptr = args[1]->val_str(&table_name)) != nullptr &&
      (field_name_ptr = args[2]->val_str(&field_name)) != nullptr) {
    if (!is_infoschema_db(schema_name_ptr->c_ptr_safe())) {
      //
      // Get privileges
      //

      THD *thd = current_thd;
      GRANT_INFO grant_info;
      fill_effective_table_privileges(thd, &grant_info,
                                      schema_name_ptr->c_ptr_safe(),
                                      table_name_ptr->c_ptr_safe());

      // Get column grants
      uint col_access;
      col_access =
          get_column_grant(thd, &grant_info, schema_name_ptr->c_ptr_safe(),
                           table_name_ptr->c_ptr_safe(),
                           field_name_ptr->c_ptr_safe()) &
          COL_ACLS;

      // Prepare user readable output string with column access grants
      for (uint bitnr = 0; col_access; col_access >>= 1, bitnr++) {
        if (col_access & 1) {
          if (oss.str().length()) oss << ',';
          oss << grant_types.type_names[bitnr];
        }
      }
    }  // INFORMATION SCHEMA Tables have SELECT privileges.
    else
      oss << "select";
  }

  str->copy(oss.str().c_str(), oss.str().length(), system_charset_info);

  return str;
}

/**
  @brief
    This function prepares string representing create_options for table.
    This is required for IS implementation which uses views on DD tables.
    In older non-DD model, FRM file had only user options specified in
    CREATE TABLE statement.
    With new IS implementation using DD, all internal option values are
    also stored in options field.
    So, this UDF filters internal options from user defined options

    Syntax:
      string get_dd_create_options(dd.table.options)

    The arguments accept values from options from 'tables' DD table,
    as shown above.

 */
String *Item_func_get_dd_create_options::val_str(String *str) {
  DBUG_TRACE;

  // Read tables.options
  String option;
  String *option_ptr;
  std::ostringstream oss("");

  if ((option_ptr = args[0]->val_str(&option)) == nullptr) {
    str->copy(oss.str().c_str(), oss.str().length(), system_charset_info);
    return str;
  }

  // Read required values from properties
  std::unique_ptr<dd::Properties> p(
      dd::Properties::parse_properties(option_ptr->c_ptr_safe()));

  // Warn if the property string is corrupt.
  if (!p.get()) {
    LogErr(WARNING_LEVEL, ER_WARN_PROPERTY_STRING_PARSE_FAILED,
           option_ptr->c_ptr_safe());
    if (DBUG_EVALUATE_IF("continue_on_property_string_parse_failure", 0, 1))
      DBUG_ASSERT(false);
    str->copy(oss.str().c_str(), oss.str().length(), system_charset_info);
    return str;
  }

  // Read used_flags
  char option_buff[350], *ptr;
  ptr = option_buff;

  if (p->exists("max_rows")) {
    uint opt_value = 0;
    p->get("max_rows", &opt_value);
    if (opt_value != 0) {
      ptr = my_stpcpy(ptr, " max_rows=");
      ptr = longlong10_to_str(opt_value, ptr, 10);
    }
  }

  if (p->exists("min_rows")) {
    uint opt_value = 0;
    p->get("min_rows", &opt_value);
    if (opt_value != 0) {
      ptr = my_stpcpy(ptr, " min_rows=");
      ptr = longlong10_to_str(opt_value, ptr, 10);
    }
  }

  if (p->exists("avg_row_length")) {
    uint opt_value = 0;
    p->get("avg_row_length", &opt_value);
    if (opt_value != 0) {
      ptr = my_stpcpy(ptr, " avg_row_length=");
      ptr = longlong10_to_str(opt_value, ptr, 10);
    }
  }

  if (p->exists("row_type")) {
    uint opt_value = 0;
    p->get("row_type", &opt_value);
    ptr = strxmov(ptr, " row_format=", ha_row_type[(uint)opt_value], NullS);
  }

  if (p->exists("stats_sample_pages")) {
    uint opt_value = 0;
    p->get("stats_sample_pages", &opt_value);
    if (opt_value != 0) {
      ptr = my_stpcpy(ptr, " stats_sample_pages=");
      ptr = longlong10_to_str(opt_value, ptr, 10);
    }
  }

  if (p->exists("stats_auto_recalc")) {
    uint opt_value = 0;
    p->get("stats_auto_recalc", &opt_value);
    enum_stats_auto_recalc sar = (enum_stats_auto_recalc)opt_value;

    if (sar == HA_STATS_AUTO_RECALC_ON)
      ptr = my_stpcpy(ptr, " stats_auto_recalc=1");
    else if (sar == HA_STATS_AUTO_RECALC_OFF)
      ptr = my_stpcpy(ptr, " stats_auto_recalc=0");
  }

  if (p->exists("key_block_size")) {
    uint opt_value = 0;
    p->get("key_block_size", &opt_value);
    if (opt_value != 0) {
      ptr = my_stpcpy(ptr, " KEY_BLOCK_SIZE=");
      ptr = longlong10_to_str(opt_value, ptr, 10);
    }
  }

  if (p->exists("compress")) {
    dd::String_type opt_value;
    p->get("compress", &opt_value);
    if (!opt_value.empty()) {
      if (opt_value.size() > 7) opt_value.erase(7, dd::String_type::npos);
      ptr = my_stpcpy(ptr, " COMPRESSION=\"");
      ptr = my_stpcpy(ptr, opt_value.c_str());
      ptr = my_stpcpy(ptr, "\"");
    }
  }

  // Print ENCRYPTION clause.
  dd::String_type encrypt_type;
  if (p->exists("encrypt_type")) {
    p->get("encrypt_type", &encrypt_type);
  } else {
    encrypt_type = "N";
  }

  // Show ENCRYPTION clause only if we have a encrypted table
  // OR if schema encryption default is different from table encryption.
  bool is_schema_encrypted = args[2]->val_int();
  bool encryption_request_type = is_encrypted(encrypt_type);
  if (encryption_request_type ||
      (is_schema_encrypted != encryption_request_type)) {
    ptr = my_stpcpy(ptr, " ENCRYPTION=\'");
    ptr = my_stpcpy(ptr, encrypt_type.c_str());
    ptr = my_stpcpy(ptr, "\'");
  }

  if (p->exists("stats_persistent")) {
    uint opt_value = 0;
    p->get("stats_persistent", &opt_value);
    if (opt_value)
      ptr = my_stpcpy(ptr, " stats_persistent=1");
    else
      ptr = my_stpcpy(ptr, " stats_persistent=0");
  }

  if (p->exists("pack_keys")) {
    uint opt_value = 0;
    p->get("pack_keys", &opt_value);
    if (opt_value)
      ptr = my_stpcpy(ptr, " pack_keys=1");
    else
      ptr = my_stpcpy(ptr, " pack_keys=0");
  }

  if (p->exists("checksum")) {
    uint opt_value = 0;
    p->get("checksum", &opt_value);
    if (opt_value) ptr = my_stpcpy(ptr, " checksum=1");
  }

  if (p->exists("delay_key_write")) {
    uint opt_value = 0;
    p->get("delay_key_write", &opt_value);
    if (opt_value) ptr = my_stpcpy(ptr, " delay_key_write=1");
  }

  bool is_partitioned = args[1]->val_int();
  if (is_partitioned) ptr = my_stpcpy(ptr, " partitioned");

  if (p->exists("secondary_engine")) {
    dd::String_type opt_value;
    p->get("secondary_engine", &opt_value);
    if (!opt_value.empty()) {
      ptr = my_stpcpy(ptr, " SECONDARY_ENGINE=\"");
      ptr = my_stpcpy(ptr, opt_value.c_str());
      ptr = my_stpcpy(ptr, "\"");
    }
  }

  if (ptr == option_buff)
    oss << "";
  else
    oss << option_buff + 1;

  str->copy(oss.str().c_str(), oss.str().length(), system_charset_info);

  return str;
}

String *Item_func_internal_get_comment_or_error::val_str(String *str) {
  DBUG_TRACE;
  null_value = false;

  // Read arguements
  String schema;
  String view;
  String table_type;
  String options;
  String *schema_ptr = args[0]->val_str(&schema);
  String *view_ptr = args[1]->val_str(&view);
  String *table_type_ptr = args[2]->val_str(&table_type);
  String *options_ptr = args[3]->val_str(&options);
  String comment;
  String *comment_ptr = args[4]->val_str(&comment);

  if (table_type_ptr == nullptr || schema_ptr == nullptr ||
      view_ptr == nullptr || comment_ptr == nullptr) {
    null_value = true;
    return nullptr;
  }

  THD *thd = current_thd;
  std::ostringstream oss("");

  DBUG_EXECUTE_IF("fetch_system_view_definition", {
    dd::String_type definition;
    if (dd::info_schema::get_I_S_view_definition(
            dd::String_type(schema_ptr->c_ptr_safe()),
            dd::String_type(view_ptr->c_ptr_safe()), &definition) == false) {
      str->copy(definition.c_str(), definition.length(), system_charset_info);
      return str;
    }
  });

  if (options_ptr != nullptr &&
      strcmp(table_type_ptr->c_ptr_safe(), "VIEW") == 0) {
    bool is_view_valid = true;

    std::unique_ptr<dd::Properties> view_options(
        dd::Properties::parse_properties(options_ptr->c_ptr_safe()));

    // Warn if the property string is corrupt.
    if (!view_options.get()) {
      LogErr(WARNING_LEVEL, ER_WARN_PROPERTY_STRING_PARSE_FAILED,
             options_ptr->c_ptr_safe());
      DBUG_ASSERT(false);
      return nullptr;
    }

    if (view_options->get("view_valid", &is_view_valid)) return nullptr;

    if (is_view_valid == false && thd->lex->sql_command != SQLCOM_SHOW_TABLES) {
      oss << push_view_warning_or_error(current_thd, schema_ptr->c_ptr_safe(),
                                        view_ptr->c_ptr_safe());
    } else
      oss << "VIEW";
  } else if (!thd->lex->m_IS_table_stats.error().empty()) {
    /*
      There could be error generated due to INTERNAL_*() UDF calls
      in I_S query. If there was a error found, we show that as
      part of COMMENT field.
    */
    oss << thd->lex->m_IS_table_stats.error();
  } else {
    oss << comment_ptr->c_ptr_safe();
  }
  str->copy(oss.str().c_str(), oss.str().length(), system_charset_info);

  return str;
}

/*
  The function return 'default' in case the dd::Properties string passed as
  the argument 'str' does not contain 'nodegroup_id' key stored OR even
  when the option string is empty.
*/
String *Item_func_get_partition_nodegroup::val_str(String *str) {
  DBUG_TRACE;
  null_value = false;

  String options;
  String *options_ptr = args[0]->val_str(&options);
  std::ostringstream oss("");

  // If we have a option string.
  if (options_ptr != nullptr) {
    // Prepare dd::Properties
    std::unique_ptr<dd::Properties> view_options(
        dd::Properties::parse_properties(options_ptr->c_ptr_safe()));

    // Warn if the property string is corrupt.
    if (!view_options.get()) {
      LogErr(WARNING_LEVEL, ER_WARN_PROPERTY_STRING_PARSE_FAILED,
             options_ptr->c_ptr_safe());
      DBUG_ASSERT(false);
      str->copy(oss.str().c_str(), oss.str().length(), system_charset_info);
      return str;
    }

    if (view_options->exists("nodegroup_id")) {
      uint32 value;

      // Fetch nodegroup id.
      view_options->get("nodegroup_id", &value);
      oss << value;
    } else
      oss << "default";
  } else
    oss << "default";

  // Copy the value to output string.
  str->copy(oss.str().c_str(), oss.str().length(), system_charset_info);

  return str;
}

String *Item_func_internal_tablespace_type::val_str(String *str) {
  DBUG_TRACE;
  dd::String_type result;

  THD *thd = current_thd;
  retrieve_tablespace_statistics(thd, args, &null_value);
  if (null_value == false) {
    thd->lex->m_IS_tablespace_stats.get_stat(
        dd::info_schema::enum_tablespace_stats_type::TS_TYPE, &result);
    str->copy(result.c_str(), result.length(), system_charset_info);

    return str;
  }

  return nullptr;
}

String *Item_func_internal_tablespace_logfile_group_name::val_str(String *str) {
  DBUG_TRACE;
  dd::String_type result;

  THD *thd = current_thd;
  retrieve_tablespace_statistics(thd, args, &null_value);
  if (null_value == false) {
    thd->lex->m_IS_tablespace_stats.get_stat(
        dd::info_schema::enum_tablespace_stats_type::TS_LOGFILE_GROUP_NAME,
        &result);
    if (result.length())
      str->copy(result.c_str(), result.length(), system_charset_info);
    else {
      null_value = true;
      return nullptr;
    }

    return str;
  }

  return nullptr;
}

String *Item_func_internal_tablespace_status::val_str(String *str) {
  DBUG_TRACE;
  dd::String_type result;

  THD *thd = current_thd;
  retrieve_tablespace_statistics(thd, args, &null_value);
  if (null_value == false) {
    thd->lex->m_IS_tablespace_stats.get_stat(
        dd::info_schema::enum_tablespace_stats_type::TS_STATUS, &result);
    str->copy(result.c_str(), result.length(), system_charset_info);

    return str;
  }

  return nullptr;
}

String *Item_func_internal_tablespace_row_format::val_str(String *str) {
  DBUG_TRACE;
  dd::String_type result;

  THD *thd = current_thd;
  retrieve_tablespace_statistics(thd, args, &null_value);
  if (null_value == false) {
    thd->lex->m_IS_tablespace_stats.get_stat(
        dd::info_schema::enum_tablespace_stats_type::TS_ROW_FORMAT, &result);
    if (result.length())
      str->copy(result.c_str(), result.length(), system_charset_info);
    else {
      null_value = true;
      return nullptr;
    }

    return str;
  }

  return nullptr;
}

String *Item_func_internal_tablespace_extra::val_str(String *str) {
  DBUG_TRACE;
  dd::String_type result;

  THD *thd = current_thd;
  retrieve_tablespace_statistics(thd, args, &null_value);
  if (null_value == false) {
    thd->lex->m_IS_tablespace_stats.get_stat(
        dd::info_schema::enum_tablespace_stats_type::TS_EXTRA, &result);
    if (result.length())
      str->copy(result.c_str(), result.length(), system_charset_info);
    else {
      null_value = true;
      return nullptr;
    }

    return str;
  }

  return nullptr;
}

/**
  @brief
    This function prepares string representing se_private_data for tablespace.
    This is required for IS implementation which uses views on DD tablespace.

    Syntax:
      string get_dd_tablespace_private_data(dd.tablespace.se_private_data)

    The arguments accept values from se_private_data from 'tablespace'
    DD table.

 */
String *Item_func_get_dd_tablespace_private_data::val_str(String *str) {
  DBUG_TRACE;

  // Read tablespaces.se_private_data
  String option;
  String *option_ptr;
  std::ostringstream oss("");
  if ((option_ptr = args[0]->val_str(&option)) == nullptr) {
    str->copy(oss.str().c_str(), oss.str().length(), system_charset_info);
    return str;
  }

  // Read required values from properties
  std::unique_ptr<dd::Properties> p(
      dd::Properties::parse_properties(option_ptr->c_ptr_safe()));

  // Warn if the property string is corrupt.
  if (!p.get()) {
    LogErr(WARNING_LEVEL, ER_WARN_PROPERTY_STRING_PARSE_FAILED,
           option_ptr->c_ptr_safe());
    DBUG_ASSERT(false);
    str->copy(oss.str().c_str(), oss.str().length(), system_charset_info);
    return str;
  }

  // Read used_flags
  uint opt_value = 0;
  char option_buff[350], *ptr;
  ptr = option_buff;

  if (strcmp(args[1]->val_str(&option)->ptr(), "id") == 0) {
    if (p->exists("id")) {
      p->get("id", &opt_value);
      ptr = longlong10_to_str(opt_value, ptr, 10);
    }
  }

  if (strcmp(args[1]->val_str(&option)->ptr(), "flags") == 0) {
    if (p->exists("flags")) {
      p->get("flags", &opt_value);
      ptr = longlong10_to_str(opt_value, ptr, 10);
    }
  }

  if (ptr == option_buff)
    oss << "";
  else
    oss << option_buff;

  str->copy(oss.str().c_str(), oss.str().length(), system_charset_info);

  return str;
}

/**
  @brief
    This function prepares string representing se_private_data for index.
    This is required for IS implementation which uses views on DD indexes.

    Syntax:
      string get_dd_index_private_data(dd.indexes.se_private_data)

    The arguments accept values from se_private_data from 'indexes'
    DD table.

 */
String *Item_func_get_dd_index_private_data::val_str(String *str) {
  DBUG_TRACE;

  // Read indexes.se_private_data
  String option;
  String *option_ptr;
  std::ostringstream oss("");
  if ((option_ptr = args[0]->val_str(&option)) == nullptr) {
    str->copy(oss.str().c_str(), oss.str().length(), system_charset_info);
    return str;
  }

  // Read required values from properties
  std::unique_ptr<dd::Properties> p(
      dd::Properties::parse_properties(option_ptr->c_ptr_safe()));

  // Warn if the property string is corrupt.
  if (!p.get()) {
    LogErr(WARNING_LEVEL, ER_WARN_PROPERTY_STRING_PARSE_FAILED,
           option_ptr->c_ptr_safe());
    DBUG_ASSERT(false);
    str->copy(oss.str().c_str(), oss.str().length(), system_charset_info);
    return str;
  }

  // Read used_flags
  uint opt_value = 0;
  char option_buff[350], *ptr;
  ptr = option_buff;

  if (strcmp(args[1]->val_str(&option)->ptr(), "id") == 0) {
    if (p->exists("id")) {
      p->get("id", &opt_value);
      ptr = longlong10_to_str(opt_value, ptr, 10);
    }
  }

  if (strcmp(args[1]->val_str(&option)->ptr(), "root") == 0) {
    if (p->exists("root")) {
      p->get("root", &opt_value);
      ptr = longlong10_to_str(opt_value, ptr, 10);
    }
  }

  if (strcmp(args[1]->val_str(&option)->ptr(), "trx_id") == 0) {
    if (p->exists("trx_id")) {
      p->get("trx_id", &opt_value);
      ptr = longlong10_to_str(opt_value, ptr, 10);
    }
  }

  if (ptr == option_buff)
    oss << "";
  else
    oss << option_buff;

  str->copy(oss.str().c_str(), oss.str().length(), system_charset_info);

  return str;
}

/**
  Get collation by name, send error to client on failure.
  @param name     Collation name
  @param name_cs  Character set of the name string
  @return
  @retval         NULL on error
  @retval         Pointter to CHARSET_INFO with the given name on success
*/
CHARSET_INFO *mysqld_collation_get_by_name(const char *name,
                                           CHARSET_INFO *name_cs) {
  CHARSET_INFO *cs;
  MY_CHARSET_LOADER loader;
  char error[1024];
  my_charset_loader_init_mysys(&loader);
  if (!(cs = my_collation_get_by_name(&loader, name, MYF(0)))) {
    ErrConvString err(name, name_cs);
    my_error(ER_UNKNOWN_COLLATION, MYF(0), err.ptr());
    if (loader.errcode) {
      snprintf(error, sizeof(error) - 1, EE(loader.errcode), loader.errarg);
      push_warning_printf(current_thd, Sql_condition::SL_WARNING,
                          ER_UNKNOWN_COLLATION, "%s", error);
    }
  }
  return cs;
}

String *Item_func_convert_cpu_id_mask::val_str(String *str) {
  DBUG_TRACE;
  null_value = false;

  String cpu_mask;
  String *cpu_mask_str = args[0]->val_str(&cpu_mask);

  if (cpu_mask_str == nullptr || cpu_mask_str->length() == 0) {
    null_value = true;
    return nullptr;
  }

  std::ostringstream oss("");
  cpu_mask_str->set_charset(&my_charset_bin);

  int bit_start = -1, bit_end = -1;
  int start_pos = cpu_mask_str->length() - 1;
  bool first = true;
  for (int i = start_pos; i >= 0; i--) {
    if (cpu_mask_str->ptr()[i] == '1')
      bit_start == -1 ? (bit_start = bit_end = start_pos - i) : bit_end++;
    else if (bit_start != -1) {
      if (first)
        first = false;
      else
        oss << ",";

      if (bit_start == bit_end)
        oss << bit_start;
      else
        oss << bit_start << "-" << bit_end;
      bit_start = bit_end = -1;
    }
  }
  if (oss.str().length() == 0)
    oss << "0-"
        << resourcegroups::Resource_group_mgr::instance()->num_vcpus() - 1;

  str->copy(oss.str().c_str(), oss.str().length(), &my_charset_bin);

  return str;
}

void Item_func_current_role::cleanup() {
  if (value_cache_set) {
    value_cache.set((char *)NULL, 0, system_charset_info);
    value_cache_set = false;
  }
}

String *Item_func_current_role::val_str(String *) {
  set_current_role(current_thd);
  return &value_cache;
}

void Item_func_current_role::set_current_role(THD *thd) {
  if (!value_cache_set) {
    func_current_role(thd, &value_cache);
    value_cache_set = true;
  }
}

/**
 @brief Constructs and caches the graphml string

 Called once per query and the result cached inside value_cache

 @param         thd     The current session

 @retval false success
 @retval true failure
 */

bool Item_func_roles_graphml::calculate_graphml(THD *thd) {
  Security_context *sctx = thd->security_context();
  if (sctx &&
      (sctx->has_global_grant(STRING_WITH_LEN("ROLE_ADMIN")).first ||
       sctx->check_access(SUPER_ACL, "", false)) &&
      !skip_grant_tables())
    roles_graphml(thd, &value_cache);
  else
    value_cache.set_ascii(
        STRING_WITH_LEN("<?xml version=\"1.0\" encoding=\"UTF-8\"?>"
                        "<graphml />"));
  value_cache_set = true;
  return false;
}

String *Item_func_roles_graphml::val_str(String *) {
  calculate_graphml(current_thd);
  return &value_cache;
}

void Item_func_roles_graphml::cleanup() {
  if (value_cache_set) {
    value_cache.set((char *)NULL, 0, system_charset_info);
    value_cache_set = false;
  }
}

/**
  @brief
    This function prepares string representing value stored at key
    supplied.
    This is required for upgrade to parse encryption key value.

    Syntax:
      string get_dd_property_key_value(dd.table.options, key)
 */
String *Item_func_get_dd_property_key_value::val_str(String *str) {
  DBUG_TRACE;

  // Read tables.options
  String properties;
  String key;
  std::ostringstream oss("");
  null_value = false;

  String *properties_ptr = args[0]->val_str(&properties);
  String *key_ptr = args[1]->val_str(&key);

  if (key_ptr == nullptr || properties_ptr == nullptr) {
    null_value = true;
    return nullptr;
  }

  // Read required values from properties
  std::unique_ptr<dd::Properties> p(
      dd::Properties::parse_properties(properties_ptr->c_ptr_safe()));

  // Warn if the property string is corrupt.
  if (!p.get()) {
    LogErr(WARNING_LEVEL, ER_WARN_PROPERTY_STRING_PARSE_FAILED,
           properties_ptr->c_ptr_safe());
    str->copy(oss.str().c_str(), oss.str().length(), system_charset_info);
    null_value = true;
    return str;
  }

  // Read the value at key
  dd::String_type keyname(key_ptr->c_ptr_safe(), strlen(key_ptr->c_ptr_safe()));
  dd::String_type value;
  if (p->exists(keyname)) {
    p->get(keyname, &value);
    oss << value;
  } else {
    null_value = true;
    return nullptr;
  }

  str->copy(oss.str().c_str(), oss.str().length(), system_charset_info);

  return str;
}

/**
  @brief
    This function removes a key value from given property string.
    This is required during upgrade to encryption key value.

    Syntax:
      string remove_dd_property_key(dd.table.options, key)

    The function either returns the string after removing the key OR
    returns the original property string if key is not found.
 */
String *Item_func_remove_dd_property_key::val_str(String *str) {
  DBUG_TRACE;

  // Read tables.options
  String properties;
  String key;
  std::ostringstream oss("");
  null_value = false;

  String *properties_ptr = args[0]->val_str(&properties);
  String *key_ptr = args[1]->val_str(&key);

  if (key_ptr == nullptr || properties_ptr == nullptr) {
    null_value = true;
    return nullptr;
  }

  // Read required values from properties
  std::unique_ptr<dd::Properties> p(
      dd::Properties::parse_properties(properties_ptr->c_ptr_safe()));

  // Warn if the property string is corrupt.
  if (!p.get()) {
    LogErr(WARNING_LEVEL, ER_WARN_PROPERTY_STRING_PARSE_FAILED,
           properties_ptr->c_ptr_safe());
    str->copy(oss.str().c_str(), oss.str().length(), system_charset_info);
    return str;
  }

  // Read the value at key
  dd::String_type keyname(key_ptr->c_ptr_safe(), strlen(key_ptr->c_ptr_safe()));
  (void)p->remove(keyname);
  oss << p->raw_string();

  str->copy(oss.str().c_str(), oss.str().length(), system_charset_info);

  return str;
}

/*
  This function converts interval expression to the interval value specified
  by the user at time of creating events.
  @param str pointer to String whose output is filled with user supplied
             interval value at time of event creation.
  @return returns a pointer to the string with the converted interval value.
 */
String *Item_func_convert_interval_to_user_interval::val_str(String *str) {
  if (!args[0]->is_null() && !args[1]->is_null()) {
    longlong event_interval_val = args[0]->val_int();
    interval_type event_interval_unit = dd::get_old_interval_type(
        (dd::Event::enum_interval_field)args[1]->val_int());
    str->length(0);
    Events::reconstruct_interval_expression(str, event_interval_unit,
                                            event_interval_val);
    null_value = false;
    return str;
  }
  null_value = true;
  return nullptr;
}

/**
  @brief
    This function prepares string representing EXTRA column for I_S.COLUMNS.

  @param str   A String object that we can write to.

    Syntax:
      string internal_get_dd_column_extra(dd.table.options)

  @return returns a pointer to the string containing column options.
 */
String *Item_func_internal_get_dd_column_extra::val_str(String *str) {
  DBUG_TRACE;

  std::ostringstream oss("");
  null_value = false;

  // Create UPDATE_OPTION. This can be null.
  String update_option;
  String *update_option_ptr = args[3]->val_str(&update_option);

  // Create COLUMNS.OPTIONS. This can not be null.
  String properties;
  String *properties_ptr = args[5]->val_str(&properties);

  // Stop if any of required argument is not supplied.
  if (args[0]->is_null() || args[1]->is_null() || args[2]->is_null() ||
      args[4]->is_null()) {
    null_value = true;
    return nullptr;
  }

  bool is_not_generated_column = args[0]->val_int();
  bool is_virtual = args[1]->val_int();
  bool is_auto_increment = args[2]->val_int();
  bool has_update_option = update_option_ptr != nullptr;
  bool is_default_option = args[4]->val_int();

  if (is_not_generated_column) {
    if (is_default_option) oss << "DEFAULT_GENERATED";
    if (has_update_option) {
      if (oss.str().length()) oss << " ";
      oss << "on update " << update_option_ptr->c_ptr_safe();
    }
    if (is_auto_increment) {
      if (oss.str().length()) oss << " ";
      oss << "auto_increment";
    }
  } else {
    oss << (is_virtual ? "VIRTUAL GENERATED" : "STORED GENERATED");
  }

  // Print the column property 'NOT SECONDARY'.
  if (properties_ptr != nullptr) {
    // Read required values from properties
    std::unique_ptr<dd::Properties> p(
        dd::Properties::parse_properties(properties_ptr->c_ptr_safe()));

    // Warn if the property string is corrupt.
    if (!p.get()) {
      LogErr(WARNING_LEVEL, ER_WARN_PROPERTY_STRING_PARSE_FAILED,
             properties_ptr->c_ptr_safe());
      str->copy(oss.str().c_str(), oss.str().length(), system_charset_info);
      return str;
    }

    if (p->exists("not_secondary")) {
      if (oss.str().length()) oss << " ";
      oss << "NOT SECONDARY";
    }
  }

  str->copy(oss.str().c_str(), oss.str().length(), system_charset_info);

  return str;
}<|MERGE_RESOLUTION|>--- conflicted
+++ resolved
@@ -2866,17 +2866,10 @@
     }
   }
 
-<<<<<<< HEAD
-  if (!(ptr = longlong2str(dec, ans, to_base)) ||
-      str->copy(ans, (uint32)(ptr - ans), default_charset())) {
-    null_value = true;
-    return NULL;
-=======
   char ans[CONV_MAX_LENGTH + 1U];
   char *ptr = longlong2str(dec, ans, to_base);
   if (ptr == nullptr || str->copy(ans, ptr - ans, default_charset())) {
     return error_str();
->>>>>>> ffff3ac2
   }
   return str;
 }
