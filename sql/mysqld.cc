--- conflicted
+++ resolved
@@ -6668,23 +6668,13 @@
   {"Qcache_queries_in_cache",  (char*) &query_cache.queries_in_cache,                 SHOW_LONG_NOFLUSH,       SHOW_SCOPE_GLOBAL},
   {"Qcache_total_blocks",      (char*) &query_cache.total_blocks,                     SHOW_LONG_NOFLUSH,       SHOW_SCOPE_GLOBAL},
   {"Queries",                  (char*) &show_queries,                                 SHOW_FUNC,               SHOW_SCOPE_ALL},
-<<<<<<< HEAD
   {"Questions",                (char*) offsetof(System_status_var, questions),               SHOW_LONGLONG_STATUS,    SHOW_SCOPE_ALL},
   {"Select_full_join",         (char*) offsetof(System_status_var, select_full_join_count),  SHOW_LONGLONG_STATUS,    SHOW_SCOPE_ALL},
   {"Select_full_range_join",   (char*) offsetof(System_status_var, select_full_range_join_count), SHOW_LONGLONG_STATUS, SHOW_SCOPE_ALL},
   {"Select_range",             (char*) offsetof(System_status_var, select_range_count),       SHOW_LONGLONG_STATUS,   SHOW_SCOPE_ALL},
   {"Select_range_check",       (char*) offsetof(System_status_var, select_range_check_count), SHOW_LONGLONG_STATUS,   SHOW_SCOPE_ALL},
   {"Select_scan",	       (char*) offsetof(System_status_var, select_scan_count),              SHOW_LONGLONG_STATUS,   SHOW_SCOPE_ALL},
-  {"Slave_open_temp_tables",   (char*) &slave_open_temp_tables,                        SHOW_INT,               SHOW_SCOPE_GLOBAL},
-=======
-  {"Questions",                (char*) offsetof(STATUS_VAR, questions),               SHOW_LONGLONG_STATUS,    SHOW_SCOPE_ALL},
-  {"Select_full_join",         (char*) offsetof(STATUS_VAR, select_full_join_count),  SHOW_LONGLONG_STATUS,    SHOW_SCOPE_ALL},
-  {"Select_full_range_join",   (char*) offsetof(STATUS_VAR, select_full_range_join_count), SHOW_LONGLONG_STATUS, SHOW_SCOPE_ALL},
-  {"Select_range",             (char*) offsetof(STATUS_VAR, select_range_count),       SHOW_LONGLONG_STATUS,   SHOW_SCOPE_ALL},
-  {"Select_range_check",       (char*) offsetof(STATUS_VAR, select_range_check_count), SHOW_LONGLONG_STATUS,   SHOW_SCOPE_ALL},
-  {"Select_scan",	       (char*) offsetof(STATUS_VAR, select_scan_count),              SHOW_LONGLONG_STATUS,   SHOW_SCOPE_ALL},
   {"Slave_open_temp_tables",   (char*) &show_slave_open_temp_tables,                   SHOW_FUNC,              SHOW_SCOPE_GLOBAL},
->>>>>>> bf1a52e8
 #ifdef HAVE_REPLICATION
   {"Slave_retried_transactions",(char*) &show_slave_retried_trans,                     SHOW_FUNC,              SHOW_SCOPE_GLOBAL},
   {"Slave_heartbeat_period",   (char*) &show_heartbeat_period,                         SHOW_FUNC,              SHOW_SCOPE_GLOBAL},
