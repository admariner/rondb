/* Copyright (c) 2009, 2017, Oracle and/or its affiliates. All rights reserved.

   This program is free software; you can redistribute it and/or modify
   it under the terms of the GNU General Public License as published by
   the Free Software Foundation; version 2 of the License.

   This program is distributed in the hope that it will be useful,
   but WITHOUT ANY WARRANTY; without even the implied warranty of
   MERCHANTABILITY or FITNESS FOR A PARTICULAR PURPOSE.  See the
   GNU General Public License for more details.

   You should have received a copy of the GNU General Public License
   along with this program; if not, write to the Free Software Foundation,
   51 Franklin Street, Suite 500, Boston, MA 02110-1335 USA */

#include "sql/binlog.h"

#include "my_config.h"

#include <assert.h>
#include <errno.h>
#include <fcntl.h>
#include <limits.h>
#include <stdint.h>
#include <stdio.h>
#include <stdlib.h>
#include <sys/stat.h>

#include "lex_string.h"
#include "my_macros.h"
#include "my_systime.h"
#ifdef HAVE_UNISTD_H
#include <unistd.h>
#endif
#include <algorithm>
#include <list>
#include <new>
#include <string>

#include "binary_log_types.h"
#include "control_events.h"
#include "current_thd.h"
#include "debug_sync.h"                     // DEBUG_SYNC
#include "debug_vars.h"
#include "derror.h"                         // ER_THD
#include "discrete_interval.h"
#include "dur_prop.h"
#include "field.h"
#include "handler.h"
#include "hash.h"
#include "item_func.h"                      // user_var_entry
#include "key.h"
#include "log.h"
#include "log_event.h"                      // Rows_log_event
#include "m_ctype.h"
#include "mdl.h"
#include "mf_wcomp.h"                       // wild_one, wild_many
#include "my_base.h"
#include "my_bitmap.h"
#include "my_byteorder.h"
#include "my_compiler.h"
#include "my_dbug.h"
#include "my_dir.h"
#include "my_sqlcommand.h"
#include "my_stacktrace.h"                  // my_safe_print_system_time
#include "my_thread_local.h"
#include "mysql/plugin.h"
#include "mysql/psi/mysql_file.h"
#include "mysql/psi/psi_stage.h"
#include "mysql/service_mysql_alloc.h"
#include "mysql/thread_type.h"
#include "mysqld.h"                         // sync_binlog_period ...
#include "mysqld_error.h"
#include "mysqld_thd_manager.h"             // Global_THD_manager
#include "prealloced_array.h"
#include "protocol.h"
#include "psi_memory_key.h"
#include "query_options.h"
#include "rows_event.h"
#include "rpl_filter.h"
#include "rpl_gtid.h"
#include "rpl_handler.h"                    // RUN_HOOK
#include "rpl_mi.h"                         // Master_info
#include "rpl_record.h"
#include "rpl_rli.h"                        // Relay_log_info
#include "rpl_rli_pdb.h"                    // Slave_worker
#include "rpl_slave.h"
#include "rpl_slave_commit_order_manager.h" // Commit_order_manager
#include "rpl_transaction_ctx.h"
#include "rpl_trx_boundary_parser.h"        // Transaction_boundary_parser
#include "rpl_context.h"
#include "rpl_utility.h"
#include "sql_bitmap.h"
#include "sql_class.h"                      // THD
#include "sql_const.h"
#include "sql_data_change.h"
#include "sql_error.h"
#include "sql_lex.h"
#include "sql_list.h"
#include "sql_parse.h"                      // sqlcom_can_generate_row_events
#include "sql_plugin.h"
#include "sql_plugin_ref.h"
#include "sql_servers.h"
#include "sql_show.h"                       // append_identifier
#include "sql_udf.h"
#include "statement_events.h"
#include "system_variables.h"
#include "table.h"
#include "table_id.h"
#include "thr_lock.h"
#include "transaction_info.h"
#include "xa.h"

class Item;
class Gtid_event;

using std::max;
using std::min;
using std::string;
using std::list;
using binary_log::checksum_crc32;

#define FLAGSTR(V,F) ((V)&(F)?#F" ":"")
#define YESNO(X) ((X) ? "yes" : "no")

#define LOG_PREFIX	"ML"

/**
  @defgroup Binary_Log Binary Log
  @{
 */

#define MY_OFF_T_UNDEF (~(my_off_t)0UL)

/*
  Constants required for the limit unsafe warnings suppression
 */
//seconds after which the limit unsafe warnings suppression will be activated
#define LIMIT_UNSAFE_WARNING_ACTIVATION_TIMEOUT 50
//number of limit unsafe warnings after which the suppression will be activated
#define LIMIT_UNSAFE_WARNING_ACTIVATION_THRESHOLD_COUNT 50
#define MAX_SESSION_ATTACH_TRIES 10

static ulonglong limit_unsafe_suppression_start_time= 0;
static bool unsafe_warning_suppression_is_activated= false;
static int limit_unsafe_warning_count= 0;

static handlerton *binlog_hton;
bool opt_binlog_order_commits= true;

const char *log_bin_index= 0;
const char *log_bin_basename= 0;

MYSQL_BIN_LOG mysql_bin_log(&sync_binlog_period, WRITE_CACHE);

static int binlog_init(void *p);
static int binlog_start_trans_and_stmt(THD *thd, Log_event *start_event);
static int binlog_close_connection(handlerton *hton, THD *thd);
static int binlog_savepoint_set(handlerton *hton, THD *thd, void *sv);
static int binlog_savepoint_rollback(handlerton *hton, THD *thd, void *sv);
static bool binlog_savepoint_rollback_can_release_mdl(handlerton *hton,
                                                      THD *thd);
static int binlog_commit(handlerton *hton, THD *thd, bool all);
static int binlog_rollback(handlerton *hton, THD *thd, bool all);
static int binlog_prepare(handlerton *hton, THD *thd, bool all);
static int binlog_xa_commit(handlerton *hton,  XID *xid);
static int binlog_xa_rollback(handlerton *hton,  XID *xid);
static void exec_binlog_error_action_abort(const char* err_string);

static inline bool has_commit_order_manager(THD *thd)
{
  return is_mts_worker(thd) &&
    thd->rli_slave->get_commit_order_manager() != NULL;
}


bool normalize_binlog_name(char *to, const char *from, bool is_relay_log)
{
  DBUG_ENTER("normalize_binlog_name");
  bool error= false;
  char buff[FN_REFLEN];
  char *ptr= (char*) from;
  char *opt_name= is_relay_log ? opt_relay_logname : opt_bin_logname;

  DBUG_ASSERT(from);

  /* opt_name is not null and not empty and from is a relative path */
  if (opt_name && opt_name[0] && from && !test_if_hard_path(from))
  {
    // take the path from opt_name
    // take the filename from from 
    char log_dirpart[FN_REFLEN], log_dirname[FN_REFLEN];
    size_t log_dirpart_len, log_dirname_len;
    dirname_part(log_dirpart, opt_name, &log_dirpart_len);
    dirname_part(log_dirname, from, &log_dirname_len);

    /* log may be empty => relay-log or log-bin did not 
        hold paths, just filename pattern */
    if (log_dirpart_len > 0)
    {
      /* create the new path name */
      if(fn_format(buff, from+log_dirname_len, log_dirpart, "",
                   MYF(MY_UNPACK_FILENAME | MY_SAFE_PATH)) == NULL)
      {
        error= true;
        goto end;
      }

      ptr= buff;
    }
  }

  DBUG_ASSERT(ptr);
  if (ptr)
  {
    size_t length= strlen(ptr);

    // Strips the CR+LF at the end of log name and \0-terminates it.
    if (length && ptr[length-1] == '\n')
    {
      ptr[length-1]= 0;
      length--;
      if (length && ptr[length-1] == '\r')
      {
        ptr[length-1]= 0;
        length--;
      }
    }
    if (!length)
    {
      error= true;
      goto end;
    }
    strmake(to, ptr, length);
  }
end:
  DBUG_RETURN(error);
}


/**
  Helper class to hold a mutex for the duration of the
  block.

  Eliminates the need for explicit unlocking of mutexes on, e.g.,
  error returns.  On passing a null pointer, the sentry will not do
  anything.
 */
class Mutex_sentry
{
public:
  Mutex_sentry(mysql_mutex_t *mutex)
    : m_mutex(mutex)
  {
    if (m_mutex)
      mysql_mutex_lock(mutex);
  }

  ~Mutex_sentry()
  {
    if (m_mutex)
      mysql_mutex_unlock(m_mutex);
#ifndef DBUG_OFF
    m_mutex= 0;
#endif
  }

private:
  mysql_mutex_t *m_mutex;

  // It's not allowed to copy this object in any way
  Mutex_sentry(Mutex_sentry const&);
  void operator=(Mutex_sentry const&);
};


/**
  Helper class to switch to a new thread and then go back to the previous one,
  when the object is destroyed using RAII.

  This class is used to temporarily switch to another session (THD
  structure). It will set up thread specific "globals" correctly
  so that the POSIX thread looks exactly like the session attached to.
  However, PSI_thread info is not touched as it is required to show
  the actual physial view in PFS instrumentation i.e., it should
  depict as the real thread doing the work instead of thread it switched
  to.

  On destruction, the original session (which is supplied to the
  constructor) will be re-attached automatically. For example, with
  this code, the value of @c current_thd will be the same before and
  after execution of the code.

  @code
  {
    for (int i = 0 ; i < count ; ++i)
    {
      // here we are attached to current_thd
      // [...]
      Thd_backup_and_restore switch_thd(current_thd, other_thd[i]);
      // [...]
      // here we are attached to other_thd[i]
      // [...]
    }
    // here we are attached to current_thd
  }
  @endcode

  @warning The class is not designed to be inherited from.
 */

class Thd_backup_and_restore
{
public:
  /**
    Try to attach the POSIX thread to a session.
    - This function attaches the POSIX thread to a session
    in MAX_SESSION_ATTACH_TRIES tries when encountering
    'out of memory' error, and terminates the server after
    failed in MAX_SESSION_ATTACH_TRIES tries.

    @param[in] backup_thd    The thd to restore to when object is destructed.
    @param[in] new_thd       The thd to attach to.
   */

  Thd_backup_and_restore(THD *backup_thd, THD *new_thd)
    : m_backup_thd(backup_thd), m_new_thd(new_thd),
      m_new_thd_old_real_id(new_thd->real_id),
      m_new_thd_old_thread_stack(new_thd->thread_stack)
  {
    DBUG_ASSERT(m_backup_thd != NULL && m_new_thd != NULL);
    // Reset the state of the current thd.
    m_backup_thd->restore_globals();

    m_new_thd->thread_stack= m_backup_thd->thread_stack;

    int i= 0;
    /*
      Attach the POSIX thread to a session in MAX_SESSION_ATTACH_TRIES
      tries when encountering 'out of memory' error.
    */
    while (i < MAX_SESSION_ATTACH_TRIES)
    {
      /*
        Currently attach_to(...) returns ER_OUTOFMEMORY or 0. So
        we continue to attach the POSIX thread when encountering
        the ER_OUTOFMEMORY error. Please take care other error
        returned from attach_to(...) in future.
      */
      if (!attach_to(new_thd))
      {
        if (i > 0)
          LogErr(WARNING_LEVEL,
                 ER_BINLOG_ATTACHING_THREAD_MEMORY_FINALLY_AVAILABLE, i + 1);
        break;
      }
      /* Sleep 1 microsecond per try to avoid temporary 'out of memory' */
      my_sleep(1);
      i++;
    }
    /*
      Terminate the server after failed to attach the POSIX thread
      to a session in MAX_SESSION_ATTACH_TRIES tries.
    */
    if (MAX_SESSION_ATTACH_TRIES == i)
    {
      my_safe_print_system_time();
      my_safe_printf_stderr("%s", "[Fatal] Out of memory while attaching to "
                            "session thread during the group commit phase. "
                            "Data consistency between master and slave can "
                            "be guaranteed after server restarts.\n");
      _exit(MYSQLD_FAILURE_EXIT);
    }
    DBUG_ASSERT(!check_stack_overrun(m_new_thd, STACK_MIN_SIZE,
                                     reinterpret_cast<uchar *>(&i)));
  }

  /**
      Restores to previous thd.
   */
  ~Thd_backup_and_restore()
  {
    /*
      Restore the global variables of the thd we previously attached to,
      to its original state. In other words, detach the m_new_thd.
    */
    m_new_thd->restore_globals();
    m_new_thd->real_id= m_new_thd_old_real_id;
    m_new_thd->thread_stack= m_new_thd_old_thread_stack;

    // Reset the global variables to the original state.
    if (unlikely(m_backup_thd->store_globals()))
      DBUG_ASSERT(0);                           // Out of memory?!
  }

private:

  /**
    Attach the POSIX thread to a session.
   */
  int attach_to(THD *thd)
  {
    if (DBUG_EVALUATE_IF("simulate_session_attach_error", 1, 0)
        || unlikely(thd->store_globals()))
    {
      /*
        Indirectly uses pthread_setspecific, which can only return
        ENOMEM or EINVAL. Since store_globals are using correct keys,
        the only alternative is out of memory.
      */
      return ER_OUTOFMEMORY;
    }
    return 0;
  }

  THD *m_backup_thd;
  THD *m_new_thd;
  my_thread_t m_new_thd_old_real_id;
  const char *m_new_thd_old_thread_stack;
};


/**
  Caches for non-transactional and transactional data before writing
  it to the binary log.

  @todo All the access functions for the flags suggest that the
  encapsuling is not done correctly, so try to move any logic that
  requires access to the flags into the cache.
*/
class binlog_cache_data
{
public:

  binlog_cache_data(bool trx_cache_arg,
                    my_off_t max_binlog_cache_size_arg,
                    ulong *ptr_binlog_cache_use_arg,
                    ulong *ptr_binlog_cache_disk_use_arg)
  : m_pending(0), saved_max_binlog_cache_size(max_binlog_cache_size_arg),
    ptr_binlog_cache_use(ptr_binlog_cache_use_arg),
    ptr_binlog_cache_disk_use(ptr_binlog_cache_disk_use_arg)
  {
    reset();
    flags.transactional= trx_cache_arg;
    cache_log.end_of_file= saved_max_binlog_cache_size;
  }

  int finalize(THD *thd, Log_event *end_event);
  int finalize(THD *thd, Log_event *end_event, XID_STATE *xs);
  int flush(THD *thd, my_off_t *bytes, bool *wrote_xid);
  int write_event(THD *thd, Log_event *event);
  size_t get_event_counter() { return event_counter; }

  virtual ~binlog_cache_data()
  {
    DBUG_ASSERT(is_binlog_empty());
    close_cached_file(&cache_log);
  }

  bool is_binlog_empty() const
  {
    my_off_t pos= my_b_tell(&cache_log);
    DBUG_PRINT("debug", ("%s_cache - pending: 0x%llx, bytes: %llu",
                         (flags.transactional ? "trx" : "stmt"),
                         (ulonglong) pending(), (ulonglong) pos));
    return pending() == NULL && pos == 0;
  }

  bool is_finalized() const {
    return flags.finalized;
  }

  Rows_log_event *pending() const
  {
    return m_pending;
  }

  void set_pending(Rows_log_event *const pending)
  {
    m_pending= pending;
  }

  void set_incident(void)
  {
    flags.incident= true;
  }

  bool has_incident(void) const
  {
    return flags.incident;
  }

  bool has_xid() const {
    // There should only be an XID event if we are transactional
    DBUG_ASSERT((flags.transactional && flags.with_xid) || !flags.with_xid);
    return flags.with_xid;
  }

  bool is_trx_cache() const
  {
    return flags.transactional;
  }

  my_off_t get_byte_position() const
  {
    return my_b_tell(&cache_log);
  }

  void cache_state_checkpoint(my_off_t pos_to_checkpoint)
  {
    // We only need to store the cache state for pos > 0
    if (pos_to_checkpoint)
    {
      cache_state state;
      state.with_rbr= flags.with_rbr;
      state.with_sbr= flags.with_sbr;
      state.event_counter= event_counter;
      cache_state_map[pos_to_checkpoint]= state;
    }
  }

  void cache_state_rollback(my_off_t pos_to_rollback)
  {
    if (pos_to_rollback)
    {
      std::map<my_off_t,cache_state>::iterator it;
      it = cache_state_map.find(pos_to_rollback);
      if (it != cache_state_map.end())
      {
        flags.with_rbr= it->second.with_rbr;
        flags.with_sbr= it->second.with_sbr;
        event_counter= it->second.event_counter;
      }
      else
        DBUG_ASSERT(it == cache_state_map.end());
    }
    // Rolling back to pos == 0 means cleaning up the cache.
    else
    {
      flags.with_rbr= false;
      flags.with_sbr= false;
      event_counter= 0;
    }
  }

  virtual void reset()
  {
    compute_statistics();
    truncate(0);

    /*
      If IOCACHE has a file associated, change its size to 0.
      It is safer to do it here, since we are certain that one
      asked the cache to go to position 0 with truncate.
    */
    if(cache_log.file != -1)
    {
      int error= 0;
      if((error= my_chsize(cache_log.file, 0, 0, MYF(MY_WME))))
        LogErr(WARNING_LEVEL, ER_BINLOG_CANT_RESIZE_CACHE);

      DBUG_EXECUTE_IF("show_io_cache_size",
                      {
                        my_off_t file_size= my_seek(cache_log.file,
                                                    0L,MY_SEEK_END,MYF(MY_WME+MY_FAE));
                        sql_print_error("New size:%llu",
                                        static_cast<ulonglong>(file_size));
                      });
    }

    flags.incident= false;
    flags.with_xid= false;
    flags.immediate= false;
    flags.finalized= false;
    flags.with_sbr= false;
    flags.with_rbr= false;
    /*
      The truncate function calls reinit_io_cache that calls my_b_flush_io_cache
      which may increase disk_writes. This breaks the disk_writes use by the
      binary log which aims to compute the ratio between in-memory cache usage
      and disk cache usage. To avoid this undesirable behavior, we reset the
      variable after truncating the cache.
    */
    cache_log.disk_writes= 0;
    cache_state_map.clear();
    event_counter= 0;
    DBUG_ASSERT(is_binlog_empty());
  }

  /**
    Sets the write position to point at the position given. If the
    cache has swapped to a file, it reinitializes it, so that the
    proper data is added to the IO_CACHE buffer. Otherwise, it just
    does a my_b_seek.

    my_b_seek will not work if the cache has swapped, that's why
    we do this workaround.

    @param  pos the new write position.
    @param  use_reinit if the position should be reset resorting
                to reset_io_cache (which may issue a flush_io_cache 
                inside)

    @return The previous write position.
   */
  my_off_t reset_write_pos(my_off_t pos, bool use_reinit)
  {
    DBUG_ENTER("reset_write_pos");
    DBUG_ASSERT(cache_log.type == WRITE_CACHE);

    my_off_t oldpos= get_byte_position();

    if (use_reinit)
      reinit_io_cache(&cache_log, WRITE_CACHE, pos, 0, 0);
    else
      my_b_seek(&cache_log, pos);

    DBUG_RETURN(oldpos);
  }

  /*
    Cache to store data before copying it to the binary log.
  */
  IO_CACHE cache_log;

  /**
    Returns information about the cache content with respect to
    the binlog_format of the events.

    This will be used to set a flag on GTID_LOG_EVENT stating that the
    transaction may have SBR statements or not, but the binlog dump
    will show this flag as "rbr_only" when it is not set. That's why
    an empty transaction should return true below, or else an empty
    transaction would be assumed as "rbr_only" even not having RBR
    events.

    When dumping a binary log content using mysqlbinlog client program,
    for any transaction assumed as "rbr_only" it will be printed a
    statement changing the transaction isolation level to READ COMMITTED.
    It doesn't make sense to have an empty transaction "requiring" this
    isolation level change.

    @return true  The cache have SBR events or is empty.
    @return false The cache contains a transaction with no SBR events.
   */
  bool may_have_sbr_stmts()
  {
    return flags.with_sbr || !flags.with_rbr;
  }

protected:
  /*
    This structure should have all cache variables/flags that should be restored
    when a ROLLBACK TO SAVEPOINT statement be executed.
  */
  struct cache_state
  {
    bool with_sbr;
    bool with_rbr;
    size_t event_counter;
  };
  /*
    For every SAVEPOINT used, we will store a cache_state for the current
    binlog cache position. So, if a ROLLBACK TO SAVEPOINT is used, we can
    restore the cache_state values after truncating the binlog cache.
  */
  std::map<my_off_t, cache_state> cache_state_map;
  /*
    In order to compute the transaction size (because of possible extra checksum
    bytes), we need to keep track of how many events are in the binlog cache.
  */
  size_t event_counter= 0;
  /*
    It truncates the cache to a certain position. This includes deleting the
    pending event.
   */
  void truncate(my_off_t pos)
  {
    DBUG_PRINT("info", ("truncating to position %lu", (ulong) pos));
    remove_pending_event();
    reinit_io_cache(&cache_log, WRITE_CACHE, pos, 0, 0);
    cache_log.end_of_file= saved_max_binlog_cache_size;
  }

  /**
     Flush pending event to the cache buffer.
   */
  int flush_pending_event(THD *thd) {
    if (m_pending)
    {
      m_pending->set_flags(Rows_log_event::STMT_END_F);
      if (int error= write_event(thd, m_pending))
        return error;
      thd->clear_binlog_table_maps();
    }
    return 0;
  }

  /**
    Remove the pending event.
   */
  int remove_pending_event() {
    delete m_pending;
    m_pending= NULL;
    return 0;
  }
  struct Flags {
    /*
      Defines if this is either a trx-cache or stmt-cache, respectively, a
      transactional or non-transactional cache.
    */
    bool transactional:1;

    /*
      This indicates that some events did not get into the cache and most likely
      it is corrupted.
    */
    bool incident:1;

    /*
      This indicates that the cache should be written without BEGIN/END.
    */
    bool immediate:1;

    /*
      This flag indicates that the buffer was finalized and has to be
      flushed to disk.
     */
    bool finalized:1;

    /*
      This indicates that either the cache contain an XID event, or it's
      an atomic DDL Query-log-event. In the latter case the flag is set up
      on the statement level, namely when the Query-log-event is cached
      at time the DDL transaction is not committing.
      The flag therefore gets reset when the cache is cleaned due to
      the statement rollback, e.g in case of a DDL post-caching execution
      error.
      Any statement scope flag among other things must consider its
      reset policy when the statement is rolled back.
    */
    bool with_xid:1;

    /*
      This indicates that the cache contain statements changing content.
    */
    bool with_sbr:1;

    /*
      This indicates that the cache contain RBR event changing content.
    */
    bool with_rbr:1;
  } flags;

private:
  /*
    Pending binrows event. This event is the event where the rows are currently
    written.
   */
  Rows_log_event *m_pending;

  /**
    This function computes binlog cache and disk usage.
  */
  void compute_statistics()
  {
    if (!is_binlog_empty())
    {
      (*ptr_binlog_cache_use)++;
      if (cache_log.disk_writes != 0)
        (*ptr_binlog_cache_disk_use)++;
    }
  }

  /*
    Stores the values of maximum size of the cache allowed when this cache
    is configured. This corresponds to either
      . max_binlog_cache_size or max_binlog_stmt_cache_size.
  */
  my_off_t saved_max_binlog_cache_size;

  /*
    Stores a pointer to the status variable that keeps track of the in-memory 
    cache usage. This corresponds to either
      . binlog_cache_use or binlog_stmt_cache_use.
  */
  ulong *ptr_binlog_cache_use;

  /*
    Stores a pointer to the status variable that keeps track of the disk
    cache usage. This corresponds to either
      . binlog_cache_disk_use or binlog_stmt_cache_disk_use.
  */
  ulong *ptr_binlog_cache_disk_use;

  binlog_cache_data& operator=(const binlog_cache_data& info);
  binlog_cache_data(const binlog_cache_data& info);
};


class binlog_stmt_cache_data
  : public binlog_cache_data
{
public:
  binlog_stmt_cache_data(bool trx_cache_arg,
                        my_off_t max_binlog_cache_size_arg,
                        ulong *ptr_binlog_cache_use_arg,
                        ulong *ptr_binlog_cache_disk_use_arg)
    : binlog_cache_data(trx_cache_arg,
                        max_binlog_cache_size_arg,
                        ptr_binlog_cache_use_arg,
                        ptr_binlog_cache_disk_use_arg)
  {
  }

  using binlog_cache_data::finalize;

  int finalize(THD *thd);
};


int
binlog_stmt_cache_data::finalize(THD *thd)
{
  if (flags.immediate)
  {
    if (int error= finalize(thd, NULL))
      return error;
  }
  else
  {
    Query_log_event
      end_evt(thd, STRING_WITH_LEN("COMMIT"), false, false, true, 0, true);
    if (int error= finalize(thd, &end_evt))
      return error;
  }
  return 0;
}


class binlog_trx_cache_data : public binlog_cache_data
{
public:
  binlog_trx_cache_data(bool trx_cache_arg,
                        my_off_t max_binlog_cache_size_arg,
                        ulong *ptr_binlog_cache_use_arg,
                        ulong *ptr_binlog_cache_disk_use_arg)
  : binlog_cache_data(trx_cache_arg,
                      max_binlog_cache_size_arg,
                      ptr_binlog_cache_use_arg,
                      ptr_binlog_cache_disk_use_arg),
    m_cannot_rollback(FALSE), before_stmt_pos(MY_OFF_T_UNDEF)
  {   }

  void reset()
  {
    DBUG_ENTER("reset");
    DBUG_PRINT("enter", ("before_stmt_pos: %llu", (ulonglong) before_stmt_pos));
    m_cannot_rollback= FALSE;
    before_stmt_pos= MY_OFF_T_UNDEF;
    binlog_cache_data::reset();
    DBUG_PRINT("return", ("before_stmt_pos: %llu", (ulonglong) before_stmt_pos));
    DBUG_VOID_RETURN;
  }

  bool cannot_rollback() const
  {
    return m_cannot_rollback;
  }

  void set_cannot_rollback()
  {
    m_cannot_rollback= TRUE;
  }

  my_off_t get_prev_position() const
  {
     return before_stmt_pos;
  }

  void set_prev_position(my_off_t pos)
  {
    DBUG_ENTER("set_prev_position");
    DBUG_PRINT("enter", ("before_stmt_pos: %llu", (ulonglong) before_stmt_pos));
    before_stmt_pos= pos;
    cache_state_checkpoint(before_stmt_pos);
    DBUG_PRINT("return", ("before_stmt_pos: %llu", (ulonglong) before_stmt_pos));
    DBUG_VOID_RETURN;
  }

  void restore_prev_position()
  {
    DBUG_ENTER("restore_prev_position");
    DBUG_PRINT("enter", ("before_stmt_pos: %llu", (ulonglong) before_stmt_pos));
    binlog_cache_data::truncate(before_stmt_pos);
    cache_state_rollback(before_stmt_pos);
    before_stmt_pos= MY_OFF_T_UNDEF;
    /*
      Binlog statement rollback clears with_xid now as the atomic DDL statement
      marker which can be set as early as at event creation and caching.
    */
    flags.with_xid= false;
    DBUG_PRINT("return", ("before_stmt_pos: %llu", (ulonglong) before_stmt_pos));
    DBUG_VOID_RETURN;
  }

  void restore_savepoint(my_off_t pos)
  {
    DBUG_ENTER("restore_savepoint");
    DBUG_PRINT("enter", ("before_stmt_pos: %llu", (ulonglong) before_stmt_pos));
    binlog_cache_data::truncate(pos);
    if (pos <= before_stmt_pos)
      before_stmt_pos= MY_OFF_T_UNDEF;
    cache_state_rollback(pos);
    DBUG_PRINT("return", ("before_stmt_pos: %llu", (ulonglong) before_stmt_pos));
    DBUG_VOID_RETURN;
  }

  using binlog_cache_data::truncate;

  int truncate(THD *thd, bool all);

private:
  /*
    It will be set TRUE if any statement which cannot be rolled back safely
    is put in trx_cache.
  */
  bool m_cannot_rollback;

  /*
    Binlog position before the start of the current statement.
  */
  my_off_t before_stmt_pos;

  binlog_trx_cache_data& operator=(const binlog_trx_cache_data& info);
  binlog_trx_cache_data(const binlog_trx_cache_data& info);
};

class binlog_cache_mngr {
public:
  binlog_cache_mngr(my_off_t max_binlog_stmt_cache_size_arg,
                    ulong *ptr_binlog_stmt_cache_use_arg,
                    ulong *ptr_binlog_stmt_cache_disk_use_arg,
                    my_off_t max_binlog_cache_size_arg,
                    ulong *ptr_binlog_cache_use_arg,
                    ulong *ptr_binlog_cache_disk_use_arg)
  : stmt_cache(FALSE, max_binlog_stmt_cache_size_arg,
               ptr_binlog_stmt_cache_use_arg,
               ptr_binlog_stmt_cache_disk_use_arg),
    trx_cache(TRUE, max_binlog_cache_size_arg,
              ptr_binlog_cache_use_arg,
              ptr_binlog_cache_disk_use_arg),
    has_logged_xid(NULL)
  {  }

  binlog_cache_data* get_binlog_cache_data(bool is_transactional)
  {
    if (is_transactional)
      return &trx_cache;
    else
      return &stmt_cache;
  }

  IO_CACHE* get_binlog_cache_log(bool is_transactional)
  {
    return (is_transactional ? &trx_cache.cache_log : &stmt_cache.cache_log);
  }

  /**
    Convenience method to check if both caches are empty.
   */
  bool is_binlog_empty() const {
    return stmt_cache.is_binlog_empty() && trx_cache.is_binlog_empty();
  }

  /*
    clear stmt_cache and trx_cache if they are not empty
  */
  void reset()
  {
    if (!stmt_cache.is_binlog_empty())
      stmt_cache.reset();
    if (!trx_cache.is_binlog_empty())
      trx_cache.reset();
  }

#ifndef DBUG_OFF
  bool dbug_any_finalized() const {
    return stmt_cache.is_finalized() || trx_cache.is_finalized();
  }
#endif

  /*
    Convenience method to flush both caches to the binary log.

    @param bytes_written Pointer to variable that will be set to the
                         number of bytes written for the flush.
    @param wrote_xid     Pointer to variable that will be set to @c
                         true if any XID event was written to the
                         binary log. Otherwise, the variable will not
                         be touched.
    @return Error code on error, zero if no error.
   */
  int flush(THD *thd, my_off_t *bytes_written, bool *wrote_xid)
  {
    my_off_t stmt_bytes= 0;
    my_off_t trx_bytes= 0;
    DBUG_ASSERT(stmt_cache.has_xid() == 0);
    int error= stmt_cache.flush(thd, &stmt_bytes, wrote_xid);
    if (error)
      return error;
    DEBUG_SYNC(thd, "after_flush_stm_cache_before_flush_trx_cache");
    if (int error= trx_cache.flush(thd, &trx_bytes, wrote_xid))
      return error;
    *bytes_written= stmt_bytes + trx_bytes;
    return 0;
  }

  binlog_stmt_cache_data stmt_cache;
  binlog_trx_cache_data trx_cache;
  /*
    The bool flag is for preventing do_binlog_xa_commit_rollback()
    execution twice which can happen for "external" xa commit/rollback.
  */
  bool has_logged_xid;
private:

  binlog_cache_mngr& operator=(const binlog_cache_mngr& info);
  binlog_cache_mngr(const binlog_cache_mngr& info);
};


static binlog_cache_mngr *thd_get_cache_mngr(const THD *thd)
{
  /*
    If opt_bin_log is not set, binlog_hton->slot == -1 and hence
    thd_get_ha_data(thd, hton) segfaults.
  */
  DBUG_ASSERT(opt_bin_log);
  return (binlog_cache_mngr *)thd_get_ha_data(thd, binlog_hton);
}


/**
  Checks if the BINLOG_CACHE_SIZE's value is greater than MAX_BINLOG_CACHE_SIZE.
  If this happens, the BINLOG_CACHE_SIZE is set to MAX_BINLOG_CACHE_SIZE.
*/
void check_binlog_cache_size(THD *thd)
{
  if (binlog_cache_size > max_binlog_cache_size)
  {
    if (thd)
    {
      push_warning_printf(thd, Sql_condition::SL_WARNING,
                          ER_BINLOG_CACHE_SIZE_GREATER_THAN_MAX,
                          ER_THD(thd, ER_BINLOG_CACHE_SIZE_GREATER_THAN_MAX),
                          (ulong) binlog_cache_size,
                          (ulong) max_binlog_cache_size);
    }
    else
    {
      LogErr(WARNING_LEVEL, ER_BINLOG_CACHE_SIZE_GREATER_THAN_MAX,
             binlog_cache_size,
             (ulong) max_binlog_cache_size);
    }
    binlog_cache_size= static_cast<ulong>(max_binlog_cache_size);
  }
}

/**
  Checks if the BINLOG_STMT_CACHE_SIZE's value is greater than MAX_BINLOG_STMT_CACHE_SIZE.
  If this happens, the BINLOG_STMT_CACHE_SIZE is set to MAX_BINLOG_STMT_CACHE_SIZE.
*/
void check_binlog_stmt_cache_size(THD *thd)
{
  if (binlog_stmt_cache_size > max_binlog_stmt_cache_size)
  {
    if (thd)
    {
      push_warning_printf(thd, Sql_condition::SL_WARNING,
                          ER_BINLOG_STMT_CACHE_SIZE_GREATER_THAN_MAX,
                          ER_THD(thd,
                                 ER_BINLOG_STMT_CACHE_SIZE_GREATER_THAN_MAX),
                          (ulong) binlog_stmt_cache_size,
                          (ulong) max_binlog_stmt_cache_size);
    }
    else
    {
      LogErr(WARNING_LEVEL, ER_BINLOG_STMT_CACHE_SIZE_GREATER_THAN_MAX,
             binlog_stmt_cache_size,
             (ulong) max_binlog_stmt_cache_size);
    }
    binlog_stmt_cache_size= static_cast<ulong>(max_binlog_stmt_cache_size);
  }
}

/**
 Check whether binlog_hton has valid slot and enabled
*/
bool binlog_enabled()
{
	return(binlog_hton && binlog_hton->slot != HA_SLOT_UNDEF);
}

 /*
  Save position of binary log transaction cache.

  SYNPOSIS
    binlog_trans_log_savepos()

    thd      The thread to take the binlog data from
    pos      Pointer to variable where the position will be stored

  DESCRIPTION

    Save the current position in the binary log transaction cache into
    the variable pointed to by 'pos'
 */

static void
binlog_trans_log_savepos(THD *thd, my_off_t *pos)
{
  DBUG_ENTER("binlog_trans_log_savepos");
  DBUG_ASSERT(pos != NULL);
  binlog_cache_mngr *const cache_mngr= thd_get_cache_mngr(thd);
  DBUG_ASSERT(mysql_bin_log.is_open());
  *pos= cache_mngr->trx_cache.get_byte_position();
  DBUG_PRINT("return", ("position: %lu", (ulong) *pos));
  cache_mngr->trx_cache.cache_state_checkpoint(*pos);
  DBUG_VOID_RETURN;
}

static int binlog_dummy_recover(handlerton*, XID*, uint)
{
  return 0;
}

/**
  Auxiliary class to copy serialized events to the binary log and
  correct some of the fields that are not known until just before
  writing the event.

  This class allows feeding events in parts, so it is practical to use
  in do_write_cache() which reads events from an IO_CACHE where events
  may span mutiple cache pages.

  The following fields are fixed before writing the event:
  - end_log_pos is set
  - the checksum is computed if checksums are enabled
  - the length is incremented by the checksum size if checksums are enabled
*/
class Binlog_event_writer
{
  IO_CACHE *output_cache;
  bool have_checksum;
  ha_checksum initial_checksum;
  ha_checksum checksum;
  uint32 end_log_pos;

public:
  /**
    Constructs a new Binlog_event_writer. Should be called once before
    starting to flush the transaction or statement cache to the
    binlog.

    @param output_cache_arg IO_CACHE to write to.
  */
  Binlog_event_writer(IO_CACHE *output_cache_arg)
    : output_cache(output_cache_arg),
      have_checksum(binlog_checksum_options !=
                    binary_log::BINLOG_CHECKSUM_ALG_OFF),
      initial_checksum(my_checksum(0L, NULL, 0)),
      checksum(initial_checksum),
      end_log_pos(my_b_tell(output_cache))
  {
    // Simulate checksum error
    if (DBUG_EVALUATE_IF("fault_injection_crc_value", 1, 0))
      checksum--;
  }

  /**
    Write part of an event to disk.

    @param [in,out] buf_p Points to buffer with data to write.  The
    caller must set this initially, and it will be increased by the
    number of bytes written.

    @param [in,out] buf_len_p Points to the remaining length of the
    buffer, i.e., from buf_p to the end of the buffer.  The caller
    must set this initially, and it will be decreased by the number of
    written bytes.

    @param [in,out] event_len_p Points to the remaining length of the
    event, i.e., the size of the event minus what was already written.
    This must be initialized to zero by the caller, must be remembered
    by the caller between calls, and is updated by this function: when
    an event begins it is set to the length of the event, and for each
    call it is decreased by the number of written bytes.

    It is allowed that buf_len_p is less than event_len_p (i.e., event
    is only partial) and that event_len_p is less than buf_len_p
    (i.e., there is more than this event in the buffer).  This
    function will write as much as is available of one event, but
    never more than one.  It is required that buf_len_p >=
    LOG_EVENT_HEADER_LEN.

    @retval true Error, i.e., my_b_write failed.
    @retval false Success.
  */
  bool write_event_part(uchar **buf_p, uint32 *buf_len_p, uint32 *event_len_p)
  {
    DBUG_ENTER("Binlog_event_writer::write_event_part");

    if (*buf_len_p == 0)
      DBUG_RETURN(false);

    // This is the beginning of an event
    if (*event_len_p == 0)
    {
      // Caller must ensure that the first part of the event contains
      // a full event header.
      DBUG_ASSERT(*buf_len_p >= LOG_EVENT_HEADER_LEN);

      // Read event length
      *event_len_p= uint4korr(*buf_p + EVENT_LEN_OFFSET);

      // Increase end_log_pos
      end_log_pos+= *event_len_p;

      // Change event length if checksum is enabled
      if (have_checksum)
      {
        int4store(*buf_p + EVENT_LEN_OFFSET,
                  *event_len_p + BINLOG_CHECKSUM_LEN);
        // end_log_pos is shifted by the checksum length
        end_log_pos+= BINLOG_CHECKSUM_LEN;
      }

      // Store end_log_pos
      int4store(*buf_p + LOG_POS_OFFSET, end_log_pos);
    }

    // write the buffer
    uint32 write_bytes= std::min<uint32>(*buf_len_p, *event_len_p);
    DBUG_ASSERT(write_bytes > 0);
    if (my_b_write(output_cache, *buf_p, write_bytes))
      DBUG_RETURN(true);

    // update the checksum
    if (have_checksum)
      checksum= my_checksum(checksum, *buf_p, write_bytes);

    // Step positions.
    *buf_p+= write_bytes;
    *buf_len_p-= write_bytes;
    *event_len_p-= write_bytes;

    if (have_checksum)
    {
      // store checksum
      if (*event_len_p == 0)
      {
        char checksum_buf[BINLOG_CHECKSUM_LEN];
        int4store(checksum_buf, checksum);
        if (my_b_write(output_cache, checksum_buf, BINLOG_CHECKSUM_LEN))
          DBUG_RETURN(true);
        checksum= initial_checksum;
      }
    }
    DBUG_PRINT("debug",("end_log_pos=%u", end_log_pos));

    DBUG_RETURN(false);
  }

  /**
    Write a full event to disk.

    This is a wrapper around write_event_part, which handles the
    special case where you have a complete event in the buffer.

    @param buf Buffer to write.
    @param buf_len Number of bytes to write.

    @retval true Error, i.e., my_b_write failed.
    @retval false Success.
  */
  bool write_full_event(uchar *buf, uint32 buf_len)
  {
    uint32 event_len_unused= 0;
    bool ret= write_event_part(&buf, &buf_len, &event_len_unused);
    DBUG_ASSERT(buf_len == 0);
    DBUG_ASSERT(event_len_unused == 0);
    return ret;
  }

  /**
    Returns true if per event checksum is enabled.
  */
  bool is_checksum_enabled() { return have_checksum; }
};


/*
  this function is mostly a placeholder.
  conceptually, binlog initialization (now mostly done in MYSQL_BIN_LOG::open)
  should be moved here.
*/

static int binlog_init(void *p)
{
  binlog_hton= (handlerton *)p;
  binlog_hton->state=opt_bin_log ? SHOW_OPTION_YES : SHOW_OPTION_NO;
  binlog_hton->db_type=DB_TYPE_BINLOG;
  binlog_hton->savepoint_offset= sizeof(my_off_t);
  binlog_hton->close_connection= binlog_close_connection;
  binlog_hton->savepoint_set= binlog_savepoint_set;
  binlog_hton->savepoint_rollback= binlog_savepoint_rollback;
  binlog_hton->savepoint_rollback_can_release_mdl=
                                     binlog_savepoint_rollback_can_release_mdl;
  binlog_hton->commit= binlog_commit;
  binlog_hton->commit_by_xid= binlog_xa_commit;
  binlog_hton->rollback= binlog_rollback;
  binlog_hton->rollback_by_xid= binlog_xa_rollback;
  binlog_hton->prepare= binlog_prepare;
  binlog_hton->recover=binlog_dummy_recover;
  binlog_hton->flags= HTON_NOT_USER_SELECTABLE | HTON_HIDDEN;
  return 0;
}


static int binlog_deinit(void*)
{
  /* Using binlog as TC after the binlog has been unloaded, won't work */
  if (tc_log == &mysql_bin_log)
    tc_log= NULL;
  binlog_hton= NULL;
  return 0;
}


static int binlog_close_connection(handlerton*, THD *thd)
{
  DBUG_ENTER("binlog_close_connection");
  binlog_cache_mngr *const cache_mngr= thd_get_cache_mngr(thd);
  DBUG_ASSERT(cache_mngr->is_binlog_empty());
  DBUG_PRINT("debug", ("Set ha_data slot %d to 0x%llx", binlog_hton->slot, (ulonglong) NULL));
  thd_set_ha_data(thd, binlog_hton, NULL);
  cache_mngr->~binlog_cache_mngr();
  my_free(cache_mngr);
  DBUG_RETURN(0);
}

int binlog_cache_data::write_event(THD*, Log_event *ev)
{
  DBUG_ENTER("binlog_cache_data::write_event");

  if (ev != NULL)
  {
    DBUG_EXECUTE_IF("simulate_disk_full_at_flush_pending",
                  {DBUG_SET("+d,simulate_file_write_error");});
    if (ev->write(&cache_log) != 0)
    {
      DBUG_EXECUTE_IF("simulate_disk_full_at_flush_pending",
                      {
                        DBUG_SET("-d,simulate_file_write_error");
                        DBUG_SET("-d,simulate_disk_full_at_flush_pending");
                        /* 
                           after +d,simulate_file_write_error the local cache
                           is in unsane state. Since -d,simulate_file_write_error
                           revokes the first simulation do_write_cache()
                           can't be run without facing an assert.
                           So it's blocked with the following 2nd simulation:
                        */
                        DBUG_SET("+d,simulate_do_write_cache_failure");
                      });
      DBUG_RETURN(1);
    }
    if (ev->get_type_code() == binary_log::XID_EVENT)
      flags.with_xid= true;
    if (ev->is_using_immediate_logging())
      flags.immediate= true;
    /* DDL gets marked as xid-requiring at its caching. */
    if (is_atomic_ddl_event(ev))
      flags.with_xid= true;
    /* With respect to the event type being written */
    if (ev->is_sbr_logging_format())
      flags.with_sbr= true;
    if (ev->is_rbr_logging_format())
      flags.with_rbr= true;
    event_counter++;
    DBUG_PRINT("debug",("event_counter= %lu",
                        static_cast<ulong>(event_counter)));
  }
  DBUG_RETURN(0);
}

bool MYSQL_BIN_LOG::assign_automatic_gtids_to_flush_group(THD *first_seen)
{
  DBUG_ENTER("MYSQL_BIN_LOG::assign_automatic_gtids_to_flush_group");
  bool error= false;
  bool is_global_sid_locked= false;
  rpl_sidno locked_sidno= 0;

  for (THD *head= first_seen ; head ; head = head->next_to_commit)
  {
    DBUG_ASSERT(head->variables.gtid_next.type != UNDEFINED_GROUP);

    /* Generate GTID */
    if (head->variables.gtid_next.type == AUTOMATIC_GROUP)
    {
      if (!is_global_sid_locked)
      {
        global_sid_lock->rdlock();
        is_global_sid_locked= true;
      }
      if (gtid_state->generate_automatic_gtid(head,
              head->get_transaction()->get_rpl_transaction_ctx()->get_sidno(),
              head->get_transaction()->get_rpl_transaction_ctx()->get_gno(),
              &locked_sidno)
              != RETURN_STATUS_OK)
      {
        head->commit_error= THD::CE_FLUSH_ERROR;
        error= true;
      }
    }
    else
    {
      DBUG_PRINT("info", ("thd->variables.gtid_next.type=%d "
                          "thd->owned_gtid.sidno=%d",
                          head->variables.gtid_next.type,
                          head->owned_gtid.sidno));
      if (head->variables.gtid_next.type == GTID_GROUP)
        DBUG_ASSERT(head->owned_gtid.sidno > 0);
      else
      {
        DBUG_ASSERT(head->variables.gtid_next.type == ANONYMOUS_GROUP);
        DBUG_ASSERT(head->owned_gtid.sidno == THD::OWNED_SIDNO_ANONYMOUS);
      }
    }
  }

  if (locked_sidno > 0)
    gtid_state->unlock_sidno(locked_sidno);

  if (is_global_sid_locked)
    global_sid_lock->unlock();

  DBUG_RETURN(error);
}

/**
  Write the Gtid_log_event to the binary log (prior to writing the
  statement or transaction cache).

  @param thd Thread that is committing.
  @param cache_data The cache that is flushing.
  @param writer The event will be written to this Binlog_event_writer object.

  @retval false Success.
  @retval true Error.
*/
bool MYSQL_BIN_LOG::write_gtid(THD *thd, binlog_cache_data *cache_data,
                               Binlog_event_writer *writer)
{
  DBUG_ENTER("MYSQL_BIN_LOG::write_gtid");

  /*
    The GTID for the THD was assigned at
    assign_automatic_gtids_to_flush_group()
  */
  DBUG_ASSERT(thd->owned_gtid.sidno == THD::OWNED_SIDNO_ANONYMOUS ||
              thd->owned_gtid.sidno > 0);

  int64 sequence_number, last_committed;

  /* Generate logical timestamps for MTS */
  m_dependency_tracker.get_dependency(thd, sequence_number, last_committed);

  /*
    In case both the transaction cache and the statement cache are
    non-empty, both will be flushed in sequence and logged as
    different transactions. Then the second transaction must only
    be executed after the first one has committed. Therefore, we
    need to set last_committed for the second transaction equal to
    last_committed for the first transaction. This is done in
    binlog_cache_data::flush. binlog_cache_data::flush uses the
    condition trn_ctx->last_committed==SEQ_UNINIT to detect this
    situation, hence the need to set it here.
  */
  thd->get_transaction()->last_committed= SEQ_UNINIT;

  /*
    For delayed replication and also for the purpose of lag monitoring,
    we assume that the commit timestamp of the transaction is the time of
    executing this code (the time of writing the Gtid_log_event to the binary
    log).
  */
  ulonglong immediate_commit_timestamp= my_micro_time();

  /*
    When the original_commit_timestamp session variable is set to a value
    other than UNDEFINED_COMMIT_TIMESTAMP, it means that either the timestamp
    is known ( > 0 ) or the timestamp is not known ( == 0 ).
  */
  ulonglong original_commit_timestamp= thd->variables.original_commit_timestamp;
  /*
    When original_commit_timestamp == UNDEFINED_COMMIT_TIMESTAMP, we assume
    that:
    a) it is not known if this thread is a slave applier ( = 0 );
    b) this is a new transaction ( = immediate_commit_timestamp);
  */
  if (original_commit_timestamp == UNDEFINED_COMMIT_TIMESTAMP)
  {
    /*
      When applying a transaction using replication, assume that the
      original commit timestamp is not known (the transaction wasn't
      originated on the current server).
    */
    if (thd->slave_thread || thd->is_binlog_applier())
    {
      original_commit_timestamp= 0;
    }
    else
    /* Assume that this transaction is original from this server */
    {
      DBUG_EXECUTE_IF("rpl_invalid_gtid_timestamp",
                      //add one our to the commit timestamps
                      immediate_commit_timestamp += 3600000000;);
      original_commit_timestamp= immediate_commit_timestamp;
    }
  }
  else
  {
    // Clear the session variable to have cleared states for next transaction.
    thd->variables.original_commit_timestamp= UNDEFINED_COMMIT_TIMESTAMP;
  }

  if (thd->slave_thread)
  {
    // log warning if the replication timestamps are invalid
    if (original_commit_timestamp > immediate_commit_timestamp &&
        !thd->rli_slave->get_c_rli()->gtid_timestamps_warning_logged)
    {
      sql_print_warning("Invalid replication timestamps: original commit "
                        "timestamp is more recent than the immediate commmit "
                        "timestamp. This may be an issue if delayed "
                        "replication is active. Make sure that servers have "
                        "their clocks set to the correct time. No further "
                        "message will be emitted until after timestamps become "
                        "valid again.");
      thd->rli_slave->get_c_rli()->gtid_timestamps_warning_logged= true;
    }
    else
    {
      if (thd->rli_slave->get_c_rli()->gtid_timestamps_warning_logged &&
          original_commit_timestamp <= immediate_commit_timestamp)
      {
        sql_print_warning("The replication timestamps have returned to normal "
                          "values.");
        thd->rli_slave->get_c_rli()->gtid_timestamps_warning_logged= false;
      }
    }
  }

  /*
    Generate and write the Gtid_log_event.
  */
  Gtid_log_event gtid_event(thd, cache_data->is_trx_cache(),
                            last_committed, sequence_number,
                            cache_data->may_have_sbr_stmts(),
                            original_commit_timestamp,
                            immediate_commit_timestamp);
  // Set the transaction length, based on cache info
  gtid_event.set_trx_length_by_cache_size(cache_data->get_byte_position(),
                                          writer->is_checksum_enabled(),
                                          cache_data->get_event_counter());
  DBUG_PRINT("debug",("cache_data->get_byte_position()= %llu",
                      cache_data->get_byte_position()));
  DBUG_PRINT("debug",("cache_data->get_event_counter()= %lu",
                      static_cast<ulong>(cache_data->get_event_counter())));
  DBUG_PRINT("debug",("writer->is_checksum_enabled()= %s",
                      YESNO(writer->is_checksum_enabled())));
  DBUG_PRINT("debug",("gtid_event.get_event_length()= %lu",
                      static_cast<ulong>(gtid_event.get_event_length())));
  DBUG_PRINT("info",("transaction_length= %llu",
                     gtid_event.transaction_length));

  uchar buf[Gtid_log_event::MAX_EVENT_LENGTH];
  uint32 buf_len= gtid_event.write_to_memory(buf);
  bool ret= writer->write_full_event(buf, buf_len);

  DBUG_RETURN(ret);
}


int MYSQL_BIN_LOG::gtid_end_transaction(THD *thd)
{
  DBUG_ENTER("MYSQL_BIN_LOG::gtid_end_transaction");

  DBUG_PRINT("info", ("query=%s", thd->query().str));

  if (thd->owned_gtid.sidno > 0)
  {
    DBUG_ASSERT(thd->variables.gtid_next.type == GTID_GROUP);

    if (!opt_bin_log || (thd->slave_thread && !opt_log_slave_updates))
    {
      /*
        If the binary log is disabled for this thread (either by
        log_bin=0 or sql_log_bin=0 or by log_slave_updates=0 for a
        slave thread), then the statement must not be written to the
        binary log.  In this case, we just save the GTID into the
        table directly.

        (This only happens for DDL, since DML will save the GTID into
        table and release ownership inside ha_commit_trans.)
      */
      if (gtid_state->save(thd) != 0)
      {
        gtid_state->update_on_rollback(thd);
        DBUG_RETURN(1);
      }
      else
        gtid_state->update_on_commit(thd);
    }
    else
    {
      /*
        If statement is supposed to be written to binlog, we write it
        to the binary log.  Inserting into table and releasing
        ownership will be done in the binlog commit handler.
      */

      /*
        thd->cache_mngr may be uninitialized if the first transaction
        executed by the client is empty.
      */
      if (thd->binlog_setup_trx_data())
        DBUG_RETURN(1);
      binlog_cache_data *cache_data= &thd_get_cache_mngr(thd)->trx_cache;

      // Generate BEGIN event
      Query_log_event qinfo(thd, STRING_WITH_LEN("BEGIN"), TRUE,
                            FALSE, TRUE, 0, TRUE);
      DBUG_ASSERT(!qinfo.is_using_immediate_logging());

      /*
        Write BEGIN event and then commit (which will generate commit
        event and Gtid_log_event)
      */
      DBUG_PRINT("debug", ("Writing to trx_cache"));
      if (cache_data->write_event(thd, &qinfo) ||
          mysql_bin_log.commit(thd, true))
        DBUG_RETURN(1);
    }
  }
  else if (thd->owned_gtid.sidno == THD::OWNED_SIDNO_ANONYMOUS ||
           /*
             A transaction with an empty owned gtid should call
             end_gtid_violating_transaction(...) to clear the
             flag thd->has_gtid_consistency_violatoin in case
             it is set. It missed the clear in ordered_commit,
             because its binlog transaction cache is empty.
           */
           thd->has_gtid_consistency_violation)

  {
    gtid_state->update_on_commit(thd);
  }
  else if (thd->variables.gtid_next.type == GTID_GROUP &&
           thd->owned_gtid.is_empty())
  {
    DBUG_ASSERT(thd->has_gtid_consistency_violation == false);
    gtid_state->update_on_commit(thd);
  }

  DBUG_RETURN(0);
}

/**
  This function finalizes the cache preparing for commit or rollback.

  The function just writes all the necessary events to the cache but
  does not flush the data to the binary log file. That is the role of
  the binlog_cache_data::flush function.

  @see binlog_cache_data::flush

  @param thd                The thread whose transaction should be flushed
  @param end_event          The end event either commit/rollback

  @return
    nonzero if an error pops up when flushing the cache.
*/
int
binlog_cache_data::finalize(THD *thd, Log_event *end_event)
{
  DBUG_ENTER("binlog_cache_data::finalize");
  if (!is_binlog_empty())
  {
    DBUG_ASSERT(!flags.finalized);
    if (int error= flush_pending_event(thd))
      DBUG_RETURN(error);
    if (int error= write_event(thd, end_event))
      DBUG_RETURN(error);
    flags.finalized= true;
    DBUG_PRINT("debug", ("flags.finalized: %s", YESNO(flags.finalized)));
  }
  DBUG_RETURN(0);
}


/**
   The method writes XA END query to XA-prepared transaction's cache
   and calls the "basic" finalize().

   @return error code, 0 success
*/

int binlog_cache_data::finalize(THD *thd, Log_event *end_event, XID_STATE *xs)
{
  int error= 0;
  char buf[XID::ser_buf_size];
  char query[sizeof("XA END") + 1 + sizeof(buf)];
  int qlen= sprintf(query, "XA END %s", xs->get_xid()->serialize(buf));
  Query_log_event qev(thd, query, qlen, true, false, true, 0);

  if ((error= write_event(thd, &qev)))
    return error;

  return finalize(thd, end_event);
}


/**
  Flush caches to the binary log.

  If the cache is finalized, the cache will be flushed to the binary
  log file. If the cache is not finalized, nothing will be done.

  If flushing fails for any reason, an error will be reported and the
  cache will be reset. Flushing can fail in two circumstances:

  - It was not possible to write the cache to the file. In this case,
    it does not make sense to keep the cache.

  - The cache was successfully written to disk but post-flush actions
    (such as binary log rotation) failed. In this case, the cache is
    already written to disk and there is no reason to keep it.

  @see binlog_cache_data::finalize
 */
int
binlog_cache_data::flush(THD *thd, my_off_t *bytes_written, bool *wrote_xid)
{
  /*
    Doing a commit or a rollback including non-transactional tables,
    i.e., ending a transaction where we might write the transaction
    cache to the binary log.

    We can always end the statement when ending a transaction since
    transactions are not allowed inside stored functions. If they
    were, we would have to ensure that we're not ending a statement
    inside a stored function.
  */
  DBUG_ENTER("binlog_cache_data::flush");
  DBUG_PRINT("debug", ("flags.finalized: %s", YESNO(flags.finalized)));
  int error= 0;
  if (flags.finalized)
  {
    my_off_t bytes_in_cache= my_b_tell(&cache_log);
    Transaction_ctx *trn_ctx= thd->get_transaction();

    DBUG_PRINT("debug", ("bytes_in_cache: %llu", bytes_in_cache));

    trn_ctx->sequence_number= mysql_bin_log.m_dependency_tracker.step();

    /*
      In case of two caches the transaction is split into two groups.
      The 2nd group is considered to be a successor of the 1st rather
      than to have a common commit parent with it.
      Notice that due to a simple method of detection that the current is
      the 2nd cache being flushed, the very first few transactions may be logged
      sequentially (a next one is tagged as if a preceding one is its
      commit parent).
    */
    if (trn_ctx->last_committed == SEQ_UNINIT)
      trn_ctx->last_committed= trn_ctx->sequence_number - 1;

    /*
      The GTID is written prior to flushing the statement cache, if
      the transaction has written to the statement cache; and prior to
      flushing the transaction cache if the transaction has written to
      the transaction cache.  If GTIDs are enabled, then transactional
      and non-transactional updates cannot be mixed, so at most one of
      the caches can be non-empty, so just one GTID will be
      generated. If GTIDs are disabled, then no GTID is generated at
      all; if both the transactional cache and the statement cache are
      non-empty then we get two Anonymous_gtid_log_events, which is
      correct.
    */
    Binlog_event_writer writer(mysql_bin_log.get_log_file());

    /* The GTID ownership process might set the commit_error */
    error= (thd->commit_error == THD::CE_FLUSH_ERROR);

    DBUG_EXECUTE_IF("simulate_binlog_flush_error",
                    {
                      if (rand() % 3 == 0)
                      {
                        thd->commit_error= THD::CE_FLUSH_ERROR;
                      }
                    };);

    if (!error)
      if ((error= mysql_bin_log.write_gtid(thd, this, &writer)))
        thd->commit_error= THD::CE_FLUSH_ERROR;
    if (!error)
      error= mysql_bin_log.write_cache(thd, this, &writer);

    if (flags.with_xid && error == 0)
      *wrote_xid= true;

    /*
      Reset have to be after the if above, since it clears the
      with_xid flag
    */
    reset();
    if (bytes_written)
      *bytes_written= bytes_in_cache;
  }
  DBUG_ASSERT(!flags.finalized);
  DBUG_RETURN(error);
}

/**
  This function truncates the transactional cache upon committing or rolling
  back either a transaction or a statement.

  @param thd        The thread whose transaction should be flushed
  @param all        @c true means truncate the transaction, otherwise the
                    statement must be truncated.

  @return
    nonzero if an error pops up when truncating the transactional cache.
*/
int
binlog_trx_cache_data::truncate(THD *thd, bool all)
{
  DBUG_ENTER("binlog_trx_cache_data::truncate");
  int error=0;

  DBUG_PRINT("info", ("thd->options={ %s %s}, transaction: %s",
                      FLAGSTR(thd->variables.option_bits, OPTION_NOT_AUTOCOMMIT),
                      FLAGSTR(thd->variables.option_bits, OPTION_BEGIN),
                      all ? "all" : "stmt"));

  remove_pending_event();

  /*
    If rolling back an entire transaction or a single statement not
    inside a transaction, we reset the transaction cache.
    Even though formally the atomic DDL statement may not end multi-statement
    transaction the cache needs full resetting as there must
    be no other data in it but belonging to the DDL.
  */
  if (ending_trans(thd, all))
  {
    if (has_incident())
    {
      const char* err_msg= "Error happend while resetting the transaction "
                           "cache for a rolled back transaction or a single "
                           "statement not inside a transaction.";
      error= mysql_bin_log.write_incident(thd, true/*need_lock_log=true*/,
                                          err_msg);
    }
    reset();
  }
  /*
    If rolling back a statement in a transaction, we truncate the
    transaction cache to remove the statement.
  */
  else if (get_prev_position() != MY_OFF_T_UNDEF)
    restore_prev_position();

  thd->clear_binlog_table_maps();

  DBUG_RETURN(error);
}


inline enum xa_option_words get_xa_opt(THD *thd)
{
  enum xa_option_words xa_opt= XA_NONE;
  switch(thd->lex->sql_command)
  {
  case SQLCOM_XA_COMMIT:
    xa_opt= static_cast<Sql_cmd_xa_commit*>(thd->lex->m_sql_cmd)->get_xa_opt();
    break;
  default:
    break;
  }

  return xa_opt;
}


/**
   Predicate function yields true when XA transaction is
   being logged having a proper state ready for prepare or
   commit in one phase.

   @param thd    THD pointer of running transaction
   @return true  When the being prepared transaction should be binlogged,
           false otherwise.
*/

inline bool is_loggable_xa_prepare(THD *thd)
{
  /*
    simulate_commit_failure is doing a trick with XID_STATE while
    the ongoing transaction is not XA, and therefore to be errored out,
    asserted below. In that case because of the
    latter fact the function returns @c false.
  */
  DBUG_EXECUTE_IF("simulate_commit_failure",
                  {
                    XID_STATE *xs= thd->get_transaction()->xid_state();
                    DBUG_ASSERT((thd->is_error() &&
                                 xs->get_state() == XID_STATE::XA_IDLE) ||
                                xs->get_state() == XID_STATE::XA_NOTR);
                  });

  return DBUG_EVALUATE_IF("simulate_commit_failure",
                          false,
                          thd->get_transaction()->xid_state()->
                          has_state(XID_STATE::XA_IDLE));
}


static int binlog_prepare(handlerton*, THD *thd, bool all)
{
  DBUG_ENTER("binlog_prepare");
  if (!all)
  {
    thd->get_transaction()->store_commit_parent(mysql_bin_log.
      m_dependency_tracker.get_max_committed_timestamp());
  }

  DBUG_RETURN(all && is_loggable_xa_prepare(thd) ?
              mysql_bin_log.commit(thd, true) : 0);
}


/**
   Logging XA commit/rollback of a prepared transaction.

   The function is called at XA-commit or XA-rollback logging via
   two paths: the recovered-or-slave-applier or immediately through
   the  XA-prepared transaction connection itself.
   It fills in appropiate event in the statement cache whenever
   xid state is marked with is_binlogged() flag that indicates
   the prepared part of the transaction must've been logged.

   About early returns from the function.
   In the recovered-or-slave-applier case the function may be called
   for the 2nd time, which has_logged_xid monitors.
   ONE_PHASE option to XA-COMMIT is handled to skip
   writing XA-commit event now.
   And the final early return check is for the read-only XA that is
   not to be logged.

   @param thd          THD handle
   @param xid          a pointer to XID object that is serialized
   @param commit       when @c true XA-COMMIT is to be logged,
                       and @c false when it's XA-ROLLBACK.
   @return error code, 0 success
*/

inline int do_binlog_xa_commit_rollback(THD *thd, XID *xid, bool commit)
{
  DBUG_ASSERT(thd->lex->sql_command == SQLCOM_XA_COMMIT ||
              thd->lex->sql_command == SQLCOM_XA_ROLLBACK);

  XID_STATE *xid_state= thd->get_transaction()->xid_state();
  binlog_cache_mngr *cache_mngr= thd_get_cache_mngr(thd);

  if (cache_mngr != NULL && cache_mngr->has_logged_xid)
    return 0;

  if (get_xa_opt(thd) == XA_ONE_PHASE)
    return 0;
  if (!xid_state->is_binlogged())
    return 0; // nothing was really logged at prepare

  DBUG_ASSERT(!xid->is_null() ||
              !(thd->variables.option_bits & OPTION_BIN_LOG));

  char buf[XID::ser_buf_size];
  char query[(sizeof("XA ROLLBACK")) + 1 + sizeof(buf)];
  int qlen= sprintf(query, "XA %s %s", commit ? "COMMIT" : "ROLLBACK",
                    xid->serialize(buf));
  Query_log_event qinfo(thd, query, qlen, false, true, true, 0, false);
  return mysql_bin_log.write_event(&qinfo);
}


/**
   Logging XA commit/rollback of a prepared transaction in the case
   it was disconnected and resumed (recovered), or executed by a slave applier.

   @param thd         THD handle
   @param xid         a pointer to XID object
   @param commit      when @c true XA-COMMIT is logged, otherwise XA-ROLLBACK

   @return error code, 0 success
*/

inline int binlog_xa_commit_or_rollback(THD *thd, XID *xid, bool commit)
{
  int error= 0;

#ifndef DBUG_OFF
  binlog_cache_mngr *cache_mngr= thd_get_cache_mngr(thd);
  DBUG_ASSERT(!cache_mngr || !cache_mngr->has_logged_xid);
#endif
  if (!(error= do_binlog_xa_commit_rollback(thd, xid, commit)))
  {
    /*
      Error can't be propagated naturally via result.
      A grand-caller has to access to it through thd's da.
      todo:
      Bug #20488921 ERROR PROPAGATION DOES FULLY WORK IN XA
      stands in the way of implementing a failure simulation
      for XA PREPARE/COMMIT/ROLLBACK.
    */
    binlog_cache_mngr *cache_mngr= thd_get_cache_mngr(thd);

    if (cache_mngr)
      cache_mngr->has_logged_xid= true;
    if (commit)
      (void) mysql_bin_log.commit(thd, true);
    else
      (void) mysql_bin_log.rollback(thd, true);
    if (cache_mngr)
      cache_mngr->has_logged_xid= false;
  }
  return error;
}


static int binlog_xa_commit(handlerton*,  XID *xid)
{
  (void) binlog_xa_commit_or_rollback(current_thd, xid, true);

  return 0;
}


static int binlog_xa_rollback(handlerton*,  XID *xid)
{
  (void) binlog_xa_commit_or_rollback(current_thd, xid, false);

  return 0;
}

/**
  When a fatal error occurs due to which binary logging becomes impossible and
  the user specified binlog_error_action= ABORT_SERVER the following function is
  invoked. This function pushes the appropriate error message to client and logs
  the same to server error log and then aborts the server.

  @param err_string          Error string which specifies the exact error
                             message from the caller.

  @retval
    none
*/
static void exec_binlog_error_action_abort(const char* err_string)
{
  THD *thd= current_thd;
  /*
    When the code enters here it means that there was an error at higher layer
    and my_error function could have been invoked to let the client know what
    went wrong during the execution.

    But these errors will not let the client know that the server is going to
    abort. Even if we add an additional my_error function call at this point
    client will be able to see only the first error message that was set
    during the very first invocation of my_error function call.

    The advantage of having multiple my_error function calls are visible when
    the server is up and running and user issues SHOW WARNINGS or SHOW ERROR
    calls. In this special scenario server will be immediately aborted and
    user will not be able execute the above SHOW commands.

    Hence we clear the previous errors and push one critical error message to
    clients.
   */
  if (thd)
  {
    if (thd->is_error())
      thd->clear_error();
    /*
      Adding ME_ERRORLOG flag will ensure that the error is sent to both
      client and to the server error log as well.
    */
    my_error(ER_BINLOG_LOGGING_IMPOSSIBLE, MYF(ME_ERRORLOG + ME_FATALERROR),
             err_string);
    thd->send_statement_status();
  }
  else
    sql_print_error("%s",err_string);
  abort();
}



/**
  This function is called once after each statement.

  @todo This function is currently not used any more and will
  eventually be eliminated. The real commit job is done in the
  MYSQL_BIN_LOG::commit function.

  @see MYSQL_BIN_LOG::commit

  @see handlerton::commit
*/
static int binlog_commit(handlerton*, THD*, bool)
{
  DBUG_ENTER("binlog_commit");
  /*
    Nothing to do (any more) on commit.
   */
  DBUG_RETURN(0);
}

/**
  This function is called when a transaction or a statement is rolled back.

  @internal It is necessary to execute a rollback here if the
  transaction was rolled back because of executing a ROLLBACK TO
  SAVEPOINT command, but it is not used for normal rollback since
  MYSQL_BIN_LOG::rollback is called in that case.

  @todo Refactor code to introduce a <code>MYSQL_BIN_LOG::rollback(THD
  *thd, SAVEPOINT *sv)</code> function in @c TC_LOG and have that
  function execute the necessary work to rollback to a savepoint.

  @param thd   The client thread that executes the transaction.
  @param all   This is @c true if this is a real transaction rollback, and
               @false otherwise.

  @see handlerton::rollback
*/
static int binlog_rollback(handlerton*, THD *thd, bool all)
{
  DBUG_ENTER("binlog_rollback");
  int error= 0;
  if (thd->lex->sql_command == SQLCOM_ROLLBACK_TO_SAVEPOINT)
    error= mysql_bin_log.rollback(thd, all);
  DBUG_RETURN(error);
}


bool
Stage_manager::Mutex_queue::append(THD *first)
{
  DBUG_ENTER("Stage_manager::Mutex_queue::append");
  lock();
  DBUG_PRINT("enter", ("first: 0x%llx", (ulonglong) first));
  DBUG_PRINT("info", ("m_first: 0x%llx, &m_first: 0x%llx, m_last: 0x%llx",
                       (ulonglong) m_first, (ulonglong) &m_first,
                       (ulonglong) m_last));
  int32 count= 1;
  bool empty= (m_first == NULL);
  *m_last= first;
  DBUG_PRINT("info", ("m_first: 0x%llx, &m_first: 0x%llx, m_last: 0x%llx",
                       (ulonglong) m_first, (ulonglong) &m_first,
                       (ulonglong) m_last));
  /*
    Go to the last THD instance of the list. We expect lists to be
    moderately short. If they are not, we need to track the end of
    the queue as well.
  */

  while (first->next_to_commit)
  {
    count++;
    first= first->next_to_commit;
  }
  m_size+= count;

  m_last= &first->next_to_commit;
  DBUG_PRINT("info", ("m_first: 0x%llx, &m_first: 0x%llx, m_last: 0x%llx",
                        (ulonglong) m_first, (ulonglong) &m_first,
                        (ulonglong) m_last));
  DBUG_ASSERT(m_first || m_last == &m_first);
  DBUG_PRINT("return", ("empty: %s", YESNO(empty)));
  unlock();
  DBUG_RETURN(empty);
}


std::pair<bool, THD*>
Stage_manager::Mutex_queue::pop_front()
{
  DBUG_ENTER("Stage_manager::Mutex_queue::pop_front");
  lock();
  THD *result= m_first;
  bool more= true;
  /*
    We do not set next_to_commit to NULL here since this is only used
    in the flush stage. We will have to call fetch_queue last here,
    and will then "cut" the linked list by setting the end of that
    queue to NULL.
  */
  if (result)
    m_first= result->next_to_commit;
  if (m_first == NULL)
  {
    more= false;
    m_last = &m_first;
  }
  DBUG_ASSERT(m_size.load() > 0);
  --m_size;
  DBUG_ASSERT(m_first || m_last == &m_first);
  unlock();
  DBUG_PRINT("return", ("result: 0x%llx, more: %s",
                        (ulonglong) result, YESNO(more)));
  DBUG_RETURN(std::make_pair(more, result));
}


bool
Stage_manager::enroll_for(StageID stage, THD *thd, mysql_mutex_t *stage_mutex)
{
  // If the queue was empty: we're the leader for this batch
  DBUG_PRINT("debug", ("Enqueue 0x%llx to queue for stage %d",
                       (ulonglong) thd, stage));
  bool leader= m_queue[stage].append(thd);

  if (stage == FLUSH_STAGE && has_commit_order_manager(thd))
  {
    Slave_worker *worker= dynamic_cast<Slave_worker *>(thd->rli_slave);
    Commit_order_manager *mngr= worker->get_commit_order_manager();

    mngr->unregister_trx(worker);
  }

  /*
    We do not need to unlock the stage_mutex if it is LOCK_log when rotating
    binlog caused by logging incident log event, since it should be held
    always during rotation.
  */
  bool need_unlock_stage_mutex=
    !(mysql_bin_log.is_rotating_caused_by_incident &&
      stage_mutex == mysql_bin_log.get_log_lock());

  /*
    The stage mutex can be NULL if we are enrolling for the first
    stage.
  */
  if (stage_mutex && need_unlock_stage_mutex)
    mysql_mutex_unlock(stage_mutex);

#ifndef DBUG_OFF
  DBUG_PRINT("info", ("This is a leader thread: %d (0=n 1=y)", leader));

  DEBUG_SYNC(thd, "after_enrolling_for_stage");

  switch (stage)
  {
  case Stage_manager::FLUSH_STAGE:
    DEBUG_SYNC(thd, "bgc_after_enrolling_for_flush_stage");
    break;
  case Stage_manager::SYNC_STAGE:
    DEBUG_SYNC(thd, "bgc_after_enrolling_for_sync_stage");
    break;
  case Stage_manager::COMMIT_STAGE:
    DEBUG_SYNC(thd, "bgc_after_enrolling_for_commit_stage");
    break;
  default:
    // not reached
    DBUG_ASSERT(0);
  }

  DBUG_EXECUTE_IF("assert_leader", DBUG_ASSERT(leader););
  DBUG_EXECUTE_IF("assert_follower", DBUG_ASSERT(!leader););
#endif

  /*
    If the queue was not empty, we're a follower and wait for the
    leader to process the queue. If we were holding a mutex, we have
    to release it before going to sleep.
  */
  if (!leader)
  {
    mysql_mutex_lock(&m_lock_done);
#ifndef DBUG_OFF
    /*
      Leader can be awaiting all-clear to preempt follower's execution.
      With setting the status the follower ensures it won't execute anything
      including thread-specific code.
    */
    thd->get_transaction()->m_flags.ready_preempt= 1;
    if (leader_await_preempt_status)
      mysql_cond_signal(&m_cond_preempt);
#endif
    while (thd->get_transaction()->m_flags.pending)
      mysql_cond_wait(&m_cond_done, &m_lock_done);
    mysql_mutex_unlock(&m_lock_done);
  }
  return leader;
}


THD *Stage_manager::Mutex_queue::fetch_and_empty()
{
  DBUG_ENTER("Stage_manager::Mutex_queue::fetch_and_empty");
  lock();
  DBUG_PRINT("enter", ("m_first: 0x%llx, &m_first: 0x%llx, m_last: 0x%llx",
                       (ulonglong) m_first, (ulonglong) &m_first,
                       (ulonglong) m_last));
  THD *result= m_first;
  m_first= NULL;
  m_last= &m_first;
  DBUG_PRINT("info", ("m_first: 0x%llx, &m_first: 0x%llx, m_last: 0x%llx",
                       (ulonglong) m_first, (ulonglong) &m_first,
                       (ulonglong) m_last));
  DBUG_PRINT("info", ("fetched queue of %d transactions", m_size.load()));
  DBUG_PRINT("return", ("result: 0x%llx", (ulonglong) result));
  DBUG_ASSERT(m_size.load() >= 0);
  m_size.store(0);
  unlock();
  DBUG_RETURN(result);
}

void Stage_manager::wait_count_or_timeout(ulong count, ulong usec, StageID stage)
{
  ulong to_wait=
    DBUG_EVALUATE_IF("bgc_set_infinite_delay", LONG_MAX, usec);
  /*
    For testing purposes while waiting for inifinity
    to arrive, we keep checking the queue size at regular,
    small intervals. Otherwise, waiting 0.1 * infinite
    is too long.
   */
  ulong delta=
    DBUG_EVALUATE_IF("bgc_set_infinite_delay", 100000,
                     max<ulong>(1, (to_wait * 0.1)));

  while (to_wait > 0 && (count == 0 || static_cast<ulong>(m_queue[stage].get_size()) < count))
  {
#ifndef DBUG_OFF
    if (current_thd)
      DEBUG_SYNC(current_thd, "bgc_wait_count_or_timeout");
#endif
    my_sleep(delta);
    to_wait -= delta;
  }
}

void Stage_manager::signal_done(THD *queue)
{
  mysql_mutex_lock(&m_lock_done);
  for (THD *thd= queue ; thd ; thd = thd->next_to_commit)
    thd->get_transaction()->m_flags.pending= false;
  mysql_mutex_unlock(&m_lock_done);
  mysql_cond_broadcast(&m_cond_done);
}

#ifndef DBUG_OFF
void Stage_manager::clear_preempt_status(THD *head)
{
  DBUG_ASSERT(head);

  mysql_mutex_lock(&m_lock_done);
  while(!head->get_transaction()->m_flags.ready_preempt)
  {
    leader_await_preempt_status= true;
    mysql_cond_wait(&m_cond_preempt, &m_lock_done);
  }
  leader_await_preempt_status= false;
  mysql_mutex_unlock(&m_lock_done);
}
#endif

/**
  Write a rollback record of the transaction to the binary log.

  For binary log group commit, the rollback is separated into three
  parts:

  1. First part consists of filling the necessary caches and
     finalizing them (if they need to be finalized). After a cache is
     finalized, nothing can be added to the cache.

  2. Second part execute an ordered flush and commit. This will be
     done using the group commit functionality in @c ordered_commit.

     Since we roll back the transaction early, we call @c
     ordered_commit with the @c skip_commit flag set. The @c
     ha_commit_low call inside @c ordered_commit will then not be
     called.

  3. Third part checks any errors resulting from the flush and handles
     them appropriately.

  @see MYSQL_BIN_LOG::ordered_commit
  @see ha_commit_low
  @see ha_rollback_low

  @param thd Session to commit
  @param all This is @c true if this is a real transaction rollback, and
             @c false otherwise.

  @return Error code, or zero if there were no error.
 */

int MYSQL_BIN_LOG::rollback(THD *thd, bool all)
{
  int error= 0;
  bool stuff_logged= false;
  binlog_cache_mngr *cache_mngr= thd_get_cache_mngr(thd);

  DBUG_ENTER("MYSQL_BIN_LOG::rollback(THD *thd, bool all)");
  DBUG_PRINT("enter", ("all: %s, cache_mngr: 0x%llx, thd->is_error: %s",
                       YESNO(all), (ulonglong) cache_mngr,
                       YESNO(thd->is_error())));
  /*
    Defer XA-transaction rollback until its XA-rollback event is recorded.
    When we are executing a ROLLBACK TO SAVEPOINT, we
    should only clear the caches since this function is called as part
    of the engine rollback.
    In other cases we roll back the transaction in the engines early
    since this will release locks and allow other transactions to
    start executing.
  */
  if (thd->lex->sql_command == SQLCOM_XA_ROLLBACK)
  {
    XID_STATE *xs= thd->get_transaction()->xid_state();

    DBUG_ASSERT(all || !xs->is_binlogged() ||
                (!xs->is_in_recovery() && thd->is_error()));
    /*
      Whenever cache_mngr is not initialized, the xa prepared
      transaction's binary logging status must not be set, unless the
      transaction is rolled back through an external connection which
      has binlogging switched off.
    */
    DBUG_ASSERT(cache_mngr || !xs->is_binlogged()
                || !(is_open() && thd->variables.option_bits & OPTION_BIN_LOG));

    if ((error= do_binlog_xa_commit_rollback(thd, xs->get_xid(), false)))
      goto end;
    cache_mngr= thd_get_cache_mngr(thd);
  }
  else if (thd->lex->sql_command != SQLCOM_ROLLBACK_TO_SAVEPOINT)
    if ((error= ha_rollback_low(thd, all)))
      goto end;

  /*
    If there is no cache manager, or if there is nothing in the
    caches, there are no caches to roll back, so we're trivially done
    unless XA-ROLLBACK that yet to run rollback_low().
  */
  if (cache_mngr == NULL || cache_mngr->is_binlog_empty())
  {
    goto end;
  }

  DBUG_PRINT("debug",
             ("all.cannot_safely_rollback(): %s, trx_cache_empty: %s",
              YESNO(thd->get_transaction()->cannot_safely_rollback(
                  Transaction_ctx::SESSION)),
              YESNO(cache_mngr->trx_cache.is_binlog_empty())));
  DBUG_PRINT("debug",
             ("stmt.cannot_safely_rollback(): %s, stmt_cache_empty: %s",
              YESNO(thd->get_transaction()->cannot_safely_rollback(
                  Transaction_ctx::STMT)),
              YESNO(cache_mngr->stmt_cache.is_binlog_empty())));

  /*
    If an incident event is set we do not flush the content of the statement
    cache because it may be corrupted.
  */
  if (cache_mngr->stmt_cache.has_incident())
  {
    const char* err_msg= "The content of the statement cache is corrupted "
                         "while writing a rollback record of the transaction "
                         "to the binary log.";
    error= write_incident(thd, true/*need_lock_log=true*/, err_msg);
    cache_mngr->stmt_cache.reset();
  }
  else if (!cache_mngr->stmt_cache.is_binlog_empty())
  {
    if (thd->lex->sql_command == SQLCOM_CREATE_TABLE &&
        thd->lex->select_lex->item_list.elements && /* With select */
        !(thd->lex->create_info->options & HA_LEX_CREATE_TMP_TABLE) &&
        thd->is_current_stmt_binlog_format_row())
    {
      /*
        In row based binlog format, we reset the binlog statement cache
        when rolling back a single statement 'CREATE...SELECT' transaction,
        since the 'CREATE TABLE' event was put in the binlog statement cache.
      */
      cache_mngr->stmt_cache.reset();
    }
    else
    {
      if ((error= cache_mngr->stmt_cache.finalize(thd)))
        goto end;
      stuff_logged= true;
    }
  }

  if (ending_trans(thd, all))
  {
    if (trans_cannot_safely_rollback(thd))
    {
      const char xa_rollback_str[]= "XA ROLLBACK";
      /*
        sizeof(xa_rollback_str) and XID::ser_buf_size both allocate `\0',
        so one of the two is used for necessary in the xa case `space' char
      */
      char query[sizeof(xa_rollback_str) + XID::ser_buf_size]= "ROLLBACK";
      XID_STATE *xs= thd->get_transaction()->xid_state();

      if (thd->lex->sql_command == SQLCOM_XA_ROLLBACK)
      {
        /* this block is relevant only for not prepared yet and "local" xa trx */
        DBUG_ASSERT(thd->get_transaction()->xid_state()->
                    has_state(XID_STATE::XA_IDLE));
        DBUG_ASSERT(!cache_mngr->has_logged_xid);

        sprintf(query, "%s ", xa_rollback_str);
        xs->get_xid()->serialize(query + sizeof(xa_rollback_str));
      }
      /*
        If the transaction is being rolled back and contains changes that
        cannot be rolled back, the trx-cache's content is flushed.
      */
      Query_log_event
        end_evt(thd, query, strlen(query), true, false, true, 0, true);
      error= thd->lex->sql_command != SQLCOM_XA_ROLLBACK ?
        cache_mngr->trx_cache.finalize(thd, &end_evt) :
        cache_mngr->trx_cache.finalize(thd, &end_evt, xs);
      stuff_logged= true;
    }
    else
    {
      /*
        If the transaction is being rolled back and its changes can be
        rolled back, the trx-cache's content is truncated.
      */
      error= cache_mngr->trx_cache.truncate(thd, all);
    }
  }
  else
  {
    /*
      If a statement is being rolled back, it is necessary to know
      exactly why a statement may not be safely rolled back as in
      some specific situations the trx-cache can be truncated.

      If a temporary table is created or dropped, the trx-cache is not
      truncated. Note that if the stmt-cache is used, there is nothing
      to truncate in the trx-cache.

      If a non-transactional table is updated and the binlog format is
      statement, the trx-cache is not truncated. The trx-cache is used
      when the direct option is off and a transactional table has been
      updated before the current statement in the context of the
      current transaction. Note that if the stmt-cache is used there is
      nothing to truncate in the trx-cache.

      If other binlog formats are used, updates to non-transactional
      tables are written to the stmt-cache and trx-cache can be safely
      truncated, if necessary.
    */
    if (thd->get_transaction()->has_dropped_temp_table(
          Transaction_ctx::STMT) ||
        thd->get_transaction()->has_created_temp_table(
          Transaction_ctx::STMT) ||
        (thd->get_transaction()->has_modified_non_trans_table(
          Transaction_ctx::STMT) &&
        thd->variables.binlog_format == BINLOG_FORMAT_STMT))
    {
      /*
        If the statement is being rolled back and dropped or created a
        temporary table or modified a non-transactional table and the
        statement-based replication is in use, the statement's changes
        in the trx-cache are preserved.
      */
      cache_mngr->trx_cache.set_prev_position(MY_OFF_T_UNDEF);
    }
    else
    {
      /*
        Otherwise, the statement's changes in the trx-cache are
        truncated.
      */
      error= cache_mngr->trx_cache.truncate(thd, all);
    }
  }
  if (stuff_logged)
  {
    Transaction_ctx *trn_ctx= thd->get_transaction();
    trn_ctx->store_commit_parent(m_dependency_tracker.get_max_committed_timestamp());
  }

  DBUG_PRINT("debug", ("error: %d", error));
  if (error == 0 && stuff_logged)
  {
    if (RUN_HOOK(transaction,
                 before_commit,
                 (thd, all,
                  thd_get_cache_mngr(thd)->get_binlog_cache_log(true),
                  thd_get_cache_mngr(thd)->get_binlog_cache_log(false),
                  max<my_off_t>(max_binlog_cache_size,
                                max_binlog_stmt_cache_size),
                  false)))
    {
      //Reset the thread OK status before changing the outcome.
      if (thd->get_stmt_da()->is_ok())
        thd->get_stmt_da()->reset_diagnostics_area();
      my_error(ER_RUN_HOOK_ERROR, MYF(0), "before_commit");
      DBUG_RETURN(RESULT_ABORTED);
    }
#ifndef DBUG_OFF
    /*
      XA rollback is always accepted.
    */
    if (thd->get_transaction()->get_rpl_transaction_ctx()->is_transaction_rollback())
      DBUG_ASSERT(0);
#endif

    error= ordered_commit(thd, all, /* skip_commit */ true);
  }

  if (check_write_error(thd))
  {
    /*
      "all == true" means that a "rollback statement" triggered the error and
      this function was called. However, this must not happen as a rollback
      is written directly to the binary log. And in auto-commit mode, a single
      statement that is rolled back has the flag all == false.
    */
    DBUG_ASSERT(!all);
    /*
      We reach this point if the effect of a statement did not properly get into
      a cache and need to be rolled back.
    */
    error|= cache_mngr->trx_cache.truncate(thd, all);
  }

end:
  /* Deferred xa rollback to engines */
  if (!error && thd->lex->sql_command == SQLCOM_XA_ROLLBACK)
  {
    error= ha_rollback_low(thd, all);
    /* Successful XA-rollback commits the new gtid_state */
    gtid_state->update_on_commit(thd);
  }
  /*
    When a statement errors out on auto-commit mode it is rollback
    implicitly, so the same should happen to its GTID.
  */
  if (!thd->in_active_multi_stmt_transaction())
    gtid_state->update_on_rollback(thd);

  /*
    TODO: some errors are overwritten, which may cause problem,
    fix it later.
  */
  DBUG_PRINT("return", ("error: %d", error));
  DBUG_RETURN(error);
}

/**
  @note
  How do we handle this (unlikely but legal) case:
  @verbatim
    [transaction] + [update to non-trans table] + [rollback to savepoint] ?
  @endverbatim
  The problem occurs when a savepoint is before the update to the
  non-transactional table. Then when there's a rollback to the savepoint, if we
  simply truncate the binlog cache, we lose the part of the binlog cache where
  the update is. If we want to not lose it, we need to write the SAVEPOINT
  command and the ROLLBACK TO SAVEPOINT command to the binlog cache. The latter
  is easy: it's just write at the end of the binlog cache, but the former
  should be *inserted* to the place where the user called SAVEPOINT. The
  solution is that when the user calls SAVEPOINT, we write it to the binlog
  cache (so no need to later insert it). As transactions are never intermixed
  in the binary log (i.e. they are serialized), we won't have conflicts with
  savepoint names when using mysqlbinlog or in the slave SQL thread.
  Then when ROLLBACK TO SAVEPOINT is called, if we updated some
  non-transactional table, we don't truncate the binlog cache but instead write
  ROLLBACK TO SAVEPOINT to it; otherwise we truncate the binlog cache (which
  will chop the SAVEPOINT command from the binlog cache, which is good as in
  that case there is no need to have it in the binlog).
*/

static int binlog_savepoint_set(handlerton*, THD *thd, void *sv)
{
  DBUG_ENTER("binlog_savepoint_set");
  int error= 1;

  String log_query;
  if (log_query.append(STRING_WITH_LEN("SAVEPOINT ")))
    DBUG_RETURN(error);
  else
    append_identifier(thd, &log_query, thd->lex->ident.str,
                      thd->lex->ident.length);

  int errcode= query_error_code(thd, thd->killed == THD::NOT_KILLED);
  Query_log_event qinfo(thd, log_query.c_ptr_safe(), log_query.length(),
                        TRUE, FALSE, TRUE, errcode);
  /* 
    We cannot record the position before writing the statement
    because a rollback to a savepoint (.e.g. consider it "S") would
    prevent the savepoint statement (i.e. "SAVEPOINT S") from being
    written to the binary log despite the fact that the server could
    still issue other rollback statements to the same savepoint (i.e. 
    "S"). 
    Given that the savepoint is valid until the server releases it,
    ie, until the transaction commits or it is released explicitly,
    we need to log it anyway so that we don't have "ROLLBACK TO S"
    or "RELEASE S" without the preceding "SAVEPOINT S" in the binary
    log.
  */
  if (!(error= mysql_bin_log.write_event(&qinfo)))
    binlog_trans_log_savepos(thd, (my_off_t*) sv);

  DBUG_RETURN(error);
}

static int binlog_savepoint_rollback(handlerton*, THD *thd, void *sv)
{
  DBUG_ENTER("binlog_savepoint_rollback");
  binlog_cache_mngr *const cache_mngr= thd_get_cache_mngr(thd);
  my_off_t pos= *(my_off_t*) sv;
  DBUG_ASSERT(pos != ~(my_off_t) 0);

  /*
    Write ROLLBACK TO SAVEPOINT to the binlog cache if we have updated some
    non-transactional table. Otherwise, truncate the binlog cache starting
    from the SAVEPOINT command.
  */
  if (trans_cannot_safely_rollback(thd))
  {
    String log_query;
    if (log_query.append(STRING_WITH_LEN("ROLLBACK TO ")) ||
        log_query.append("`") ||
        log_query.append(thd->lex->ident.str, thd->lex->ident.length) ||
        log_query.append("`"))
      DBUG_RETURN(1);
    int errcode= query_error_code(thd, thd->killed == THD::NOT_KILLED);
    Query_log_event qinfo(thd, log_query.c_ptr_safe(), log_query.length(),
                          TRUE, FALSE, TRUE, errcode);
    DBUG_RETURN(mysql_bin_log.write_event(&qinfo));
  }
  // Otherwise, we truncate the cache
  cache_mngr->trx_cache.restore_savepoint(pos);
  /*
    When a SAVEPOINT is executed inside a stored function/trigger we force the
    pending event to be flushed with a STMT_END_F flag and clear the table maps
    as well to ensure that following DMLs will have a clean state to start
    with. ROLLBACK inside a stored routine has to finalize possibly existing
    current row-based pending event with cleaning up table maps. That ensures
    that following DMLs will have a clean state to start with.
   */
  if (thd->in_sub_stmt)
    thd->clear_binlog_table_maps();
  DBUG_RETURN(0);
}

/**
   purge logs, master and slave sides both, related error code
   convertor.
   Called from @c purge_error_message(), @c MYSQL_BIN_LOG::reset_logs()

   @param  res  an error code as used by purging routines

   @return the user level error code ER_*
*/
static uint purge_log_get_error_code(int res)
{
  uint errcode= 0;

  switch (res)  {
  case 0: break;
  case LOG_INFO_EOF:	errcode= ER_UNKNOWN_TARGET_BINLOG; break;
  case LOG_INFO_IO:	errcode= ER_IO_ERR_LOG_INDEX_READ; break;
  case LOG_INFO_INVALID:errcode= ER_BINLOG_PURGE_PROHIBITED; break;
  case LOG_INFO_SEEK:	errcode= ER_FSEEK_FAIL; break;
  case LOG_INFO_MEM:	errcode= ER_OUT_OF_RESOURCES; break;
  case LOG_INFO_FATAL:	errcode= ER_BINLOG_PURGE_FATAL_ERR; break;
  case LOG_INFO_IN_USE: errcode= ER_LOG_IN_USE; break;
  case LOG_INFO_EMFILE: errcode= ER_BINLOG_PURGE_EMFILE; break;
  default:		errcode= ER_LOG_PURGE_UNKNOWN_ERR; break;
  }

  return errcode;
}

/**
  Check whether binlog state allows to safely release MDL locks after
  rollback to savepoint.

  @param thd   The client thread that executes the transaction.

  @return true  - It is safe to release MDL locks.
          false - If it is not.
*/
static bool binlog_savepoint_rollback_can_release_mdl(handlerton*,
                                                      THD *thd)
{
  DBUG_ENTER("binlog_savepoint_rollback_can_release_mdl");
  /**
    If we have not updated any non-transactional tables rollback
    to savepoint will simply truncate binlog cache starting from
    SAVEPOINT command. So it should be safe to release MDL acquired
    after SAVEPOINT command in this case.
  */
  DBUG_RETURN(!trans_cannot_safely_rollback(thd));
}

/**
  Adjust log offset in the binary log file for all running slaves
  This class implements call back function for do_for_all_thd().
  It is called for each thd in thd list to adjust offset.
*/
class Adjust_offset : public Do_THD_Impl
{
public:
  Adjust_offset(my_off_t value) : m_purge_offset(value) {}
  virtual void operator()(THD *thd)
  {
    LOG_INFO* linfo;
    mysql_mutex_lock(&thd->LOCK_thd_data);
    if ((linfo= thd->current_linfo))
    {
      /*
        Index file offset can be less that purge offset only if
        we just started reading the index file. In that case
        we have nothing to adjust.
      */
      if (linfo->index_file_offset < m_purge_offset)
        linfo->fatal = (linfo->index_file_offset != 0);
      else
        linfo->index_file_offset -= m_purge_offset;
    }
    mysql_mutex_unlock(&thd->LOCK_thd_data);
  }
private:
  my_off_t m_purge_offset;
};

/*
  Adjust the position pointer in the binary log file for all running slaves.

  SYNOPSIS
    adjust_linfo_offsets()
    purge_offset	Number of bytes removed from start of log index file

  NOTES
    - This is called when doing a PURGE when we delete lines from the
      index log file.

  REQUIREMENTS
    - Before calling this function, we have to ensure that no threads are
      using any binary log file before purge_offset.

  TODO
    - Inform the slave threads that they should sync the position
      in the binary log file with flush_relay_log_info.
      Now they sync is done for next read.
*/
static void adjust_linfo_offsets(my_off_t purge_offset)
{
  Adjust_offset adjust_offset(purge_offset);
  Global_THD_manager::get_instance()->do_for_all_thd(&adjust_offset);
}

/**
  This class implements Call back function for do_for_all_thd().
  It is called for each thd in thd list to count
  threads using bin log file
*/

class Log_in_use : public Do_THD_Impl
{
public:
  Log_in_use(const char* value) : m_log_name(value), m_count(0)
  {
    m_log_name_len = strlen(m_log_name) + 1;
  }
  virtual void operator()(THD *thd)
  {
    LOG_INFO* linfo;
    mysql_mutex_lock(&thd->LOCK_thd_data);
    if ((linfo = thd->current_linfo))
    {
      if(!memcmp(m_log_name, linfo->log_file_name, m_log_name_len))
      {
        LogErr(WARNING_LEVEL, ER_BINLOG_FILE_BEING_READ_NOT_PURGED,
               m_log_name, thd->thread_id());
        m_count++;
      }
    }
    mysql_mutex_unlock(&thd->LOCK_thd_data);
  }
  int get_count() { return m_count; }
private:
  const char* m_log_name;
  size_t m_log_name_len;
  int m_count;
};

static int log_in_use(const char* log_name)
{
  Log_in_use log_in_use(log_name);
#ifndef DBUG_OFF
  if (current_thd)
    DEBUG_SYNC(current_thd,"purge_logs_after_lock_index_before_thread_count");
#endif
  Global_THD_manager::get_instance()->do_for_all_thd(&log_in_use);
  return log_in_use.get_count();
}

static bool purge_error_message(THD* thd, int res)
{
  uint errcode;

  if ((errcode= purge_log_get_error_code(res)) != 0)
  {
    my_error(errcode, MYF(0));
    return TRUE;
  }
  my_ok(thd);
  return FALSE;
}


int check_binlog_magic(IO_CACHE* log, const char** errmsg)
{
  char magic[4];
  DBUG_ASSERT(my_b_tell(log) == 0);

  if (my_b_read(log, (uchar*) magic, sizeof(magic)))
  {
    *errmsg = "I/O error reading the header from the binary log";
    LogErr(ERROR_LEVEL, ER_BINLOG_IO_ERROR_READING_HEADER,
           my_errno(), log->error);
    return 1;
  }
  if (memcmp(magic, BINLOG_MAGIC, sizeof(magic)))
  {
    *errmsg = "Binlog has bad magic number;  It's not a binary log file that can be used by this version of MySQL";
    return 1;
  }
  return 0;
}


File open_binlog_file(IO_CACHE *log, const char *log_file_name, const char **errmsg)
{
  File file;
  DBUG_ENTER("open_binlog_file");

  if ((file= mysql_file_open(key_file_binlog,
                             log_file_name, O_RDONLY,
                             MYF(MY_WME))) < 0)
  {
    LogErr(ERROR_LEVEL, ER_BINLOG_CANT_OPEN_LOG, log_file_name, my_errno());
    *errmsg = "Could not open log file";
    goto err;
  }
  if (init_io_cache_ext(log, file, IO_SIZE*2, READ_CACHE, 0, 0,
                        MYF(MY_WME|MY_DONT_CHECK_FILESIZE), key_file_binlog_cache))
  {
    LogErr(ERROR_LEVEL, ER_BINLOG_CANT_CREATE_CACHE_FOR_LOG, log_file_name);
    *errmsg = "Could not open log file";
    goto err;
  }
  if (check_binlog_magic(log,errmsg))
    goto err;
  DBUG_RETURN(file);

err:
  if (file >= 0)
  {
    mysql_file_close(file, MYF(0));
    end_io_cache(log);
  }
  DBUG_RETURN(-1);
}

/** 
  This function checks if a transactional table was updated by the
  current transaction.

  @param thd The client thread that executed the current statement.
  @return
    @c true if a transactional table was updated, @c false otherwise.
*/
bool
trans_has_updated_trans_table(const THD* thd)
{
  binlog_cache_mngr *const cache_mngr= thd_get_cache_mngr(thd);

  return (cache_mngr ? !cache_mngr->trx_cache.is_binlog_empty() : 0);
}

/** 
  This function checks if a transactional table was updated by the
  current statement.

  @param ha_list Registered storage engine handler list.
  @return
    @c true if a transactional table was updated, @c false otherwise.
*/
bool
stmt_has_updated_trans_table(Ha_trx_info* ha_list)
{
  const Ha_trx_info *ha_info;
  for (ha_info= ha_list; ha_info; ha_info= ha_info->next())
  {
    if (ha_info->is_trx_read_write() && ha_info->ht() != binlog_hton)
      return (TRUE);
  }
  return (FALSE);
}

/**
  This function checks if a transaction, either a multi-statement
  or a single statement transaction is about to commit or not.

  @param thd The client thread that executed the current statement.
  @param all Committing a transaction (i.e. TRUE) or a statement
             (i.e. FALSE).
  @return
    @c true if committing a transaction, otherwise @c false.
*/
bool ending_trans(THD* thd, const bool all)
{
  return (all || ending_single_stmt_trans(thd, all));
}

/**
  This function checks if a single statement transaction is about
  to commit or not.

  @param thd The client thread that executed the current statement.
  @param all Committing a transaction (i.e. TRUE) or a statement
             (i.e. FALSE).
  @return
    @c true if committing a single statement transaction, otherwise
    @c false.
*/
bool ending_single_stmt_trans(THD* thd, const bool all)
{
  return (!all && !thd->in_multi_stmt_transaction_mode());
}

/**
  This function checks if a transaction cannot be rolled back safely.

  @param thd The client thread that executed the current statement.
  @return
    @c true if cannot be safely rolled back, @c false otherwise.
*/
bool trans_cannot_safely_rollback(const THD* thd)
{
  binlog_cache_mngr *const cache_mngr= thd_get_cache_mngr(thd);

  return cache_mngr->trx_cache.cannot_rollback();
}

/**
  This function checks if current statement cannot be rollded back safely.

  @param thd The client thread that executed the current statement.
  @return
    @c true if cannot be safely rolled back, @c false otherwise.
*/
bool stmt_cannot_safely_rollback(const THD* thd)
{
  return thd->get_transaction()->cannot_safely_rollback(Transaction_ctx::STMT);
}

/**
  Execute a PURGE BINARY LOGS TO @<log@> command.

  @param thd Pointer to THD object for the client thread executing the
  statement.

  @param to_log Name of the last log to purge.

  @retval FALSE success
  @retval TRUE failure
*/
bool purge_master_logs(THD* thd, const char* to_log)
{
  char search_file_name[FN_REFLEN];
  if (!mysql_bin_log.is_open())
  {
    my_ok(thd);
    return FALSE;
  }

  mysql_bin_log.make_log_name(search_file_name, to_log);
  return purge_error_message(thd,
                             mysql_bin_log.purge_logs(search_file_name, false,
                                                      true/*need_lock_index=true*/,
                                                      true/*need_update_threads=true*/,
                                                      NULL, false));
}


/**
  Execute a PURGE BINARY LOGS BEFORE @<date@> command.

  @param thd Pointer to THD object for the client thread executing the
  statement.

  @param purge_time Date before which logs should be purged.

  @retval FALSE success
  @retval TRUE failure
*/
bool purge_master_logs_before_date(THD* thd, time_t purge_time)
{
  if (!mysql_bin_log.is_open())
  {
    my_ok(thd);
    return 0;
  }
  return purge_error_message(thd,
                             mysql_bin_log.purge_logs_before_date(purge_time,
                                                                  false));
}


/*
  Helper function to get the error code of the query to be binlogged.
 */
int query_error_code(THD *thd, bool not_killed)
{
  int error;
  
  if (not_killed)
  {
    error= thd->is_error() ? thd->get_stmt_da()->mysql_errno() : 0;

    /* thd->get_stmt_da()->sql_errno() might be ER_SERVER_SHUTDOWN or
       ER_QUERY_INTERRUPTED, So here we need to make sure that error
       is not set to these errors when specified not_killed by the
       caller.
    */
    if (error == ER_SERVER_SHUTDOWN || error == ER_QUERY_INTERRUPTED)
      error= 0;
  }
  else
    error= thd->killed;

  return error;
}


/**
  Copy content of 'from' file from offset to 'to' file.

  - We do the copy outside of the IO_CACHE as the cache
  buffers would just make things slower and more complicated.
  In most cases the copy loop should only do one read.

  @param from          File to copy.
  @param to            File to copy to.
  @param offset        Offset in 'from' file.


  @retval
    0    ok
  @retval
    -1    error
*/
static bool copy_file(IO_CACHE *from, IO_CACHE *to, my_off_t offset)
{
  int bytes_read;
  uchar io_buf[IO_SIZE*2];
  DBUG_ENTER("copy_file");

  mysql_file_seek(from->file, offset, MY_SEEK_SET, MYF(0));
  while(TRUE)
  {
    if ((bytes_read= (int) mysql_file_read(from->file, io_buf, sizeof(io_buf),
                                           MYF(MY_WME)))
        < 0)
      goto err;
    if (DBUG_EVALUATE_IF("fault_injection_copy_part_file", 1, 0))
      bytes_read= bytes_read/2;
    if (!bytes_read)
      break;                                    // end of file
    if (mysql_file_write(to->file, io_buf, bytes_read, MYF(MY_WME | MY_NABP)))
      goto err;
  }

  DBUG_RETURN(0);

err:
  DBUG_RETURN(1);
}


/**
   Load data's io cache specific hook to be executed
   before a chunk of data is being read into the cache's buffer
   The fuction instantianates and writes into the binlog
   replication events along LOAD DATA processing.
   
   @param file  pointer to io-cache
   @retval 0 success
   @retval 1 failure
*/
int log_loaded_block(IO_CACHE* file)
{
  DBUG_ENTER("log_loaded_block");
  LOAD_FILE_INFO *lf_info;
  uint block_len;
  /* buffer contains position where we started last read */
  uchar* buffer= (uchar*) my_b_get_buffer_start(file);
  uint max_event_size= current_thd->variables.max_allowed_packet;
  lf_info= (LOAD_FILE_INFO*) file->arg;
  if (lf_info->thd->is_current_stmt_binlog_format_row())
    DBUG_RETURN(0);
  if (lf_info->last_pos_in_file != HA_POS_ERROR &&
      lf_info->last_pos_in_file >= my_b_get_pos_in_file(file))
    DBUG_RETURN(0);
  
  for (block_len= (uint) (my_b_get_bytes_in_buffer(file)); block_len > 0;
       buffer += min(block_len, max_event_size),
       block_len -= min(block_len, max_event_size))
  {
    lf_info->last_pos_in_file= my_b_get_pos_in_file(file);
    if (lf_info->logged_data_file)
    {
      Append_block_log_event a(lf_info->thd, lf_info->thd->db().str, buffer,
                               min(block_len, max_event_size),
                               lf_info->log_delayed);
      if (mysql_bin_log.write_event(&a))
        DBUG_RETURN(1);
    }
    else
    {
      Begin_load_query_log_event b(lf_info->thd, lf_info->thd->db().str,
                                   buffer,
                                   min(block_len, max_event_size),
                                   lf_info->log_delayed);
      if (mysql_bin_log.write_event(&b))
        DBUG_RETURN(1);
      lf_info->logged_data_file= 1;
    }
  }
  DBUG_RETURN(0);
}

/* Helper function for SHOW BINLOG/RELAYLOG EVENTS */
bool show_binlog_events(THD *thd, MYSQL_BIN_LOG *binary_log)
{
  Protocol *protocol= thd->get_protocol();
  List<Item> field_list;
  const char *errmsg = 0;
  bool ret = TRUE;
  IO_CACHE log;
  File file = -1;
  int old_max_allowed_packet= thd->variables.max_allowed_packet;
  LOG_INFO linfo;

  DBUG_ENTER("show_binlog_events");

  DBUG_ASSERT(thd->lex->sql_command == SQLCOM_SHOW_BINLOG_EVENTS ||
              thd->lex->sql_command == SQLCOM_SHOW_RELAYLOG_EVENTS);

  Format_description_log_event *description_event= new
    Format_description_log_event(3); /* MySQL 4.0 by default */

  if (binary_log->is_open())
  {
    LEX_MASTER_INFO *lex_mi= &thd->lex->mi;
    SELECT_LEX_UNIT *unit= thd->lex->unit;
    ha_rows event_count, limit_start, limit_end;
    my_off_t pos = max<my_off_t>(BIN_LOG_HEADER_SIZE, lex_mi->pos); // user-friendly
    char search_file_name[FN_REFLEN], *name;
    const char *log_file_name = lex_mi->log_file_name;
    mysql_mutex_t *end_pos_lock= binary_log->get_binlog_end_pos_lock();
    Log_event* ev;

    unit->set_limit(thd, thd->lex->current_select());
    limit_start= unit->offset_limit_cnt;
    limit_end= unit->select_limit_cnt;

    name= search_file_name;
    if (log_file_name)
      binary_log->make_log_name(search_file_name, log_file_name);
    else
      name=0;					// Find first log

    linfo.index_file_offset = 0;

    if (binary_log->find_log_pos(&linfo, name, true/*need_lock_index=true*/))
    {
      errmsg = "Could not find target log";
      goto err;
    }

    mysql_mutex_lock(&thd->LOCK_thd_data);
    thd->current_linfo = &linfo;
    mysql_mutex_unlock(&thd->LOCK_thd_data);

    if ((file=open_binlog_file(&log, linfo.log_file_name, &errmsg)) < 0)
      goto err;

    my_off_t end_pos= 0;
    bool is_hot_log= false;
    if (binary_log->is_active(linfo.log_file_name))
    {
      /*
        Acquire binlog_end_pos_lock only for the duration to calculate the
        log's end position. Need to check if log is still hot after acquiring
        binlog_end_pos_lock.
      */
      mysql_mutex_lock(end_pos_lock);
      if ((is_hot_log= binary_log->is_active(linfo.log_file_name)))
        end_pos= binary_log->get_binlog_end_pos();
      mysql_mutex_unlock(end_pos_lock);
    }
    if (!is_hot_log)
    {
      end_pos= my_b_filelength(&log);
    }

    /*
      to account binlog event header size
    */
    thd->variables.max_allowed_packet += MAX_LOG_EVENT_HEADER;

    DEBUG_SYNC(thd, "after_show_binlog_event_found_file");

    /*
      open_binlog_file() sought to position 4.
      Read the first event in case it's a Format_description_log_event, to
      know the format. If there's no such event, we are 3.23 or 4.x. This
      code, like before, can't read 3.23 binlogs.
      This code will fail on a mixed relay log (one which has Format_desc then
      Rotate then Format_desc).
    */
    ev= Log_event::read_log_event(&log, (mysql_mutex_t*)0, description_event,
                                   opt_master_verify_checksum);
    if (ev)
    {
      if (ev->get_type_code() == binary_log::FORMAT_DESCRIPTION_EVENT)
      {
        delete description_event;
        description_event= (Format_description_log_event*) ev;
      }
      else
        delete ev;
    }

    my_b_seek(&log, pos);

    if (!description_event->is_valid())
    {
      errmsg="Invalid Format_description event; could be out of memory";
      goto err;
    }

    for (event_count = 0;
         (ev = Log_event::read_log_event(&log, (mysql_mutex_t*) 0,
                                         description_event,
                                         opt_master_verify_checksum)); )
    {
      DEBUG_SYNC(thd, "wait_in_show_binlog_events_loop");
      if (ev->get_type_code() == binary_log::FORMAT_DESCRIPTION_EVENT)
        description_event->common_footer->checksum_alg=
                           ev->common_footer->checksum_alg;
      if (event_count >= limit_start &&
	  ev->net_send(protocol, linfo.log_file_name, pos))
      {
	errmsg = "Net error";
	delete ev;
	goto err;
      }

      pos = my_b_tell(&log);
      delete ev;

      if (++event_count >= limit_end || pos >= end_pos)
	break;
    }

    if (event_count < limit_end && log.error)
    {
      errmsg = "Wrong offset or I/O error";
      goto err;
    }

  }
  // Check that linfo is still on the function scope.
  DEBUG_SYNC(thd, "after_show_binlog_events");

  ret= FALSE;

err:
  delete description_event;
  if (file >= 0)
  {
    end_io_cache(&log);
    mysql_file_close(file, MYF(MY_WME));
  }

  if (errmsg)
  {
    if(thd->lex->sql_command == SQLCOM_SHOW_RELAYLOG_EVENTS)
      my_error(ER_ERROR_WHEN_EXECUTING_COMMAND, MYF(0),
             "SHOW RELAYLOG EVENTS", errmsg);
    else
      my_error(ER_ERROR_WHEN_EXECUTING_COMMAND, MYF(0),
             "SHOW BINLOG EVENTS", errmsg);
  }
  else
    my_eof(thd);

  mysql_mutex_lock(&thd->LOCK_thd_data);
  thd->current_linfo = 0;
  mysql_mutex_unlock(&thd->LOCK_thd_data);
  thd->variables.max_allowed_packet= old_max_allowed_packet;
  DBUG_RETURN(ret);
}

/**
  Execute a SHOW BINLOG EVENTS statement.

  @param thd Pointer to THD object for the client thread executing the
  statement.

  @retval FALSE success
  @retval TRUE failure
*/
bool mysql_show_binlog_events(THD* thd)
{
  List<Item> field_list;
  DBUG_ENTER("mysql_show_binlog_events");

  DBUG_ASSERT(thd->lex->sql_command == SQLCOM_SHOW_BINLOG_EVENTS);

  Log_event::init_show_field_list(&field_list);
  if (thd->send_result_metadata(&field_list,
                                Protocol::SEND_NUM_ROWS | Protocol::SEND_EOF))
    DBUG_RETURN(TRUE);

  /*
    Wait for handlers to insert any pending information
    into the binlog.  For e.g. ndb which updates the binlog asynchronously
    this is needed so that the uses sees all its own commands in the binlog
  */
  ha_binlog_wait(thd);
  
  DBUG_RETURN(show_binlog_events(thd, &mysql_bin_log));
}


MYSQL_BIN_LOG::MYSQL_BIN_LOG(uint *sync_period,
                             enum cache_type io_cache_type_arg)
  :name(NULL), write_error(false), inited(false),
   io_cache_type(io_cache_type_arg),
#ifdef HAVE_PSI_INTERFACE
   m_key_LOCK_log(key_LOG_LOCK_log),
#endif
   bytes_written(0), file_id(1), open_count(1),
   sync_period_ptr(sync_period), sync_counter(0),
   is_relay_log(0), signal_cnt(0),
   checksum_alg_reset(binary_log::BINLOG_CHECKSUM_ALG_UNDEF),
   relay_log_checksum_alg(binary_log::BINLOG_CHECKSUM_ALG_UNDEF),
   previous_gtid_set_relaylog(0), is_rotating_caused_by_incident(false)
{
  /*
    We don't want to initialize locks here as such initialization depends on
    safe_mutex (when using safe_mutex) which depends on MY_INIT(), which is
    called only in main(). Doing initialization here would make it happen
    before main().
  */
  memset(&log_file, 0, sizeof(log_file));
  index_file_name[0] = 0;
  memset(&index_file, 0, sizeof(index_file));
  memset(&purge_index_file, 0, sizeof(purge_index_file));
  memset(&crash_safe_index_file, 0, sizeof(crash_safe_index_file));
}


/* this is called only once */

void MYSQL_BIN_LOG::cleanup()
{
  DBUG_ENTER("cleanup");
  if (inited)
  {
    inited= 0;
    close(LOG_CLOSE_INDEX|LOG_CLOSE_STOP_EVENT, true /*need_lock_log=true*/,
          true /*need_lock_index=true*/);
    mysql_mutex_destroy(&LOCK_log);
    mysql_mutex_destroy(&LOCK_index);
    mysql_mutex_destroy(&LOCK_commit);
    mysql_mutex_destroy(&LOCK_sync);
    mysql_mutex_destroy(&LOCK_binlog_end_pos);
    mysql_mutex_destroy(&LOCK_xids);
    mysql_cond_destroy(&update_cond);
    mysql_cond_destroy(&m_prep_xids_cond);
    stage_manager.deinit();
  }
  DBUG_VOID_RETURN;
}


void MYSQL_BIN_LOG::init_pthread_objects()
{
  DBUG_ASSERT(inited == 0);
  inited= 1;

  mysql_mutex_init(m_key_LOCK_log, &LOCK_log, MY_MUTEX_INIT_SLOW);
  mysql_mutex_init(m_key_LOCK_index, &LOCK_index, MY_MUTEX_INIT_SLOW);
  mysql_mutex_init(m_key_LOCK_commit, &LOCK_commit, MY_MUTEX_INIT_FAST);
  mysql_mutex_init(m_key_LOCK_sync, &LOCK_sync, MY_MUTEX_INIT_FAST);
  mysql_mutex_init(m_key_LOCK_binlog_end_pos, &LOCK_binlog_end_pos,
                   MY_MUTEX_INIT_FAST);
  mysql_mutex_init(m_key_LOCK_xids, &LOCK_xids, MY_MUTEX_INIT_FAST);
  mysql_cond_init(m_key_update_cond, &update_cond);
  mysql_cond_init(m_key_prep_xids_cond, &m_prep_xids_cond);
  stage_manager.init(
#ifdef HAVE_PSI_MUTEX_INTERFACE
                   m_key_LOCK_flush_queue,
                   m_key_LOCK_sync_queue,
                   m_key_LOCK_commit_queue,
                   m_key_LOCK_done, m_key_COND_done
#endif
                   );
}


/**
  Check if a string is a valid number.

  @param str			String to test
  @param res			Store value here
  @param allow_wildcards	Set to 1 if we should ignore '%' and '_'

  @note
    For the moment the allow_wildcards argument is not used
    Should be moved to some other file.

  @retval
    1	String is a number
  @retval
    0	String is not a number
*/

static bool is_number(const char *str,
                      ulong *res, bool allow_wildcards)
{
  int flag;
  const char *start;
  DBUG_ENTER("is_number");

  flag=0; start=str;
  while (*str++ == ' ') ;
  if (*--str == '-' || *str == '+')
    str++;
  while (my_isdigit(files_charset_info,*str) ||
	 (allow_wildcards && (*str == wild_many || *str == wild_one)))
  {
    flag=1;
    str++;
  }
  if (*str == '.')
  {
    for (str++ ;
	 my_isdigit(files_charset_info,*str) ||
	   (allow_wildcards && (*str == wild_many || *str == wild_one)) ;
	 str++, flag=1) ;
  }
  if (*str != 0 || flag == 0)
    DBUG_RETURN(0);
  if (res)
    *res=atol(start);
  DBUG_RETURN(1);			/* Number ok */
} /* is_number */


/*
   Number of warnings that will be printed to error log
   before extension number is exhausted.
*/
#define LOG_WARN_UNIQUE_FN_EXT_LEFT 1000

/**
  Find a unique filename for 'filename.#'.

  Set '#' to the highest existing log file extension plus one.

  This function will return nonzero if: (i) the generated name
  exceeds FN_REFLEN; (ii) if the number of extensions is exhausted;
  or (iii) some other error happened while examining the filesystem.

  @return
    nonzero if not possible to get unique filename.
*/

static int find_uniq_filename(char *name, uint32 new_index_number)
{
  uint                  i;
  char                  buff[FN_REFLEN], ext_buf[FN_REFLEN];
  struct st_my_dir     *dir_info= NULL;
  struct fileinfo *file_info;
  ulong                 max_found= 0, next= 0, number= 0;
  size_t		buf_length, length;
  char			*start, *end;
  int                   error= 0;
  DBUG_ENTER("find_uniq_filename");

  length= dirname_part(buff, name, &buf_length);
  start=  name + length;
  end=    strend(start);

  *end='.';
  length= (size_t) (end - start + 1);

  if ((DBUG_EVALUATE_IF("error_unique_log_filename", 1, 
      !(dir_info= my_dir(buff,MYF(MY_DONT_SORT))))))
  {						// This shouldn't happen
    my_stpcpy(end,".1");				// use name+1
    DBUG_RETURN(1);
  }
  file_info= dir_info->dir_entry;
  for (i= dir_info->number_off_files ; i-- ; file_info++)
  {
    if (strncmp(file_info->name, start, length) == 0 &&
	is_number(file_info->name+length, &number,0))
    {
      set_if_bigger(max_found, number);
    }
  }
  my_dirend(dir_info);

  /* check if reached the maximum possible extension number */
  if (max_found >= MAX_LOG_UNIQUE_FN_EXT)
  {
    LogErr(ERROR_LEVEL, ER_BINLOG_FILE_EXTENSION_NUMBER_EXHAUSTED, max_found);
    error= 1;
    goto end;
  }

  if (new_index_number > 0)
  {
    /*
      If "new_index_number" was specified, this means we are handling a
      "RESET MASTER TO" command and the binary log was already purged
      so max_found should be 0.
    */
    DBUG_ASSERT(max_found == 0);
    next= new_index_number;
  }
  else
    next= max_found + 1;
  if (sprintf(ext_buf, "%06lu", next)<0)
  {
    error= 1;
    goto end;
  }
  *end++='.';

  /* 
    Check if the generated extension size + the file name exceeds the
    buffer size used. If one did not check this, then the filename might be
    truncated, resulting in error.
   */
  if (((strlen(ext_buf) + (end - name)) >= FN_REFLEN))
  {
    LogErr(ERROR_LEVEL, ER_BINLOG_FILE_NAME_TOO_LONG,
           name, ext_buf, (strlen(ext_buf) + (end - name)));
    error= 1;
    goto end;
  }

  if (sprintf(end, "%06lu", next)<0)
  {
    error= 1;
    goto end;
  }

  /* print warning if reaching the end of available extensions. */
  if ((next > (MAX_LOG_UNIQUE_FN_EXT - LOG_WARN_UNIQUE_FN_EXT_LEFT)))
    LogErr(WARNING_LEVEL, ER_BINLOG_FILE_EXTENSION_NUMBER_RUNNING_LOW,
           next, (MAX_LOG_UNIQUE_FN_EXT - next));

end:
  DBUG_RETURN(error);
}


int MYSQL_BIN_LOG::generate_new_name(char *new_name, const char *log_name,
                                     uint32 new_index_number)
{
  fn_format(new_name, log_name, mysql_data_home, "", 4);
  if (!fn_ext(log_name)[0])
  {
    if (find_uniq_filename(new_name, new_index_number))
    {
      my_printf_error(ER_NO_UNIQUE_LOGFILE,
                      ER_THD(current_thd, ER_NO_UNIQUE_LOGFILE),
                      MYF(ME_FATALERROR), log_name);
      LogErr(ERROR_LEVEL, ER_NO_UNIQUE_LOGFILE, log_name);
      return 1;
    }
  }
  return 0;
}


/**
  @todo
  The following should be using fn_format();  We just need to
  first change fn_format() to cut the file name if it's too long.
*/
const char *MYSQL_BIN_LOG::generate_name(const char *log_name,
                                         const char *suffix,
                                         char *buff)
{
  if (!log_name || !log_name[0])
  {
    strmake(buff, default_logfile_name, FN_REFLEN - strlen(suffix) - 1);
    return (const char *)
      fn_format(buff, buff, "", suffix, MYF(MY_REPLACE_EXT|MY_REPLACE_DIR));
  }
  // get rid of extension to avoid problems

  char *p= fn_ext(log_name);
  uint length= (uint) (p - log_name);
  strmake(buff, log_name, min<size_t>(length, FN_REFLEN-1));
  return (const char*)buff;
}


bool MYSQL_BIN_LOG::init_and_set_log_file_name(const char *log_name,
                                               const char *new_name,
                                               uint32 new_index_number)
{
  if (new_name && !my_stpcpy(log_file_name, new_name))
    return TRUE;
  else if (!new_name && generate_new_name(log_file_name, log_name, new_index_number))
    return TRUE;

  return FALSE;
}


/**
  Open the logfile and init IO_CACHE.

  @param log_file_key        The file instrumentation key for this file
  @param log_name            The name of the log to open
  @param new_name            The new name for the logfile.
                             NULL forces generate_new_name() to be called.
  @param new_index_number    The binary log file index number to start from
                             after the RESET MASTER TO command is called.

  @return true if error, false otherwise.
*/

bool MYSQL_BIN_LOG::open(
#ifdef HAVE_PSI_INTERFACE
                     PSI_file_key log_file_key,
#endif
                     const char *log_name,
                     const char *new_name,
                     uint32 new_index_number)
{
  File file= -1;
  my_off_t pos= 0;
  DBUG_ENTER("MYSQL_BIN_LOG::open");

  write_error= 0;

  if (!(name= my_strdup(key_memory_MYSQL_LOG_name,
                        log_name, MYF(MY_WME))))
  {
    name= (char *)log_name; // for the error message
    goto err;
  }

  if (init_and_set_log_file_name(name, new_name, new_index_number) ||
      DBUG_EVALUATE_IF("fault_injection_init_name", 1, 0))
    goto err;

  db[0]= 0;

#ifdef HAVE_PSI_INTERFACE
  /* Keep the key for reopen */
  m_log_file_key= log_file_key;
#endif

  if ((file= mysql_file_open(log_file_key,
                             log_file_name, O_CREAT | O_WRONLY,
                             MYF(MY_WME))) < 0)
    goto err;

  if ((pos= mysql_file_tell(file, MYF(MY_WME))) == MY_FILEPOS_ERROR)
  {
    if (my_errno() == ESPIPE)
      pos= 0;
    else
      goto err;
  }

  if (init_io_cache(&log_file, file, IO_SIZE, io_cache_type, pos, 0,
                    MYF(MY_WME | MY_NABP | MY_WAIT_IF_FULL)))
    goto err;

  atomic_log_state = LOG_OPENED;
  DBUG_RETURN(0);

err:
  if (binlog_error_action == ABORT_SERVER)
  {
    exec_binlog_error_action_abort("Either disk is full or file system is read "
                                   "only while opening the binlog. Aborting the"
                                   " server.");
  }
  else
    LogErr(ERROR_LEVEL, ER_BINLOG_CANT_OPEN_FOR_LOGGING,
           name, errno);
  if (file >= 0)
    mysql_file_close(file, MYF(0));
  end_io_cache(&log_file);
  my_free(name);
  name= NULL;
  atomic_log_state = LOG_CLOSED;
  DBUG_RETURN(1);
}


bool MYSQL_BIN_LOG::open_index_file(const char *index_file_name_arg,
                                    const char *log_name, bool need_lock_index)
{
  bool error= false;
  File index_file_nr= -1;
  if (need_lock_index)
    mysql_mutex_lock(&LOCK_index);
  else
    mysql_mutex_assert_owner(&LOCK_index);

  /*
    First open of this class instance
    Create an index file that will hold all file names uses for logging.
    Add new entries to the end of it.
  */
  myf opt= MY_UNPACK_FILENAME;

  if (my_b_inited(&index_file))
    goto end;

  if (!index_file_name_arg)
  {
    index_file_name_arg= log_name;    // Use same basename for index file
    opt= MY_UNPACK_FILENAME | MY_REPLACE_EXT;
  }
  fn_format(index_file_name, index_file_name_arg, mysql_data_home,
            ".index", opt);

  if (set_crash_safe_index_file_name(index_file_name_arg))
  {
    error= true;
    goto end;
  }

  /*
    We need move crash_safe_index_file to index_file if the index_file
    does not exist and crash_safe_index_file exists when mysqld server
    restarts.
  */
  if (my_access(index_file_name, F_OK) &&
      !my_access(crash_safe_index_file_name, F_OK) &&
      my_rename(crash_safe_index_file_name, index_file_name, MYF(MY_WME)))
  {
    LogErr(ERROR_LEVEL,
           ER_BINLOG_CANT_MOVE_TMP_TO_INDEX,
           "MYSQL_BIN_LOG::open_index_file");
    error= true;
    goto end;
  }

  if ((index_file_nr= mysql_file_open(m_key_file_log_index,
                                      index_file_name,
                                      O_RDWR | O_CREAT,
                                      MYF(MY_WME))) < 0 ||
       mysql_file_sync(index_file_nr, MYF(MY_WME)) ||
       init_io_cache_ext(&index_file, index_file_nr,
                         IO_SIZE, READ_CACHE,
                         mysql_file_seek(index_file_nr, 0L, MY_SEEK_END, MYF(0)),
                                         0, MYF(MY_WME | MY_WAIT_IF_FULL),
                         m_key_file_log_index_cache) ||
      DBUG_EVALUATE_IF("fault_injection_openning_index", 1, 0))
  {
    /*
      TODO: all operations creating/deleting the index file or a log, should
      call my_sync_dir() or my_sync_dir_by_file() to be durable.
      TODO: file creation should be done with mysql_file_create()
      not mysql_file_open().
    */
    if (index_file_nr >= 0)
      mysql_file_close(index_file_nr, MYF(0));
    error= true;
    goto end;
  }

  /*
    Sync the index by purging any binary log file that is not registered.
    In other words, either purge binary log files that were removed from
    the index but not purged from the file system due to a crash or purge
    any binary log file that was created but not register in the index
    due to a crash.
  */

  if (set_purge_index_file_name(index_file_name_arg) ||
      open_purge_index_file(FALSE) ||
      purge_index_entry(NULL, NULL, false) ||
      close_purge_index_file() ||
      DBUG_EVALUATE_IF("fault_injection_recovering_index", 1, 0))
  {
    LogErr(ERROR_LEVEL, ER_BINLOG_FAILED_TO_SYNC_INDEX_FILE);
    error= true;
    goto end;
  }

end:
  if (need_lock_index)
    mysql_mutex_unlock(&LOCK_index);
  return error;
}

/**
  Add the GTIDs from the given relaylog file and also
  update the IO thread transaction parser.

  @param filename Relaylog file to read from.
  @param retrieved_gtids Gtid_set to store the GTIDs found on the relaylog file.
  @param verify_checksum Set to true to verify event checksums.
  @param trx_parser The transaction boundary parser to be used in order to
  only add a GTID to the gtid_set after ensuring the transaction is fully
  stored on the relay log.
  @param partial_trx The trx_monitoring_info of the last incomplete transaction
  found in the relay log.

  @retval false The file was successfully read and all GTIDs from
  Previous_gtids and Gtid_log_event from complete transactions were added to
  the retrieved_set.
  @retval true There was an error during the procedure.
*/
static bool
read_gtids_and_update_trx_parser_from_relaylog(
  const char *filename,
  Gtid_set *retrieved_gtids,
  bool verify_checksum,
  Transaction_boundary_parser *trx_parser,
  Gtid_monitoring_info *partial_trx)
{
  DBUG_ENTER("read_gtids_and_update_trx_parser_from_relaylog");
  DBUG_PRINT("info", ("Opening file %s", filename));

  DBUG_ASSERT(retrieved_gtids != NULL);
  DBUG_ASSERT(trx_parser != NULL);
#ifndef DBUG_OFF
  unsigned long event_counter= 0;
#endif

  /*
    Create a Format_description_log_event that is used to read the
    first event of the log.
  */
  Format_description_log_event fd_ev(BINLOG_VERSION), *fd_ev_p= &fd_ev;
  if (!fd_ev.is_valid())
    DBUG_RETURN(true);

  File file;
  IO_CACHE log;

  const char *errmsg= NULL;
  if ((file= open_binlog_file(&log, filename, &errmsg)) < 0)
  {
    sql_print_error("%s", errmsg);
    /*
      As read_gtids_from_binlog() will not throw error on truncated
      relaylog files, we should do the same here in order to keep the
      current behavior.
    */
    DBUG_RETURN(false);
  }

  /*
    Seek for Previous_gtids_log_event and Gtid_log_event events to
    gather information what has been processed so far.
  */
  my_b_seek(&log, BIN_LOG_HEADER_SIZE);
  Log_event *ev= NULL;
  bool error= false;
  bool seen_prev_gtids= false;
  ulong data_len= 0;

  while (!error &&
         (ev= Log_event::read_log_event(&log, 0, fd_ev_p, verify_checksum)) !=
         NULL)
  {
    DBUG_PRINT("info", ("Read event of type %s", ev->get_type_str()));
#ifndef DBUG_OFF
    event_counter++;
#endif

    data_len= uint4korr(ev->temp_buf + EVENT_LEN_OFFSET);
    if (trx_parser->feed_event(ev->temp_buf, data_len, fd_ev_p, false))
    {
      /*
        The transaction boundary parser found an error while parsing a
        sequence of events from the relaylog. As we don't know if the
        parsing has started from a reliable point (it might started in
        a relay log file that begins with the rest of a transaction
        that started in a previous relay log file), it is better to do
        nothing in this case. The boundary parser will fix itself once
        finding an event that represent a transaction boundary.

        Suppose the following relaylog:

         rl-bin.000011 | rl-bin.000012 | rl-bin.000013 | rl-bin-000014
        ---------------+---------------+---------------+---------------
         PREV_GTIDS    | PREV_GTIDS    | PREV_GTIDS    | PREV_GTIDS
         (empty)       | (UUID:1-2)    | (UUID:1-2)    | (UUID:1-2)
        ---------------+---------------+---------------+---------------
         XID           | QUERY(INSERT) | QUERY(INSERT) | XID
        ---------------+---------------+---------------+---------------
         GTID(UUID:2)  |
        ---------------+
         QUERY(CREATE  |
         TABLE t1 ...) |
        ---------------+
         GTID(UUID:3)  |
        ---------------+
         QUERY(BEGIN)  |
        ---------------+

        As it is impossible to determine the current Retrieved_Gtid_Set by only
        looking to the PREVIOUS_GTIDS on the last relay log file, and scanning
        events on it, we tried to find a relay log file that contains at least
        one GTID event during the backwards search.

        In the example, we will find a GTID only in rl-bin.000011, as the
        UUID:3 transaction was spanned across 4 relay log files.

        The transaction spanning can be caused by "FLUSH RELAY LOGS" commands
        on slave while it is queuing the transaction.

        So, in order to correctly add UUID:3 into Retrieved_Gtid_Set, we need
        to parse the relay log starting on the file we found the last GTID
        queued to know if the transaction was fully retrieved or not.

        Start scanning rl-bin.000011 after resetting the transaction parser
        will generate an error, as XID event is only expected inside a DML,
        but in this case, we can ignore this error and reset the parser.
      */
      trx_parser->reset();
      /*
        We also have to discard the GTID of the partial transaction that was
        not finished if there is one. This is needed supposing that an
        incomplete transaction was replicated with a GTID.

        GTID(1), QUERY(BEGIN), QUERY(INSERT), ANONYMOUS_GTID, QUERY(DROP ...)

        In the example above, without cleaning the partial_trx,
        the GTID(1) would be added to the Retrieved_Gtid_Set after the
        QUERY(DROP ...) event.

        GTID(1), QUERY(BEGIN), QUERY(INSERT), GTID(2), QUERY(DROP ...)

        In the example above the GTID(1) will also be discarded as the
        GTID(1) transaction is not complete.
      */
      if (partial_trx->is_processing_trx_set())
      {
        DBUG_PRINT("info", ("Discarding Gtid(%d, %lld) as the transaction "
                            "wasn't complete and we found an error in the"
                            "transaction boundary parser.",
                            partial_trx->get_processing_trx_gtid()->sidno,
                            partial_trx->get_processing_trx_gtid()->gno));
        partial_trx->clear_processing_trx();
      }
    }

    switch (ev->get_type_code())
    {
    case binary_log::FORMAT_DESCRIPTION_EVENT:
      if (fd_ev_p != &fd_ev)
        delete fd_ev_p;
      fd_ev_p= (Format_description_log_event *)ev;
      break;
    case binary_log::ROTATE_EVENT:
      // do nothing; just accept this event and go to next
      break;
    case binary_log::PREVIOUS_GTIDS_LOG_EVENT:
    {
      seen_prev_gtids= true;
      // add events to sets
      Previous_gtids_log_event *prev_gtids_ev= (Previous_gtids_log_event *)ev;
      if (prev_gtids_ev->add_to_set(retrieved_gtids) != 0)
      {
        error= true;
        break;
      }
#ifndef DBUG_OFF
      char* prev_buffer= prev_gtids_ev->get_str(NULL, NULL);
      DBUG_PRINT("info", ("Got Previous_gtids from file '%s': Gtid_set='%s'.",
                          filename, prev_buffer));
      my_free(prev_buffer);
#endif
      break;
    }
    case binary_log::GTID_LOG_EVENT:
    {
      /* If we didn't find any PREVIOUS_GTIDS in this file */
      if (!seen_prev_gtids)
      {
        my_error(ER_BINLOG_LOGICAL_CORRUPTION, MYF(0), filename,
                 "The first global transaction identifier was read, but "
                 "no other information regarding identifiers existing "
                 "on the previous log files was found.");
        error= true;
        break;
      }

      Gtid_log_event *gtid_ev= (Gtid_log_event *)ev;
      rpl_sidno sidno= gtid_ev->get_sidno(retrieved_gtids->get_sid_map());
      ulonglong immediate_commit_timestamp= gtid_ev->immediate_commit_timestamp;
      longlong original_commit_timestamp= gtid_ev->original_commit_timestamp;

      if (sidno < 0)
      {
        error= true;
        break;
      }
      else
      {
        if (retrieved_gtids->ensure_sidno(sidno) != RETURN_STATUS_OK)
        {
          error= true;
          break;
        }
        else
        {
          Gtid gtid= {sidno, gtid_ev->get_gno()};
          /*
            As are updating the transaction boundary parser while reading
            GTIDs from relay log files to fill the Retrieved_Gtid_Set, we
            should not add the GTID here as we don't know if the transaction
            is complete on the relay log yet.
          */
          partial_trx->start(gtid,
                             original_commit_timestamp,
                             immediate_commit_timestamp);
        }
        DBUG_PRINT("info", ("Found Gtid in relaylog file '%s': Gtid(%d, %lld).",
                            filename, sidno, gtid_ev->get_gno()));
      }
      break;
    }
    case binary_log::ANONYMOUS_GTID_LOG_EVENT:
    default:
      /*
        If we reached the end of a transaction after storing it's GTID
        in partial_trx structure, it is time to add this GTID to the
        retrieved_gtids set because the transaction is complete and there is no
        need for asking this transaction again.
      */
      if (trx_parser->is_not_inside_transaction())
      {
        if (partial_trx->is_processing_trx_set())
        {
          const Gtid *fully_retrieved_gtid;
          fully_retrieved_gtid= partial_trx->get_processing_trx_gtid();
          DBUG_PRINT("info", ("Adding Gtid to Retrieved_Gtid_Set as the "
                              "transaction was completed at "
                              "relaylog file '%s': Gtid(%d, %lld).",
                              filename,
                              fully_retrieved_gtid->sidno,
                              fully_retrieved_gtid->gno));
          retrieved_gtids->_add_gtid(*fully_retrieved_gtid);
          /*
           We don't need to update the last queued structure here. We just
           want to have the information about the partial transaction left in
           the relay log.
          */
          partial_trx->clear();
        }
      }
      break;
    }
    if (ev != fd_ev_p)
      delete ev;
  }

  if (log.error < 0)
  {
    // This is not a fatal error; the log may just be truncated.
    // @todo but what other errors could happen? IO error?
    LogErr(WARNING_LEVEL, ER_BINLOG_ERROR_READING_GTIDS_FROM_RELAY_LOG,
           log.error);
  }

  if (fd_ev_p != &fd_ev)
  {
    delete fd_ev_p;
    fd_ev_p= &fd_ev;
  }

  mysql_file_close(file, MYF(MY_WME));
  end_io_cache(&log);

#ifndef DBUG_OFF
  LogErr(INFORMATION_LEVEL, ER_BINLOG_EVENTS_READ_FROM_RELAY_LOG_INFO,
         event_counter, filename);
#endif

  DBUG_RETURN(error);
}

/**
  Reads GTIDs from the given binlog file.

  @param filename File to read from.
  @param all_gtids If not NULL, then the GTIDs from the
  Previous_gtids_log_event and from all Gtid_log_events are stored in
  this object.
  @param prev_gtids If not NULL, then the GTIDs from the
  Previous_gtids_log_events are stored in this object.
  @param first_gtid If not NULL, then the first GTID information from the
  file will be stored in this object.
  @param sid_map The sid_map object to use in the rpl_sidno generation
  of the Gtid_log_event. If lock is needed in the sid_map, the caller
  must hold it.
  @param verify_checksum Set to true to verify event checksums.

  @retval GOT_GTIDS The file was successfully read and it contains
  both Gtid_log_events and Previous_gtids_log_events.
  This is only possible if either all_gtids or first_gtid are not null.
  @retval GOT_PREVIOUS_GTIDS The file was successfully read and it
  contains Previous_gtids_log_events but no Gtid_log_events.
  For binary logs, if no all_gtids and no first_gtid are specified,
  this function will be done right after reading the PREVIOUS_GTIDS
  regardless of the rest of the content of the binary log file.
  @retval NO_GTIDS The file was successfully read and it does not
  contain GTID events.
  @retval ERROR Out of memory, or IO error, or malformed event
  structure, or the file is malformed (e.g., contains Gtid_log_events
  but no Previous_gtids_log_event).
  @retval TRUNCATED The file was truncated before the end of the
  first Previous_gtids_log_event.
*/
enum enum_read_gtids_from_binlog_status
{ GOT_GTIDS, GOT_PREVIOUS_GTIDS, NO_GTIDS, ERROR, TRUNCATED };
static enum_read_gtids_from_binlog_status
read_gtids_from_binlog(const char *filename, Gtid_set *all_gtids,
                       Gtid_set *prev_gtids, Gtid *first_gtid,
                       Sid_map* sid_map,
                       bool verify_checksum, bool is_relay_log)
{
  DBUG_ENTER("read_gtids_from_binlog");
  DBUG_PRINT("info", ("Opening file %s", filename));

  /*
    Create a Format_description_log_event that is used to read the
    first event of the log.
  */
  Format_description_log_event fd_ev(BINLOG_VERSION), *fd_ev_p= &fd_ev;
  if (!fd_ev.is_valid())
    DBUG_RETURN(ERROR);

  File file;
  IO_CACHE log;

#ifndef DBUG_OFF
  unsigned long event_counter= 0;
  /*
    We assert here that both all_gtids and prev_gtids, if specified,
    uses the same sid_map as the one passed as a parameter. This is just
    to ensure that, if the sid_map needed some lock and was locked by
    the caller, the lock applies to all the GTID sets this function is
    dealing with.
  */
  if (all_gtids)
    DBUG_ASSERT(all_gtids->get_sid_map() == sid_map);
  if (prev_gtids)
    DBUG_ASSERT(prev_gtids->get_sid_map() == sid_map);
#endif

  const char *errmsg= NULL;
  if ((file= open_binlog_file(&log, filename, &errmsg)) < 0)
  {
    sql_print_error("%s", errmsg);
    /*
      We need to revisit the recovery procedure for relay log
      files. Currently, it is called after this routine.
      /Alfranio
    */
    DBUG_RETURN(TRUNCATED);
  }

  /*
    Seek for Previous_gtids_log_event and Gtid_log_event events to
    gather information what has been processed so far.
  */
  my_b_seek(&log, BIN_LOG_HEADER_SIZE);
  Log_event *ev= NULL;
  enum_read_gtids_from_binlog_status ret= NO_GTIDS;
  bool done= false;
  bool seen_first_gtid= false;
  while (!done &&
         (ev= Log_event::read_log_event(&log, 0, fd_ev_p, verify_checksum)) !=
         NULL)
  {
#ifndef DBUG_OFF
    event_counter++;
#endif
    DBUG_PRINT("info", ("Read event of type %s", ev->get_type_str()));
    switch (ev->get_type_code())
    {
    case binary_log::FORMAT_DESCRIPTION_EVENT:
      if (fd_ev_p != &fd_ev)
        delete fd_ev_p;
      fd_ev_p= (Format_description_log_event *)ev;
      break;
    case binary_log::ROTATE_EVENT:
      // do nothing; just accept this event and go to next
      break;
    case binary_log::PREVIOUS_GTIDS_LOG_EVENT:
    {
      ret= GOT_PREVIOUS_GTIDS;
      // add events to sets
      Previous_gtids_log_event *prev_gtids_ev=
        (Previous_gtids_log_event *)ev;
      if (all_gtids != NULL && prev_gtids_ev->add_to_set(all_gtids) != 0)
        ret= ERROR, done= true;
      else if (prev_gtids != NULL && prev_gtids_ev->add_to_set(prev_gtids) != 0)
        ret= ERROR, done= true;
#ifndef DBUG_OFF
      char* prev_buffer= prev_gtids_ev->get_str(NULL, NULL);
      DBUG_PRINT("info", ("Got Previous_gtids from file '%s': Gtid_set='%s'.",
                          filename, prev_buffer));
      my_free(prev_buffer);
#endif
      /*
        If this is not a relay log, the previous_gtids were asked and no
        all_gtids neither first_gtid were asked, it is fine to consider the
        job as done.
      */
      if (!is_relay_log && prev_gtids != NULL &&
          all_gtids == NULL && first_gtid == NULL)
        done= true;
      DBUG_EXECUTE_IF("inject_fault_bug16502579", {
                      DBUG_PRINT("debug", ("PREVIOUS_GTIDS_LOG_EVENT found. "
                                           "Injected ret=NO_GTIDS."));
                      if (ret == GOT_PREVIOUS_GTIDS)
                      {
                        ret=NO_GTIDS;
                        done= false;
                      }
                      });
      break;
    }
    case binary_log::GTID_LOG_EVENT:
    {
      if (ret != GOT_GTIDS)
      {
        if (ret != GOT_PREVIOUS_GTIDS)
        {
          /*
            Since this routine is run on startup, there may not be a
            THD instance. Therefore, ER(X) cannot be used.
           */
          const char* msg_fmt= (current_thd != NULL) ?
                               ER_THD(current_thd,
                                      ER_BINLOG_LOGICAL_CORRUPTION) :
                               ER_DEFAULT(ER_BINLOG_LOGICAL_CORRUPTION);
          my_printf_error(ER_BINLOG_LOGICAL_CORRUPTION,
                          msg_fmt, MYF(0),
                          filename,
                          "The first global transaction identifier was read, but "
                          "no other information regarding identifiers existing "
                          "on the previous log files was found.");
          ret= ERROR, done= true;
          break;
        }
        else
          ret= GOT_GTIDS;
      }
      /*
        When this is a relaylog, we just check if the relay log contains at
        least one Gtid_log_event, so that we can distinguish the return values
        GOT_GTID and GOT_PREVIOUS_GTIDS. We don't need to read anything else
        from the relay log.
        When this is a binary log, if all_gtids is requested (i.e., NOT NULL),
        we should continue to read all gtids. If just first_gtid was requested,
        we will be done after storing this Gtid_log_event info on it.
      */
      if (is_relay_log)
      {
        ret= GOT_GTIDS, done= true;
      }
      else
      {
        Gtid_log_event *gtid_ev= (Gtid_log_event *)ev;
        rpl_sidno sidno= gtid_ev->get_sidno(sid_map);
        if (sidno < 0)
          ret= ERROR, done= true;
        else
        {
          if (all_gtids)
          {
            if (all_gtids->ensure_sidno(sidno) != RETURN_STATUS_OK)
              ret= ERROR, done= true;
            all_gtids->_add_gtid(sidno, gtid_ev->get_gno());
            DBUG_PRINT("info", ("Got Gtid from file '%s': Gtid(%d, %lld).",
                                filename, sidno, gtid_ev->get_gno()));
          }

          /* If the first GTID was requested, stores it */
          if (first_gtid && !seen_first_gtid)
          {
            first_gtid->set(sidno, gtid_ev->get_gno());
            seen_first_gtid= true;
            /* If the first_gtid was the only thing requested, we are done */
            if (all_gtids == NULL)
              ret= GOT_GTIDS, done= true;
          }
        }
      }
      break;
    }
    case binary_log::ANONYMOUS_GTID_LOG_EVENT:
    {
      /*
        When this is a relaylog, we just check if it contains
        at least one Anonymous_gtid_log_event after initialization
        (FDs, Rotates and PREVIOUS_GTIDS), so that we can distinguish the
        return values GOT_GTID and GOT_PREVIOUS_GTIDS.
        We don't need to read anything else from the relay log.
      */
      if (is_relay_log)
      {
        ret= GOT_GTIDS;
        done= true;
        break;
      }
      DBUG_ASSERT(prev_gtids == NULL ? true : all_gtids != NULL ||
                                              first_gtid != NULL);
    }
    // Fall through.
    default:
      // if we found any other event type without finding a
      // previous_gtids_log_event, then the rest of this binlog
      // cannot contain gtids
      if (ret != GOT_GTIDS && ret != GOT_PREVIOUS_GTIDS)
        done= true;
      /*
        The GTIDs of the relaylog files will be handled later
        because of the possibility of transactions be spanned
        along distinct relaylog files.
        So, if we found an ordinary event without finding the
        GTID but we already found the PREVIOUS_GTIDS, this probably
        means that the event is from a transaction that started on
        previous relaylog file.
      */
      if (ret == GOT_PREVIOUS_GTIDS && is_relay_log)
        done= true;
      break;
    }
    if (ev != fd_ev_p)
      delete ev;
    DBUG_PRINT("info", ("done=%d", done));
  }

  if (log.error < 0)
  {
    // This is not a fatal error; the log may just be truncated.

    // @todo but what other errors could happen? IO error?
    LogErr(WARNING_LEVEL, ER_BINLOG_ERROR_READING_GTIDS_FROM_BINARY_LOG,
           log.error);
  }

  if (fd_ev_p != &fd_ev)
  {
    delete fd_ev_p;
    fd_ev_p= &fd_ev;
  }

  mysql_file_close(file, MYF(MY_WME));
  end_io_cache(&log);

  if (all_gtids)
    all_gtids->dbug_print("all_gtids");
  else
    DBUG_PRINT("info", ("all_gtids==NULL"));
  if (prev_gtids)
    prev_gtids->dbug_print("prev_gtids");
  else
    DBUG_PRINT("info", ("prev_gtids==NULL"));
  if (first_gtid == NULL)
    DBUG_PRINT("info", ("first_gtid==NULL"));
  else if (first_gtid->sidno == 0)
    DBUG_PRINT("info", ("first_gtid.sidno==0"));
  else
    first_gtid->dbug_print(sid_map, "first_gtid");

  DBUG_PRINT("info", ("returning %d", ret));
#ifndef DBUG_OFF
  if (!is_relay_log && prev_gtids != NULL &&
      all_gtids == NULL && first_gtid == NULL)
    LogErr(INFORMATION_LEVEL, ER_BINLOG_EVENTS_READ_FROM_BINLOG_INFO,
           event_counter, filename);
#endif
  DBUG_RETURN(ret);
}

bool MYSQL_BIN_LOG::find_first_log_not_in_gtid_set(char *binlog_file_name,
                                                   const Gtid_set *gtid_set,
                                                   Gtid *first_gtid,
                                                   const char **errmsg)
{
  DBUG_ENTER("MYSQL_BIN_LOG::gtid_read_start_binlog");
  /*
    Gather the set of files to be accessed.
  */
  list<string> filename_list;
  LOG_INFO linfo;
  int error;

  list<string>::reverse_iterator rit;
  Gtid_set binlog_previous_gtid_set(gtid_set->get_sid_map());

  mysql_mutex_lock(&LOCK_index);
  for (error= find_log_pos(&linfo, NULL, false/*need_lock_index=false*/);
       !error; error= find_next_log(&linfo, false/*need_lock_index=false*/))
  {
    DBUG_PRINT("info", ("read log filename '%s'", linfo.log_file_name));
    filename_list.push_back(string(linfo.log_file_name));
  }
  mysql_mutex_unlock(&LOCK_index);
  if (error != LOG_INFO_EOF)
  {
    *errmsg= "Failed to read the binary log index file while "
      "looking for the oldest binary log that contains any GTID "
      "that is not in the given gtid set";
    error= -1;
    goto end;
  }

  if (filename_list.empty())
  {
    *errmsg= "Could not find first log file name in binary log index file "
      "while looking for the oldest binary log that contains any GTID "
      "that is not in the given gtid set";
    error= -2;
    goto end;
  }

  /*
    Iterate over all the binary logs in reverse order, and read only
    the Previous_gtids_log_event, to find the first one, that is the
    subset of the given gtid set. Since every binary log begins with
    a Previous_gtids_log_event, that contains all GTIDs in all
    previous binary logs.
    We also ask for the first GTID in the binary log to know if we
    should send the FD event with the "created" field cleared or not.
  */
  DBUG_PRINT("info", ("Iterating backwards through binary logs, and reading "
                      "only the Previous_gtids_log_event, to find the first "
                      "one, that is the subset of the given gtid set."));
  rit= filename_list.rbegin();
  error= 0;
  while (rit != filename_list.rend())
  {
    const char *filename= rit->c_str();
    DBUG_PRINT("info", ("Read Previous_gtids_log_event from filename='%s'",
                        filename));
    switch (read_gtids_from_binlog(filename, NULL, &binlog_previous_gtid_set,
                                   first_gtid,
                                   binlog_previous_gtid_set.get_sid_map(),
                                   opt_master_verify_checksum, is_relay_log))
    {
    case ERROR:
      *errmsg= "Error reading header of binary log while looking for "
        "the oldest binary log that contains any GTID that is not in "
        "the given gtid set";
      error= -3;
      goto end;
    case NO_GTIDS:
      *errmsg= "Found old binary log without GTIDs while looking for "
        "the oldest binary log that contains any GTID that is not in "
        "the given gtid set";
      error= -4;
      goto end;
    case GOT_GTIDS:
    case GOT_PREVIOUS_GTIDS:
      if (binlog_previous_gtid_set.is_subset(gtid_set))
      {
        strcpy(binlog_file_name, filename);
        /*
          Verify that the selected binlog is not the first binlog,
        */
        DBUG_EXECUTE_IF("slave_reconnect_with_gtid_set_executed",
                        DBUG_ASSERT(strcmp(filename_list.begin()->c_str(),
                                           binlog_file_name) != 0););
        goto end;
      }
    case TRUNCATED:
      break;
    }
    binlog_previous_gtid_set.clear();

    rit++;
  }

  if (rit == filename_list.rend())
  {
    *errmsg= ER_THD(current_thd, ER_MASTER_HAS_PURGED_REQUIRED_GTIDS);
    error= -5;
  }

end:
  if (error)
    DBUG_PRINT("error", ("'%s'", *errmsg));
  filename_list.clear();
  DBUG_PRINT("info", ("returning %d", error));
  DBUG_RETURN(error != 0 ? true : false);
}

bool MYSQL_BIN_LOG::init_gtid_sets(Gtid_set *all_gtids, Gtid_set *lost_gtids,
                                   bool verify_checksum, bool need_lock,
                                   Transaction_boundary_parser *trx_parser,
                                   Gtid_monitoring_info *partial_trx,
                                   bool is_server_starting)
{
  DBUG_ENTER("MYSQL_BIN_LOG::init_gtid_sets");
  DBUG_PRINT("info", ("lost_gtids=%p; so we are recovering a %s log; is_relay_log=%d",
                      lost_gtids, lost_gtids == NULL ? "relay" : "binary",
                      is_relay_log));

  Checkable_rwlock *sid_lock= is_relay_log ?
                              all_gtids->get_sid_map()->get_sid_lock() :
                              global_sid_lock;
  /*
    If this is a relay log, we must have the IO thread Master_info trx_parser
    in order to correctly feed it with relay log events.
  */
#ifndef DBUG_OFF
  if (is_relay_log)
  {
    DBUG_ASSERT(trx_parser != NULL);
    DBUG_ASSERT(lost_gtids == NULL);
  }
#endif

  /*
    Acquires the necessary locks to ensure that logs are not either
    removed or updated when we are reading from it.
  */
  if (need_lock)
  {
    // We don't need LOCK_log if we are only going to read the initial
    // Prevoius_gtids_log_event and ignore the Gtid_log_events.
    if (all_gtids != NULL)
      mysql_mutex_lock(&LOCK_log);
    mysql_mutex_lock(&LOCK_index);
    sid_lock->wrlock();
  }
  else
  {
    if (all_gtids != NULL)
      mysql_mutex_assert_owner(&LOCK_log);
    mysql_mutex_assert_owner(&LOCK_index);
    sid_lock->assert_some_wrlock();
  }

  // Gather the set of files to be accessed.
  list<string> filename_list;
  LOG_INFO linfo;
  int error;

  list<string>::iterator it;
  list<string>::reverse_iterator rit;
  bool reached_first_file= false;

  /* Initialize the sid_map to be used in read_gtids_from_binlog */
  Sid_map *sid_map= NULL;
  if (all_gtids)
    sid_map= all_gtids->get_sid_map();
  else if (lost_gtids)
    sid_map= lost_gtids->get_sid_map();

  for (error= find_log_pos(&linfo, NULL, false/*need_lock_index=false*/); !error;
       error= find_next_log(&linfo, false/*need_lock_index=false*/))
  {
    DBUG_PRINT("info", ("read log filename '%s'", linfo.log_file_name));
    filename_list.push_back(string(linfo.log_file_name));
  }
  if (error != LOG_INFO_EOF)
  {
    DBUG_PRINT("error", ("Error reading %s index",
                         is_relay_log ? "relaylog" : "binlog"));
    goto end;
  }
  /*
    On server starting, one new empty binlog file is created and
    its file name is put into index file before initializing
    GLOBAL.GTID_EXECUTED AND GLOBAL.GTID_PURGED, it is not the
    last binlog file before the server restarts, so we remove
    its file name from filename_list.
  */
  if (is_server_starting && !is_relay_log && !filename_list.empty())
    filename_list.pop_back();

  error= 0;

  if (all_gtids != NULL)
  {
    DBUG_PRINT("info", ("Iterating backwards through %s logs, "
                        "looking for the last %s log that contains "
                        "a Previous_gtids_log_event.",
                        is_relay_log ? "relay" : "binary",
                        is_relay_log ? "relay" : "binary"));
    // Iterate over all files in reverse order until we find one that
    // contains a Previous_gtids_log_event.
    rit= filename_list.rbegin();
    bool can_stop_reading= false;
    reached_first_file= (rit == filename_list.rend());
    DBUG_PRINT("info", ("filename='%s' reached_first_file=%d",
                        reached_first_file ? "" : rit->c_str(),
                        reached_first_file));
    while (!can_stop_reading && !reached_first_file)
    {
      const char *filename= rit->c_str();
      DBUG_ASSERT(rit != filename_list.rend());
      rit++;
      reached_first_file= (rit == filename_list.rend());
      DBUG_PRINT("info", ("filename='%s' can_stop_reading=%d "
                          "reached_first_file=%d, ",
                          filename, can_stop_reading, reached_first_file));
      switch (read_gtids_from_binlog(filename, all_gtids,
                                     reached_first_file ? lost_gtids : NULL,
                                     NULL/* first_gtid */,
                                     sid_map, verify_checksum, is_relay_log))
      {
        case ERROR:
        {
          error= 1;
          goto end;
        }
        case GOT_GTIDS:
        {
          can_stop_reading= true;
          break;
        }
        case GOT_PREVIOUS_GTIDS:
        {
          /*
            If this is a binlog file, it is enough to have GOT_PREVIOUS_GTIDS.
            If this is a relaylog file, we need to find at least one GTID to
            start parsing the relay log to add GTID of transactions that might
            have spanned in distinct relaylog files.
          */
          if (!is_relay_log)
            can_stop_reading= true;
          break;
        }
        case NO_GTIDS:
        {
          /*
            Mysql server iterates backwards through binary logs, looking for
            the last binary log that contains a Previous_gtids_log_event for
            gathering the set of gtid_executed on server start. This may take
            very long time if it has many binary logs and almost all of them
            are out of filesystem cache. So if the binlog_gtid_simple_recovery
            is enabled, and the last binary log does not contain any GTID
            event, do not read any more binary logs, GLOBAL.GTID_EXECUTED and
            GLOBAL.GTID_PURGED should be empty in the case.
          */
          if (binlog_gtid_simple_recovery && is_server_starting &&
              !is_relay_log)
          {
            DBUG_ASSERT(all_gtids->is_empty());
            DBUG_ASSERT(lost_gtids->is_empty());
            goto end;
          }
          /*FALLTHROUGH*/
        }
        case TRUNCATED:
        {
          break;
        }
      }
    }

    /*
      If we use GTIDs and have partial transactions on the relay log,
      must check if it ends on next relay log files.
      We also need to feed the boundary parser with the rest of the
      relay log to put it in the correct state before receiving new
      events from the master in the case of GTID auto positioning be
      disabled.
    */
    if (is_relay_log && filename_list.size() > 0)
    {
      /*
        Suppose the following relaylog:

         rl-bin.000001 | rl-bin.000002 | rl-bin.000003 | rl-bin-000004
        ---------------+---------------+---------------+---------------
         PREV_GTIDS    | PREV_GTIDS    | PREV_GTIDS    | PREV_GTIDS
         (empty)       | (UUID:1)      | (UUID:1)      | (UUID:1)
        ---------------+---------------+---------------+---------------
         GTID(UUID:1)  | QUERY(INSERT) | QUERY(INSERT) | XID
        ---------------+---------------+---------------+---------------
         QUERY(CREATE  |
         TABLE t1 ...) |
        ---------------+
         GTID(UUID:2)  |
        ---------------+
         QUERY(BEGIN)  |
        ---------------+

        As it is impossible to determine the current Retrieved_Gtid_Set by only
        looking to the PREVIOUS_GTIDS on the last relay log file, and scanning
        events on it, we tried to find a relay log file that contains at least
        one GTID event during the backwards search.

        In the example, we will find a GTID only in rl-bin.000001, as the
        UUID:2 transaction was spanned across 4 relay log files.

        The transaction spanning can be caused by "FLUSH RELAY LOGS" commands
        on slave while it is queuing the transaction.

        So, in order to correctly add UUID:2 into Retrieved_Gtid_Set, we need
        to parse the relay log starting on the file we found the last GTID
        queued to know if the transaction was fully retrieved or not.
      */

      /*
        Adjust the reverse iterator to point to the relaylog file we
        need to start parsing, as it was incremented after generating
        the relay log file name.
      */
      DBUG_ASSERT(rit != filename_list.rbegin());
      rit--;
      DBUG_ASSERT(rit != filename_list.rend());
      /* Reset the transaction parser before feeding it with events */
      trx_parser->reset();
      partial_trx->clear();

      DBUG_PRINT("info", ("Iterating forwards through relay logs, "
                          "updating the Retrieved_Gtid_Set and updating "
                          "IO thread trx parser before start."));
      for (it= find(filename_list.begin(), filename_list.end(), *rit);
           it != filename_list.end(); it++)
      {
        const char *filename= it->c_str();
        DBUG_PRINT("info", ("filename='%s'", filename));
        if (read_gtids_and_update_trx_parser_from_relaylog(filename, all_gtids,
                                                           true, trx_parser,
                                                           partial_trx))
        {
          error= 1;
          goto end;
        }
      }
    }
  }
  if (lost_gtids != NULL && !reached_first_file)
  {
    /*
      This branch is only reacheable by a binary log. The relay log
      don't need to get lost_gtids information.

      A 5.6 server sets GTID_PURGED by rotating the binary log.

      A 5.6 server that had recently enabled GTIDs and set GTID_PURGED
      would have a sequence of binary logs like:

      master-bin.N  : No PREVIOUS_GTIDS (GTID wasn't enabled)
      master-bin.N+1: Has an empty PREVIOUS_GTIDS and a ROTATE
                      (GTID was enabled on startup)
      master-bin.N+2: Has a PREVIOUS_GTIDS with the content set by a
                      SET @@GLOBAL.GTID_PURGED + has GTIDs of some
                      transactions.

      If this 5.6 server be upgraded to 5.7 keeping its binary log files,
      this routine will have to find the first binary log that contains a
      PREVIOUS_GTIDS + a GTID event to ensure that the content of the
      GTID_PURGED will be correctly set (assuming binlog_gtid_simple_recovery
      is not enabled).
    */
    DBUG_PRINT("info", ("Iterating forwards through binary logs, looking for "
                        "the first binary log that contains both a "
                        "Previous_gtids_log_event and a Gtid_log_event."));
    DBUG_ASSERT(!is_relay_log);
    for (it= filename_list.begin(); it != filename_list.end(); it++)
    {
      /*
        We should pass a first_gtid to read_gtids_from_binlog when
        binlog_gtid_simple_recovery is disabled, or else it will return
        right after reading the PREVIOUS_GTIDS event to avoid stall on
        reading the whole binary log.
      */
      Gtid first_gtid= {0, 0};
      const char *filename= it->c_str();
      DBUG_PRINT("info", ("filename='%s'", filename));
      switch (read_gtids_from_binlog(filename, NULL, lost_gtids,
                                     binlog_gtid_simple_recovery ? NULL :
                                                                   &first_gtid,
                                     sid_map, verify_checksum, is_relay_log))
      {
        case ERROR:
        {
          error= 1;
          /*FALLTHROUGH*/
        }
        case GOT_GTIDS:
        {
          goto end;
        }
        case NO_GTIDS:
        case GOT_PREVIOUS_GTIDS:
        {
          /*
            Mysql server iterates forwards through binary logs, looking for
            the first binary log that contains both Previous_gtids_log_event
            and gtid_log_event for gathering the set of gtid_purged on server
            start. It also iterates forwards through binary logs, looking for
            the first binary log that contains both Previous_gtids_log_event
            and gtid_log_event for gathering the set of gtid_purged when
            purging binary logs. This may take very long time if it has many
            binary logs and almost all of them are out of filesystem cache.
            So if the binlog_gtid_simple_recovery is enabled, we just
            initialize GLOBAL.GTID_PURGED from the first binary log, do not
            read any more binary logs.
          */
          if (binlog_gtid_simple_recovery)
            goto end;
          /*FALLTHROUGH*/
        }
        case TRUNCATED:
        {
          break;
        }
      }
    }
  }
end:
  if (all_gtids)
    all_gtids->dbug_print("all_gtids");
  if (lost_gtids)
    lost_gtids->dbug_print("lost_gtids");
  if (need_lock)
  {
    sid_lock->unlock();
    mysql_mutex_unlock(&LOCK_index);
    if (all_gtids != NULL)
      mysql_mutex_unlock(&LOCK_log);
  }
  filename_list.clear();
  DBUG_PRINT("info", ("returning %d", error));
  DBUG_RETURN(error != 0 ? true : false);
}


/**
  Open a (new) binlog file.

  - Open the log file and the index file. Register the new
  file name in it
  - When calling this when the file is in use, you must have a locks
  on LOCK_log and LOCK_index.

  @retval
    0	ok
  @retval
    1	error
*/

bool MYSQL_BIN_LOG::open_binlog(const char *log_name,
                                const char *new_name,
                                ulong max_size_arg,
                                bool null_created_arg,
                                bool need_lock_index,
                                bool need_sid_lock,
                                Format_description_log_event *extra_description_event,
                                uint32 new_index_number)
{
  // lock_index must be acquired *before* sid_lock.
  DBUG_ASSERT(need_sid_lock || !need_lock_index);
  DBUG_ENTER("MYSQL_BIN_LOG::open_binlog(const char *, ...)");
  DBUG_PRINT("enter",("base filename: %s", log_name));

  mysql_mutex_assert_owner(get_log_lock());

  if (init_and_set_log_file_name(log_name, new_name, new_index_number))
  {
    LogErr(ERROR_LEVEL, ER_BINLOG_CANT_GENERATE_NEW_FILE_NAME);
    DBUG_RETURN(1);
  }

  DBUG_PRINT("info", ("generated filename: %s", log_file_name));

  DEBUG_SYNC(current_thd, "after_log_file_name_initialized");

  if (open_purge_index_file(TRUE) ||
      register_create_index_entry(log_file_name) ||
      sync_purge_index_file() ||
      DBUG_EVALUATE_IF("fault_injection_registering_index", 1, 0))
  {
    /**
      @todo: although this was introduced to appease valgrind
      when injecting emulated faults using fault_injection_registering_index
      it may be good to consider what actually happens when
      open_purge_index_file succeeds but register or sync fails.

      Perhaps we might need the code below in MYSQL_BIN_LOG::cleanup
      for "real life" purposes as well? 
    */
    DBUG_EXECUTE_IF("fault_injection_registering_index", {
      if (my_b_inited(&purge_index_file))
      {
        end_io_cache(&purge_index_file);
        my_close(purge_index_file.file, MYF(0));
      }
    });

    LogErr(ERROR_LEVEL, ER_BINLOG_FAILED_TO_SYNC_INDEX_FILE_IN_OPEN);
    DBUG_RETURN(1);
  }
  DBUG_EXECUTE_IF("crash_create_non_critical_before_update_index", DBUG_SUICIDE(););

  write_error= 0;

  /* open the main log file */
  if (open(
#ifdef HAVE_PSI_INTERFACE
                      m_key_file_log,
#endif
                      log_name, new_name, new_index_number))
  {
    close_purge_index_file();
    DBUG_RETURN(1);                            /* all warnings issued */
  }

  max_size= max_size_arg;

  open_count++;

  bool write_file_name_to_index_file=0;

  /* This must be before goto err. */
#ifndef DBUG_OFF
  binary_log_debug::debug_pretend_version_50034_in_binlog=
    DBUG_EVALUATE_IF("pretend_version_50034_in_binlog", true, false);
#endif
  Format_description_log_event s(BINLOG_VERSION);

  if (!my_b_filelength(&log_file))
  {
    /*
      The binary log file was empty (probably newly created)
      This is the normal case and happens when the user doesn't specify
      an extension for the binary log files.
      In this case we write a standard header to it.
    */
    if (my_b_safe_write(&log_file, (uchar*) BINLOG_MAGIC,
                        BIN_LOG_HEADER_SIZE))
      goto err;
    bytes_written+= BIN_LOG_HEADER_SIZE;
    write_file_name_to_index_file= 1;
  }

  /*
    don't set LOG_EVENT_BINLOG_IN_USE_F for the relay log
  */
  if (!is_relay_log)
  {
    s.common_header->flags|= LOG_EVENT_BINLOG_IN_USE_F;
  }

  if (is_relay_log)
  {
    /* relay-log */
    if (relay_log_checksum_alg == binary_log::BINLOG_CHECKSUM_ALG_UNDEF)
    {
      /* inherit master's A descriptor if one has been received */
      if (opt_slave_sql_verify_checksum == 0)
        /* otherwise use slave's local preference of RL events verification */
        relay_log_checksum_alg= binary_log::BINLOG_CHECKSUM_ALG_OFF;
      else
        relay_log_checksum_alg= static_cast<enum_binlog_checksum_alg>
                                (binlog_checksum_options);
    }
    s.common_footer->checksum_alg= relay_log_checksum_alg;
  }
  else
    /* binlog */
    s.common_footer->checksum_alg= static_cast<enum_binlog_checksum_alg>
                                     (binlog_checksum_options);

  DBUG_ASSERT((s.common_footer)->checksum_alg !=
               binary_log::BINLOG_CHECKSUM_ALG_UNDEF);
  if (!s.is_valid())
    goto err;
  s.dont_set_created= null_created_arg;
  /* Set LOG_EVENT_RELAY_LOG_F flag for relay log's FD */
  if (is_relay_log)
    s.set_relay_log_event();
  if (s.write(&log_file))
    goto err;
  bytes_written+= s.common_header->data_written;
  /*
    We need to revisit this code and improve it.
    See further comments in the mysqld.
    /Alfranio
  */
  if (current_thd)
  {
    Checkable_rwlock *sid_lock= NULL;
    Gtid_set logged_gtids_binlog(global_sid_map, global_sid_lock);
    Gtid_set* previous_logged_gtids;

    if (is_relay_log)
    {
      previous_logged_gtids= previous_gtid_set_relaylog;
      sid_lock= previous_gtid_set_relaylog->get_sid_map()->get_sid_lock();
    }
    else
    {
      previous_logged_gtids= &logged_gtids_binlog;
      sid_lock= global_sid_lock;
    }

    if (need_sid_lock)
      sid_lock->wrlock();
    else
      sid_lock->assert_some_wrlock();

    if (!is_relay_log)
    {
      const Gtid_set *executed_gtids= gtid_state->get_executed_gtids();
      const Gtid_set *gtids_only_in_table=
        gtid_state->get_gtids_only_in_table();
      /* logged_gtids_binlog= executed_gtids - gtids_only_in_table */
      if (logged_gtids_binlog.add_gtid_set(executed_gtids) !=
          RETURN_STATUS_OK)
      {
        if (need_sid_lock)
          sid_lock->unlock();
        goto err;
      }
      logged_gtids_binlog.remove_gtid_set(gtids_only_in_table);
    }
    DBUG_PRINT("info",("Generating PREVIOUS_GTIDS for %s file.",
                       is_relay_log ? "relaylog" : "binlog"));
    Previous_gtids_log_event prev_gtids_ev(previous_logged_gtids);
    if (is_relay_log)
      prev_gtids_ev.set_relay_log_event();
    if (need_sid_lock)
      sid_lock->unlock();
    prev_gtids_ev.common_footer->checksum_alg=
                                   (s.common_footer)->checksum_alg;
    if (prev_gtids_ev.write(&log_file))
      goto err;
    bytes_written+= prev_gtids_ev.common_header->data_written;
  }
  else // !(current_thd)
  {
    /*
      If the slave was configured before server restart, the server will
      generate a new relay log file without having current_thd, but this
      new relay log file must have a PREVIOUS_GTIDS event as we now
      generate the PREVIOUS_GTIDS event always.

      This is only needed for relay log files because the server will add
      the PREVIOUS_GTIDS of binary logs (when current_thd==NULL) after
      server's GTID initialization.

      During server's startup at mysqld_main(), from the binary/relay log
      initialization point of view, it will:
      1) Call init_server_components() that will generate a new binary log
         file but won't write the PREVIOUS_GTIDS event yet;
      2) Initialize server's GTIDs;
      3) Write the binary log PREVIOUS_GTIDS;
      4) Call init_slave() in where the new relay log file will be created
         after initializing relay log's Retrieved_Gtid_Set;
    */
    if (is_relay_log)
    {
      Sid_map *previous_gtid_sid_map= previous_gtid_set_relaylog->get_sid_map();
      Checkable_rwlock *sid_lock= previous_gtid_sid_map->get_sid_lock();

      if (need_sid_lock)
        sid_lock->wrlock();
      else
        sid_lock->assert_some_wrlock(); /* purecov: inspected */

      DBUG_PRINT("info",("Generating PREVIOUS_GTIDS for relaylog file."));
      Previous_gtids_log_event prev_gtids_ev(previous_gtid_set_relaylog);
      prev_gtids_ev.set_relay_log_event();

      if (need_sid_lock)
        sid_lock->unlock();

      prev_gtids_ev.common_footer->checksum_alg=
                                   (s.common_footer)->checksum_alg;
      if (prev_gtids_ev.write(&log_file))
        goto err;
      bytes_written+= prev_gtids_ev.common_header->data_written;
    }
  }
  if (extra_description_event &&
      extra_description_event->binlog_version>=4)
  {
    /*
      This is a relay log written to by the I/O slave thread.
      Write the event so that others can later know the format of this relay
      log.
      Note that this event is very close to the original event from the
      master (it has binlog version of the master, event types of the
      master), so this is suitable to parse the next relay log's event. It
      has been produced by
      Format_description_log_event::Format_description_log_event(char* buf,).
      Why don't we want to write the mi_description_event if this
      event is for format<4 (3.23 or 4.x): this is because in that case, the
      mi_description_event describes the data received from the
      master, but not the data written to the relay log (*conversion*),
      which is in format 4 (slave's).
    */
    /*
      Set 'created' to 0, so that in next relay logs this event does not
      trigger cleaning actions on the slave in
      Format_description_log_event::apply_event_impl().
    */
    extra_description_event->created= 0;
    /* Don't set log_pos in event header */
    extra_description_event->set_artificial_event();

    if (extra_description_event->write(&log_file))
      goto err;
    bytes_written+= extra_description_event->common_header->data_written;
  }
  if (flush_io_cache(&log_file) ||
      mysql_file_sync(log_file.file, MYF(MY_WME)))
    goto err;
  
  if (write_file_name_to_index_file)
  {
    DBUG_EXECUTE_IF("crash_create_critical_before_update_index", DBUG_SUICIDE(););
    DBUG_ASSERT(my_b_inited(&index_file) != 0);

    /*
      The new log file name is appended into crash safe index file after
      all the content of index file is copyed into the crash safe index
      file. Then move the crash safe index file to index file.
    */
    DBUG_EXECUTE_IF("simulate_disk_full_on_open_binlog",
                    {DBUG_SET("+d,simulate_no_free_space_error");});
    if (DBUG_EVALUATE_IF("fault_injection_updating_index", 1, 0) ||
        add_log_to_index((uchar*) log_file_name, strlen(log_file_name),
                         need_lock_index))
    {
      DBUG_EXECUTE_IF("simulate_disk_full_on_open_binlog",
                      {
                        DBUG_SET("-d,simulate_file_write_error");
                        DBUG_SET("-d,simulate_no_free_space_error");
                        DBUG_SET("-d,simulate_disk_full_on_open_binlog");
                      });
      goto err;
    }

    DBUG_EXECUTE_IF("crash_create_after_update_index", DBUG_SUICIDE(););
  }

  atomic_log_state = LOG_OPENED;
  /*
    At every rotate memorize the last transaction counter state to use it as
    offset at logging the transaction logical timestamps.
  */
  m_dependency_tracker.rotate();

  close_purge_index_file();

  update_binlog_end_pos();
  DBUG_RETURN(0);

err:
  if (is_inited_purge_index_file())
    purge_index_entry(NULL, NULL, need_lock_index);
  close_purge_index_file();
  if (binlog_error_action == ABORT_SERVER)
  {
    exec_binlog_error_action_abort("Either disk is full or file system is read "
                                   "only while opening the binlog. Aborting the"
                                   " server.");
  }
  else
  {
    LogErr(ERROR_LEVEL, ER_BINLOG_CANT_USE_FOR_LOGGING,
           (new_name) ? new_name : name, errno);
    close(LOG_CLOSE_INDEX, false, need_lock_index);
  }
  DBUG_RETURN(1);
}


/**
  Move crash safe index file to index file.

  @param need_lock_index If true, LOCK_index will be acquired;
  otherwise it should already be held.

  @retval 0 ok
  @retval -1 error
*/
int MYSQL_BIN_LOG::move_crash_safe_index_file_to_index_file(bool need_lock_index)
{
  int error= 0;
  File fd= -1;
  DBUG_ENTER("MYSQL_BIN_LOG::move_crash_safe_index_file_to_index_file");

  if (need_lock_index)
    mysql_mutex_lock(&LOCK_index);
  else
    mysql_mutex_assert_owner(&LOCK_index);

  if (my_b_inited(&index_file))
  {
    end_io_cache(&index_file);
    if (mysql_file_close(index_file.file, MYF(0)) < 0)
    {
      error= -1;
      LogErr(ERROR_LEVEL,
             ER_BINLOG_FAILED_TO_CLOSE_INDEX_FILE_WHILE_REBUILDING,
             index_file_name);
      /*
        Delete Crash safe index file here and recover the binlog.index
        state(index_file io_cache) from old binlog.index content.
       */
      mysql_file_delete(key_file_binlog_index, crash_safe_index_file_name,
                        MYF(0));

      goto recoverable_err;
    }
    if (DBUG_EVALUATE_IF("force_index_file_delete_failure", 1, 0) ||
        mysql_file_delete(key_file_binlog_index, index_file_name, MYF(MY_WME)))
    {
      error= -1;
      LogErr(ERROR_LEVEL,
             ER_BINLOG_FAILED_TO_DELETE_INDEX_FILE_WHILE_REBUILDING,
             index_file_name);
      /*
        Delete Crash safe file index file here and recover the binlog.index
        state(index_file io_cache) from old binlog.index content.
       */
      mysql_file_delete(key_file_binlog_index, crash_safe_index_file_name,
                        MYF(0));

      goto recoverable_err;
    }
  }

  DBUG_EXECUTE_IF("crash_create_before_rename_index_file", DBUG_SUICIDE(););
  if (my_rename(crash_safe_index_file_name, index_file_name, MYF(MY_WME)))
  {
    error= -1;
    LogErr(ERROR_LEVEL,
           ER_BINLOG_FAILED_TO_RENAME_INDEX_FILE_WHILE_REBUILDING,
           index_file_name);
    goto fatal_err;
  }
  DBUG_EXECUTE_IF("crash_create_after_rename_index_file", DBUG_SUICIDE(););

recoverable_err:
  if ((fd= mysql_file_open(key_file_binlog_index,
                           index_file_name,
                           O_RDWR | O_CREAT,
                           MYF(MY_WME))) < 0 ||
           mysql_file_sync(fd, MYF(MY_WME)) ||
           init_io_cache_ext(&index_file, fd, IO_SIZE, READ_CACHE,
                             mysql_file_seek(fd, 0L, MY_SEEK_END, MYF(0)),
                                             0, MYF(MY_WME | MY_WAIT_IF_FULL),
                             key_file_binlog_index_cache))
  {
    LogErr(ERROR_LEVEL, ER_BINLOG_FAILED_TO_OPEN_INDEX_FILE_AFTER_REBUILDING,
           index_file_name);
    goto fatal_err;
  }

  if (need_lock_index)
    mysql_mutex_unlock(&LOCK_index);
  DBUG_RETURN(error);

fatal_err:
  /*
    This situation is very very rare to happen (unless there is some serious
    memory related issues like OOM) and should be treated as fatal error.
    Hence it is better to bring down the server without respecting
    'binlog_error_action' value here.
  */
  exec_binlog_error_action_abort("MySQL server failed to update the "
                                 "binlog.index file's content properly. "
                                 "It might not be in sync with available "
                                 "binlogs and the binlog.index file state is in "
                                 "unrecoverable state. Aborting the server.");
  /*
    Server is aborted in the above function.
    This is dead code to make compiler happy.
   */
  DBUG_RETURN(error);
}


/**
  Append log file name to index file.

  - To make crash safe, we copy all the content of index file
  to crash safe index file firstly and then append the log
  file name to the crash safe index file. Finally move the
  crash safe index file to index file.

  @retval
    0   ok
  @retval
    -1   error
*/
int MYSQL_BIN_LOG::add_log_to_index(uchar* log_name,
                                    size_t log_name_len, bool need_lock_index)
{
  DBUG_ENTER("MYSQL_BIN_LOG::add_log_to_index");

  if (open_crash_safe_index_file())
  {
    LogErr(ERROR_LEVEL, ER_BINLOG_CANT_OPEN_TMP_INDEX,
           "MYSQL_BIN_LOG::add_log_to_index");
    goto err;
  }

  if (copy_file(&index_file, &crash_safe_index_file, 0))
  {
    LogErr(ERROR_LEVEL,
           ER_BINLOG_CANT_COPY_INDEX_TO_TMP,
           "MYSQL_BIN_LOG::add_log_to_index");
    goto err;
  }

  if (my_b_write(&crash_safe_index_file, log_name, log_name_len) ||
      my_b_write(&crash_safe_index_file, (uchar*) "\n", 1) ||
      flush_io_cache(&crash_safe_index_file) ||
      mysql_file_sync(crash_safe_index_file.file, MYF(MY_WME)))
  {
    LogErr(ERROR_LEVEL,
           ER_BINLOG_CANT_APPEND_LOG_TO_TMP_INDEX,
           log_name);
    goto err;
  }

  if (close_crash_safe_index_file())
  {
    LogErr(ERROR_LEVEL, ER_BINLOG_CANT_CLOSE_TMP_INDEX,
           "MYSQL_BIN_LOG::add_log_to_index");
    goto err;
  }

  if (move_crash_safe_index_file_to_index_file(need_lock_index))
  {
    LogErr(ERROR_LEVEL,
           ER_BINLOG_CANT_MOVE_TMP_TO_INDEX,
           "MYSQL_BIN_LOG::add_log_to_index");
    goto err;
  }

  DBUG_RETURN(0);

err:
  DBUG_RETURN(-1);
}

int MYSQL_BIN_LOG::get_current_log(LOG_INFO* linfo, bool need_lock_log/*true*/)
{
  if (need_lock_log)
    mysql_mutex_lock(&LOCK_log);
  int ret = raw_get_current_log(linfo);
  if (need_lock_log)
    mysql_mutex_unlock(&LOCK_log);
  return ret;
}

int MYSQL_BIN_LOG::raw_get_current_log(LOG_INFO* linfo)
{
  strmake(linfo->log_file_name, log_file_name, sizeof(linfo->log_file_name)-1);
  linfo->pos = my_b_safe_tell(&log_file);
  return 0;
}

bool MYSQL_BIN_LOG::check_write_error(THD *thd)
{
  DBUG_ENTER("MYSQL_BIN_LOG::check_write_error");

  bool checked= FALSE;

  if (!thd->is_error())
    DBUG_RETURN(checked);

  switch (thd->get_stmt_da()->mysql_errno())
  {
    case ER_TRANS_CACHE_FULL:
    case ER_STMT_CACHE_FULL:
    case ER_ERROR_ON_WRITE:
    case ER_BINLOG_LOGGING_IMPOSSIBLE:
      checked= TRUE;
    break;
  }
  DBUG_PRINT("return", ("checked: %s", YESNO(checked)));
  DBUG_RETURN(checked);
}

void MYSQL_BIN_LOG::set_write_error(THD *thd, bool is_transactional)
{
  DBUG_ENTER("MYSQL_BIN_LOG::set_write_error");

  write_error= 1;

  if (check_write_error(thd))
    DBUG_VOID_RETURN;

  if (my_errno() == EFBIG)
  {
    if (is_transactional)
    {
      my_error(ER_TRANS_CACHE_FULL, MYF(MY_WME));
    }
    else
    {
      my_error(ER_STMT_CACHE_FULL, MYF(MY_WME));
    }
  }
  else
  {
    char errbuf[MYSYS_STRERROR_SIZE];
    my_error(ER_ERROR_ON_WRITE, MYF(MY_WME), name,
             errno, my_strerror(errbuf, sizeof(errbuf), errno));
  }

  DBUG_VOID_RETURN;
}

/**
  Find the position in the log-index-file for the given log name.

  @param[out] linfo The found log file name will be stored here, along
  with the byte offset of the next log file name in the index file.
  @param log_name Filename to find in the index file, or NULL if we
  want to read the first entry.
  @param need_lock_index If false, this function acquires LOCK_index;
  otherwise the lock should already be held by the caller.

  @note
    On systems without the truncate function the file will end with one or
    more empty lines.  These will be ignored when reading the file.

  @retval
    0			ok
  @retval
    LOG_INFO_EOF	        End of log-index-file found
  @retval
    LOG_INFO_IO		Got IO error while reading file
*/

int MYSQL_BIN_LOG::find_log_pos(LOG_INFO *linfo, const char *log_name,
                                bool need_lock_index)
{
  int error= 0;
  char *full_fname= linfo->log_file_name;
  char full_log_name[FN_REFLEN], fname[FN_REFLEN];
  size_t log_name_len= 0, fname_len= 0;
  DBUG_ENTER("find_log_pos");
  full_log_name[0]= full_fname[0]= 0;

  /*
    Mutex needed because we need to make sure the file pointer does not
    move from under our feet
  */
  if (need_lock_index)
    mysql_mutex_lock(&LOCK_index);
  else
    mysql_mutex_assert_owner(&LOCK_index);

  if (!my_b_inited(&index_file))
  {
      error= LOG_INFO_IO;
      goto end;
  }

  // extend relative paths for log_name to be searched
  if (log_name)
  {
    if(normalize_binlog_name(full_log_name, log_name, is_relay_log))
    {
      error= LOG_INFO_EOF;
      goto end;
    }
  }

  log_name_len= log_name ? strlen(full_log_name) : 0;
  DBUG_PRINT("enter", ("log_name: %s, full_log_name: %s", 
                       log_name ? log_name : "NULL", full_log_name));

  /* As the file is flushed, we can't get an error here */
  my_b_seek(&index_file, (my_off_t) 0);

  for (;;)
  {
    size_t length;
    my_off_t offset= my_b_tell(&index_file);

    DBUG_EXECUTE_IF("simulate_find_log_pos_error",
                    error=  LOG_INFO_EOF; break;);
    /* If we get 0 or 1 characters, this is the end of the file */
    if ((length= my_b_gets(&index_file, fname, FN_REFLEN)) <= 1)
    {
      /* Did not find the given entry; Return not found or error */
      error= !index_file.error ? LOG_INFO_EOF : LOG_INFO_IO;
      break;
    }

    // extend relative paths and match against full path
    if (normalize_binlog_name(full_fname, fname, is_relay_log))
    {
      error= LOG_INFO_EOF;
      break;
    }
    fname_len= strlen(full_fname);

    // if the log entry matches, null string matching anything
    if (!log_name ||
       (log_name_len == fname_len &&
       !memcmp(full_fname, full_log_name, log_name_len)))
    {
      DBUG_PRINT("info", ("Found log file entry"));
      linfo->index_file_start_offset= offset;
      linfo->index_file_offset = my_b_tell(&index_file);
      break;
    }
    linfo->entry_index++;
  }

end:  
  if (need_lock_index)
    mysql_mutex_unlock(&LOCK_index);
  DBUG_RETURN(error);
}


/**
  Find the position in the log-index-file for the given log name.

  @param[out] linfo The filename will be stored here, along with the
  byte offset of the next filename in the index file.

  @param need_lock_index If true, LOCK_index will be acquired;
  otherwise it should already be held by the caller.

  @note
    - Before calling this function, one has to call find_log_pos()
    to set up 'linfo'
    - Mutex needed because we need to make sure the file pointer does not move
    from under our feet

  @retval 0 ok
  @retval LOG_INFO_EOF End of log-index-file found
  @retval LOG_INFO_IO Got IO error while reading file
*/
int MYSQL_BIN_LOG::find_next_log(LOG_INFO* linfo, bool need_lock_index)
{
  int error= 0;
  size_t length;
  char fname[FN_REFLEN];
  char *full_fname= linfo->log_file_name;

  if (need_lock_index)
    mysql_mutex_lock(&LOCK_index);
  else
    mysql_mutex_assert_owner(&LOCK_index);

  if (!my_b_inited(&index_file))
  {
      error= LOG_INFO_IO;
      goto err;
  }
  /* As the file is flushed, we can't get an error here */
  my_b_seek(&index_file, linfo->index_file_offset);

  linfo->index_file_start_offset= linfo->index_file_offset;
  if ((length=my_b_gets(&index_file, fname, FN_REFLEN)) <= 1)
  {
    error = !index_file.error ? LOG_INFO_EOF : LOG_INFO_IO;
    goto err;
  }

  if (fname[0] != 0)
  {
    if(normalize_binlog_name(full_fname, fname, is_relay_log))
    {
      error= LOG_INFO_EOF;
      goto err;
    }
    length= strlen(full_fname);
  }

  linfo->index_file_offset= my_b_tell(&index_file);

err:
  if (need_lock_index)
    mysql_mutex_unlock(&LOCK_index);
  return error;
}

/**
  Find the relay log name following the given name from relay log index file.

  @param[in,out] log_name  The name is full path name.

  @return return 0 if it finds next relay log. Otherwise return the error code.
*/
int MYSQL_BIN_LOG::find_next_relay_log(char log_name[FN_REFLEN+1])
{
  LOG_INFO info;
  int error;
  char relative_path_name[FN_REFLEN+1];

  if (fn_format(relative_path_name, log_name+dirname_length(log_name),
                mysql_data_home, "", 0)
      == NullS)
    return 1;

  mysql_mutex_lock(&LOCK_index);

  error= find_log_pos(&info, relative_path_name, false);
  if (error == 0)
  {
    error= find_next_log(&info, false);
    if (error == 0)
      strcpy(log_name, info.log_file_name);
  }

  mysql_mutex_unlock(&LOCK_index);
  return error;
}

/**
  Removes files, as part of a RESET MASTER or RESET SLAVE statement,
  by deleting all logs referred to in the index file and the index
  file. Then, it creates a new index file and a new log file.

  The new index file will only contain the new log file.

  @param thd Thread
  @param delete_only If true, do not create a new index file and
  a new log file.

  @note
    If not called from slave thread, write start event to new log

  @retval
    0	ok
  @retval
    1   error
*/
bool MYSQL_BIN_LOG::reset_logs(THD* thd, bool delete_only)
{
  LOG_INFO linfo;
  bool error=0;
  int err;
  const char* save_name;
  Checkable_rwlock *sid_lock= NULL;
  DBUG_ENTER("reset_logs");

  /*
    Flush logs for storage engines, so that the last transaction
    is fsynced inside storage engines.
  */
  if (ha_flush_logs(NULL))
    DBUG_RETURN(1);

  ha_reset_logs(thd);

  /*
    We need to get both locks to be sure that no one is trying to
    write to the index log file.
  */
  mysql_mutex_lock(&LOCK_log);
  mysql_mutex_lock(&LOCK_index);

  if (is_relay_log)
    sid_lock= previous_gtid_set_relaylog->get_sid_map()->get_sid_lock();
  else
    sid_lock= global_sid_lock;
  sid_lock->wrlock();

  /* Save variables so that we can reopen the log */
  save_name=name;
  name=0;					// Protect against free
  close(LOG_CLOSE_TO_BE_OPENED, false/*need_lock_log=false*/,
        false/*need_lock_index=false*/);

  /*
    First delete all old log files and then update the index file.
    As we first delete the log files and do not use sort of logging,
    a crash may lead to an inconsistent state where the index has
    references to non-existent files.

    We need to invert the steps and use the purge_index_file methods
    in order to make the operation safe.
  */

  if ((err= find_log_pos(&linfo, NullS, false/*need_lock_index=false*/)) != 0)
  {
    uint errcode= purge_log_get_error_code(err);
    LogErr(ERROR_LEVEL, ER_BINLOG_CANT_LOCATE_OLD_BINLOG_OR_RELAY_LOG_FILES);
    my_error(errcode, MYF(0));
    error= 1;
    goto err;
  }

  for (;;)
  {
    if ((error= my_delete_allow_opened(linfo.log_file_name, MYF(0))) != 0)
    {
      if (my_errno() == ENOENT) 
      {
        push_warning_printf(current_thd, Sql_condition::SL_WARNING,
                            ER_LOG_PURGE_NO_FILE,
                            ER_THD(current_thd, ER_LOG_PURGE_NO_FILE),
                            linfo.log_file_name);
        LogErr(INFORMATION_LEVEL, ER_BINLOG_CANT_DELETE_FILE,
               linfo.log_file_name);
        set_my_errno(0);
        error= 0;
      }
      else
      {
        push_warning_printf(current_thd, Sql_condition::SL_WARNING,
                            ER_BINLOG_PURGE_FATAL_ERR,
                            "a problem with deleting %s; "
                            "consider examining correspondence "
                            "of your binlog index file "
                            "to the actual binlog files",
                            linfo.log_file_name);
        error= 1;
        goto err;
      }
    }
    if (find_next_log(&linfo, false/*need_lock_index=false*/))
      break;
  }

  /* Start logging with a new file */
  close(LOG_CLOSE_INDEX | LOG_CLOSE_TO_BE_OPENED,
        false/*need_lock_log=false*/,
        false/*need_lock_index=false*/);
  if ((error= my_delete_allow_opened(index_file_name, MYF(0))))	// Reset (open will update)
  {
    if (my_errno() == ENOENT)
    {
      push_warning_printf(current_thd, Sql_condition::SL_WARNING,
                          ER_LOG_PURGE_NO_FILE,
                          ER_THD(current_thd, ER_LOG_PURGE_NO_FILE),
                          index_file_name);
      LogErr(INFORMATION_LEVEL, ER_BINLOG_CANT_DELETE_FILE, index_file_name);
      set_my_errno(0);
      error= 0;
    }
    else
    {
      push_warning_printf(current_thd, Sql_condition::SL_WARNING,
                          ER_BINLOG_PURGE_FATAL_ERR,
                          "a problem with deleting %s; "
                          "consider examining correspondence "
                          "of your binlog index file "
                          "to the actual binlog files",
                          index_file_name);
      error= 1;
      goto err;
    }
  }

  /*
    For relay logs we clear the gtid state associated per channel(i.e rli)
    in the purge_relay_logs()
  */
  if (!is_relay_log)
  {
    if(gtid_state->clear(thd))
    {
      error= 1;
      goto err;
    }
    /*
      Don't clear global_sid_map because gtid_state->clear() above didn't
      touched owned_gtids GTID set.
    */
    if (gtid_state->init() != 0)
      goto err;
  }

  if (!delete_only)
  {
    if (!open_index_file(index_file_name, 0, false/*need_lock_index=false*/))
    if ((error= open_binlog(save_name, 0,
                            max_size, false,
                            false/*need_lock_index=false*/,
                            false/*need_sid_lock=false*/,
                            NULL,
                            thd->lex->next_binlog_file_nr)))
      goto err;
  }
  my_free((void *) save_name);

err:
  if (error == 1)
    name= const_cast<char*>(save_name);
  sid_lock->unlock();
  mysql_mutex_unlock(&LOCK_index);
  mysql_mutex_unlock(&LOCK_log);
  DBUG_RETURN(error);
}


/**
  Set the name of crash safe index file.

  @retval
    0   ok
  @retval
    1   error
*/
int MYSQL_BIN_LOG::set_crash_safe_index_file_name(const char *base_file_name)
{
  int error= 0;
  DBUG_ENTER("MYSQL_BIN_LOG::set_crash_safe_index_file_name");
  if (fn_format(crash_safe_index_file_name, base_file_name, mysql_data_home,
                ".index_crash_safe", MYF(MY_UNPACK_FILENAME | MY_SAFE_PATH |
                                         MY_REPLACE_EXT)) == NULL)
  {
    error= 1;
    LogErr(ERROR_LEVEL, ER_BINLOG_CANT_SET_TMP_INDEX_NAME);
  }
  DBUG_RETURN(error);
}


/**
  Open a (new) crash safe index file.

  @note
    The crash safe index file is a special file
    used for guaranteeing index file crash safe.
  @retval
    0   ok
  @retval
    1   error
*/
int MYSQL_BIN_LOG::open_crash_safe_index_file()
{
  int error= 0;
  File file= -1;

  DBUG_ENTER("MYSQL_BIN_LOG::open_crash_safe_index_file");

  if (!my_b_inited(&crash_safe_index_file))
  {
    if ((file= my_open(crash_safe_index_file_name, O_RDWR | O_CREAT,
                       MYF(MY_WME))) < 0  ||
        init_io_cache(&crash_safe_index_file, file, IO_SIZE, WRITE_CACHE,
                      0, 0, MYF(MY_WME | MY_NABP | MY_WAIT_IF_FULL)))
    {
      error= 1;
      LogErr(ERROR_LEVEL, ER_BINLOG_FAILED_TO_OPEN_TEMPORARY_INDEX_FILE);
    }
  }
  DBUG_RETURN(error);
}


/**
  Close the crash safe index file.

  @note
    The crash safe file is just closed, is not deleted.
    Because it is moved to index file later on.
  @retval
    0   ok
  @retval
    1   error
*/
int MYSQL_BIN_LOG::close_crash_safe_index_file()
{
  int error= 0;

  DBUG_ENTER("MYSQL_BIN_LOG::close_crash_safe_index_file");

  if (my_b_inited(&crash_safe_index_file))
  {
    end_io_cache(&crash_safe_index_file);
    error= my_close(crash_safe_index_file.file, MYF(0));
  }
  memset(&crash_safe_index_file, 0, sizeof(crash_safe_index_file));

  DBUG_RETURN(error);
}


/**
  Delete relay log files prior to rli->group_relay_log_name
  (i.e. all logs which are not involved in a non-finished group
  (transaction)), remove them from the index file and start on next
  relay log.

  IMPLEMENTATION

  - You must hold rli->data_lock before calling this function, since
    it writes group_relay_log_pos and similar fields of
    Relay_log_info.
  - Protects index file with LOCK_index
  - Delete relevant relay log files
  - Copy all file names after these ones to the front of the index file
  - If the OS has truncate, truncate the file, else fill it with \n'
  - Read the next file name from the index file and store in rli->linfo

  @param rli	       Relay log information
  @param included     If false, all relay logs that are strictly before
                      rli->group_relay_log_name are deleted ; if true, the
                      latter is deleted too (i.e. all relay logs
                      read by the SQL slave thread are deleted).

  @note
    - This is only called from the slave SQL thread when it has read
    all commands from a relay log and want to switch to a new relay log.
    - When this happens, we can be in an active transaction as
    a transaction can span over two relay logs
    (although it is always written as a single block to the master's binary
    log, hence cannot span over two master's binary logs).

  @retval
    0			ok
  @retval
    LOG_INFO_EOF	        End of log-index-file found
  @retval
    LOG_INFO_SEEK	Could not allocate IO cache
  @retval
    LOG_INFO_IO		Got IO error while reading file
*/

int MYSQL_BIN_LOG::purge_first_log(Relay_log_info* rli, bool included)
{
  int error;
  char *to_purge_if_included= NULL;
  DBUG_ENTER("purge_first_log");

  DBUG_ASSERT(current_thd->system_thread == SYSTEM_THREAD_SLAVE_SQL);
  DBUG_ASSERT(is_relay_log);
  DBUG_ASSERT(is_open());
  DBUG_ASSERT(rli->slave_running == 1);
  DBUG_ASSERT(!strcmp(rli->linfo.log_file_name,rli->get_event_relay_log_name()));

  mysql_mutex_assert_owner(&rli->data_lock);

  mysql_mutex_lock(&LOCK_index);
  to_purge_if_included= my_strdup(key_memory_Relay_log_info_group_relay_log_name,
                                  rli->get_group_relay_log_name(), MYF(0));

  /*
    Read the next log file name from the index file and pass it back to
    the caller.
  */
  if((error=find_log_pos(&rli->linfo, rli->get_event_relay_log_name(),
                         false/*need_lock_index=false*/)) ||
     (error=find_next_log(&rli->linfo, false/*need_lock_index=false*/)))
  {
    char buff[22];
    LogErr(ERROR_LEVEL, ER_BINLOG_ERROR_GETTING_NEXT_LOG_FROM_INDEX,
           error,
           llstr(rli->linfo.index_file_offset,buff),
           rli->get_event_relay_log_name(),
           included);
    goto err;
  }

  /*
    Reset rli's coordinates to the current log.
  */
  rli->set_event_relay_log_pos(BIN_LOG_HEADER_SIZE);
  rli->set_event_relay_log_name(rli->linfo.log_file_name);

  /*
    If we removed the rli->group_relay_log_name file,
    we must update the rli->group* coordinates, otherwise do not touch it as the
    group's execution is not finished (e.g. COMMIT not executed)
  */
  if (included)
  {
    rli->set_group_relay_log_pos(BIN_LOG_HEADER_SIZE);
    rli->set_group_relay_log_name(rli->linfo.log_file_name);
  }
  /*
    Store where we are in the new file for the execution thread.
    If we are in the middle of a transaction, then we
    should not store the position in the repository, instead in
    that case set a flag to true which indicates that a 'forced flush'
    is postponed due to transaction split across the relaylogs.
  */
  if (!rli->is_in_group())
    rli->flush_info(TRUE);
  else
    rli->force_flush_postponed_due_to_split_trans= true;

  DBUG_EXECUTE_IF("crash_before_purge_logs", DBUG_SUICIDE(););

  mysql_mutex_lock(&rli->log_space_lock);
  rli->relay_log.purge_logs(to_purge_if_included, included,
                            false/*need_lock_index=false*/,
                            false/*need_update_threads=false*/,
                            &rli->log_space_total, true);
  // Tell the I/O thread to take the relay_log_space_limit into account
  rli->ignore_log_space_limit= 0;
  mysql_mutex_unlock(&rli->log_space_lock);

  /*
    Ok to broadcast after the critical region as there is no risk of
    the mutex being destroyed by this thread later - this helps save
    context switches
  */
  mysql_cond_broadcast(&rli->log_space_cond);

  /*
   * Need to update the log pos because purge logs has been called 
   * after fetching initially the log pos at the begining of the method.
   */
  if((error=find_log_pos(&rli->linfo, rli->get_event_relay_log_name(),
                         false/*need_lock_index=false*/)))
  {
    char buff[22];
    LogErr(ERROR_LEVEL, ER_BINLOG_ERROR_GETTING_NEXT_LOG_FROM_INDEX,
           error,
           llstr(rli->linfo.index_file_offset,buff),
           rli->get_group_relay_log_name(),
           included);
    goto err;
  }

  /* If included was passed, rli->linfo should be the first entry. */
  DBUG_ASSERT(!included || rli->linfo.index_file_start_offset == 0);

err:
  my_free(to_purge_if_included);
  mysql_mutex_unlock(&LOCK_index);
  DBUG_RETURN(error);
}


/**
  Remove logs from index file.

  - To make crash safe, we copy the content of index file
  from index_file_start_offset recored in log_info to
  crash safe index file firstly and then move the crash
  safe index file to index file.

  @param log_info               Store here the found log file name and
                                position to the NEXT log file name in
                                the index file.

  @param need_update_threads    If we want to update the log coordinates
                                of all threads. False for relay logs,
                                true otherwise.

  @retval
    0    ok
  @retval
    LOG_INFO_IO    Got IO error while reading/writing file
*/
int MYSQL_BIN_LOG::remove_logs_from_index(LOG_INFO* log_info, bool need_update_threads)
{
  if (open_crash_safe_index_file())
  {
    LogErr(ERROR_LEVEL, ER_BINLOG_CANT_OPEN_TMP_INDEX,
           "MYSQL_BIN_LOG::remove_logs_from_index");
    goto err;
  }

  if (copy_file(&index_file, &crash_safe_index_file,
                log_info->index_file_start_offset))
  {
    LogErr(ERROR_LEVEL,
           ER_BINLOG_CANT_COPY_INDEX_TO_TMP,
           "MYSQL_BIN_LOG::remove_logs_from_index");
    goto err;
  }

  if (close_crash_safe_index_file())
  {
    LogErr(ERROR_LEVEL, ER_BINLOG_CANT_CLOSE_TMP_INDEX,
           "MYSQL_BIN_LOG::remove_logs_from_index");
    goto err;
  }
  DBUG_EXECUTE_IF("fault_injection_copy_part_file", DBUG_SUICIDE(););

  if (move_crash_safe_index_file_to_index_file(false/*need_lock_index=false*/))
  {
    LogErr(ERROR_LEVEL,
           ER_BINLOG_CANT_MOVE_TMP_TO_INDEX,
           "MYSQL_BIN_LOG::remove_logs_from_index");
    goto err;
  }

  // now update offsets in index file for running threads
  if (need_update_threads)
    adjust_linfo_offsets(log_info->index_file_start_offset);
  return 0;

err:
  return LOG_INFO_IO;
}

/**
  Remove all logs before the given log from disk and from the index file.

  @param to_log	      Delete all log file name before this file.
  @param included            If true, to_log is deleted too.
  @param need_lock_index
  @param need_update_threads If we want to update the log coordinates of
                             all threads. False for relay logs, true otherwise.
  @param decrease_log_space  If not null, decrement this variable of
                             the amount of log space freed
  @param auto_purge          True if this is an automatic purge.

  @note
    If any of the logs before the deleted one is in use,
    only purge logs up to this one.

  @retval
    0			ok
  @retval
    LOG_INFO_EOF		to_log not found
    LOG_INFO_EMFILE             too many files opened
    LOG_INFO_FATAL              if any other than ENOENT error from
                                mysql_file_stat() or mysql_file_delete()
*/

int MYSQL_BIN_LOG::purge_logs(const char *to_log,
                              bool included,
                              bool need_lock_index,
                              bool need_update_threads,
                              ulonglong *decrease_log_space,
                              bool auto_purge)
{
  int error= 0, no_of_log_files_to_purge= 0, no_of_log_files_purged= 0;
  int no_of_threads_locking_log= 0;
  bool exit_loop= 0;
  LOG_INFO log_info;
  THD *thd= current_thd;
  DBUG_ENTER("purge_logs");
  DBUG_PRINT("info",("to_log= %s",to_log));

  if (need_lock_index)
    mysql_mutex_lock(&LOCK_index);
  else
    mysql_mutex_assert_owner(&LOCK_index);
  if ((error=find_log_pos(&log_info, to_log, false/*need_lock_index=false*/))) 
  {
    LogErr(ERROR_LEVEL, ER_BINLOG_PURGE_LOGS_CALLED_WITH_FILE_NOT_IN_INDEX,
           to_log);
    goto err;
  }

  no_of_log_files_to_purge= log_info.entry_index;

  if ((error= open_purge_index_file(TRUE)))
  {
    LogErr(ERROR_LEVEL, ER_BINLOG_PURGE_LOGS_CANT_SYNC_INDEX_FILE);
    goto err;
  }

  /*
    File name exists in index file; delete until we find this file
    or a file that is used.
  */
  if ((error=find_log_pos(&log_info, NullS, false/*need_lock_index=false*/)))
    goto err;

  while ((strcmp(to_log,log_info.log_file_name) || (exit_loop=included)))
  {
    if(is_active(log_info.log_file_name))
    {
      if(!auto_purge)
        push_warning_printf(thd, Sql_condition::SL_WARNING,
                            ER_WARN_PURGE_LOG_IS_ACTIVE,
                            ER_THD(thd, ER_WARN_PURGE_LOG_IS_ACTIVE),
                            log_info.log_file_name);
      break;
    }

    if ((no_of_threads_locking_log= log_in_use(log_info.log_file_name)))
    {
      if(!auto_purge)
        push_warning_printf(thd, Sql_condition::SL_WARNING,
                            ER_WARN_PURGE_LOG_IN_USE,
                            ER_THD(thd, ER_WARN_PURGE_LOG_IN_USE),
                            log_info.log_file_name,  no_of_threads_locking_log,
                            no_of_log_files_purged, no_of_log_files_to_purge);
      break;
    }
    no_of_log_files_purged++;

    if ((error= register_purge_index_entry(log_info.log_file_name)))
    {
      LogErr(ERROR_LEVEL, ER_BINLOG_PURGE_LOGS_CANT_COPY_TO_REGISTER_FILE,
             log_info.log_file_name);
      goto err;
    }

    if (find_next_log(&log_info, false/*need_lock_index=false*/) || exit_loop)
      break;
  }

  DBUG_EXECUTE_IF("crash_purge_before_update_index", DBUG_SUICIDE(););

  if ((error= sync_purge_index_file()))
  {
    LogErr(ERROR_LEVEL, ER_BINLOG_PURGE_LOGS_CANT_FLUSH_REGISTER_FILE);
    goto err;
  }

  /* We know how many files to delete. Update index file. */
  if ((error=remove_logs_from_index(&log_info, need_update_threads)))
  {
    LogErr(ERROR_LEVEL, ER_BINLOG_PURGE_LOGS_CANT_UPDATE_INDEX_FILE);
    goto err;
  }

  // Update gtid_state->lost_gtids
  if (!is_relay_log)
  {
    global_sid_lock->wrlock();
    error= init_gtid_sets(NULL,
                          const_cast<Gtid_set *>(gtid_state->get_lost_gtids()),
                          opt_master_verify_checksum,
                          false/*false=don't need lock*/,
                          NULL/*trx_parser*/, NULL/*partial_trx*/);
    global_sid_lock->unlock();
    if (error)
      goto err;
  }

  DBUG_EXECUTE_IF("crash_purge_critical_after_update_index", DBUG_SUICIDE(););

err:

  int error_index= 0, close_error_index= 0;
  /* Read each entry from purge_index_file and delete the file. */
  if (!error && is_inited_purge_index_file() &&
      (error_index= purge_index_entry(thd, decrease_log_space, false/*need_lock_index=false*/)))
    LogErr(ERROR_LEVEL, ER_BINLOG_PURGE_LOGS_FAILED_TO_PURGE_LOG);

  close_error_index= close_purge_index_file();

  DBUG_EXECUTE_IF("crash_purge_non_critical_after_update_index", DBUG_SUICIDE(););

  if (need_lock_index)
    mysql_mutex_unlock(&LOCK_index);

  /*
    Error codes from purge logs take precedence.
    Then error codes from purging the index entry.
    Finally, error codes from closing the purge index file.
  */
  error= error ? error : (error_index ? error_index :
                          close_error_index);

  DBUG_RETURN(error);
}

int MYSQL_BIN_LOG::set_purge_index_file_name(const char *base_file_name)
{
  int error= 0;
  DBUG_ENTER("MYSQL_BIN_LOG::set_purge_index_file_name");
  if (fn_format(purge_index_file_name, base_file_name, mysql_data_home,
                ".~rec~", MYF(MY_UNPACK_FILENAME | MY_SAFE_PATH |
                              MY_REPLACE_EXT)) == NULL)
  {
    error= 1;
    LogErr(ERROR_LEVEL, ER_BINLOG_FAILED_TO_SET_PURGE_INDEX_FILE_NAME);
  }
  DBUG_RETURN(error);
}

int MYSQL_BIN_LOG::open_purge_index_file(bool destroy)
{
  int error= 0;
  File file= -1;

  DBUG_ENTER("MYSQL_BIN_LOG::open_purge_index_file");

  if (destroy)
    close_purge_index_file();

  if (!my_b_inited(&purge_index_file))
  {
    if ((file= my_open(purge_index_file_name, O_RDWR | O_CREAT,
                       MYF(MY_WME))) < 0  ||
        init_io_cache(&purge_index_file, file, IO_SIZE,
                      (destroy ? WRITE_CACHE : READ_CACHE),
                      0, 0, MYF(MY_WME | MY_NABP | MY_WAIT_IF_FULL)))
    {
      error= 1;
      LogErr(ERROR_LEVEL, ER_BINLOG_FAILED_TO_OPEN_REGISTER_FILE);
    }
  }
  DBUG_RETURN(error);
}

int MYSQL_BIN_LOG::close_purge_index_file()
{
  int error= 0;

  DBUG_ENTER("MYSQL_BIN_LOG::close_purge_index_file");

  if (my_b_inited(&purge_index_file))
  {
    end_io_cache(&purge_index_file);
    error= my_close(purge_index_file.file, MYF(0));
  }
  my_delete(purge_index_file_name, MYF(0));
  memset(&purge_index_file, 0, sizeof(purge_index_file));

  DBUG_RETURN(error);
}

bool MYSQL_BIN_LOG::is_inited_purge_index_file()
{
  DBUG_ENTER("MYSQL_BIN_LOG::is_inited_purge_index_file");
  DBUG_RETURN (my_b_inited(&purge_index_file));
}

int MYSQL_BIN_LOG::sync_purge_index_file()
{
  int error= 0;
  DBUG_ENTER("MYSQL_BIN_LOG::sync_purge_index_file");

  if ((error= flush_io_cache(&purge_index_file)) ||
      (error= my_sync(purge_index_file.file, MYF(MY_WME))))
    DBUG_RETURN(error);

  DBUG_RETURN(error);
}

int MYSQL_BIN_LOG::register_purge_index_entry(const char *entry)
{
  int error= 0;
  DBUG_ENTER("MYSQL_BIN_LOG::register_purge_index_entry");

  if ((error=my_b_write(&purge_index_file, (const uchar*)entry, strlen(entry))) ||
      (error=my_b_write(&purge_index_file, (const uchar*)"\n", 1)))
    DBUG_RETURN (error);

  DBUG_RETURN(error);
}

int MYSQL_BIN_LOG::register_create_index_entry(const char *entry)
{
  DBUG_ENTER("MYSQL_BIN_LOG::register_create_index_entry");
  DBUG_RETURN(register_purge_index_entry(entry));
}

int MYSQL_BIN_LOG::purge_index_entry(THD *thd, ulonglong *decrease_log_space,
                                     bool need_lock_index)
{
  MY_STAT s;
  int error= 0;
  LOG_INFO log_info;
  LOG_INFO check_log_info;

  DBUG_ENTER("MYSQL_BIN_LOG:purge_index_entry");

  DBUG_ASSERT(my_b_inited(&purge_index_file));

  if ((error=reinit_io_cache(&purge_index_file, READ_CACHE, 0, 0, 0)))
  {
    LogErr(ERROR_LEVEL, ER_BINLOG_FAILED_TO_REINIT_REGISTER_FILE);
    goto err;
  }

  for (;;)
  {
    size_t length;

    if ((length=my_b_gets(&purge_index_file, log_info.log_file_name,
                          FN_REFLEN)) <= 1)
    {
      if (purge_index_file.error)
      {
        error= purge_index_file.error;
        LogErr(ERROR_LEVEL, ER_BINLOG_FAILED_TO_READ_REGISTER_FILE, error);
        goto err;
      }

      /* Reached EOF */
      break;
    }

    /* Get rid of the trailing '\n' */
    log_info.log_file_name[length-1]= 0;

    if (!mysql_file_stat(m_key_file_log, log_info.log_file_name, &s, MYF(0)))
    {
      if (my_errno() == ENOENT) 
      {
        /*
          It's not fatal if we can't stat a log file that does not exist;
          If we could not stat, we won't delete.
        */
        if (thd)
        {
          push_warning_printf(thd, Sql_condition::SL_WARNING,
                              ER_LOG_PURGE_NO_FILE,
                              ER_THD(thd, ER_LOG_PURGE_NO_FILE),
                              log_info.log_file_name);
        }
        LogErr(INFORMATION_LEVEL, ER_CANT_STAT_FILE, log_info.log_file_name);
        set_my_errno(0);
      }
      else
      {
        /*
          Other than ENOENT are fatal
        */
        if (thd)
        {
          push_warning_printf(thd, Sql_condition::SL_WARNING,
                              ER_BINLOG_PURGE_FATAL_ERR,
                              "a problem with getting info on being purged %s; "
                              "consider examining correspondence "
                              "of your binlog index file "
                              "to the actual binlog files",
                              log_info.log_file_name);
        }
        else
        {
          LogErr(INFORMATION_LEVEL,
                 ER_BINLOG_CANT_DELETE_LOG_FILE_DOES_INDEX_MATCH_FILES,
                 log_info.log_file_name);
        }
        error= LOG_INFO_FATAL;
        goto err;
      }
    }
    else
    {
      if ((error= find_log_pos(&check_log_info, log_info.log_file_name,
                               need_lock_index)))
      {
        if (error != LOG_INFO_EOF)
        {
          if (thd)
          {
            push_warning_printf(thd, Sql_condition::SL_WARNING,
                                ER_BINLOG_PURGE_FATAL_ERR,
                                "a problem with deleting %s and "
                                "reading the binlog index file",
                                log_info.log_file_name);
          }
          else
          {
            LogErr(INFORMATION_LEVEL,
                   ER_BINLOG_CANT_DELETE_FILE_AND_READ_BINLOG_INDEX,
                   log_info.log_file_name);
          }
          goto err;
        }

        error= 0;
        if (!need_lock_index)
        {
          /*
            This is to avoid triggering an error in NDB.

            @todo: This is weird, what does NDB errors have to do with
            need_lock_index? Explain better or refactor /Sven
          */
          ha_binlog_index_purge_file(current_thd, log_info.log_file_name);
        }

        DBUG_PRINT("info",("purging %s",log_info.log_file_name));
        if (!mysql_file_delete(key_file_binlog, log_info.log_file_name, MYF(0)))
        {
          if (decrease_log_space)
            *decrease_log_space-= s.st_size;
        }
        else
        {
          if (my_errno() == ENOENT)
          {
            if (thd)
            {
              push_warning_printf(thd, Sql_condition::SL_WARNING,
                                  ER_LOG_PURGE_NO_FILE,
                                  ER_THD(thd, ER_LOG_PURGE_NO_FILE),
                                  log_info.log_file_name);
            }
            LogErr(INFORMATION_LEVEL, ER_BINLOG_CANT_DELETE_FILE,
                   log_info.log_file_name);
            set_my_errno(0);
          }
          else
          {
            if (thd)
            {
              push_warning_printf(thd, Sql_condition::SL_WARNING,
                                  ER_BINLOG_PURGE_FATAL_ERR,
                                  "a problem with deleting %s; "
                                  "consider examining correspondence "
                                  "of your binlog index file "
                                  "to the actual binlog files",
                                  log_info.log_file_name);
            }
            else
            {
              LogErr(INFORMATION_LEVEL,
                     ER_BINLOG_CANT_DELETE_LOG_FILE_DOES_INDEX_MATCH_FILES,
                     log_info.log_file_name);
            }
            if (my_errno() == EMFILE)
            {
              DBUG_PRINT("info",
                         ("my_errno: %d, set ret = LOG_INFO_EMFILE", my_errno()));
              error= LOG_INFO_EMFILE;
              goto err;
            }
            error= LOG_INFO_FATAL;
            goto err;
          }
        }
      }
    }
  }

err:
  DBUG_RETURN(error);
}

/**
  Remove all logs before the given file date from disk and from the
  index file.

  @param purge_time	Delete all log files before given date.
  @param auto_purge     True if this is an automatic purge.

  @note
    If any of the logs before the deleted one is in use,
    only purge logs up to this one.

  @retval
    0				ok
  @retval
    LOG_INFO_PURGE_NO_ROTATE	Binary file that can't be rotated
    LOG_INFO_FATAL              if any other than ENOENT error from
                                mysql_file_stat() or mysql_file_delete()
*/

int MYSQL_BIN_LOG::purge_logs_before_date(time_t purge_time, bool auto_purge)
{
  int error;
  int no_of_threads_locking_log= 0, no_of_log_files_purged= 0;
  bool log_is_active= false, log_is_in_use= false;
  char to_log[FN_REFLEN], copy_log_in_use[FN_REFLEN];
  LOG_INFO log_info;
  MY_STAT stat_area;
  THD *thd= current_thd;

  DBUG_ENTER("purge_logs_before_date");

  mysql_mutex_lock(&LOCK_index);
  to_log[0]= 0;

  if ((error=find_log_pos(&log_info, NullS, false/*need_lock_index=false*/)))
    goto err;

  while (!(log_is_active= is_active(log_info.log_file_name)))
  {
    if ((no_of_threads_locking_log= log_in_use(log_info.log_file_name)))
    {
      if (!auto_purge)
      {
        log_is_in_use= true;
        strcpy(copy_log_in_use, log_info.log_file_name);
      }
      break;
    }
    no_of_log_files_purged++;

    if (!mysql_file_stat(m_key_file_log,
                         log_info.log_file_name, &stat_area, MYF(0)))
    {
      if (my_errno() == ENOENT)
      {
        /*
          It's not fatal if we can't stat a log file that does not exist.
        */
        set_my_errno(0);
      }
      else
      {
        /*
          Other than ENOENT are fatal
        */
        if (thd)
        {
          push_warning_printf(thd, Sql_condition::SL_WARNING,
                              ER_BINLOG_PURGE_FATAL_ERR,
                              "a problem with getting info on being purged %s; "
                              "consider examining correspondence "
                              "of your binlog index file "
                              "to the actual binlog files",
                              log_info.log_file_name);
        }
        else
        {
          LogErr(INFORMATION_LEVEL, ER_BINLOG_FAILED_TO_DELETE_LOG_FILE,
                 log_info.log_file_name);
        }
        error= LOG_INFO_FATAL;
        goto err;
      }
    }
    else
    {
      if (stat_area.st_mtime < purge_time)
        strmake(to_log, 
                log_info.log_file_name, 
                sizeof(log_info.log_file_name) - 1);
      else
        break;
    }
    if (find_next_log(&log_info, false/*need_lock_index=false*/))
      break;
  }

  if (log_is_active)
  {
    if(!auto_purge)
      push_warning_printf(thd, Sql_condition::SL_WARNING,
                          ER_WARN_PURGE_LOG_IS_ACTIVE,
                          ER_THD(thd, ER_WARN_PURGE_LOG_IS_ACTIVE),
                          log_info.log_file_name);

  }

  if (log_is_in_use)
  {
    int no_of_log_files_to_purge= no_of_log_files_purged+1;
    while (strcmp(log_file_name, log_info.log_file_name))
    {
      if (mysql_file_stat(m_key_file_log, log_info.log_file_name,
                          &stat_area, MYF(0)))
      {
        if (stat_area.st_mtime < purge_time)
          no_of_log_files_to_purge++;
        else
          break;
      }
      if (find_next_log(&log_info, false/*need_lock_index=false*/))
      {
        no_of_log_files_to_purge++;
        break;
      }
    }

    push_warning_printf(thd, Sql_condition::SL_WARNING,
                        ER_WARN_PURGE_LOG_IN_USE,
                        ER_THD(thd, ER_WARN_PURGE_LOG_IN_USE),
                        copy_log_in_use, no_of_threads_locking_log,
                        no_of_log_files_purged, no_of_log_files_to_purge);
  }

  error= (to_log[0] ? purge_logs(to_log, true,
                                 false/*need_lock_index=false*/,
                                 true/*need_update_threads=true*/,
                                 (ulonglong *) 0, auto_purge) : 0);

err:
  mysql_mutex_unlock(&LOCK_index);
  DBUG_RETURN(error);
}


/**
  Create a new log file name.

  @param[out] buf       Buffer allocated with at least FN_REFLEN bytes where
                        new name is stored.
  @param      log_ident Identity of the binary/relay log.

  @note
    If file name will be longer then FN_REFLEN it will be truncated
*/

void MYSQL_BIN_LOG::make_log_name(char* buf, const char* log_ident)
{
  size_t dir_len = dirname_length(log_file_name); 
  if (dir_len >= FN_REFLEN)
    dir_len=FN_REFLEN-1;
  my_stpnmov(buf, log_file_name, dir_len);
  strmake(buf+dir_len, log_ident, FN_REFLEN - dir_len -1);
}


/**
  Check if we are writing/reading to the given log file.
*/

bool MYSQL_BIN_LOG::is_active(const char *log_file_name_arg)
{
  return !strcmp(log_file_name, log_file_name_arg);
}


void MYSQL_BIN_LOG::inc_prep_xids(THD *thd)
{
  DBUG_ENTER("MYSQL_BIN_LOG::inc_prep_xids");
#ifndef DBUG_OFF
  int result= ++m_atomic_prep_xids;
  DBUG_PRINT("debug", ("m_atomic_prep_xids: %d", result));
#else
  m_atomic_prep_xids++;
#endif
  thd->get_transaction()->m_flags.xid_written= true;
  DBUG_VOID_RETURN;
}


void MYSQL_BIN_LOG::dec_prep_xids(THD *thd)
{
  DBUG_ENTER("MYSQL_BIN_LOG::dec_prep_xids");
  int32 result= --m_atomic_prep_xids;
  DBUG_PRINT("debug", ("m_atomic_prep_xids: %d", result));
  thd->get_transaction()->m_flags.xid_written= false;
  if (result == 0)
  {
    mysql_mutex_lock(&LOCK_xids);
    mysql_cond_signal(&m_prep_xids_cond);
    mysql_mutex_unlock(&LOCK_xids);
  }
  DBUG_VOID_RETURN;
}


/*
  Wrappers around new_file_impl to avoid using argument
  to control locking. The argument 1) less readable 2) breaks
  incapsulation 3) allows external access to the class without
  a lock (which is not possible with private new_file_without_locking
  method).
  
  @retval
    nonzero - error

*/

int MYSQL_BIN_LOG::new_file(Format_description_log_event *extra_description_event)
{
  return new_file_impl(true/*need_lock_log=true*/, extra_description_event);
}

/*
  @retval
    nonzero - error
*/
int MYSQL_BIN_LOG::new_file_without_locking(Format_description_log_event *extra_description_event)
{
  return new_file_impl(false/*need_lock_log=false*/, extra_description_event);
}


/**
  Start writing to a new log file or reopen the old file.

  @param need_lock_log If true, this function acquires LOCK_log;
  otherwise the caller should already have acquired it.

  @param extra_description_event The master's FDE to be written by the I/O
  thread while creating a new relay log file. This should be NULL for
  binary log files.

  @retval 0 success
  @retval nonzero - error

  @note The new file name is stored last in the index file
*/
int MYSQL_BIN_LOG::new_file_impl(bool need_lock_log, Format_description_log_event *extra_description_event)
{
  int error= 0;
  bool close_on_error= false;
  char new_name[FN_REFLEN], *new_name_ptr= NULL, *old_name, *file_to_open;

  DBUG_ENTER("MYSQL_BIN_LOG::new_file_impl");
  if (!is_open())
  {
    DBUG_PRINT("info",("log is closed"));
    DBUG_RETURN(error);
  }

  if (need_lock_log)
    mysql_mutex_lock(&LOCK_log);
  else
    mysql_mutex_assert_owner(&LOCK_log);
  DBUG_EXECUTE_IF("semi_sync_3-way_deadlock",
                  DEBUG_SYNC(current_thd, "before_rotate_binlog"););
  mysql_mutex_lock(&LOCK_xids);
  /*
    We need to ensure that the number of prepared XIDs are 0.

    If m_atomic_prep_xids is not zero:
    - We wait for storage engine commit, hence decrease m_atomic_prep_xids
    - We keep the LOCK_log to block new transactions from being
      written to the binary log.
   */
  while (get_prep_xids() > 0)
  {
    DEBUG_SYNC(current_thd, "before_rotate_binlog_file");
    mysql_cond_wait(&m_prep_xids_cond, &LOCK_xids);
  }
  mysql_mutex_unlock(&LOCK_xids);

  mysql_mutex_lock(&LOCK_index);

  mysql_mutex_assert_owner(&LOCK_log);
  mysql_mutex_assert_owner(&LOCK_index);


  if (DBUG_EVALUATE_IF("expire_logs_always", 0, 1)
      && (error= ha_flush_logs(NULL)))
    goto end;

  if (!is_relay_log)
  {
    /* Save set of GTIDs of the last binlog into table on binlog rotation */
    if ((error= gtid_state->save_gtids_of_last_binlog_into_table(true)))
    {
      close_on_error= true;
      goto end;
    }
  }

  /*
    If user hasn't specified an extension, generate a new log name
    We have to do this here and not in open as we want to store the
    new file name in the current binary log file.
  */
  new_name_ptr= new_name;
  if ((error= generate_new_name(new_name, name)))
  {
    // Use the old name if generation of new name fails.
    strcpy(new_name, name);
    close_on_error= TRUE;
    goto end;
  }

  /*
    Make sure that the log_file is initialized before writing
    Rotate_log_event into it.
  */
  if (log_file.alloced_buffer)
  {
    /*
      We log the whole file name for log file as the user may decide
      to change base names at some point.
    */
    Rotate_log_event r(new_name+dirname_length(new_name), 0, LOG_EVENT_OFFSET,
                       is_relay_log ? Rotate_log_event::RELAY_LOG : 0);
    /* 
      The current relay-log's closing Rotate event must have checksum
      value computed with an algorithm of the last relay-logged FD event.
    */
    if (is_relay_log)
      (r.common_footer)->checksum_alg= relay_log_checksum_alg;
    DBUG_ASSERT(!is_relay_log || relay_log_checksum_alg !=
                binary_log::BINLOG_CHECKSUM_ALG_UNDEF);
    if(DBUG_EVALUATE_IF("fault_injection_new_file_rotate_event",
                        (error=1), FALSE) ||
       (error= r.write(&log_file)))
    {
      char errbuf[MYSYS_STRERROR_SIZE];
      DBUG_EXECUTE_IF("fault_injection_new_file_rotate_event", errno=2;);
      close_on_error= true;
      my_printf_error(ER_ERROR_ON_WRITE,
                      ER_THD(current_thd, ER_CANT_OPEN_FILE),
                      MYF(ME_FATALERROR), name,
                      errno, my_strerror(errbuf, sizeof(errbuf), errno));
      goto end;
    }
    bytes_written += r.common_header->data_written;

    if ((error= flush_io_cache(&log_file)))
    {
      close_on_error= true;
      goto end;
    }
  }

  DEBUG_SYNC(current_thd, "after_rotate_event_appended");

  old_name=name;
  name=0;				// Don't free name
  close(LOG_CLOSE_TO_BE_OPENED | LOG_CLOSE_INDEX,
        false/*need_lock_log=false*/,
        false/*need_lock_index=false*/);

  if (checksum_alg_reset != binary_log::BINLOG_CHECKSUM_ALG_UNDEF)
  {
    DBUG_ASSERT(!is_relay_log);
    DBUG_ASSERT(binlog_checksum_options != checksum_alg_reset);
    binlog_checksum_options= checksum_alg_reset;
  }
  /*
     Note that at this point, atomic_log_state != LOG_CLOSED
     (important for is_open()).
  */

  DEBUG_SYNC(current_thd, "before_rotate_binlog_file");
  /*
     new_file() is only used for rotation (in FLUSH LOGS or because size >
     max_binlog_size or max_relay_log_size).
     If this is a binary log, the Format_description_log_event at the beginning of
     the new file should have created=0 (to distinguish with the
     Format_description_log_event written at server startup, which should
     trigger temp tables deletion on slaves.
  */

  /* reopen index binlog file, BUG#34582 */
  file_to_open= index_file_name;
  error= open_index_file(index_file_name, 0, false/*need_lock_index=false*/);
  if (!error)
  {
    /* reopen the binary log file. */
    file_to_open= new_name_ptr;
    error= open_binlog(old_name, new_name_ptr,
                       max_size, true/*null_created_arg=true*/,
                       false/*need_lock_index=false*/,
                       true/*need_sid_lock=true*/,
                       extra_description_event);
  }

  /* handle reopening errors */
  if (error)
  {
    char errbuf[MYSYS_STRERROR_SIZE];
    my_printf_error(ER_CANT_OPEN_FILE, ER_THD(current_thd, ER_CANT_OPEN_FILE),
                    MYF(ME_FATALERROR), file_to_open,
                    error, my_strerror(errbuf, sizeof(errbuf), error));
    close_on_error= true;
  }
  my_free(old_name);

end:

  if (error && close_on_error /* rotate, flush or reopen failed */)
  {
    /* 
      Close whatever was left opened.

      We are keeping the behavior as it exists today, ie,
      we disable logging and move on (see: BUG#51014).

      TODO: as part of WL#1790 consider other approaches:
       - kill mysql (safety);
       - try multiple locations for opening a log file;
       - switch server to protected/readonly mode
       - ...
    */
    if (binlog_error_action == ABORT_SERVER)
    {
      exec_binlog_error_action_abort("Either disk is full or file system is"
                                     " read only while rotating the binlog."
                                     " Aborting the server.");
    }
    else
      LogErr(ERROR_LEVEL, ER_BINLOG_CANT_OPEN_FOR_LOGGING,
             new_name_ptr, errno);

    close(LOG_CLOSE_INDEX, false /*need_lock_log=false*/,
          false/*need_lock_index=false*/);
  }

  mysql_mutex_unlock(&LOCK_index);
  if (need_lock_log)
    mysql_mutex_unlock(&LOCK_log);

  DEBUG_SYNC(current_thd, "after_disable_binlog");
  DBUG_RETURN(error);
}


/**
  Called after an event has been written to the relay log by the IO
  thread.  This flushes and possibly syncs the file (according to the
  sync options), rotates the file if it has grown over the limit, and
  finally calls signal_update().

  @note The caller must hold LOCK_log before invoking this function.

  @param mi Master_info for the IO thread.

  @retval false success
  @retval true error
*/
bool MYSQL_BIN_LOG::after_write_to_relay_log(Master_info *mi)
{
  DBUG_ENTER("MYSQL_BIN_LOG::after_write_to_relay_log");
  DBUG_PRINT("info",("max_size: %lu",max_size));

  // Check pre-conditions
  mysql_mutex_assert_owner(&LOCK_log);
  mysql_mutex_assert_owner(&mi->data_lock);
  DBUG_ASSERT(is_relay_log);
  DBUG_ASSERT(current_thd->system_thread == SYSTEM_THREAD_SLAVE_IO);

  /*
    We allow the relay log rotation by relay log size
    only if the trx parser is not inside a transaction.
  */
  bool can_rotate= mi->transaction_parser.is_not_inside_transaction();

#ifndef DBUG_OFF
  if ((uint) my_b_tell(&log_file) >
      DBUG_EVALUATE_IF("rotate_slave_debug_group", 500, max_size) &&
      !can_rotate)
  {
    DBUG_PRINT("info",("Postponing the rotation by size waiting for "
                       "the end of the current transaction."));
  }
#endif

  // Flush and sync
  bool error= false;
  if (flush_and_sync(0) == 0 && can_rotate)
  {
    /*
      If the last event of the transaction has been flushed, we can add
      the GTID (if it is not empty) to the logged set, or else it will
      not be available in the Previous GTIDs of the next relay log file
      if we are going to rotate the relay log.
    */
    if (!mi->get_queueing_trx_gtid()->is_empty())
    {
      mi->rli->get_sid_lock()->rdlock();
      DBUG_SIGNAL_WAIT_FOR("updating_received_transaction_set",
                           "reached_updating_received_transaction_set",
                           "continue_updating_received_transaction_set");
      mi->rli->add_logged_gtid(mi->get_queueing_trx_gtid()->sidno,
                               mi->get_queueing_trx_gtid()->gno);
      mi->rli->get_sid_lock()->unlock();
    }

    if (mi->is_queueing_trx())
    {
      mi->finished_queueing();
    }

    /*
      If relay log is too big, rotate. But only if not in the middle of a
      transaction when GTIDs are enabled.
      We now try to mimic the following master binlog behavior: "A transaction
      is written in one chunk to the binary log, so it is never split between
      several binary logs. Therefore, if you have big transactions, you might
      see binary log files larger than max_binlog_size."
    */
    if ((uint) my_b_tell(&log_file) >
        DBUG_EVALUATE_IF("rotate_slave_debug_group", 500, max_size))
    {
      error= new_file_without_locking(mi->get_mi_description_event());
    }
  }

  lock_binlog_end_pos();
  mi->rli->ign_master_log_name_end[0]= 0;
  update_binlog_end_pos(false /*need_lock*/);
  unlock_binlog_end_pos();

  DBUG_RETURN(error);
}


bool MYSQL_BIN_LOG::write_event(Log_event* ev, Master_info *mi)
{
  DBUG_ENTER("MYSQL_BIN_LOG::write_event(Log_event *, Master_info *)");

  DBUG_EXECUTE_IF("fail_to_write_ignored_event_to_relay_log",
                  {
                    DBUG_RETURN(true);
                  }
                 );
  // check preconditions
  DBUG_ASSERT(log_file.type == WRITE_CACHE);
  DBUG_ASSERT(is_relay_log);

  // acquire locks
  mysql_mutex_lock(&LOCK_log);

  // write data
  bool error = false;
  if (ev->write(&log_file) == 0)
  {
    bytes_written+= ev->common_header->data_written;
    error= after_write_to_relay_log(mi);
  }
  else
    error= true;

  mysql_mutex_unlock(&LOCK_log);
  DBUG_RETURN(error);
}


bool MYSQL_BIN_LOG::write_buffer(const char* buf, uint len, Master_info *mi)
{
  DBUG_ENTER("MYSQL_BIN_LOG::write_buffer(char *, uint, Master_info *");

  // check preconditions
  DBUG_ASSERT(log_file.type == WRITE_CACHE);
  DBUG_ASSERT(is_relay_log);
  mysql_mutex_assert_owner(&LOCK_log);

  // write data
  bool error= false;
  if (my_b_write(&log_file, (uchar*) buf, len) == 0)
  {
    bytes_written += len;
    error= after_write_to_relay_log(mi);
  }
  else
    error= true;

  DBUG_RETURN(error);
}

bool MYSQL_BIN_LOG::flush_and_sync(const bool force)
{
  mysql_mutex_assert_owner(&LOCK_log);

  if (flush_io_cache(&log_file))
    return 1;

  std::pair<bool, bool> result= sync_binlog_file(force);

  return result.first;
}

void MYSQL_BIN_LOG::start_union_events(THD *thd, query_id_t query_id_param)
{
  DBUG_ASSERT(!thd->binlog_evt_union.do_union);
  thd->binlog_evt_union.do_union= TRUE;
  thd->binlog_evt_union.unioned_events= FALSE;
  thd->binlog_evt_union.unioned_events_trans= FALSE;
  thd->binlog_evt_union.first_query_id= query_id_param;
}

void MYSQL_BIN_LOG::stop_union_events(THD *thd)
{
  DBUG_ASSERT(thd->binlog_evt_union.do_union);
  thd->binlog_evt_union.do_union= FALSE;
}

bool MYSQL_BIN_LOG::is_query_in_union(THD *thd, query_id_t query_id_param)
{
  return (thd->binlog_evt_union.do_union && 
          query_id_param >= thd->binlog_evt_union.first_query_id);
}

/*
  Updates thd's position-of-next-event variables
  after a *real* write a file.
 */
void MYSQL_BIN_LOG::update_thd_next_event_pos(THD* thd)
{
  if (likely(thd != NULL))
  {
    thd->set_next_event_pos(log_file_name,
                            my_b_tell(&log_file));
  }
}

/*
  Moves the last bunch of rows from the pending Rows event to a cache (either
  transactional cache if is_transaction is @c true, or the non-transactional
  cache otherwise. Sets a new pending event.

  @param thd               a pointer to the user thread.
  @param evt               a pointer to the row event.
  @param is_transactional  @c true indicates a transactional cache,
                           otherwise @c false a non-transactional.
*/
int
MYSQL_BIN_LOG::flush_and_set_pending_rows_event(THD *thd,
                                                Rows_log_event* event,
                                                bool is_transactional)
{
  DBUG_ENTER("MYSQL_BIN_LOG::flush_and_set_pending_rows_event(event)");
  DBUG_ASSERT(mysql_bin_log.is_open());
  DBUG_PRINT("enter", ("event: %p", event));

  int error= 0;
  binlog_cache_mngr *const cache_mngr= thd_get_cache_mngr(thd);

  DBUG_ASSERT(cache_mngr);

  binlog_cache_data *cache_data=
    cache_mngr->get_binlog_cache_data(is_transactional);

  DBUG_PRINT("info", ("cache_mngr->pending(): %p", cache_data->pending()));

  if (Rows_log_event* pending= cache_data->pending())
  {
    /*
      Write pending event to the cache.
    */
    if (cache_data->write_event(thd, pending))
    {
      set_write_error(thd, is_transactional);
      if (check_write_error(thd) && cache_data &&
          stmt_cannot_safely_rollback(thd))
        cache_data->set_incident();
      delete pending;
      cache_data->set_pending(NULL);
      DBUG_RETURN(1);
    }

    delete pending;
  }

  cache_data->set_pending(event);

  DBUG_RETURN(error);
}

/**
  Write an event to the binary log.
*/

bool MYSQL_BIN_LOG::write_event(Log_event *event_info)
{
  THD *thd= event_info->thd;
  bool error= 1;
  DBUG_ENTER("MYSQL_BIN_LOG::write_event(Log_event *)");

  if (thd->binlog_evt_union.do_union)
  {
    /*
      In Stored function; Remember that function call caused an update.
      We will log the function call to the binary log on function exit
    */
    thd->binlog_evt_union.unioned_events= TRUE;
    thd->binlog_evt_union.unioned_events_trans |=
      event_info->is_using_trans_cache();
    DBUG_RETURN(0);
  }

  /*
    We only end the statement if we are in a top-level statement.  If
    we are inside a stored function, we do not end the statement since
    this will close all tables on the slave. But there can be a special case
    where we are inside a stored function/trigger and a SAVEPOINT is being
    set in side the stored function/trigger. This SAVEPOINT execution will
    force the pending event to be flushed without an STMT_END_F flag. This
    will result in a case where following DMLs will be considered as part of
    same statement and result in data loss on slave. Hence in this case we
    force the end_stmt to be true.
  */
  bool const end_stmt= (thd->in_sub_stmt && thd->lex->sql_command ==
                        SQLCOM_SAVEPOINT)? true:
    (thd->locked_tables_mode && thd->lex->requires_prelocking());
  if (thd->binlog_flush_pending_rows_event(end_stmt,
                                           event_info->is_using_trans_cache()))
    DBUG_RETURN(error);

  /*
     In most cases this is only called if 'is_open()' is true; in fact this is
     mostly called if is_open() *was* true a few instructions before, but it
     could have changed since.
  */
  if (likely(is_open()))
  {
    /*
      In the future we need to add to the following if tests like
      "do the involved tables match (to be implemented)
      binlog_[wild_]{do|ignore}_table?" (WL#1049)"
    */
    const char *local_db= event_info->get_db();
    if ((thd && !(thd->variables.option_bits & OPTION_BIN_LOG)) ||
	(thd->lex->sql_command != SQLCOM_ROLLBACK_TO_SAVEPOINT &&
         thd->lex->sql_command != SQLCOM_SAVEPOINT &&
         (!event_info->is_no_filter_event() && 
          !binlog_filter->db_ok(local_db))))
      DBUG_RETURN(0);

    DBUG_ASSERT(event_info->is_using_trans_cache() || event_info->is_using_stmt_cache());
    
    if (binlog_start_trans_and_stmt(thd, event_info))
      DBUG_RETURN(error);

    bool is_trans_cache= event_info->is_using_trans_cache();
    binlog_cache_mngr *cache_mngr= thd_get_cache_mngr(thd);
    binlog_cache_data *cache_data= cache_mngr->get_binlog_cache_data(is_trans_cache);
    
    DBUG_PRINT("info",("event type: %d",event_info->get_type_code()));

    /*
       No check for auto events flag here - this write method should
       never be called if auto-events are enabled.

       Write first log events which describe the 'run environment'
       of the SQL command. If row-based binlogging, Insert_id, Rand
       and other kind of "setting context" events are not needed.
    */
    if (thd)
    {
      if (!thd->is_current_stmt_binlog_format_row())
      {
        if (thd->stmt_depends_on_first_successful_insert_id_in_prev_stmt)
        {
          Intvar_log_event e(thd,(uchar) binary_log::Intvar_event::LAST_INSERT_ID_EVENT,
                             thd->first_successful_insert_id_in_prev_stmt_for_binlog,
                             event_info->event_cache_type, event_info->event_logging_type);
          if (cache_data->write_event(thd, &e))
            goto err;
        }
        if (thd->auto_inc_intervals_in_cur_stmt_for_binlog.nb_elements() > 0)
        {
          DBUG_PRINT("info",("number of auto_inc intervals: %u",
                             thd->auto_inc_intervals_in_cur_stmt_for_binlog.
                             nb_elements()));
          Intvar_log_event e(thd, (uchar) binary_log::Intvar_event::INSERT_ID_EVENT,
                             thd->auto_inc_intervals_in_cur_stmt_for_binlog.
                             minimum(), event_info->event_cache_type,
                             event_info->event_logging_type);
          if (cache_data->write_event(thd, &e))
            goto err;
        }
        if (thd->rand_used)
        {
          Rand_log_event e(thd,thd->rand_saved_seed1,thd->rand_saved_seed2,
                           event_info->event_cache_type,
                           event_info->event_logging_type);
          if (cache_data->write_event(thd, &e))
            goto err;
        }
        if (!thd->user_var_events.empty())
        {
          for (size_t i= 0; i < thd->user_var_events.size(); i++)
          {
            Binlog_user_var_event *user_var_event= thd->user_var_events[i];

            /* setting flags for user var log event */
            uchar flags= User_var_log_event::UNDEF_F;
            if (user_var_event->unsigned_flag)
              flags|= User_var_log_event::UNSIGNED_F;

            User_var_log_event e(thd,
                                 user_var_event->user_var_event->entry_name.ptr(),
                                 user_var_event->user_var_event->entry_name.length(),
                                 user_var_event->value,
                                 user_var_event->length,
                                 user_var_event->type,
                                 user_var_event->charset_number, flags,
                                 event_info->event_cache_type,
                                 event_info->event_logging_type);
            if (cache_data->write_event(thd, &e))
              goto err;
          }
        }
      }
    }

    /*
      Write the event.
    */
    if (cache_data->write_event(thd, event_info))
      goto err;

    if (DBUG_EVALUATE_IF("injecting_fault_writing", 1, 0))
      goto err;

    /*
      After writing the event, if the trx-cache was used and any unsafe
      change was written into it, the cache is marked as cannot safely
      roll back.
    */
    if (is_trans_cache && stmt_cannot_safely_rollback(thd))
      cache_mngr->trx_cache.set_cannot_rollback();

    error= 0;

err:
    if (error)
    {
      set_write_error(thd, is_trans_cache);
      if (check_write_error(thd) && cache_data &&
          stmt_cannot_safely_rollback(thd))
        cache_data->set_incident();
    }
  }

  DBUG_RETURN(error);
}

/**
  The method executes rotation when LOCK_log is already acquired
  by the caller.

  @param force_rotate  caller can request the log rotation
  @param check_purge   is set to true if rotation took place

  @note
    If rotation fails, for instance the server was unable 
    to create a new log file, we still try to write an 
    incident event to the current log.

  @note The caller must hold LOCK_log when invoking this function.

  @retval
    nonzero - error in rotating routine.
*/
int MYSQL_BIN_LOG::rotate(bool force_rotate, bool* check_purge)
{
  int error= 0;
  DBUG_ENTER("MYSQL_BIN_LOG::rotate");

  DBUG_ASSERT(!is_relay_log);
  mysql_mutex_assert_owner(&LOCK_log);

  *check_purge= false;

  if (DBUG_EVALUATE_IF("force_rotate", 1, 0) || force_rotate ||
      (my_b_tell(&log_file) >= (my_off_t) max_size))
  {
    error= new_file_without_locking(NULL);
    *check_purge= true;
  }
  DBUG_RETURN(error);
}

/**
  The method executes logs purging routine.

  @retval
    nonzero - error in rotating routine.
*/
void MYSQL_BIN_LOG::purge()
{
  if (expire_logs_days || binlog_expire_logs_seconds)
  {
    DEBUG_SYNC(current_thd, "at_purge_logs_before_date");
    time_t purge_time= my_time(0) - expire_logs_days * 24 * 60 * 60 -
                       binlog_expire_logs_seconds;
    DBUG_EXECUTE_IF("expire_logs_always",
                    { purge_time= my_time(0);});
    if (purge_time >= 0)
    {
      /*
        Flush logs for storage engines, so that the last transaction
        is fsynced inside storage engines.
      */
      ha_flush_logs(NULL);
      purge_logs_before_date(purge_time, true);
    }
  }
}

/**
  Execute a FLUSH LOGS statement.

  The method is a shortcut of @c rotate() and @c purge().
  LOCK_log is acquired prior to rotate and is released after it.

  @param thd           Current session.
  @param force_rotate  caller can request the log rotation

  @retval
    nonzero - error in rotating routine.
*/
int MYSQL_BIN_LOG::rotate_and_purge(THD* thd, bool force_rotate)
{
  int error= 0;
  DBUG_ENTER("MYSQL_BIN_LOG::rotate_and_purge");
  bool check_purge= false;

  /*
    Wait for handlerton to insert any pending information into the binlog.
    For e.g. ha_ndbcluster which updates the binlog asynchronously this is
    needed so that the user see its own commands in the binlog.
  */
  ha_binlog_wait(thd);

  DBUG_ASSERT(!is_relay_log);
  mysql_mutex_lock(&LOCK_log);
  error= rotate(force_rotate, &check_purge);
  /*
    NOTE: Run purge_logs wo/ holding LOCK_log because it does not need
          the mutex. Otherwise causes various deadlocks.
  */
  mysql_mutex_unlock(&LOCK_log);

  if (!error && check_purge)
    purge();

  DBUG_RETURN(error);
}

uint MYSQL_BIN_LOG::next_file_id()
{
  uint res;
  mysql_mutex_lock(&LOCK_log);
  res = file_id++;
  mysql_mutex_unlock(&LOCK_log);
  return res;
}


int MYSQL_BIN_LOG::get_gtid_executed(Sid_map *sid_map, Gtid_set *gtid_set)
{
  DBUG_ENTER("MYSQL_BIN_LOG::get_gtid_executed");
  int error= 0;

  mysql_mutex_lock(&mysql_bin_log.LOCK_commit);
  global_sid_lock->wrlock();

  enum_return_status return_status= global_sid_map->copy(sid_map);
  if (return_status != RETURN_STATUS_OK)
  {
    error= 1;
    goto end;
  }

  return_status= gtid_set->add_gtid_set(gtid_state->get_executed_gtids());
  if (return_status != RETURN_STATUS_OK)
    error= 1;

end:
  global_sid_lock->unlock();
  mysql_mutex_unlock(&mysql_bin_log.LOCK_commit);

  DBUG_RETURN(error);
}


/**
  Auxiliary function to read a page from the cache and set the given
  buffer pointer to point to the beginning of the page and the given
  length pointer to point to the end of it.

  @param cache IO_CACHE to read from
  @param[out] buf_p Will be set to point to the beginning of the page.
  @param[out] buf_len_p Will be set to the length of the buffer.

  @retval false Success
  @retval true Error reading from the cache.
*/
static bool read_cache_page(IO_CACHE *cache, uchar **buf_p, uint32 *buf_len_p)
{
  DBUG_ASSERT(*buf_len_p == 0);
  cache->read_pos= cache->read_end;
  *buf_len_p= my_b_fill(cache);
  *buf_p= cache->read_pos;
  return cache->error ? true : false;
}


/**
  Write the contents of the given IO_CACHE to the binary log.

  The cache will be reset as a READ_CACHE to be able to read the
  contents from it.

  The data will be post-processed: see class Binlog_event_writer for
  details.

  @param cache Events will be read from this IO_CACHE.
  @param writer Events will be written to this Binlog_event_writer.

  @retval true IO error.
  @retval false Success.

  @see MYSQL_BIN_LOG::write_cache
*/
bool MYSQL_BIN_LOG::do_write_cache(IO_CACHE *cache, Binlog_event_writer *writer)
{
  DBUG_ENTER("MYSQL_BIN_LOG::do_write_cache");

  DBUG_EXECUTE_IF("simulate_do_write_cache_failure",
                  {
                    /*
                       see binlog_cache_data::write_event() that reacts on
                       @c simulate_disk_full_at_flush_pending.
                    */
                    DBUG_SET("-d,simulate_do_write_cache_failure");
                    DBUG_RETURN(true);
                  });

#ifndef DBUG_OFF
  uint64 expected_total_len= my_b_tell(cache);
#endif

  if (reinit_io_cache(cache, READ_CACHE, 0, 0, 0))
    DBUG_RETURN(true);

  uchar *buf= cache->read_pos;
  uint32 buf_len= my_b_bytes_in_cache(cache);
  DBUG_PRINT("info",("bytes in cache= %u", buf_len));
  uint32 event_len= 0;
  uchar header[LOG_EVENT_HEADER_LEN];
  uint32 header_len= 0;

  /*
    Each iteration of this loop processes all or a part of
    1) an event header or 2) an event body from the IO_CACHE.
  */
  while (true)
  {
    /**
      Nothing in cache: try to refill, and if cache was ended here,
      return success.  This code is needed even on the first iteration
      of the loop, because reinit_io_cache may or may not fill the
      first page.
    */
    if (buf_len == 0)
    {
      if (read_cache_page(cache, &buf, &buf_len))
      {
        /**
          @todo: this can happen in case of disk corruption in the
          IO_CACHE.  We may have written a half transaction (even half
          event) to the binlog.  We should rollback the transaction
          and truncate the binlog.  /Sven
        */
        DBUG_ASSERT(0);
      }
      if (buf_len == 0)
      {
        /**
          @todo: this can happen in case of disk corruption in the
          IO_CACHE.  We may have written a half transaction (even half
          event) to the binlog.  We should rollback the transaction
          and truncate the binlog.  /Sven
        */
        DBUG_ASSERT(my_b_tell(cache) == expected_total_len);
        /* Arrive the end of the cache */
        DBUG_RETURN(false);
      }
    }

    /* Write event header into binlog */
    if (event_len == 0)
    {
      /* data in the buf may be smaller than header size.*/
      uint32 header_incr =
        std::min<uint32>(LOG_EVENT_HEADER_LEN - header_len, buf_len);

      memcpy(header + header_len, buf, header_incr);
      header_len += header_incr;
      buf += header_incr;
      buf_len -= header_incr;

      if (header_len == LOG_EVENT_HEADER_LEN)
      {
        // Flush event header.
        uchar *header_p= header;
        if (writer->write_event_part(&header_p, &header_len, &event_len))
          DBUG_RETURN(true);
        DBUG_ASSERT(header_len == 0);
      }
    }
    else
    {
      /* Write all or part of the event body to binlog */
      if (writer->write_event_part(&buf, &buf_len, &event_len))
        DBUG_RETURN(true);
    }
  }
}

/**
  Writes an incident event to stmt_cache.

  @param ev Incident event to be written
  @param thd Thread variable
  @param need_lock_log If true, will acquire LOCK_log; otherwise the
  caller should already have acquired LOCK_log.
  @param err_msg Error message written to log file for the incident.
  @param do_flush_and_sync If true, will call flush_and_sync(), rotate() and
  purge().

  @retval false error
  @retval true success
*/
bool MYSQL_BIN_LOG::write_incident(Incident_log_event *ev, THD *thd,
                                   bool need_lock_log, const char* err_msg,
                                   bool do_flush_and_sync)
{
  uint error= 0;
  DBUG_ENTER("MYSQL_BIN_LOG::write_incident");
  DBUG_ASSERT(err_msg);

  if (!is_open())
    DBUG_RETURN(error);

  // @todo make this work with the group log. /sven
  binlog_cache_mngr *const cache_mngr= thd_get_cache_mngr(thd);
  if (cache_mngr == NULL)
    DBUG_RETURN(error);

  if (!cache_mngr->stmt_cache.is_binlog_empty())
  {
    /* The stmt_cache contains corruption data, so we can reset it. */
    cache_mngr->stmt_cache.reset();
  }
  if (!cache_mngr->trx_cache.is_binlog_empty())
  {
    /* The trx_cache contains corruption data, so we can reset it. */
    cache_mngr->trx_cache.reset();
  }
  /*
    Write the incident event into stmt_cache, so that a GTID is generated and
    written for it prior to flushing the stmt_cache.
  */
  binlog_cache_data *cache_data= cache_mngr->get_binlog_cache_data(false);
  if ((error= cache_data->write_event(thd, ev)))
  {
    sql_print_error("Failed to write an incident event into stmt_cache.");
    cache_mngr->stmt_cache.reset();
    DBUG_RETURN(error);
  }

  if (need_lock_log)
    mysql_mutex_lock(&LOCK_log);
  else
    mysql_mutex_assert_owner(&LOCK_log);

  if (do_flush_and_sync)
  {
    if (!error && !(error= flush_and_sync()))
    {
      bool check_purge= false;
      update_binlog_end_pos();
      is_rotating_caused_by_incident= true;
      error= rotate(true, &check_purge);
      is_rotating_caused_by_incident= false;
      if (!error && check_purge)
        purge();
    }
  }

  if (need_lock_log)
    mysql_mutex_unlock(&LOCK_log);

  /*
    Write an error to log. So that user might have a chance
    to be alerted and explore incident details.
  */
  if (!error)
    LogErr(ERROR_LEVEL, ER_BINLOG_LOGGING_INCIDENT_TO_STOP_SLAVES, err_msg);

  DBUG_RETURN(error);
}

bool MYSQL_BIN_LOG::write_dml_directly(THD* thd, const char *stmt, size_t stmt_len)
{
  bool ret= false;
  /* backup the original command */
  enum_sql_command save_sql_command= thd->lex->sql_command;

  /* Fake it as a DELETE statement, so it can be binlogged correctly */
  thd->lex->sql_command= SQLCOM_DELETE;

  if (thd->binlog_query(THD::STMT_QUERY_TYPE, stmt, stmt_len,
                        FALSE, FALSE, FALSE, 0) ||
      commit(thd, false) != TC_LOG::RESULT_SUCCESS)
  {
    ret= true;
  }

  thd->lex->sql_command= save_sql_command;
  return ret;
}


/**
  Creates an incident event and writes it to the binary log.

  @param thd  Thread variable
  @param need_lock_log If the binary lock should be locked or not
  @param err_msg Error message written to log file for the incident.
  @param do_flush_and_sync If true, will call flush_and_sync(), rotate() and
  purge().

  @retval
    0    error
  @retval
    1    success
*/
bool MYSQL_BIN_LOG::write_incident(THD *thd, bool need_lock_log,
                                   const char* err_msg,
                                   bool do_flush_and_sync)
{
  DBUG_ENTER("MYSQL_BIN_LOG::write_incident");

  if (!is_open())
    DBUG_RETURN(0);

  LEX_STRING write_error_msg= {(char*) err_msg, strlen(err_msg)};
  binary_log::Incident_event::enum_incident incident=
                              binary_log::Incident_event::INCIDENT_LOST_EVENTS;
  Incident_log_event ev(thd, incident, write_error_msg);

  DBUG_RETURN(write_incident(&ev, thd, need_lock_log, err_msg,
                             do_flush_and_sync));
}


/**
  Write the contents of the statement or transaction cache to the binary log.

  Comparison with do_write_cache:

  - do_write_cache is a lower-level function that only performs the
    actual write.

  - write_cache is a higher-level function that calls do_write_cache
    and additionally performs some maintenance tasks, including:
    - report any errors that occurred
    - write incident event if needed
    - update gtid_state
    - update thd.binlog_next_event_pos

  @param thd Thread variable

  @param cache_data Events will be read from the IO_CACHE of this
  cache_data object.

  @param writer Events will be written to this Binlog_event_writer.

  @retval true IO error.
  @retval false Success.

  @note We only come here if there is something in the cache.
  @note Whatever is in the cache is always a complete transaction.
  @note 'cache' needs to be reinitialized after this functions returns.
*/
bool MYSQL_BIN_LOG::write_cache(THD *thd, binlog_cache_data *cache_data,
                                Binlog_event_writer *writer)
{
  DBUG_ENTER("MYSQL_BIN_LOG::write_cache(THD *, binlog_cache_data *, bool)");

  IO_CACHE *cache= &cache_data->cache_log;
  bool incident= cache_data->has_incident();

  mysql_mutex_assert_owner(&LOCK_log);

  DBUG_ASSERT(is_open());
  if (likely(is_open()))                       // Should always be true
  {
    /*
      We only bother to write to the binary log if there is anything
      to write.

      @todo Is this check redundant? Probably this is only called if
      there is anything in the cache (see @note in comment above this
      function). Check if we can replace this by an assertion. /Sven
    */
    if (my_b_tell(cache) > 0)
    {
      DBUG_EXECUTE_IF("crash_before_writing_xid",
                      {
                        if ((write_error= do_write_cache(cache, writer)))
                          DBUG_PRINT("info", ("error writing binlog cache: %d",
                                              write_error));
                        flush_and_sync(true);
                        DBUG_PRINT("info", ("crashing before writing xid"));
                        DBUG_SUICIDE();
                      });
      if ((write_error= do_write_cache(cache, writer)))
        goto err;

      const char* err_msg= "Non-transactional changes did not get into "
                           "the binlog.";
      if (incident && write_incident(thd, false/*need_lock_log=false*/,
                                     err_msg,
                                     false/*do_flush_and_sync==false*/))
        goto err;

      DBUG_EXECUTE_IF("half_binlogged_transaction", DBUG_SUICIDE(););
      if (cache->error)				// Error on read
      {
        char errbuf[MYSYS_STRERROR_SIZE];
        LogErr(ERROR_LEVEL, ER_ERROR_ON_READ, cache->file_name,
               errno, my_strerror(errbuf, sizeof(errbuf), errno));
        write_error= true; // Don't give more errors
        goto err;
      }
    }
    update_thd_next_event_pos(thd);
  }

  DBUG_RETURN(false);

err:
  if (!write_error)
  {
    char errbuf[MYSYS_STRERROR_SIZE];
    write_error= true;
    LogErr(ERROR_LEVEL, ER_ERROR_ON_WRITE, name,
           errno, my_strerror(errbuf, sizeof(errbuf), errno));
  }
  thd->commit_error= THD::CE_FLUSH_ERROR;

  DBUG_RETURN(true);
}


/**
  Wait until we get a signal that the binary log has been updated.
  Applies to master only.
     
  NOTES
  @param[in] timeout    a pointer to a timespec;
                        NULL means to wait w/o timeout.
  @retval    0          if got signalled on update
  @retval    non-0      if wait timeout elapsed
  @note
    LOCK_log must be taken before calling this function.
    LOCK_log is being released while the thread is waiting.
    LOCK_log is released by the caller.
*/

int MYSQL_BIN_LOG::wait_for_update(const struct timespec *timeout)
{
  int ret= 0;
  DBUG_ENTER("wait_for_update");

  if (!timeout)
    mysql_cond_wait(&update_cond, &LOCK_binlog_end_pos);
  else
    ret= mysql_cond_timedwait(&update_cond, &LOCK_binlog_end_pos,
                              const_cast<struct timespec *>(timeout));
  DBUG_RETURN(ret);
}


/**
  Close the log file.

  @param exiting     Bitmask for one or more of the following bits:
          - LOG_CLOSE_INDEX : if we should close the index file
          - LOG_CLOSE_TO_BE_OPENED : if we intend to call open
                                     at once after close.
          - LOG_CLOSE_STOP_EVENT : write a 'stop' event to the log

  @param need_lock_log If true, this function acquires LOCK_log;
  otherwise the caller should already have acquired it.

  @param need_lock_index If true, this function acquires LOCK_index;
  otherwise the caller should already have acquired it.

  @note
    One can do an open on the object at once after doing a close.
    The internal structures are not freed until cleanup() is called
*/

void MYSQL_BIN_LOG::close(uint exiting, bool need_lock_log,
                          bool need_lock_index)
{					// One can't set log_type here!
  DBUG_ENTER("MYSQL_BIN_LOG::close");
  DBUG_PRINT("enter",("exiting: %d", (int) exiting));
  if (need_lock_log)
    mysql_mutex_lock(&LOCK_log);
  else
    mysql_mutex_assert_owner(&LOCK_log);

  if (atomic_log_state == LOG_OPENED)
  {
    if ((exiting & LOG_CLOSE_STOP_EVENT) != 0)
    {
      /**
        TODO(WL#7546): Change the implementation to Stop_event after write() is
        moved into libbinlogevents
      */
      Stop_log_event s;
      // the checksumming rule for relay-log case is similar to Rotate
        s.common_footer->checksum_alg= is_relay_log ? relay_log_checksum_alg :
                                       static_cast<enum_binlog_checksum_alg>
                                       (binlog_checksum_options);
      DBUG_ASSERT(!is_relay_log ||
                  relay_log_checksum_alg != binary_log::BINLOG_CHECKSUM_ALG_UNDEF);
      s.write(&log_file);
      bytes_written+= s.common_header->data_written;
      flush_io_cache(&log_file);
      update_binlog_end_pos();
    }

    /* The following update should not be done in relay log files */
    if (!is_relay_log)
    {
      my_off_t offset= BIN_LOG_HEADER_SIZE + FLAGS_OFFSET;
      my_off_t org_position= mysql_file_tell(log_file.file, MYF(0));
      uchar flags= 0;            // clearing LOG_EVENT_BINLOG_IN_USE_F
      mysql_file_pwrite(log_file.file, &flags, 1, offset, MYF(0));
      /*
        Restore position so that anything we have in the IO_cache is written
        to the correct position.
        We need the seek here, as mysql_file_pwrite() is not guaranteed to keep the
        original position on system that doesn't support pwrite().
      */
      mysql_file_seek(log_file.file, org_position, MY_SEEK_SET, MYF(0));
    }

    /* this will cleanup IO_CACHE, sync and close the file */
    if (atomic_log_state == LOG_OPENED)
    {
      end_io_cache(&log_file);

      if (mysql_file_sync(log_file.file, MYF(MY_WME)) && ! write_error)
      {
        char errbuf[MYSYS_STRERROR_SIZE];
        write_error= 1;
        LogErr(ERROR_LEVEL, ER_ERROR_ON_WRITE, name, errno,
               my_strerror(errbuf, sizeof(errbuf), errno));
      }

      if (mysql_file_close(log_file.file, MYF(MY_WME)) && ! write_error)
      {
        char errbuf[MYSYS_STRERROR_SIZE];
        write_error= 1;
        LogErr(ERROR_LEVEL, ER_ERROR_ON_WRITE, name, errno,
               my_strerror(errbuf, sizeof(errbuf), errno));
      }
    }

    atomic_log_state =
      (exiting & LOG_CLOSE_TO_BE_OPENED) ? LOG_TO_BE_OPENED : LOG_CLOSED;
    my_free(name);
    name= NULL;
  }

  /*
    The following test is needed even if is_open() is not set, as we may have
    called a not complete close earlier and the index file is still open.
  */

  if (need_lock_index)
    mysql_mutex_lock(&LOCK_index);
  else
    mysql_mutex_assert_owner(&LOCK_index);

  if ((exiting & LOG_CLOSE_INDEX) && my_b_inited(&index_file))
  {
    end_io_cache(&index_file);
    if (mysql_file_close(index_file.file, MYF(0)) < 0 && ! write_error)
    {
      char errbuf[MYSYS_STRERROR_SIZE];
      write_error= 1;
      LogErr(ERROR_LEVEL, ER_ERROR_ON_WRITE, index_file_name,
             errno, my_strerror(errbuf, sizeof(errbuf), errno));
    }
  }

  if (need_lock_index)
    mysql_mutex_unlock(&LOCK_index);

  atomic_log_state =
    (exiting & LOG_CLOSE_TO_BE_OPENED) ? LOG_TO_BE_OPENED : LOG_CLOSED;
  my_free(name);
  name= NULL;

  if (need_lock_log)
    mysql_mutex_unlock(&LOCK_log);

  DBUG_VOID_RETURN;
}


void MYSQL_BIN_LOG::set_max_size(ulong max_size_arg)
{
  /*
    We need to take locks, otherwise this may happen:
    new_file() is called, calls open(old_max_size), then before open() starts,
    set_max_size() sets max_size to max_size_arg, then open() starts and
    uses the old_max_size argument, so max_size_arg has been overwritten and
    it's like if the SET command was never run.
  */
  DBUG_ENTER("MYSQL_BIN_LOG::set_max_size");
  mysql_mutex_lock(&LOCK_log);
  if (is_open())
    max_size= max_size_arg;
  mysql_mutex_unlock(&LOCK_log);
  DBUG_VOID_RETURN;
}

/****** transaction coordinator log for 2pc - binlog() based solution ******/

/**
  @todo
  keep in-memory list of prepared transactions
  (add to list in log(), remove on unlog())
  and copy it to the new binlog if rotated
  but let's check the behaviour of tc_log_page_waits first!
*/

int MYSQL_BIN_LOG::open_binlog(const char *opt_name)
{
  LOG_INFO log_info;
  int      error= 1;

  /*
    This function is used for 2pc transaction coordination.  Hence, it
    is never used for relay logs.
  */
  DBUG_ASSERT(!is_relay_log);
  DBUG_ASSERT(total_ha_2pc > 1 || (1 == total_ha_2pc && opt_bin_log));
  DBUG_ASSERT(opt_name && opt_name[0]);

  if (!my_b_inited(&index_file))
  {
    /* There was a failure to open the index file, can't open the binlog */
    cleanup();
    return 1;
  }

  if (using_heuristic_recover())
  {
    /* generate a new binlog to mask a corrupted one */
    mysql_mutex_lock(&LOCK_log);
    open_binlog(opt_name, 0, max_binlog_size, false,
                true/*need_lock_index=true*/,
                true/*need_sid_lock=true*/,
                NULL);
    mysql_mutex_unlock(&LOCK_log);
    cleanup();
    return 1;
  }

  if ((error= find_log_pos(&log_info, NullS, true/*need_lock_index=true*/)))
  {
    if (error != LOG_INFO_EOF)
      LogErr(ERROR_LEVEL, ER_BINLOG_CANT_FIND_LOG_IN_INDEX, error);
    else
      error= 0;
    goto err;
  }

  {
    const char *errmsg;
    IO_CACHE    log;
    File        file;
    Log_event  *ev=0;
    Format_description_log_event fdle(BINLOG_VERSION);
    char        log_name[FN_REFLEN];
    my_off_t    valid_pos= 0;
    my_off_t    binlog_size;
    MY_STAT     s;

    if (! fdle.is_valid())
      goto err;

    do
    {
      strmake(log_name, log_info.log_file_name, sizeof(log_name)-1);
    } while (!(error= find_next_log(&log_info, true/*need_lock_index=true*/)));

    if (error !=  LOG_INFO_EOF)
    {
      LogErr(ERROR_LEVEL, ER_BINLOG_CANT_FIND_LOG_IN_INDEX, error);
      goto err;
    }

    if ((file= open_binlog_file(&log, log_name, &errmsg)) < 0)
    {
      sql_print_error("%s", errmsg);
      goto err;
    }

    my_stat(log_name, &s, MYF(0));
    binlog_size= s.st_size;

    /*
      If the binary log was not properly closed it means that the server
      may have crashed. In that case, we need to call MYSQL_BIN_LOG::recover
      to:

        a) collect logged XIDs;
        b) complete the 2PC of the pending XIDs;
        c) collect the last valid position.

      Therefore, we do need to iterate over the binary log, even if
      total_ha_2pc == 1, to find the last valid group of events written.
      Later we will take this value and truncate the log if need be.
    */
    if ((ev= Log_event::read_log_event(&log, 0, &fdle,
                                       opt_master_verify_checksum)) &&
        ev->get_type_code() == binary_log::FORMAT_DESCRIPTION_EVENT &&
        (ev->common_header->flags & LOG_EVENT_BINLOG_IN_USE_F ||
         DBUG_EVALUATE_IF("eval_force_bin_log_recovery", true, false)))
    {
      LogErr(INFORMATION_LEVEL, ER_BINLOG_RECOVERING_AFTER_CRASH_USING,
             opt_name);
      valid_pos= my_b_tell(&log);
      error= recover(&log, (Format_description_log_event *)ev, &valid_pos);
    }
    else
      error=0;

    delete ev;
    end_io_cache(&log);
    mysql_file_close(file, MYF(MY_WME));

    if (error)
      goto err;

    /* Trim the crashed binlog file to last valid transaction
      or event (non-transaction) base on valid_pos. */
    if (valid_pos > 0)
    {
      if ((file= mysql_file_open(key_file_binlog, log_name,
                                 O_RDWR, MYF(MY_WME))) < 0)
      {
        LogErr(ERROR_LEVEL, ER_BINLOG_CANT_OPEN_CRASHED_BINLOG);
        return -1;
      }

      /* Change binlog file size to valid_pos */
      if (valid_pos < binlog_size)
      {
        if (my_chsize(file, valid_pos, 0, MYF(MY_WME)))
        {
          LogErr(ERROR_LEVEL, ER_BINLOG_CANT_TRIM_CRASHED_BINLOG);
          mysql_file_close(file, MYF(MY_WME));
          return -1;
        }
        else
        {
          LogErr(INFORMATION_LEVEL, ER_BINLOG_CRASHED_BINLOG_TRIMMED,
                 log_name, binlog_size, valid_pos, valid_pos);
        }
      }

      /* Clear LOG_EVENT_BINLOG_IN_USE_F */
      my_off_t offset= BIN_LOG_HEADER_SIZE + FLAGS_OFFSET;
      uchar flags= 0;
      if (mysql_file_pwrite(file, &flags, 1, offset, MYF(0)) != 1)
      {
        LogErr(ERROR_LEVEL,
               ER_BINLOG_CANT_CLEAR_IN_USE_FLAG_FOR_CRASHED_BINLOG);
        mysql_file_close(file, MYF(MY_WME));
        return -1;
      }

      mysql_file_close(file, MYF(MY_WME));
    } //end if
  }

err:
  return error;
}

/** This is called on shutdown, after ha_panic. */
void MYSQL_BIN_LOG::close()
{
}

/*
  Prepare the transaction in the transaction coordinator.

  This function will prepare the transaction in the storage engines
  (by calling @c ha_prepare_low) what will write a prepare record
  to the log buffers.

  @retval 0    success
  @retval 1    error
*/
int MYSQL_BIN_LOG::prepare(THD *thd, bool all)
{
  DBUG_ENTER("MYSQL_BIN_LOG::prepare");

  DBUG_ASSERT(opt_bin_log);
  /*
    The applier thread explicitly overrides the value of sql_log_bin
    with the value of log_slave_updates.
  */
  DBUG_ASSERT(thd->slave_thread ?
              opt_log_slave_updates : thd->variables.sql_log_bin);

  /*
    Set HA_IGNORE_DURABILITY to not flush the prepared record of the
    transaction to the log of storage engine (for example, InnoDB
    redo log) during the prepare phase. So that we can flush prepared
    records of transactions to the log of storage engine in a group
    right before flushing them to binary log during binlog group
    commit flush stage. Reset to HA_REGULAR_DURABILITY at the
    beginning of parsing next command.
  */
  thd->durability_property= HA_IGNORE_DURABILITY;

  int error= ha_prepare_low(thd, all);

  DBUG_RETURN(error);
}

/**
  Commit the transaction in the transaction coordinator.

  This function will commit the sessions transaction in the binary log
  and in the storage engines (by calling @c ha_commit_low). If the
  transaction was successfully logged (or not successfully unlogged)
  but the commit in the engines did not succed, there is a risk of
  inconsistency between the engines and the binary log.

  For binary log group commit, the commit is separated into three
  parts:

  1. First part consists of filling the necessary caches and
     finalizing them (if they need to be finalized). After this,
     nothing is added to any of the caches.

  2. Second part execute an ordered flush and commit. This will be
     done using the group commit functionality in ordered_commit.

  3. Third part checks any errors resulting from the ordered commit
     and handles them appropriately.

  @retval RESULT_SUCCESS   success
  @retval RESULT_ABORTED   error, transaction was neither logged nor committed
  @retval RESULT_INCONSISTENT  error, transaction was logged but not committed
*/
TC_LOG::enum_result MYSQL_BIN_LOG::commit(THD *thd, bool all)
{
  DBUG_ENTER("MYSQL_BIN_LOG::commit");
  DBUG_PRINT("info", ("query='%s'",
                      thd == current_thd ? thd->query().str : NULL));
  binlog_cache_mngr *cache_mngr= thd_get_cache_mngr(thd);
  Transaction_ctx *trn_ctx= thd->get_transaction();
  my_xid xid= trn_ctx->xid_state()->get_xid()->get_my_xid();
  bool stuff_logged= false;
  bool skip_commit= is_loggable_xa_prepare(thd);
  bool is_atomic_ddl= false;

  DBUG_PRINT("enter", ("thd: 0x%llx, all: %s, xid: %llu, cache_mngr: 0x%llx",
                       (ulonglong) thd, YESNO(all), (ulonglong) xid,
                       (ulonglong) cache_mngr));

  /*
    No cache manager means nothing to log, but we still have to commit
    the transaction.
   */
  if (cache_mngr == NULL)
  {
    if (!skip_commit && ha_commit_low(thd, all))
      DBUG_RETURN(RESULT_ABORTED);
    DBUG_RETURN(RESULT_SUCCESS);
  }

  Transaction_ctx::enum_trx_scope trx_scope=  all ? Transaction_ctx::SESSION :
                                                    Transaction_ctx::STMT;

  DBUG_PRINT("debug", ("in_transaction: %s, no_2pc: %s, rw_ha_count: %d",
                       YESNO(thd->in_multi_stmt_transaction_mode()),
                       YESNO(trn_ctx->no_2pc(trx_scope)),
                       trn_ctx->rw_ha_count(trx_scope)));
  DBUG_PRINT("debug",
             ("all.cannot_safely_rollback(): %s, trx_cache_empty: %s",
              YESNO(trn_ctx->cannot_safely_rollback(Transaction_ctx::SESSION)),
              YESNO(cache_mngr->trx_cache.is_binlog_empty())));
  DBUG_PRINT("debug",
             ("stmt.cannot_safely_rollback(): %s, stmt_cache_empty: %s",
              YESNO(trn_ctx->cannot_safely_rollback(Transaction_ctx::STMT)),
              YESNO(cache_mngr->stmt_cache.is_binlog_empty())));


  /*
    If there are no handlertons registered, there is nothing to
    commit. Note that DDLs are written earlier in this case (inside
    binlog_query).

    TODO: This can be a problem in those cases that there are no
    handlertons registered. DDLs are one example, but the other case
    is MyISAM. In this case, we could register a dummy handlerton to
    trigger the commit.

    Any statement that requires logging will call binlog_query before
    trans_commit_stmt, so an alternative is to use the condition
    "binlog_query called or stmt.ha_list != 0".
   */
  if (!all && !trn_ctx->is_active(trx_scope) &&
      cache_mngr->stmt_cache.is_binlog_empty())
    DBUG_RETURN(RESULT_SUCCESS);

  if (thd->lex->sql_command == SQLCOM_XA_COMMIT)
  {
    /* The Commit phase of the XA two phase logging. */

    DBUG_ASSERT(all || (thd->slave_thread && get_xa_opt(thd) == XA_ONE_PHASE));
    DBUG_ASSERT(!skip_commit || get_xa_opt(thd) == XA_ONE_PHASE);

    XID_STATE *xs= thd->get_transaction()->xid_state();

    if (DBUG_EVALUATE_IF("simulate_xa_commit_log_failure", true,
                         do_binlog_xa_commit_rollback(thd, xs->get_xid(),
                                                      true)))
      DBUG_RETURN(RESULT_ABORTED);
  }

  /*
    If there is anything in the stmt cache, and GTIDs are enabled,
    then this is a single statement outside a transaction and it is
    impossible that there is anything in the trx cache.  Hence, we
    write any empty group(s) to the stmt cache.

    Otherwise, we write any empty group(s) to the trx cache at the end
    of the transaction.
  */
  if (!cache_mngr->stmt_cache.is_binlog_empty())
  {
    /*
      Commit parent identification of non-transactional query has
      been deferred until now, except for the mixed transaction case.
    */
    trn_ctx->store_commit_parent(m_dependency_tracker.get_max_committed_timestamp());
    if (cache_mngr->stmt_cache.finalize(thd))
      DBUG_RETURN(RESULT_ABORTED);
    stuff_logged= true;
  }

  /*
    We commit the transaction if:
     - We are not in a transaction and committing a statement, or
     - We are in a transaction and a full transaction is committed.
    Otherwise, we accumulate the changes.
  */
  if (!cache_mngr->trx_cache.is_binlog_empty() &&
      ending_trans(thd, all))
  {
    const bool real_trans=
      (all || !trn_ctx->is_active(Transaction_ctx::SESSION));

    /*
      We are committing an XA transaction if it is a "real" transaction
      and has an XID assigned (because some handlerton registered). A
      transaction is "real" if either 'all' is true or the 'all.ha_list'
      is empty.

      Note: This is kind of strange since registering the binlog
      handlerton will then make the transaction XA, which is not really
      true. This occurs for example if a MyISAM statement is executed
      with row-based replication on.
    */
    if (is_loggable_xa_prepare(thd))
    {
      /* The prepare phase of XA transaction two phase logging. */
      int err= 0;
      bool one_phase= get_xa_opt(thd) == XA_ONE_PHASE;

      DBUG_ASSERT(thd->lex->sql_command != SQLCOM_XA_COMMIT || one_phase);

      XID_STATE *xs= thd->get_transaction()->xid_state();
      XA_prepare_log_event end_evt(thd, xs->get_xid(), one_phase);

      DBUG_ASSERT(skip_commit);

      err= cache_mngr->trx_cache.finalize(thd, &end_evt, xs);
      if (err ||
          (DBUG_EVALUATE_IF("simulate_xa_prepare_failure_in_cache_finalize",
                            true, false)))
      {
        DBUG_RETURN(RESULT_ABORTED);
      }
    }
    else if ((is_atomic_ddl= cache_mngr->trx_cache.has_xid()))
    {
      /* Cache finalization for DDL */
      if (cache_mngr->trx_cache.finalize(thd, NULL))
        DBUG_RETURN(RESULT_ABORTED);
    }
    else if (real_trans && xid && trn_ctx->rw_ha_count(trx_scope) > 1 &&
             !trn_ctx->no_2pc(trx_scope))
    {
      Xid_log_event end_evt(thd, xid);
      if (cache_mngr->trx_cache.finalize(thd, &end_evt))
        DBUG_RETURN(RESULT_ABORTED);
    }
    else
    {
      Query_log_event end_evt(thd, STRING_WITH_LEN("COMMIT"),
                              true, FALSE, TRUE, 0, TRUE);
      if (cache_mngr->trx_cache.finalize(thd, &end_evt))
        DBUG_RETURN(RESULT_ABORTED);
    }
    stuff_logged= true;
  }

  /*
    This is part of the stmt rollback.
  */
  if (!all)
    cache_mngr->trx_cache.set_prev_position(MY_OFF_T_UNDEF);

  /*
    Now all the events are written to the caches, so we will commit
    the transaction in the engines. This is done using the group
    commit logic in ordered_commit, which will return when the
    transaction is committed.

    If the commit in the engines fail, we still have something logged
    to the binary log so we have to report this as a "bad" failure
    (failed to commit, but logged something).
  */
  if (stuff_logged)
  {
    if (RUN_HOOK(transaction,
                 before_commit,
                 (thd, all,
                  thd_get_cache_mngr(thd)->get_binlog_cache_log(true),
                  thd_get_cache_mngr(thd)->get_binlog_cache_log(false),
                  max<my_off_t>(max_binlog_cache_size,
                                max_binlog_stmt_cache_size),
                  is_atomic_ddl)) ||
        DBUG_EVALUATE_IF("simulate_failure_in_before_commit_hook", true, false))
    {
      ha_rollback_low(thd, all);
      gtid_state->update_on_rollback(thd);
      thd_get_cache_mngr(thd)->reset();
      //Reset the thread OK status before changing the outcome.
      if (thd->get_stmt_da()->is_ok())
        thd->get_stmt_da()->reset_diagnostics_area();
      my_error(ER_RUN_HOOK_ERROR, MYF(0), "before_commit");
      DBUG_RETURN(RESULT_ABORTED);
    }
    /*
      Check whether the transaction should commit or abort given the
      plugin feedback.
    */
    if (thd->get_transaction()->get_rpl_transaction_ctx()->is_transaction_rollback() ||
        (DBUG_EVALUATE_IF("simulate_transaction_rollback_request", true, false)))
    {
      ha_rollback_low(thd, all);
      gtid_state->update_on_rollback(thd);
      thd_get_cache_mngr(thd)->reset();
      if (thd->get_stmt_da()->is_ok())
        thd->get_stmt_da()->reset_diagnostics_area();
      my_error(ER_TRANSACTION_ROLLBACK_DURING_COMMIT, MYF(0));
      DBUG_RETURN(RESULT_ABORTED);
    }

    if (ordered_commit(thd, all, skip_commit))
      DBUG_RETURN(RESULT_INCONSISTENT);

    /*
      Mark the flag m_is_binlogged to true only after we are done
      with checking all the error cases.
    */
    if (is_loggable_xa_prepare(thd))
      thd->get_transaction()->xid_state()->set_binlogged();
  }
  else if (!skip_commit)
  {
    if (ha_commit_low(thd, all))
      DBUG_RETURN(RESULT_INCONSISTENT);
  }

  DBUG_RETURN(RESULT_SUCCESS);
}


/**
   Flush caches for session.

   @note @c set_trans_pos is called with a pointer to the file name
   that the binary log currently use and a rotation will change the
   contents of the variable.

   The position is used when calling the after_flush, after_commit,
   and after_rollback hooks, but these have been placed so that they
   occur before a rotation is executed.

   It is the responsibility of any plugin that use this position to
   copy it if they need it after the hook has returned.

   The current "global" transaction_counter is stepped and its new value
   is assigned to the transaction.
 */
std::pair<int,my_off_t>
MYSQL_BIN_LOG::flush_thread_caches(THD *thd)
{
  binlog_cache_mngr *cache_mngr= thd_get_cache_mngr(thd);
  my_off_t bytes= 0;
  bool wrote_xid= false;
  int error= cache_mngr->flush(thd, &bytes, &wrote_xid);
  if (!error && bytes > 0)
  {
    /*
      Note that set_trans_pos does not copy the file name. See
      this function documentation for more info.
    */
    thd->set_trans_pos(log_file_name, my_b_tell(&log_file));
    if (wrote_xid)
      inc_prep_xids(thd);
  }
  DBUG_PRINT("debug", ("bytes: %llu", bytes));
  return std::make_pair(error, bytes);
}


/**
  Execute the flush stage.

  @param[out] total_bytes_var Pointer to variable that will be set to total
  number of bytes flushed, or NULL.

  @param[out] rotate_var Pointer to variable that will be set to true if
  binlog rotation should be performed after releasing locks. If rotate
  is not necessary, the variable will not be touched.

  @param[out] out_queue_var  Pointer to the sessions queue in flush stage.

  @return Error code on error, zero on success
 */

int
MYSQL_BIN_LOG::process_flush_stage_queue(my_off_t *total_bytes_var,
                                         bool *rotate_var,
                                         THD **out_queue_var)
{
  DBUG_ENTER("MYSQL_BIN_LOG::process_flush_stage_queue");
  #ifndef DBUG_OFF
  // number of flushes per group.
  int no_flushes= 0;
  #endif
  DBUG_ASSERT(total_bytes_var && rotate_var && out_queue_var);
  my_off_t total_bytes= 0;
  int flush_error= 1;
  mysql_mutex_assert_owner(&LOCK_log);

  /*
    Fetch the entire flush queue and empty it, so that the next batch
    has a leader. We must do this before invoking ha_flush_logs(...)
    for guaranteeing to flush prepared records of transactions before
    flushing them to binary log, which is required by crash recovery.
  */
  THD *first_seen= stage_manager.fetch_queue_for(Stage_manager::FLUSH_STAGE);
  DBUG_ASSERT(first_seen != NULL);
  /*
    We flush prepared records of transactions to the log of storage
    engine (for example, InnoDB redo log) in a group right before
    flushing them to binary log.
  */
  ha_flush_logs(NULL, true);
  DBUG_EXECUTE_IF("crash_after_flush_engine_log", DBUG_SUICIDE(););
  assign_automatic_gtids_to_flush_group(first_seen);
  /* Flush thread caches to binary log. */
  for (THD *head= first_seen ; head ; head = head->next_to_commit)
  {
    std::pair<int,my_off_t> result= flush_thread_caches(head);
    total_bytes+= result.second;
    if (flush_error == 1)
      flush_error= result.first;
#ifndef DBUG_OFF
    no_flushes++;
#endif
  }

  *out_queue_var= first_seen;
  *total_bytes_var= total_bytes;
  if (total_bytes > 0 && my_b_tell(&log_file) >= (my_off_t) max_size)
    *rotate_var= true;
#ifndef DBUG_OFF
  DBUG_PRINT("info",("no_flushes:= %d", no_flushes));
  no_flushes= 0;
#endif
  DBUG_RETURN(flush_error);
}

/**
  Commit a sequence of sessions.

  This function commit an entire queue of sessions starting with the
  session in @c first. If there were an error in the flushing part of
  the ordered commit, the error code is passed in and all the threads
  are marked accordingly (but not committed).

  It will also add the GTIDs of the transactions to gtid_executed.

  @see MYSQL_BIN_LOG::ordered_commit

  @param thd The "master" thread
  @param first First thread in the queue of threads to commit
 */

void
MYSQL_BIN_LOG::process_commit_stage_queue(THD *thd, THD *first)
{
  mysql_mutex_assert_owner(&LOCK_commit);
#ifndef DBUG_OFF
  thd->get_transaction()->m_flags.ready_preempt= 1; // formality by the leader
#endif
  for (THD *head= first ; head ; head = head->next_to_commit)
  {
    DBUG_PRINT("debug", ("Thread ID: %u, commit_error: %d, flags.pending: %s",
                         head->thread_id(), head->commit_error,
                         YESNO(head->get_transaction()->m_flags.pending)));
    /*
      If flushing failed, set commit_error for the session, skip the
      transaction and proceed with the next transaction instead. This
      will mark all threads as failed, since the flush failed.

      If flush succeeded, attach to the session and commit it in the
      engines.
    */
#ifndef DBUG_OFF
    stage_manager.clear_preempt_status(head);
#endif
<<<<<<< HEAD
    if (thd->get_transaction()->sequence_number != SEQ_UNINIT)
      m_dependency_tracker.update_max_committed(head);
=======
    if (head->get_transaction()->sequence_number != SEQ_UNINIT)
      update_max_committed(head);
>>>>>>> da46a898
    /*
      Flush/Sync error should be ignored and continue
      to commit phase. And thd->commit_error cannot be
      COMMIT_ERROR at this moment.
    */
    DBUG_ASSERT(head->commit_error != THD::CE_COMMIT_ERROR);
    Thd_backup_and_restore switch_thd(thd, head);
    bool all= head->get_transaction()->m_flags.real_commit;
    if (head->get_transaction()->m_flags.commit_low)
    {
      /* head is parked to have exited append() */
      DBUG_ASSERT(head->get_transaction()->m_flags.ready_preempt);
      /*
        storage engine commit
       */
      if (ha_commit_low(head, all, false))
        head->commit_error= THD::CE_COMMIT_ERROR;
    }
    DBUG_PRINT("debug", ("commit_error: %d, flags.pending: %s",
                         head->commit_error,
                         YESNO(head->get_transaction()->m_flags.pending)));
  }

  /*
    Handle the GTID of the threads.
    gtid_executed table is kept updated even though transactions fail to be
    logged. That's required by slave auto positioning.
  */
  gtid_state->update_commit_group(first);

  for (THD *head= first ; head ; head = head->next_to_commit)
  {
    /*
      Decrement the prepared XID counter after storage engine commit.
      We also need decrement the prepared XID when encountering a
      flush error or session attach error for avoiding 3-way deadlock
      among user thread, rotate thread and dump thread.
    */
    if (head->get_transaction()->m_flags.xid_written)
      dec_prep_xids(head);
  }
}

/**
  Process after commit for a sequence of sessions.

  @param thd The "master" thread
  @param first First thread in the queue of threads to commit
 */

void
MYSQL_BIN_LOG::process_after_commit_stage_queue(THD *thd, THD *first)
{
  for (THD *head= first; head; head= head->next_to_commit)
  {
    if (head->get_transaction()->m_flags.run_hooks &&
        head->commit_error != THD::CE_COMMIT_ERROR)
    {

      /*
        TODO: This hook here should probably move outside/below this
              if and be the only after_commit invocation left in the
              code.
      */
      Thd_backup_and_restore switch_thd(thd, head);
      bool all= head->get_transaction()->m_flags.real_commit;
      (void) RUN_HOOK(transaction, after_commit, (head, all));
      /*
        When after_commit finished for the transaction, clear the run_hooks flag.
        This allow other parts of the system to check if after_commit was called.
      */
      head->get_transaction()->m_flags.run_hooks= false;
    }
  }
}

#ifndef DBUG_OFF
/** Names for the stages. */
static const char* g_stage_name[] = {
  "FLUSH",
  "SYNC",
  "COMMIT",
};
#endif


/**
  Enter a stage of the ordered commit procedure.

  Entering is stage is done by:

  - Atomically enqueueing a queue of processes (which is just one for
    the first phase).

  - If the queue was empty, the thread is the leader for that stage
    and it should process the entire queue for that stage.

  - If the queue was not empty, the thread is a follower and can go
    waiting for the commit to finish.

  The function will lock the stage mutex if it was designated the
  leader for the phase.

  @param thd    Session structure
  @param stage  The stage to enter
  @param queue  Queue of threads to enqueue for the stage
  @param leave_mutex  Mutex that will be released when changing stage
  @param enter_mutex  Mutex that will be taken when changing stage

  @retval true  The thread should "bail out" and go waiting for the
                commit to finish
  @retval false The thread is the leader for the stage and should do
                the processing.
*/

bool
MYSQL_BIN_LOG::change_stage(THD *thd MY_ATTRIBUTE((unused)),
                            Stage_manager::StageID stage, THD *queue,
                            mysql_mutex_t *leave_mutex,
                            mysql_mutex_t *enter_mutex)
{
  DBUG_ENTER("MYSQL_BIN_LOG::change_stage");
  DBUG_PRINT("enter", ("thd: 0x%llx, stage: %s, queue: 0x%llx",
                       (ulonglong) thd, g_stage_name[stage], (ulonglong) queue));
  DBUG_ASSERT(0 <= stage && stage < Stage_manager::STAGE_COUNTER);
  DBUG_ASSERT(enter_mutex);
  DBUG_ASSERT(queue);
  /*
    enroll_for will release the leave_mutex once the sessions are
    queued.
  */
  if (!stage_manager.enroll_for(stage, queue, leave_mutex))
  {
    DBUG_ASSERT(!thd_get_cache_mngr(thd)->dbug_any_finalized());
    DBUG_RETURN(true);
  }

  /*
    We do not lock the enter_mutex if it is LOCK_log when rotating binlog
    caused by logging incident log event, since it is already locked.
  */
  bool need_lock_enter_mutex=
    !(is_rotating_caused_by_incident && enter_mutex == &LOCK_log);

  if (need_lock_enter_mutex)
    mysql_mutex_lock(enter_mutex);
  else
    mysql_mutex_assert_owner(enter_mutex);

  DBUG_RETURN(false);
}



/**
  Flush the I/O cache to file.

  Flush the binary log to the binlog file if any byte where written
  and signal that the binary log file has been updated if the flush
  succeeds.
*/

int
MYSQL_BIN_LOG::flush_cache_to_file(my_off_t *end_pos_var)
{
  if (flush_io_cache(&log_file))
  {
    THD *thd= current_thd;
    thd->commit_error= THD::CE_FLUSH_ERROR;
    return ER_ERROR_ON_WRITE;
  }
  *end_pos_var= my_b_tell(&log_file);
  return 0;
}


/**
  Call fsync() to sync the file to disk.
*/
std::pair<bool, bool>
MYSQL_BIN_LOG::sync_binlog_file(bool force)
{
  bool synced= false;
  unsigned int sync_period= get_sync_period();
  if (force || (sync_period && ++sync_counter >= sync_period))
  {
    sync_counter= 0;

    /**
      On *pure non-transactional* workloads there is a small window
      in time where a concurrent rotate might be able to close
      the file before the sync is actually done. In that case,
      ignore the bad file descriptor errors.

      Transactional workloads (InnoDB) are not affected since the
      the rotation will not happen until all transactions have
      committed to the storage engine, thence decreased the XID
      counters.

      TODO: fix this properly even for non-transactional storage
            engines.
     */
    if (DBUG_EVALUATE_IF("simulate_error_during_sync_binlog_file", 1,
                         mysql_file_sync(log_file.file,
                                         MYF(MY_WME | MY_IGNORE_BADFD))))
    {
      THD *thd= current_thd;
      thd->commit_error= THD::CE_SYNC_ERROR;
      return std::make_pair(true, synced);
    }
    synced= true;
  }
  return std::make_pair(false, synced);
}


/**
   Helper function executed when leaving @c ordered_commit.

   This function contain the necessary code for fetching the error
   code, doing post-commit checks, and wrapping up the commit if
   necessary.

   It is typically called when enter_stage indicates that the thread
   should bail out, and also when the ultimate leader thread finishes
   executing @c ordered_commit.

   It is typically used in this manner:
   @code
   if (enter_stage(thd, Thread_queue::FLUSH_STAGE, thd, &LOCK_log))
     return finish_commit(thd);
   @endcode

   @return Error code if the session commit failed, or zero on
   success.
 */
int
MYSQL_BIN_LOG::finish_commit(THD *thd)
{
  DBUG_ENTER("MYSQL_BIN_LOG::finish_commit");
  DEBUG_SYNC(thd, "reached_finish_commit");
  /*
    In some unlikely situations, it can happen that binary
    log is closed before the thread flushes it's cache.
    In that case, clear the caches before doing commit.
  */
  if (unlikely(!is_open()))
  {
    binlog_cache_mngr *cache_mngr= thd_get_cache_mngr(thd);
    if (cache_mngr)
      cache_mngr->reset();
  }
  if (thd->get_transaction()->sequence_number != SEQ_UNINIT)
    m_dependency_tracker.update_max_committed(thd);
  if (thd->get_transaction()->m_flags.commit_low)
  {
    const bool all= thd->get_transaction()->m_flags.real_commit;
    /*
      Now flush error and sync erros are ignored and we are continuing and
      committing. And at this time, commit_error cannot be COMMIT_ERROR.
    */
    DBUG_ASSERT(thd->commit_error != THD::CE_COMMIT_ERROR);
    /*
      storage engine commit
    */
    if (ha_commit_low(thd, all, false))
      thd->commit_error= THD::CE_COMMIT_ERROR;
    /*
      Decrement the prepared XID counter after storage engine commit
    */
    if (thd->get_transaction()->m_flags.xid_written)
      dec_prep_xids(thd);
    /*
      If commit succeeded, we call the after_commit hook

      TODO: This hook here should probably move outside/below this
            if and be the only after_commit invocation left in the
            code.
    */
    if ((thd->commit_error != THD::CE_COMMIT_ERROR) &&
        thd->get_transaction()->m_flags.run_hooks)
    {
      (void) RUN_HOOK(transaction, after_commit, (thd, all));
      thd->get_transaction()->m_flags.run_hooks= false;
    }
  }
  else if (thd->get_transaction()->m_flags.xid_written)
    dec_prep_xids(thd);

  /*
    If the ordered commit didn't updated the GTIDs for this thd yet
    at process_commit_stage_queue (i.e. --binlog-order-commits=0)
    the thd still has the ownership of a GTID and we must handle it.
  */
  if (!thd->owned_gtid.is_empty())
  {
    /*
      Gtid is added to gtid_state.executed_gtids and removed from owned_gtids
      on update_on_commit().
    */
    if (thd->commit_error == THD::CE_NONE)
    {
      gtid_state->update_on_commit(thd);
    }
    else
      gtid_state->update_on_rollback(thd);
  }

  DBUG_EXECUTE_IF("leaving_finish_commit",
                  {
                    const char act[]=
                      "now SIGNAL signal_leaving_finish_commit";
                    DBUG_ASSERT(!debug_sync_set_action(current_thd,
                                                       STRING_WITH_LEN(act)));
                  };);

  DBUG_ASSERT(thd->commit_error || !thd->get_transaction()->m_flags.run_hooks);
  DBUG_ASSERT(!thd_get_cache_mngr(thd)->dbug_any_finalized());
  DBUG_PRINT("return", ("Thread ID: %u, commit_error: %d",
                        thd->thread_id(), thd->commit_error));
  /*
    flush or sync errors are handled by the leader of the group
    (using binlog_error_action). Hence treat only COMMIT_ERRORs as errors.
  */
  DBUG_RETURN(thd->commit_error == THD::CE_COMMIT_ERROR);
}

/**
   Auxiliary function used in ordered_commit.
*/
static inline int call_after_sync_hook(THD *queue_head)
{
  const char *log_file= NULL;
  my_off_t pos= 0;

  if (NO_HOOK(binlog_storage))
    return 0;

  DBUG_ASSERT(queue_head != NULL);
  for (THD *thd= queue_head; thd != NULL; thd= thd->next_to_commit)
    if (likely(thd->commit_error == THD::CE_NONE))
      thd->get_trans_fixed_pos(&log_file, &pos);

  if (DBUG_EVALUATE_IF("simulate_after_sync_hook_error", 1, 0) ||
      RUN_HOOK(binlog_storage, after_sync, (queue_head, log_file, pos)))
  {
    LogErr(ERROR_LEVEL, ER_BINLOG_FAILED_TO_RUN_AFTER_SYNC_HOOK);
    return ER_ERROR_ON_WRITE;
  }
  return 0;
}

/**
  Helper function to handle flush or sync stage errors.
  If binlog_error_action= ABORT_SERVER, server will be aborted
  after reporting the error to the client.
  If binlog_error_action= IGNORE_ERROR, binlog will be closed
  for the reset of the life time of the server. close() call is protected
  with LOCK_log to avoid any parallel operations on binary log.

  @param thd Thread object that faced flush/sync error
  @param need_lock_log
                       > Indicates true if LOCk_log is needed before closing
                         binlog (happens when we are handling sync error)
                       > Indicates false if LOCK_log is already acquired
                         by the thread (happens when we are handling flush
                         error)
*/
void MYSQL_BIN_LOG::handle_binlog_flush_or_sync_error(THD *thd,
                                                      bool need_lock_log)
{
  char errmsg[MYSQL_ERRMSG_SIZE];
  sprintf(errmsg, "An error occurred during %s stage of the commit. "
          "'binlog_error_action' is set to '%s'.",
          thd->commit_error== THD::CE_FLUSH_ERROR ? "flush" : "sync",
          binlog_error_action == ABORT_SERVER ? "ABORT_SERVER" : "IGNORE_ERROR");
  if (binlog_error_action == ABORT_SERVER)
  {
    char err_buff[MYSQL_ERRMSG_SIZE];
    sprintf(err_buff, "%s Hence aborting the server.", errmsg);
    exec_binlog_error_action_abort(err_buff);
  }
  else
  {
    DEBUG_SYNC(thd, "before_binlog_closed_due_to_error");
    if (need_lock_log)
      mysql_mutex_lock(&LOCK_log);
    else
      mysql_mutex_assert_owner(&LOCK_log);
    /*
      It can happen that other group leader encountered
      error and already closed the binary log. So print
      error only if it is in open state. But we should
      call close() always just in case if the previous
      close did not close index file.
    */
    if (is_open())
    {
      LogErr(ERROR_LEVEL, ER_TURNING_LOGGING_OFF_FOR_THE_DURATION, errmsg);
    }
    close(LOG_CLOSE_INDEX|LOG_CLOSE_STOP_EVENT, false/*need_lock_log=false*/,
          true/*need_lock_index=true*/);
    if (need_lock_log)
      mysql_mutex_unlock(&LOCK_log);
    DEBUG_SYNC(thd, "after_binlog_closed_due_to_error");
  }
}
/**
  Flush and commit the transaction.

  This will execute an ordered flush and commit of all outstanding
  transactions and is the main function for the binary log group
  commit logic. The function performs the ordered commit in two
  phases.

  The first phase flushes the caches to the binary log and under
  LOCK_log and marks all threads that were flushed as not pending.

  The second phase executes under LOCK_commit and commits all
  transactions in order.

  The procedure is:

  1. Queue ourselves for flushing.
  2. Grab the log lock, which might result is blocking if the mutex is
     already held by another thread.
  3. If we were not committed while waiting for the lock
     1. Fetch the queue
     2. For each thread in the queue:
        a. Attach to it
        b. Flush the caches, saving any error code
     3. Flush and sync (depending on the value of sync_binlog).
     4. Signal that the binary log was updated
  4. Release the log lock
  5. Grab the commit lock
     1. For each thread in the queue:
        a. If there were no error when flushing and the transaction shall be committed:
           - Commit the transaction, saving the result of executing the commit.
  6. Release the commit lock
  7. Call purge, if any of the committed thread requested a purge.
  8. Return with the saved error code

  @todo The use of @c skip_commit is a hack that we use since the @c
  TC_LOG Interface does not contain functions to handle
  savepoints. Once the binary log is eliminated as a handlerton and
  the @c TC_LOG interface is extended with savepoint handling, this
  parameter can be removed.

  @param thd Session to commit transaction for
  @param all   This is @c true if this is a real transaction commit, and
               @c false otherwise.
  @param skip_commit
               This is @c true if the call to @c ha_commit_low should
               be skipped (it is handled by the caller somehow) and @c
               false otherwise (the normal case).
 */
int MYSQL_BIN_LOG::ordered_commit(THD *thd, bool all, bool skip_commit)
{
  DBUG_ENTER("MYSQL_BIN_LOG::ordered_commit");
  int flush_error= 0, sync_error= 0;
  my_off_t total_bytes= 0;
  bool do_rotate= false;

  DBUG_EXECUTE_IF("crash_commit_before_log", DBUG_SUICIDE(););
  /*
    These values are used while flushing a transaction, so clear
    everything.

    Notes:

    - It would be good if we could keep transaction coordinator
      log-specific data out of the THD structure, but that is not the
      case right now.

    - Everything in the transaction structure is reset when calling
      ha_commit_low since that calls Transaction_ctx::cleanup.
  */
  thd->get_transaction()->m_flags.pending= true;
  thd->commit_error= THD::CE_NONE;
  thd->next_to_commit= NULL;
  thd->durability_property= HA_IGNORE_DURABILITY;
  thd->get_transaction()->m_flags.real_commit= all;
  thd->get_transaction()->m_flags.xid_written= false;
  thd->get_transaction()->m_flags.commit_low= !skip_commit;
  thd->get_transaction()->m_flags.run_hooks= !skip_commit;
#ifndef DBUG_OFF
  /*
     The group commit Leader may have to wait for follower whose transaction
     is not ready to be preempted. Initially the status is pessimistic.
     Preemption guarding logics is necessary only when !DBUG_OFF is set.
     It won't be required for the dbug-off case as long as the follower won't
     execute any thread-specific write access code in this method, which is
     the case as of current.
  */
  thd->get_transaction()->m_flags.ready_preempt= 0;
#endif

  DBUG_PRINT("enter", ("flags.pending: %s, commit_error: %d, thread_id: %u",
                       YESNO(thd->get_transaction()->m_flags.pending),
                       thd->commit_error, thd->thread_id()));

  DEBUG_SYNC(thd, "bgc_before_flush_stage");

  /*
    Stage #1: flushing transactions to binary log

    While flushing, we allow new threads to enter and will process
    them in due time. Once the queue was empty, we cannot reap
    anything more since it is possible that a thread entered and
    appointed itself leader for the flush phase.
  */

  if (has_commit_order_manager(thd))
  {
    Slave_worker *worker= dynamic_cast<Slave_worker *>(thd->rli_slave);
    Commit_order_manager *mngr= worker->get_commit_order_manager();

    if (mngr->wait_for_its_turn(worker, all))
    {
      thd->commit_error= THD::CE_COMMIT_ERROR;
      DBUG_RETURN(thd->commit_error);
    }

    if (change_stage(thd, Stage_manager::FLUSH_STAGE, thd, NULL, &LOCK_log))
      DBUG_RETURN(finish_commit(thd));
  }
  else if (change_stage(thd, Stage_manager::FLUSH_STAGE, thd, NULL, &LOCK_log))
  {
    DBUG_PRINT("return", ("Thread ID: %u, commit_error: %d",
                          thd->thread_id(), thd->commit_error));
    DBUG_RETURN(finish_commit(thd));
  }

  THD *wait_queue= NULL, *final_queue= NULL;
  mysql_mutex_t *leave_mutex_before_commit_stage= NULL;
  my_off_t flush_end_pos= 0;
  bool update_binlog_end_pos_after_sync;
  if (unlikely(!is_open()))
  {
    final_queue= stage_manager.fetch_queue_for(Stage_manager::FLUSH_STAGE);
    leave_mutex_before_commit_stage= &LOCK_log;
    /*
      binary log is closed, flush stage and sync stage should be
      ignored. Binlog cache should be cleared, but instead of doing
      it here, do that work in 'finish_commit' function so that
      leader and followers thread caches will be cleared.
    */
    goto commit_stage;
  }
  DEBUG_SYNC(thd, "waiting_in_the_middle_of_flush_stage");
  flush_error= process_flush_stage_queue(&total_bytes, &do_rotate,
                                                 &wait_queue);

  if (flush_error == 0 && total_bytes > 0)
    flush_error= flush_cache_to_file(&flush_end_pos);
  DBUG_EXECUTE_IF("crash_after_flush_binlog", DBUG_SUICIDE(););

  update_binlog_end_pos_after_sync= (get_sync_period() == 1);

  /*
    If the flush finished successfully, we can call the after_flush
    hook. Being invoked here, we have the guarantee that the hook is
    executed before the before/after_send_hooks on the dump thread
    preventing race conditions among these plug-ins.
  */
  if (flush_error == 0)
  {
    const char *file_name_ptr= log_file_name + dirname_length(log_file_name);
    DBUG_ASSERT(flush_end_pos != 0);
    if (RUN_HOOK(binlog_storage, after_flush,
                 (thd, file_name_ptr, flush_end_pos)))
    {
      LogErr(ERROR_LEVEL, ER_BINLOG_FAILED_TO_RUN_AFTER_FLUSH_HOOK);
      flush_error= ER_ERROR_ON_WRITE;
    }

    if (!update_binlog_end_pos_after_sync)
      update_binlog_end_pos();

    DBUG_EXECUTE_IF("crash_commit_after_log", DBUG_SUICIDE(););
  }

  if (flush_error)
  {
    /*
      Handle flush error (if any) after leader finishes it's flush stage.
    */
    handle_binlog_flush_or_sync_error(thd, false /* need_lock_log */);
  }

  DEBUG_SYNC(thd, "bgc_after_flush_stage_before_sync_stage");

  /*
    Stage #2: Syncing binary log file to disk
  */

  if (change_stage(thd, Stage_manager::SYNC_STAGE, wait_queue, &LOCK_log, &LOCK_sync))
  {
    DBUG_PRINT("return", ("Thread ID: %u, commit_error: %d",
                          thd->thread_id(), thd->commit_error));
    DBUG_RETURN(finish_commit(thd));
  }

  /*
    Shall introduce a delay only if it is going to do sync
    in this ongoing SYNC stage. The "+1" used below in the
    if condition is to count the ongoing sync stage.
  */
  if (!flush_error && (sync_counter + 1 >= get_sync_period()))
    stage_manager.wait_count_or_timeout(opt_binlog_group_commit_sync_no_delay_count,
                                        opt_binlog_group_commit_sync_delay,
                                        Stage_manager::SYNC_STAGE);

  final_queue= stage_manager.fetch_queue_for(Stage_manager::SYNC_STAGE);

  if (flush_error == 0 && total_bytes > 0)
  {
    DEBUG_SYNC(thd, "before_sync_binlog_file");
    std::pair<bool, bool> result= sync_binlog_file(false);
    sync_error= result.first;
  }

  if (update_binlog_end_pos_after_sync)
  {
    THD *tmp_thd= final_queue;

    while (tmp_thd->next_to_commit != NULL)
      tmp_thd= tmp_thd->next_to_commit;
    if (flush_error == 0 && sync_error == 0)
      update_binlog_end_pos(tmp_thd->get_trans_pos());
  }

  DEBUG_SYNC(thd, "bgc_after_sync_stage_before_commit_stage");

  leave_mutex_before_commit_stage= &LOCK_sync;
  /*
    Stage #3: Commit all transactions in order.

    This stage is skipped if we do not need to order the commits and
    each thread have to execute the handlerton commit instead.

    Howver, since we are keeping the lock from the previous stage, we
    need to unlock it if we skip the stage.

    We must also step commit_clock before the ha_commit_low() is called
    either in ordered fashion(by the leader of this stage) or by the tread
    themselves.

    We are delaying the handling of sync error until
    all locks are released but we should not enter into
    commit stage if binlog_error_action is ABORT_SERVER.
  */
commit_stage:
  if (opt_binlog_order_commits &&
      (sync_error == 0 || binlog_error_action != ABORT_SERVER))
  {
    if (change_stage(thd, Stage_manager::COMMIT_STAGE,
                     final_queue, leave_mutex_before_commit_stage,
                     &LOCK_commit))
    {
      DBUG_PRINT("return", ("Thread ID: %u, commit_error: %d",
                            thd->thread_id(), thd->commit_error));
      DBUG_RETURN(finish_commit(thd));
    }
    THD *commit_queue= stage_manager.fetch_queue_for(Stage_manager::COMMIT_STAGE);
    DBUG_EXECUTE_IF("semi_sync_3-way_deadlock",
                    DEBUG_SYNC(thd, "before_process_commit_stage_queue"););

    if (flush_error == 0 && sync_error == 0)
      sync_error= call_after_sync_hook(commit_queue);

    /*
      process_commit_stage_queue will call update_on_commit or
      update_on_rollback for the GTID owned by each thd in the queue.

      This will be done this way to guarantee that GTIDs are added to
      gtid_executed in order, to avoid creating unnecessary temporary
      gaps and keep gtid_executed as a single interval at all times.

      If we allow each thread to call update_on_commit only when they
      are at finish_commit, the GTID order cannot be guaranteed and
      temporary gaps may appear in gtid_executed. When this happen,
      the server would have to add and remove intervals from the
      Gtid_set, and adding and removing intervals requires a mutex,
      which would reduce performance.
    */
    process_commit_stage_queue(thd, commit_queue);
    mysql_mutex_unlock(&LOCK_commit);
    /*
      Process after_commit after LOCK_commit is released for avoiding
      3-way deadlock among user thread, rotate thread and dump thread.
    */
    process_after_commit_stage_queue(thd, commit_queue);
    final_queue= commit_queue;
  }
  else
  {
    if (leave_mutex_before_commit_stage)
      mysql_mutex_unlock(leave_mutex_before_commit_stage);
    if (flush_error == 0 && sync_error == 0)
      sync_error= call_after_sync_hook(final_queue);
  }

  /*
    Handle sync error after we release all locks in order to avoid deadlocks
  */
  if (sync_error)
    handle_binlog_flush_or_sync_error(thd, true /* need_lock_log */);

  /* Commit done so signal all waiting threads */
  stage_manager.signal_done(final_queue);

  /*
    Finish the commit before executing a rotate, or run the risk of a
    deadlock. We don't need the return value here since it is in
    thd->commit_error, which is returned below.
  */
  (void) finish_commit(thd);

  /*
    If we need to rotate, we do it without commit error.
    Otherwise the thd->commit_error will be possibly reset.
   */
  if (DBUG_EVALUATE_IF("force_rotate", 1, 0) ||
      (do_rotate && thd->commit_error == THD::CE_NONE &&
       !is_rotating_caused_by_incident))
  {
    /*
      Do not force the rotate as several consecutive groups may
      request unnecessary rotations.

      NOTE: Run purge_logs wo/ holding LOCK_log because it does not
      need the mutex. Otherwise causes various deadlocks.
    */

    DEBUG_SYNC(thd, "ready_to_do_rotation");
    bool check_purge= false;
    mysql_mutex_lock(&LOCK_log);
    /*
      If rotate fails then depends on binlog_error_action variable
      appropriate action will be taken inside rotate call.
    */
    int error= rotate(false, &check_purge);
    mysql_mutex_unlock(&LOCK_log);

    if (error)
      thd->commit_error= THD::CE_COMMIT_ERROR;
    else if (check_purge)
      purge();
  }
  /*
    flush or sync errors are handled above (using binlog_error_action).
    Hence treat only COMMIT_ERRORs as errors.
  */
  DBUG_RETURN(thd->commit_error == THD::CE_COMMIT_ERROR);
}


/**
  MYSQLD server recovers from last crashed binlog.

  @param[in] log        IO_CACHE of the crashed binlog.
  @param[in] fdle       Format_description_log_event of the crashed binlog.
  @param[out] valid_pos The position of the last valid transaction or
                        event(non-transaction) of the crashed binlog.
                        valid_pos must be non-NULL.

  After a crash, storage engines may contain transactions that are
  prepared but not committed (in theory any engine, in practice
  InnoDB).  This function uses the binary log as the source of truth
  to determine which of these transactions should be committed and
  which should be rolled back.

  The function collects the XIDs of all transactions that are
  completely written to the binary log into a hash, and passes this
  hash to the storage engines through the ha_recover function in the
  handler interface.  This tells the storage engines to commit all
  prepared transactions that are in the set, and to roll back all
  prepared transactions that are not in the set.

  To compute the hash, this function iterates over the last binary log
  only (i.e. it assumes that 'log' is the last binary log).  It
  instantiates each event.  For XID-events (i.e. commit to InnoDB), it
  extracts the xid from the event and stores it in the hash.

  It is enough to iterate over only the last binary log because when
  the binary log is rotated we force engines to commit (and we fsync
  the old binary log).

  @retval 0 Success
  @retval 1 Out of memory, or storage engine returns error.
*/
int MYSQL_BIN_LOG::recover(IO_CACHE *log, Format_description_log_event *fdle,
                           my_off_t *valid_pos)
{
  Log_event  *ev;
  /*
    The flag is used for handling the case that a transaction
    is partially written to the binlog.
  */
  bool in_transaction= FALSE;
  int memory_page_size= my_getpagesize();

  if (! fdle->is_valid())
    goto err1;

  {
    MEM_ROOT mem_root(
      key_memory_binlog_recover_exec, memory_page_size, memory_page_size);
    memroot_unordered_set<my_xid> xids(&mem_root);

    while ((ev= Log_event::read_log_event(log, 0, fdle, TRUE))
           && ev->is_valid())
    {
      if (ev->get_type_code() == binary_log::QUERY_EVENT &&
          !strcmp(((Query_log_event*)ev)->query, "BEGIN"))
        in_transaction= TRUE;

      if (ev->get_type_code() == binary_log::QUERY_EVENT &&
          !strcmp(((Query_log_event*)ev)->query, "COMMIT"))
      {
        DBUG_ASSERT(in_transaction == TRUE);
        in_transaction= FALSE;
      }
      else if (ev->get_type_code() == binary_log::XID_EVENT ||
               is_atomic_ddl_event(ev))
      {
        my_xid xid;

        if (ev->get_type_code() == binary_log::XID_EVENT)
        {
          DBUG_ASSERT(in_transaction == TRUE);
          in_transaction= FALSE;
          Xid_log_event *xev=(Xid_log_event *)ev;
          xid= xev->xid;
        }
        else
        {
          xid= ((Query_log_event*) ev)->ddl_xid;
        }

        if (!xids.insert(xid).second)
          goto err1;
      }

      /*
        Recorded valid position for the crashed binlog file
        which did not contain incorrect events. The following
        positions increase the variable valid_pos:

        1 -
          ...
          <---> HERE IS VALID <--->
          GTID
          BEGIN
          ...
          COMMIT
          ...

        2 -
          ...
          <---> HERE IS VALID <--->
          GTID
          DDL/UTILITY
          ...

        In other words, the following positions do not increase
        the variable valid_pos:

        1 -
          GTID
          <---> HERE IS VALID <--->
          ...

        2 -
          GTID
          BEGIN
          <---> HERE IS VALID <--->
          ...
      */
      if (!log->error && !in_transaction &&
          !is_gtid_event(ev))
        *valid_pos= my_b_tell(log);

      delete ev;
    }

    /*
      Call ha_recover if and only if there is a registered engine that
      does 2PC, otherwise in DBUG builds calling ha_recover directly
      will result in an assert. (Production builds would be safe since
      ha_recover returns right away if total_ha_2pc <= opt_log_bin.)
     */
    if (total_ha_2pc > 1 && ha_recover(&xids))
      goto err1;
  }

  return 0;

err1:
  LogErr(ERROR_LEVEL, ER_BINLOG_CRASH_RECOVERY_FAILED);
  return 1;
}

bool THD::is_binlog_cache_empty(bool is_transactional)
{
  DBUG_ENTER("THD::is_binlog_cache_empty(bool)");

  // If opt_bin_log==0, it is not safe to call thd_get_cache_mngr
  // because binlog_hton has not been completely set up.
  DBUG_ASSERT(opt_bin_log);
  binlog_cache_mngr *cache_mngr= thd_get_cache_mngr(this);

  // cache_mngr is NULL until we call thd->binlog_setup_trx_data, so
  // we assert that this has been done.
  DBUG_ASSERT(cache_mngr != NULL);

  binlog_cache_data *cache_data=
    cache_mngr->get_binlog_cache_data(is_transactional);
  DBUG_ASSERT(cache_data != NULL);

  DBUG_RETURN(cache_data->is_binlog_empty());
}

/*
  These functions are placed in this file since they need access to
  binlog_hton, which has internal linkage.
*/

int THD::binlog_setup_trx_data()
{
  DBUG_ENTER("THD::binlog_setup_trx_data");
  binlog_cache_mngr *cache_mngr= thd_get_cache_mngr(this);

  if (cache_mngr)
    DBUG_RETURN(0);                             // Already set up

  cache_mngr= (binlog_cache_mngr*) my_malloc(key_memory_binlog_cache_mngr,
                                             sizeof(binlog_cache_mngr), MYF(MY_ZEROFILL));
  if (!cache_mngr ||
      open_cached_file(&cache_mngr->stmt_cache.cache_log, mysql_tmpdir,
                       LOG_PREFIX, binlog_stmt_cache_size, MYF(MY_WME)) ||
      open_cached_file(&cache_mngr->trx_cache.cache_log, mysql_tmpdir,
                       LOG_PREFIX, binlog_cache_size, MYF(MY_WME)))
  {
    my_free(cache_mngr);
    DBUG_RETURN(1);                      // Didn't manage to set it up
  }
  DBUG_PRINT("debug", ("Set ha_data slot %d to 0x%llx", binlog_hton->slot, (ulonglong) cache_mngr));
  thd_set_ha_data(this, binlog_hton, cache_mngr);

  cache_mngr= new (thd_get_cache_mngr(this))
              binlog_cache_mngr(max_binlog_stmt_cache_size,
                                &binlog_stmt_cache_use,
                                &binlog_stmt_cache_disk_use,
                                max_binlog_cache_size,
                                &binlog_cache_use,
                                &binlog_cache_disk_use);
  DBUG_RETURN(0);
}

/**

*/
void register_binlog_handler(THD *thd, bool trx)
{
  DBUG_ENTER("register_binlog_handler");
  /*
    If this is the first call to this function while processing a statement,
    the transactional cache does not have a savepoint defined. So, in what
    follows:
      . an implicit savepoint is defined;
      . callbacks are registered;
      . binary log is set as read/write.

    The savepoint allows for truncating the trx-cache transactional changes
    fail. Callbacks are necessary to flush caches upon committing or rolling
    back a statement or a transaction. However, notifications do not happen
    if the binary log is set as read/write.
  */
  binlog_cache_mngr *cache_mngr= thd_get_cache_mngr(thd);
  if (cache_mngr->trx_cache.get_prev_position() == MY_OFF_T_UNDEF)
  {
    /*
      Set an implicit savepoint in order to be able to truncate a trx-cache.
    */
    my_off_t pos= 0;
    binlog_trans_log_savepos(thd, &pos);
    cache_mngr->trx_cache.set_prev_position(pos);

    /*
      Set callbacks in order to be able to call commmit or rollback.
    */
    if (trx)
      trans_register_ha(thd, TRUE, binlog_hton, NULL);
    trans_register_ha(thd, FALSE, binlog_hton, NULL);

    /*
      Set the binary log as read/write otherwise callbacks are not called.
    */
    thd->get_ha_data(binlog_hton->slot)->ha_info[0].set_trx_read_write();
  }
  DBUG_VOID_RETURN;
}

/**
  Function to start a statement and optionally a transaction for the
  binary log.

  This function does three things:
    - Starts a transaction if not in autocommit mode or if a BEGIN
      statement has been seen.

    - Start a statement transaction to allow us to truncate the cache.

    - Save the currrent binlog position so that we can roll back the
      statement by truncating the cache.

      We only update the saved position if the old one was undefined,
      the reason is that there are some cases (e.g., for CREATE-SELECT)
      where the position is saved twice (e.g., both in
      Query_result_create::prepare() and THD::binlog_write_table_map()), but
      we should use the first. This means that calls to this function
      can be used to start the statement before the first table map
      event, to include some extra events.

  Note however that IMMEDIATE_LOGGING implies that the statement is
  written without BEGIN/COMMIT.

  @param thd         Thread variable
  @param start_event The first event requested to be written into the
                     binary log
 */
static int binlog_start_trans_and_stmt(THD *thd, Log_event *start_event)
{
  DBUG_ENTER("binlog_start_trans_and_stmt");
 
  /*
    Initialize the cache manager if this was not done yet.
  */ 
  if (thd->binlog_setup_trx_data())
    DBUG_RETURN(1);

  /*
    Retrieve the appropriated cache.
  */
  bool is_transactional= start_event->is_using_trans_cache();
  binlog_cache_mngr *cache_mngr= thd_get_cache_mngr(thd);
  binlog_cache_data *cache_data= cache_mngr->get_binlog_cache_data(is_transactional);
 
  /*
    If the event is requesting immediatly logging, there is no need to go
    further down and set savepoint and register callbacks.
  */ 
  if (start_event->is_using_immediate_logging())
    DBUG_RETURN(0);

  register_binlog_handler(thd, thd->in_multi_stmt_transaction_mode());

  /* Transactional DDL is logged traditionally without BEGIN. */
  if (is_atomic_ddl_event(start_event))
    DBUG_RETURN(0);

  /*
    If the cache is empty log "BEGIN" at the beginning of every transaction.
    Here, a transaction is either a BEGIN..COMMIT/ROLLBACK block or a single
    statement in autocommit mode.
  */
  if (cache_data->is_binlog_empty())
  {
    static const char begin[]= "BEGIN";
    const char *query= NULL;
    char buf[XID::ser_buf_size];
    char xa_start[sizeof("XA START") + 1 + sizeof(buf)];
    XID_STATE *xs= thd->get_transaction()->xid_state();
    int qlen= sizeof(begin) - 1;

    if (is_transactional && xs->has_state(XID_STATE::XA_ACTIVE))
    {
      /*
        XA-prepare logging case.
      */
      qlen= sprintf(xa_start, "XA START %s", xs->get_xid()->serialize(buf));
      query= xa_start;
    }
    else
    {
      /*
        Regular transaction case.
      */
      query= begin;
    }

    Query_log_event qinfo(thd, query, qlen,
                          is_transactional, false, true, 0, true);
    if (cache_data->write_event(thd, &qinfo))
      DBUG_RETURN(1);
  }

  DBUG_RETURN(0);
}

/**
  This function writes a table map to the binary log. 
  Note that in order to keep the signature uniform with related methods,
  we use a redundant parameter to indicate whether a transactional table
  was changed or not.
  Sometimes it will write a Rows_query_log_event into binary log before
  the table map too.
 
  @param table             a pointer to the table.
  @param is_transactional  @c true indicates a transactional table,
                           otherwise @c false a non-transactional.
  @param binlog_rows_query @c true indicates a Rows_query log event
                           will be binlogged before table map,
                           otherwise @c false indicates it will not
                           be binlogged.
  @return
    nonzero if an error pops up when writing the table map event
    or the Rows_query log event.
*/
int THD::binlog_write_table_map(TABLE *table, bool is_transactional,
                                bool binlog_rows_query)
{
  int error;
  DBUG_ENTER("THD::binlog_write_table_map");
  DBUG_PRINT("enter", ("table: %p (%s: #%llu)",
                       table, table->s->table_name.str,
                       table->s->table_map_id.id()));

  /* Pre-conditions */
  DBUG_ASSERT(is_current_stmt_binlog_format_row() && mysql_bin_log.is_open());
  DBUG_ASSERT(table->s->table_map_id.is_valid());

  Table_map_log_event
    the_event(this, table, table->s->table_map_id, is_transactional);

  binlog_start_trans_and_stmt(this, &the_event);

  binlog_cache_mngr *const cache_mngr= thd_get_cache_mngr(this);

  binlog_cache_data *cache_data=
    cache_mngr->get_binlog_cache_data(is_transactional);

  if (binlog_rows_query && this->query().str)
  {
    /* Write the Rows_query_log_event into binlog before the table map */
    Rows_query_log_event
      rows_query_ev(this, this->query().str, this->query().length);
    if ((error= cache_data->write_event(this, &rows_query_ev)))
      DBUG_RETURN(error);
  }

  if ((error= cache_data->write_event(this, &the_event)))
    DBUG_RETURN(error);

  binlog_table_maps++;
  DBUG_RETURN(0);
}

/**
  This function retrieves a pending row event from a cache which is
  specified through the parameter @c is_transactional. Respectively, when it
  is @c true, the pending event is returned from the transactional cache.
  Otherwise from the non-transactional cache.

  @param is_transactional  @c true indicates a transactional cache,
                           otherwise @c false a non-transactional.
  @return
    The row event if any. 
*/
Rows_log_event*
THD::binlog_get_pending_rows_event(bool is_transactional) const
{
  Rows_log_event* rows= NULL;
  binlog_cache_mngr *const cache_mngr= thd_get_cache_mngr(this);

  /*
    This is less than ideal, but here's the story: If there is no cache_mngr,
    prepare_pending_rows_event() has never been called (since the cache_mngr
    is set up there). In that case, we just return NULL.
   */
  if (cache_mngr)
  {
    binlog_cache_data *cache_data=
      cache_mngr->get_binlog_cache_data(is_transactional);

    rows= cache_data->pending();
  }
  return (rows);
}

/**
   @param db_param    db name c-string to be inserted into alphabetically sorted
                THD::binlog_accessed_db_names list.
                
                Note, that space for both the data and the node
                struct are allocated in THD::main_mem_root.
                The list lasts for the top-level query time and is reset
                in @c THD::cleanup_after_query().
*/
void
THD::add_to_binlog_accessed_dbs(const char *db_param)
{
  char *after_db;
  /*
    binlog_accessed_db_names list is to maintain the database
    names which are referenced in a given command.
    Prior to bug 17806014 fix, 'main_mem_root' memory root used
    to store this list. The 'main_mem_root' scope is till the end
    of the query. Hence it caused increasing memory consumption
    problem in big procedures like the ones mentioned below.
    Eg: CALL p1() where p1 is having 1,00,000 create and drop tables.
    'main_mem_root' is freed only at the end of the command CALL p1()'s
    execution. But binlog_accessed_db_names list scope is only till the
    individual statements specified the procedure(create/drop statements).
    Hence the memory allocated in 'main_mem_root' was left uncleared
    until the p1's completion, even though it is not required after
    completion of individual statements.

    Instead of using 'main_mem_root' whose scope is complete query execution,
    now the memroot is changed to use 'thd->mem_root' whose scope is until the
    individual statement in CALL p1(). 'thd->mem_root' is set to 'execute_mem_root'
    in the context of procedure and it's scope is till the individual statement
    in CALL p1() and thd->memroot is equal to 'main_mem_root' in the context
    of a normal 'top level query'.

    Eg: a) create table t1(i int); => If this function is called while
           processing this statement, thd->memroot is equal to &main_mem_root
           which will be freed immediately after executing this statement.
        b) CALL p1() -> p1 contains create table t1(i int); => If this function
           is called while processing create table statement which is inside
           a stored procedure, then thd->memroot is equal to 'execute_mem_root'
           which will be freed immediately after executing this statement.
    In both a and b case, thd->memroot will be freed immediately and will not
    increase memory consumption.

    A special case(stored functions/triggers):
    Consider the following example:
    create function f1(i int) returns int
    begin
      insert into db1.t1 values (1);
      insert into db2.t1 values (2);
    end;
    When we are processing SELECT f1(), the list should contain db1, db2 names.
    Since thd->mem_root contains 'execute_mem_root' in the context of
    stored function, the mem root will be freed after adding db1 in
    the list and when we are processing the second statement and when we try
    to add 'db2' in the db1's list, it will lead to crash as db1's memory
    is already freed. To handle this special case, if in_sub_stmt is set
    (which is true incase of stored functions/triggers), we use &main_mem_root,
    if not set we will use thd->memroot which changes it's value to
    'execute_mem_root' or '&main_mem_root' depends on the context.
   */
  MEM_ROOT *db_mem_root= in_sub_stmt ? &main_mem_root : mem_root;

  if (!binlog_accessed_db_names)
    binlog_accessed_db_names= new (db_mem_root) List<char>;

  if (binlog_accessed_db_names->elements >  MAX_DBS_IN_EVENT_MTS)
  {
    push_warning_printf(this, Sql_condition::SL_WARNING,
                        ER_MTS_UPDATED_DBS_GREATER_MAX,
                        ER_THD(this, ER_MTS_UPDATED_DBS_GREATER_MAX),
                        MAX_DBS_IN_EVENT_MTS);
    return;
  }

  after_db= strdup_root(db_mem_root, db_param);

  /* 
     sorted insertion is implemented with first rearranging data
     (pointer to char*) of the links and final appending of the least
     ordered data to create a new link in the list.
  */
  if (binlog_accessed_db_names->elements != 0)
  {
    List_iterator<char> it(*get_binlog_accessed_db_names());

    while (it++)
    {
      char *swap= NULL;
      char **ref_cur_db= it.ref();
      int cmp= strcmp(after_db, *ref_cur_db);

      DBUG_ASSERT(!swap || cmp < 0);
      
      if (cmp == 0)
      {
        after_db= NULL;  /* dup to ignore */
        break;
      }
      else if (swap || cmp > 0)
      {
        swap= *ref_cur_db;
        *ref_cur_db= after_db;
        after_db= swap;
      }
    }
  }
  if (after_db)
    binlog_accessed_db_names->push_back(after_db, db_mem_root);
}

/*
  Tells if two (or more) tables have auto_increment columns and we want to
  lock those tables with a write lock.

  SYNOPSIS
    has_two_write_locked_tables_with_auto_increment
      tables        Table list

  NOTES:
    Call this function only when you have established the list of all tables
    which you'll want to update (including stored functions, triggers, views
    inside your statement).
*/

static bool
has_write_table_with_auto_increment(TABLE_LIST *tables)
{
  for (TABLE_LIST *table= tables; table; table= table->next_global)
  {
    /* we must do preliminary checks as table->table may be NULL */
    if (!table->is_placeholder() &&
        table->table->found_next_number_field &&
        (table->lock_descriptor().type >= TL_WRITE_ALLOW_WRITE))
      return 1;
  }

  return 0;
}

/*
   checks if we have select tables in the table list and write tables
   with auto-increment column.

  SYNOPSIS
   has_two_write_locked_tables_with_auto_increment_and_select
      tables        Table list

  RETURN VALUES

   -true if the table list has atleast one table with auto-increment column


         and atleast one table to select from.
   -false otherwise
*/

static bool
has_write_table_with_auto_increment_and_select(TABLE_LIST *tables)
{
  bool has_select= false;
  bool has_auto_increment_tables = has_write_table_with_auto_increment(tables);
  for(TABLE_LIST *table= tables; table; table= table->next_global)
  {
     if (!table->is_placeholder() &&
        (table->lock_descriptor().type <= TL_READ_NO_INSERT))
      {
        has_select= true;
        break;
      }
  }
  return(has_select && has_auto_increment_tables);
}

/*
  Tells if there is a table whose auto_increment column is a part
  of a compound primary key while is not the first column in
  the table definition.

  @param tables Table list

  @return true if the table exists, fais if does not.
*/

static bool
has_write_table_auto_increment_not_first_in_pk(TABLE_LIST *tables)
{
  for (TABLE_LIST *table= tables; table; table= table->next_global)
  {
    /* we must do preliminary checks as table->table may be NULL */
    if (!table->is_placeholder() &&
        table->table->found_next_number_field &&
        (table->lock_descriptor().type >= TL_WRITE_ALLOW_WRITE)
        && table->table->s->next_number_keypart != 0)
      return 1;
  }

  return 0;
}

/*
  Function to check whether the table in query uses a fulltext parser
  plugin or not.

  @param s - table share pointer.

  @retval TRUE - The table uses fulltext parser plugin.
  @retval FALSE - Otherwise.
*/
static bool inline fulltext_unsafe_set(TABLE_SHARE *s)
{
  for (unsigned int i= 0 ; i < s->keys ; i++)
  {
    if ((s->key_info[i].flags & HA_USES_PARSER) && s->keys_in_use.is_set(i))
      return TRUE;
  }
  return FALSE;
}
#ifndef DBUG_OFF
const char * get_locked_tables_mode_name(enum_locked_tables_mode locked_tables_mode)
{
   switch (locked_tables_mode)
   {
   case LTM_NONE:
     return "LTM_NONE";
   case LTM_LOCK_TABLES:
     return "LTM_LOCK_TABLES";
   case LTM_PRELOCKED:
     return "LTM_PRELOCKED";
   case LTM_PRELOCKED_UNDER_LOCK_TABLES:
     return "LTM_PRELOCKED_UNDER_LOCK_TABLES";
   default:
     return "Unknown table lock mode";
   }
}
#endif

/**
  Decide on logging format to use for the statement and issue errors
  or warnings as needed.  The decision depends on the following
  parameters:

  - The logging mode, i.e., the value of binlog_format.  Can be
    statement, mixed, or row.

  - The type of statement.  There are three types of statements:
    "normal" safe statements; unsafe statements; and row injections.
    An unsafe statement is one that, if logged in statement format,
    might produce different results when replayed on the slave (e.g.,
    queries with a LIMIT clause).  A row injection is either a BINLOG
    statement, or a row event executed by the slave's SQL thread.

  - The capabilities of tables modified by the statement.  The
    *capabilities vector* for a table is a set of flags associated
    with the table.  Currently, it only includes two flags: *row
    capability flag* and *statement capability flag*.

    The row capability flag is set if and only if the engine can
    handle row-based logging. The statement capability flag is set if
    and only if the table can handle statement-based logging.

  Decision table for logging format
  ---------------------------------

  The following table summarizes how the format and generated
  warning/error depends on the tables' capabilities, the statement
  type, and the current binlog_format.

     Row capable        N NNNNNNNNN YYYYYYYYY YYYYYYYYY
     Statement capable  N YYYYYYYYY NNNNNNNNN YYYYYYYYY

     Statement type     * SSSUUUIII SSSUUUIII SSSUUUIII

     binlog_format      * SMRSMRSMR SMRSMRSMR SMRSMRSMR

     Logged format      - SS-S----- -RR-RR-RR SRRSRR-RR
     Warning/Error      1 --2732444 5--5--6-- ---7--6--

  Legend
  ------

  Row capable:    N - Some table not row-capable, Y - All tables row-capable
  Stmt capable:   N - Some table not stmt-capable, Y - All tables stmt-capable
  Statement type: (S)afe, (U)nsafe, or Row (I)njection
  binlog_format:  (S)TATEMENT, (M)IXED, or (R)OW
  Logged format:  (S)tatement or (R)ow
  Warning/Error:  Warnings and error messages are as follows:

  1. Error: Cannot execute statement: binlogging impossible since both
     row-incapable engines and statement-incapable engines are
     involved.

  2. Error: Cannot execute statement: binlogging impossible since
     BINLOG_FORMAT = ROW and at least one table uses a storage engine
     limited to statement-logging.

  3. Error: Cannot execute statement: binlogging of unsafe statement
     is impossible when storage engine is limited to statement-logging
     and BINLOG_FORMAT = MIXED.

  4. Error: Cannot execute row injection: binlogging impossible since
     at least one table uses a storage engine limited to
     statement-logging.

  5. Error: Cannot execute statement: binlogging impossible since
     BINLOG_FORMAT = STATEMENT and at least one table uses a storage
     engine limited to row-logging.

  6. Error: Cannot execute row injection: binlogging impossible since
     BINLOG_FORMAT = STATEMENT.

  7. Warning: Unsafe statement binlogged in statement format since
     BINLOG_FORMAT = STATEMENT.

  In addition, we can produce the following error (not depending on
  the variables of the decision diagram):

  8. Error: Cannot execute statement: binlogging impossible since more
     than one engine is involved and at least one engine is
     self-logging.

  9. Error: Do not allow users to modify a gtid_executed table
     explicitly by a XA transaction.

  For each error case above, the statement is prevented from being
  logged, we report an error, and roll back the statement.  For
  warnings, we set the thd->binlog_flags variable: the warning will be
  printed only if the statement is successfully logged.

  @see THD::binlog_query

  @param[in] tables Tables involved in the query

  @retval 0 No error; statement can be logged.
  @retval -1 One of the error conditions above applies (1, 2, 4, 5, 6 or 9).
*/

int THD::decide_logging_format(TABLE_LIST *tables)
{
  DBUG_ENTER("THD::decide_logging_format");
  DBUG_PRINT("info", ("query: %s", query().str));
  DBUG_PRINT("info", ("variables.binlog_format: %lu",
                      variables.binlog_format));
  DBUG_PRINT("info", ("lex->get_stmt_unsafe_flags(): 0x%x",
                      lex->get_stmt_unsafe_flags()));

#if defined(ENABLED_DEBUG_SYNC)
  if (!is_attachable_ro_transaction_active())
    DEBUG_SYNC(this, "begin_decide_logging_format");
#endif

  reset_binlog_local_stmt_filter();

  /*
    We should not decide logging format if the binlog is closed or
    binlogging is off, or if the statement is filtered out from the
    binlog by filtering rules.
  */
  if (mysql_bin_log.is_open() && (variables.option_bits & OPTION_BIN_LOG) &&
      !(variables.binlog_format == BINLOG_FORMAT_STMT &&
        !binlog_filter->db_ok(m_db.str)))
  {
    /*
      Compute one bit field with the union of all the engine
      capabilities, and one with the intersection of all the engine
      capabilities.
    */
    handler::Table_flags flags_write_some_set= 0;
    handler::Table_flags flags_access_some_set= 0;
    handler::Table_flags flags_write_all_set=
      HA_BINLOG_ROW_CAPABLE | HA_BINLOG_STMT_CAPABLE;

    /* 
       If different types of engines are about to be updated.
       For example: Innodb and Falcon; Innodb and MyIsam.
    */
    bool multi_write_engine= FALSE;
    /*
       If different types of engines are about to be accessed 
       and any of them is about to be updated. For example:
       Innodb and Falcon; Innodb and MyIsam.
    */
    bool multi_access_engine= FALSE;
    /*
       Identifies if a table is changed.
    */
    bool is_write= FALSE;
    /*
       A pointer to a previous table that was changed.
    */
    TABLE* prev_write_table= NULL;
    /*
       A pointer to a previous table that was accessed.
    */
    TABLE* prev_access_table= NULL;
    /*
      True if at least one table is transactional.
    */
    bool write_to_some_transactional_table= false;
    /*
      True if at least one table is non-transactional.
    */
    bool write_to_some_non_transactional_table= false;
    /*
       True if all non-transactional tables that has been updated
       are temporary.
    */
    bool write_all_non_transactional_are_tmp_tables= true;
    /**
      The number of tables used in the current statement,
      that should be replicated.
    */
    uint replicated_tables_count= 0;
    /**
      The number of tables written to in the current statement,
      that should not be replicated.
      A table should not be replicated when it is considered
      'local' to a MySQL instance.
      Currently, these tables are:
      - mysql.slow_log
      - mysql.general_log
      - mysql.slave_relay_log_info
      - mysql.slave_master_info
      - mysql.slave_worker_info
      - performance_schema.*
      - TODO: information_schema.*
      In practice, from this list, only performance_schema.* tables
      are written to by user queries.
    */
    uint non_replicated_tables_count= 0;
    /**
      Indicate whether we alreadly reported a warning
      on modifying gtid_executed table.
    */
    int warned_gtid_executed_table= 0;
#ifndef DBUG_OFF
    {
      DBUG_PRINT("debug", ("prelocked_mode: %s",
                           get_locked_tables_mode_name(locked_tables_mode)));
    }
#endif

    if (variables.binlog_format != BINLOG_FORMAT_ROW && tables)
    {
      /*
        DML statements that modify a table with an auto_increment column based on
        rows selected from a table are unsafe as the order in which the rows are
        fetched fron the select tables cannot be determined and may differ on
        master and slave.
       */
      if (has_write_table_with_auto_increment_and_select(tables))
        lex->set_stmt_unsafe(LEX::BINLOG_STMT_UNSAFE_WRITE_AUTOINC_SELECT);

      if (has_write_table_auto_increment_not_first_in_pk(tables))
        lex->set_stmt_unsafe(LEX::BINLOG_STMT_UNSAFE_AUTOINC_NOT_FIRST);

      /*
        A query that modifies autoinc column in sub-statement can make the
        master and slave inconsistent.
        We can solve these problems in mixed mode by switching to binlogging
        if at least one updated table is used by sub-statement
       */
      if (lex->requires_prelocking() &&
          has_write_table_with_auto_increment(lex->first_not_own_table()))
        lex->set_stmt_unsafe(LEX::BINLOG_STMT_UNSAFE_AUTOINC_COLUMNS);
    }

    /*
      Get the capabilities vector for all involved storage engines and
      mask out the flags for the binary log.
    */
    for (TABLE_LIST *table= tables; table; table= table->next_global)
    {
      if (table->is_placeholder())
        continue;

      handler::Table_flags const flags= table->table->file->ha_table_flags();

      DBUG_PRINT("info", ("table: %s; ha_table_flags: 0x%llx",
                          table->table_name, flags));

      if (table->table->no_replicate)
      {
        if (!warned_gtid_executed_table)
        {
          warned_gtid_executed_table=
            gtid_state->warn_or_err_on_modify_gtid_table(this, table);
          /*
            Do not allow users to modify the gtid_executed table
            explicitly by a XA transaction.
          */
          if (warned_gtid_executed_table == 2)
            DBUG_RETURN(-1);
        }
        /*
          The statement uses a table that is not replicated.
          The following properties about the table:
          - persistent / transient
          - transactional / non transactional
          - temporary / permanent
          - read or write
          - multiple engines involved because of this table
          are not relevant, as this table is completely ignored.
          Because the statement uses a non replicated table,
          using STATEMENT format in the binlog is impossible.
          Either this statement will be discarded entirely,
          or it will be logged (possibly partially) in ROW format.
        */
        lex->set_stmt_unsafe(LEX::BINLOG_STMT_UNSAFE_SYSTEM_TABLE);

        if (table->lock_descriptor().type >= TL_WRITE_ALLOW_WRITE)
        {
          non_replicated_tables_count++;
          continue;
        }
      }

      replicated_tables_count++;

      bool trans= table->table->file->has_transactions();

      if (table->lock_descriptor().type >= TL_WRITE_ALLOW_WRITE)
      {
        write_to_some_transactional_table=
          write_to_some_transactional_table || trans;

        write_to_some_non_transactional_table=
          write_to_some_non_transactional_table || !trans;

        if (prev_write_table && prev_write_table->file->ht !=
            table->table->file->ht)
          multi_write_engine= TRUE;

        if (table->table->s->tmp_table)
          lex->set_stmt_accessed_table(trans ? LEX::STMT_WRITES_TEMP_TRANS_TABLE :
                                               LEX::STMT_WRITES_TEMP_NON_TRANS_TABLE);
        else
          lex->set_stmt_accessed_table(trans ? LEX::STMT_WRITES_TRANS_TABLE :
                                               LEX::STMT_WRITES_NON_TRANS_TABLE);

        /*
         Non-transactional updates are allowed when row binlog format is
         used and all non-transactional tables are temporary.
         Binlog format is checked on THD::is_dml_gtid_compatible() method.
        */
        if (!trans)
          write_all_non_transactional_are_tmp_tables=
            write_all_non_transactional_are_tmp_tables &&
            table->table->s->tmp_table;

        flags_write_all_set &= flags;
        flags_write_some_set |= flags;
        is_write= TRUE;

        prev_write_table= table->table;

        /*
          It should be marked unsafe if a table which uses a fulltext parser
          plugin is modified. See also bug#48183.
        */
        if (!lex->is_stmt_unsafe(LEX::BINLOG_STMT_UNSAFE_FULLTEXT_PLUGIN))
        {
          if (fulltext_unsafe_set(table->table->s))
            lex->set_stmt_unsafe(LEX::BINLOG_STMT_UNSAFE_FULLTEXT_PLUGIN);
        }
        /*
          INSERT...ON DUPLICATE KEY UPDATE on a table with more than one unique keys
          can be unsafe. Check for it if the flag is already not marked for the
          given statement.
        */
        if (!lex->is_stmt_unsafe(LEX::BINLOG_STMT_UNSAFE_INSERT_TWO_KEYS) &&
            lex->sql_command == SQLCOM_INSERT && lex->duplicates == DUP_UPDATE)
        {
          uint keys= table->table->s->keys, i= 0, unique_keys= 0;
          for (KEY* keyinfo= table->table->s->key_info;
               i < keys && unique_keys <= 1; i++, keyinfo++)
          {
            if (keyinfo->flags & HA_NOSAME)
              unique_keys++;
          }
          if (unique_keys > 1 )
            lex->set_stmt_unsafe(LEX::BINLOG_STMT_UNSAFE_INSERT_TWO_KEYS);
        }
      }
      if(lex->get_using_match())
      {
        if (fulltext_unsafe_set(table->table->s))
          lex->set_stmt_unsafe(LEX::BINLOG_STMT_UNSAFE_FULLTEXT_PLUGIN);
      }

      flags_access_some_set |= flags;

      if (lex->sql_command != SQLCOM_CREATE_TABLE ||
          (lex->sql_command == SQLCOM_CREATE_TABLE &&
          (lex->create_info->options & HA_LEX_CREATE_TMP_TABLE)))
      {
        if (table->table->s->tmp_table)
          lex->set_stmt_accessed_table(trans ? LEX::STMT_READS_TEMP_TRANS_TABLE :
                                               LEX::STMT_READS_TEMP_NON_TRANS_TABLE);
        else
          lex->set_stmt_accessed_table(trans ? LEX::STMT_READS_TRANS_TABLE :
                                               LEX::STMT_READS_NON_TRANS_TABLE);
      }

      if (prev_access_table && prev_access_table->file->ht !=
          table->table->file->ht)
         multi_access_engine= TRUE;

      prev_access_table= table->table;
    }
    DBUG_ASSERT(!is_write ||
                write_to_some_transactional_table ||
                write_to_some_non_transactional_table);
    /*
      write_all_non_transactional_are_tmp_tables may be true if any
      non-transactional table was not updated, so we fix its value here.
    */
    write_all_non_transactional_are_tmp_tables=
      write_all_non_transactional_are_tmp_tables &&
      write_to_some_non_transactional_table;

    DBUG_PRINT("info", ("flags_write_all_set: 0x%llx", flags_write_all_set));
    DBUG_PRINT("info", ("flags_write_some_set: 0x%llx", flags_write_some_set));
    DBUG_PRINT("info", ("flags_access_some_set: 0x%llx", flags_access_some_set));
    DBUG_PRINT("info", ("multi_write_engine: %d", multi_write_engine));
    DBUG_PRINT("info", ("multi_access_engine: %d", multi_access_engine));

    int error= 0;
    int unsafe_flags;

    bool multi_stmt_trans= in_multi_stmt_transaction_mode();
    bool trans_table= trans_has_updated_trans_table(this);
    bool binlog_direct= variables.binlog_direct_non_trans_update;

    if (lex->is_mixed_stmt_unsafe(multi_stmt_trans, binlog_direct,
                                  trans_table, tx_isolation))
      lex->set_stmt_unsafe(LEX::BINLOG_STMT_UNSAFE_MIXED_STATEMENT);
    else if (multi_stmt_trans && trans_table && !binlog_direct &&
             lex->stmt_accessed_table(LEX::STMT_WRITES_NON_TRANS_TABLE))
      lex->set_stmt_unsafe(LEX::BINLOG_STMT_UNSAFE_NONTRANS_AFTER_TRANS);

    /*
      If more than one engine is involved in the statement and at
      least one is doing it's own logging (is *self-logging*), the
      statement cannot be logged atomically, so we generate an error
      rather than allowing the binlog to become corrupt.
    */
    if (multi_write_engine &&
        (flags_write_some_set & HA_HAS_OWN_BINLOGGING))
      my_error((error= ER_BINLOG_MULTIPLE_ENGINES_AND_SELF_LOGGING_ENGINE),
               MYF(0));
    else if (multi_access_engine && flags_access_some_set & HA_HAS_OWN_BINLOGGING)
      lex->set_stmt_unsafe(LEX::BINLOG_STMT_UNSAFE_MULTIPLE_ENGINES_AND_SELF_LOGGING_ENGINE);

    /* both statement-only and row-only engines involved */
    if ((flags_write_all_set & (HA_BINLOG_STMT_CAPABLE | HA_BINLOG_ROW_CAPABLE)) == 0)
    {
      /*
        1. Error: Binary logging impossible since both row-incapable
           engines and statement-incapable engines are involved
      */
      my_error((error= ER_BINLOG_ROW_ENGINE_AND_STMT_ENGINE), MYF(0));
    }
    /* statement-only engines involved */
    else if ((flags_write_all_set & HA_BINLOG_ROW_CAPABLE) == 0)
    {
      if (lex->is_stmt_row_injection())
      {
        /*
          4. Error: Cannot execute row injection since table uses
             storage engine limited to statement-logging
        */
        my_error((error= ER_BINLOG_ROW_INJECTION_AND_STMT_ENGINE), MYF(0));
      }
      else if (variables.binlog_format == BINLOG_FORMAT_ROW &&
               sqlcom_can_generate_row_events(this->lex->sql_command))
      {
        /*
          2. Error: Cannot modify table that uses a storage engine
             limited to statement-logging when BINLOG_FORMAT = ROW
        */
        my_error((error= ER_BINLOG_ROW_MODE_AND_STMT_ENGINE), MYF(0));
      }
      else if ((unsafe_flags= lex->get_stmt_unsafe_flags()) != 0)
      {
        /*
          3. Error: Cannot execute statement: binlogging of unsafe
             statement is impossible when storage engine is limited to
             statement-logging and BINLOG_FORMAT = MIXED.
        */
        for (int unsafe_type= 0;
             unsafe_type < LEX::BINLOG_STMT_UNSAFE_COUNT;
             unsafe_type++)
          if (unsafe_flags & (1 << unsafe_type))
            my_error((error= ER_BINLOG_UNSAFE_AND_STMT_ENGINE), MYF(0),
                     ER_THD(current_thd,
                            LEX::binlog_stmt_unsafe_errcode[unsafe_type]));
      }
      /* log in statement format! */
    }
    /* no statement-only engines */
    else
    {
      /* binlog_format = STATEMENT */
      if (variables.binlog_format == BINLOG_FORMAT_STMT)
      {
        if (lex->is_stmt_row_injection())
        {
          /*
            6. Error: Cannot execute row injection since
               BINLOG_FORMAT = STATEMENT
          */
          my_error((error= ER_BINLOG_ROW_INJECTION_AND_STMT_MODE), MYF(0));
        }
        else if ((flags_write_all_set & HA_BINLOG_STMT_CAPABLE) == 0 &&
                 sqlcom_can_generate_row_events(this->lex->sql_command))
        {
          /*
            5. Error: Cannot modify table that uses a storage engine
               limited to row-logging when binlog_format = STATEMENT
          */
          my_error((error= ER_BINLOG_STMT_MODE_AND_ROW_ENGINE), MYF(0), "");
        }
        else if (is_write && (unsafe_flags= lex->get_stmt_unsafe_flags()) != 0)
        {
          /*
            7. Warning: Unsafe statement logged as statement due to
               binlog_format = STATEMENT
          */
          binlog_unsafe_warning_flags|= unsafe_flags;
          DBUG_PRINT("info", ("Scheduling warning to be issued by "
                              "binlog_query: '%s'",
                              ER_THD(current_thd, ER_BINLOG_UNSAFE_STATEMENT)));
          DBUG_PRINT("info", ("binlog_unsafe_warning_flags: 0x%x",
                              binlog_unsafe_warning_flags));
        }
        /* log in statement format! */
      }
      /* No statement-only engines and binlog_format != STATEMENT.
         I.e., nothing prevents us from row logging if needed. */
      else
      {
        if (lex->is_stmt_unsafe() || lex->is_stmt_row_injection()
            || (flags_write_all_set & HA_BINLOG_STMT_CAPABLE) == 0)
        {
#ifndef DBUG_OFF
          int flags= lex->get_stmt_unsafe_flags();
          DBUG_PRINT("info", ("setting row format for unsafe statement"));
          for (int i= 0; i < Query_tables_list::BINLOG_STMT_UNSAFE_COUNT; i++)
          {
            if (flags & (1 << i))
              DBUG_PRINT("info", ("unsafe reason: %s",
                                  ER_THD(current_thd,
                                         Query_tables_list::binlog_stmt_unsafe_errcode[i])));
          }
          DBUG_PRINT("info", ("is_row_injection=%d",
                              lex->is_stmt_row_injection()));
          DBUG_PRINT("info", ("stmt_capable=%llu",
                              (flags_write_all_set & HA_BINLOG_STMT_CAPABLE)));
#endif
          /* log in row format! */
          set_current_stmt_binlog_format_row_if_mixed();
        }
      }
    }

    if (non_replicated_tables_count > 0)
    {
      if ((replicated_tables_count == 0) || ! is_write)
      {
        DBUG_PRINT("info", ("decision: no logging, no replicated table affected"));
        set_binlog_local_stmt_filter();
      }
      else
      {
        if (! is_current_stmt_binlog_format_row())
        {
          my_error((error= ER_BINLOG_STMT_MODE_AND_NO_REPL_TABLES), MYF(0));
        }
        else
        {
          clear_binlog_local_stmt_filter();
        }
      }
    }
    else
    {
      clear_binlog_local_stmt_filter();
    }

    if (!error &&
        !is_dml_gtid_compatible(write_to_some_transactional_table,
                                write_to_some_non_transactional_table,
                                write_all_non_transactional_are_tmp_tables))
      error= 1;

    if (error) {
      DBUG_PRINT("info", ("decision: no logging since an error was generated"));
      DBUG_RETURN(-1);
    }

    if (is_write &&
        lex->sql_command != SQLCOM_END /* rows-event applying by slave */)
    {
      /*
        Master side of DML in the STMT format events parallelization.
        All involving table db:s are stored in a abc-ordered name list.
        In case the number of databases exceeds MAX_DBS_IN_EVENT_MTS maximum
        the list gathering breaks since it won't be sent to the slave.
      */
      for (TABLE_LIST *table= tables; table; table= table->next_global)
      {
        if (table->is_placeholder())
          continue;

        DBUG_ASSERT(table->table);

        if (table->table->file->referenced_by_foreign_key())
        {
          /* 
             FK-referenced dbs can't be gathered currently. The following
             event will be marked for sequential execution on slave.
          */
          binlog_accessed_db_names= NULL;
          add_to_binlog_accessed_dbs("");
          break;
        }
        if (!is_current_stmt_binlog_format_row())
          add_to_binlog_accessed_dbs(table->db);
      }
    }
    DBUG_PRINT("info", ("decision: logging in %s format",
                        is_current_stmt_binlog_format_row() ?
                        "ROW" : "STATEMENT"));

    if (variables.binlog_format == BINLOG_FORMAT_ROW &&
        (lex->sql_command == SQLCOM_UPDATE ||
         lex->sql_command == SQLCOM_UPDATE_MULTI ||
         lex->sql_command == SQLCOM_DELETE ||
         lex->sql_command == SQLCOM_DELETE_MULTI))
    {
      String table_names;
      /*
        Generate a warning for UPDATE/DELETE statements that modify a
        BLACKHOLE table, as row events are not logged in row format.
      */
      for (TABLE_LIST *table= tables; table; table= table->next_global)
      {
        if (table->is_placeholder())
          continue;
        if (table->table->file->ht->db_type == DB_TYPE_BLACKHOLE_DB &&
            table->lock_descriptor().type >= TL_WRITE_ALLOW_WRITE)
        {
            table_names.append(table->table_name);
            table_names.append(",");
        }
      }
      if (!table_names.is_empty())
      {
        bool is_update= (lex->sql_command == SQLCOM_UPDATE ||
                         lex->sql_command == SQLCOM_UPDATE_MULTI);
        /*
          Replace the last ',' with '.' for table_names
        */
        table_names.replace(table_names.length()-1, 1, ".", 1);
        push_warning_printf(this, Sql_condition::SL_WARNING,
                            WARN_ON_BLOCKHOLE_IN_RBR,
                            ER_THD(this, WARN_ON_BLOCKHOLE_IN_RBR),
                            is_update ? "UPDATE" : "DELETE",
                            table_names.c_ptr());
      }
    }
  }
  else
  {
    DBUG_PRINT("info", ("decision: no logging since "
                        "mysql_bin_log.is_open() = %d "
                        "and (options & OPTION_BIN_LOG) = 0x%llx "
                        "and binlog_format = %lu "
                        "and binlog_filter->db_ok(db) = %d",
                        mysql_bin_log.is_open(),
                        (variables.option_bits & OPTION_BIN_LOG),
                        variables.binlog_format,
                        binlog_filter->db_ok(m_db.str)));

    for (TABLE_LIST *table= tables; table; table= table->next_global)
    {
      if (!table->is_placeholder() && table->table->no_replicate &&
          gtid_state->warn_or_err_on_modify_gtid_table(this, table))
        break;
    }
  }

#if defined(ENABLED_DEBUG_SYNC)
  if (!is_attachable_ro_transaction_active())
    DEBUG_SYNC(this, "end_decide_logging_format");
#endif

  DBUG_RETURN(0);
}


/**
  Given that a possible violation of gtid consistency has happened,
  checks if gtid-inconsistencies are forbidden by the current value of
  ENFORCE_GTID_CONSISTENCY and GTID_MODE. If forbidden, generates
  error or warning accordingly.

  @param thd The thread that has issued the GTID-violating statement.

  @param error_code The error code to use, if error or warning is to
  be generated.

  @retval false Error was generated.
  @retval true No error was generated (possibly a warning was generated).
*/
static bool handle_gtid_consistency_violation(THD *thd, int error_code)
{
  DBUG_ENTER("handle_gtid_consistency_violation");

  enum_group_type gtid_next_type= thd->variables.gtid_next.type;
  global_sid_lock->rdlock();
  enum_gtid_consistency_mode gtid_consistency_mode=
    get_gtid_consistency_mode();
  enum_gtid_mode gtid_mode= get_gtid_mode(GTID_MODE_LOCK_SID);

  DBUG_PRINT("info", ("gtid_next.type=%d gtid_mode=%s "
                      "gtid_consistency_mode=%d error=%d query=%s",
                      gtid_next_type,
                      get_gtid_mode_string(gtid_mode),
                      gtid_consistency_mode,
                      error_code,
                      thd->query().str));

  /*
    GTID violations should generate error if:
    - GTID_MODE=ON or ON_PERMISSIVE and GTID_NEXT='AUTOMATIC' (since the
      transaction is expected to commit using a GTID), or
    - GTID_NEXT='UUID:NUMBER' (since the transaction is expected to
      commit usinga GTID), or
    - ENFORCE_GTID_CONSISTENCY=ON.
  */
  if ((gtid_next_type == AUTOMATIC_GROUP &&
       gtid_mode >= GTID_MODE_ON_PERMISSIVE) ||
      gtid_next_type == GTID_GROUP ||
      gtid_consistency_mode == GTID_CONSISTENCY_MODE_ON)
  {
    global_sid_lock->unlock();
    my_error(error_code, MYF(0));
    DBUG_RETURN(false);
  }
  else
  {
    /*
      If we are not generating an error, we must increase the counter
      of GTID-violating transactions.  This will prevent a concurrent
      client from executing a SET GTID_MODE or SET
      ENFORCE_GTID_CONSISTENCY statement that would be incompatible
      with this transaction.

      If the transaction had already been accounted as a gtid violating
      transaction, then don't increment the counters, just issue the
      warning below. This prevents calling
      begin_automatic_gtid_violating_transaction or
      begin_anonymous_gtid_violating_transaction multiple times for the
      same transaction, which would make the counter go out of sync.
    */
    if (!thd->has_gtid_consistency_violation)
    {
      if (gtid_next_type == AUTOMATIC_GROUP)
        gtid_state->begin_automatic_gtid_violating_transaction();
      else
      {
        DBUG_ASSERT(gtid_next_type == ANONYMOUS_GROUP);
        gtid_state->begin_anonymous_gtid_violating_transaction();
      }

      /*
        If a transaction generates multiple GTID violation conditions,
        it must still only update the counters once.  Hence we use
        this per-thread flag to keep track of whether the thread has a
        consistency or not.  This function must only be called if the
        transaction does not already have a GTID violation.
      */
      thd->has_gtid_consistency_violation= true;
    }

    global_sid_lock->unlock();

    // Generate warning if ENFORCE_GTID_CONSISTENCY = WARN.
    if (gtid_consistency_mode == GTID_CONSISTENCY_MODE_WARN)
    {
      // Need to print to log so that replication admin knows when users
      // have adjusted their workloads.
      sql_print_warning("%s", ER_DEFAULT(error_code));
      // Need to print to client so that users can adjust their workload.
      push_warning(thd, Sql_condition::SL_WARNING, error_code,
                   ER_THD(thd, error_code));
    }
    DBUG_RETURN(true);
  }
}


bool THD::is_ddl_gtid_compatible()
{
  DBUG_ENTER("THD::is_ddl_gtid_compatible");

  // If @@session.sql_log_bin has been manually turned off (only
  // doable by SUPER), then no problem, we can execute any statement.
  if ((variables.option_bits & OPTION_BIN_LOG) == 0 ||
      mysql_bin_log.is_open() == false)
    DBUG_RETURN(true);

  DBUG_PRINT("info",
             ("SQLCOM_CREATE:%d CREATE-TMP:%d SELECT:%d SQLCOM_DROP:%d DROP-TMP:%d trx:%d",
              lex->sql_command == SQLCOM_CREATE_TABLE,
              (lex->sql_command == SQLCOM_CREATE_TABLE &&
               (lex->create_info->options & HA_LEX_CREATE_TMP_TABLE)),
              lex->select_lex->item_list.elements,
              lex->sql_command == SQLCOM_DROP_TABLE,
              (lex->sql_command == SQLCOM_DROP_TABLE && lex->drop_temporary),
              in_multi_stmt_transaction_mode()));

  if (lex->sql_command == SQLCOM_CREATE_TABLE &&
      !(lex->create_info->options & HA_LEX_CREATE_TMP_TABLE) &&
      lex->select_lex->item_list.elements)
  {
    /*
      CREATE ... SELECT (without TEMPORARY) is unsafe because if
      binlog_format=row it will be logged as a CREATE TABLE followed
      by row events, re-executed non-atomically as two transactions,
      and then written to the slave's binary log as two separate
      transactions with the same GTID.
    */
    bool ret= handle_gtid_consistency_violation(
      this, ER_GTID_UNSAFE_CREATE_SELECT);
    DBUG_RETURN(ret);
  }
  else if ((lex->sql_command == SQLCOM_CREATE_TABLE &&
            (lex->create_info->options & HA_LEX_CREATE_TMP_TABLE) != 0) ||
           (lex->sql_command == SQLCOM_DROP_TABLE && lex->drop_temporary))
  {
    /*
      [CREATE|DROP] TEMPORARY TABLE is unsafe to execute
      inside a transaction because the table will stay and the
      transaction will be written to the slave's binary log with the
      GTID even if the transaction is rolled back.
      This includes the execution inside Functions and Triggers.
    */
    if (in_multi_stmt_transaction_mode() || in_sub_stmt)
    {
      bool ret= handle_gtid_consistency_violation(
        this, ER_GTID_UNSAFE_CREATE_DROP_TEMPORARY_TABLE_IN_TRANSACTION);
      DBUG_RETURN(ret);
    }
  }
  DBUG_RETURN(true);
}


bool
THD::is_dml_gtid_compatible(bool some_transactional_table,
                            bool some_non_transactional_table,
                            bool non_transactional_tables_are_tmp)
{
  DBUG_ENTER("THD::is_dml_gtid_compatible(bool, bool, bool)");

  // If @@session.sql_log_bin has been manually turned off (only
  // doable by SUPER), then no problem, we can execute any statement.
  if ((variables.option_bits & OPTION_BIN_LOG) == 0 ||
      mysql_bin_log.is_open() == false)
    DBUG_RETURN(true);

  /*
    Single non-transactional updates are allowed when not mixed
    together with transactional statements within a transaction.
    Furthermore, writing to transactional and non-transactional
    engines in a single statement is also disallowed.
    Multi-statement transactions on non-transactional tables are
    split into single-statement transactions when
    GTID_NEXT = "AUTOMATIC".

    Non-transactional updates are allowed when row binlog format is
    used and all non-transactional tables are temporary.

    The debug symbol "allow_gtid_unsafe_non_transactional_updates"
    disables the error.  This is useful because it allows us to run
    old tests that were not written with the restrictions of GTIDs in
    mind.
  */
  DBUG_PRINT("info", ("some_non_transactional_table=%d "
                      "some_transactional_table=%d "
                      "trans_has_updated_trans_table=%d "
                      "non_transactional_tables_are_tmp=%d "
                      "is_current_stmt_binlog_format_row=%d",
                      some_non_transactional_table,
                      some_transactional_table,
                      trans_has_updated_trans_table(this),
                      non_transactional_tables_are_tmp,
                      is_current_stmt_binlog_format_row()));
  if (some_non_transactional_table &&
      (some_transactional_table || trans_has_updated_trans_table(this)) &&
      !(non_transactional_tables_are_tmp &&
        is_current_stmt_binlog_format_row()) &&
      !DBUG_EVALUATE_IF("allow_gtid_unsafe_non_transactional_updates", 1, 0))
  {
    DBUG_RETURN(handle_gtid_consistency_violation(
      this, ER_GTID_UNSAFE_NON_TRANSACTIONAL_TABLE));
  }

  DBUG_RETURN(true);
}

/*
  Implementation of interface to write rows to the binary log through the
  thread.  The thread is responsible for writing the rows it has
  inserted/updated/deleted.
*/


/*
  Template member function for ensuring that there is an rows log
  event of the apropriate type before proceeding.

  PRE CONDITION:
    - Events of type 'RowEventT' have the type code 'type_code'.
    
  POST CONDITION:
    If a non-NULL pointer is returned, the pending event for thread 'thd' will
    be an event of type 'RowEventT' (which have the type code 'type_code')
    will either empty or have enough space to hold 'needed' bytes.  In
    addition, the columns bitmap will be correct for the row, meaning that
    the pending event will be flushed if the columns in the event differ from
    the columns suppled to the function.

  RETURNS
    If no error, a non-NULL pending event (either one which already existed or
    the newly created one).
    If error, NULL.
 */

template <class RowsEventT> Rows_log_event* 
THD::binlog_prepare_pending_rows_event(TABLE* table, uint32 serv_id,
                                       size_t needed,
                                       bool is_transactional,
				       RowsEventT *hint MY_ATTRIBUTE((unused)),
                                       const uchar* extra_row_info)
{
  DBUG_ENTER("binlog_prepare_pending_rows_event");

  /* Fetch the type code for the RowsEventT template parameter */
  int const general_type_code= RowsEventT::TYPE_CODE;

  Rows_log_event* pending= binlog_get_pending_rows_event(is_transactional);

  if (unlikely(pending && !pending->is_valid()))
    DBUG_RETURN(NULL);

  /*
    Check if the current event is non-NULL and a write-rows
    event. Also check if the table provided is mapped: if it is not,
    then we have switched to writing to a new table.
    If there is no pending event, we need to create one. If there is a pending
    event, but it's not about the same table id, or not of the same type
    (between Write, Update and Delete), or not the same affected columns, or
    going to be too big, flush this event to disk and create a new pending
    event.
  */
  if (!pending ||
      pending->server_id != serv_id || 
      pending->get_table_id() != table->s->table_map_id ||
      pending->get_general_type_code() != general_type_code ||
      pending->get_data_size() + needed > opt_binlog_rows_event_max_size ||
      pending->read_write_bitmaps_cmp(table) == FALSE ||
      !binlog_row_event_extra_data_eq(pending->get_extra_row_data(),
                                      extra_row_info))
  {
    /* Create a new RowsEventT... */
    Rows_log_event* const
	ev= new RowsEventT(this, table, table->s->table_map_id,
                           is_transactional, extra_row_info);
    if (unlikely(!ev))
      DBUG_RETURN(NULL);
    ev->server_id= serv_id; // I don't like this, it's too easy to forget.
    /*
      flush the pending event and replace it with the newly created
      event...
    */
    if (unlikely(
        mysql_bin_log.flush_and_set_pending_rows_event(this, ev,
                                                       is_transactional)))
    {
      delete ev;
      DBUG_RETURN(NULL);
    }

    DBUG_RETURN(ev);               /* This is the new pending event */
  }
  DBUG_RETURN(pending);        /* This is the current pending event */
}

/* Declare in unnamed namespace. */
namespace {

  /**
     Class to handle temporary allocation of memory for row data.

     The responsibilities of the class is to provide memory for
     packing one or two rows of packed data (depending on what
     constructor is called).

     In order to make the allocation more efficient for "simple" rows,
     i.e., rows that do not contain any blobs, a pointer to the
     allocated memory is of memory is stored in the table structure
     for simple rows.  If memory for a table containing a blob field
     is requested, only memory for that is allocated, and subsequently
     released when the object is destroyed.

   */
  class Row_data_memory {
  public:
    /**
      Build an object to keep track of a block-local piece of memory
      for storing a row of data.

      @param table
      Table where the pre-allocated memory is stored.

      @param length
      Length of data that is needed, if the record contain blobs.
     */
    Row_data_memory(TABLE *table, size_t const len1)
      : m_memory(0)
    {
#ifndef DBUG_OFF
      m_alloc_checked= FALSE;
#endif
      allocate_memory(table, len1);
      m_ptr[0]= has_memory() ? m_memory : 0;
      m_ptr[1]= 0;
    }

    Row_data_memory(TABLE *table, size_t const len1, size_t const len2)
      : m_memory(0)
    {
#ifndef DBUG_OFF
      m_alloc_checked= FALSE;
#endif
      allocate_memory(table, len1 + len2);
      m_ptr[0]= has_memory() ? m_memory        : 0;
      m_ptr[1]= has_memory() ? m_memory + len1 : 0;
    }

    ~Row_data_memory()
    {
      if (m_memory != 0 && m_release_memory_on_destruction)
        my_free(m_memory);
    }

    /**
       Is there memory allocated?

       @retval true There is memory allocated
       @retval false Memory allocation failed
     */
    bool has_memory() const {
#ifndef DBUG_OFF
      m_alloc_checked= TRUE;
#endif
      return m_memory != 0;
    }

    uchar *slot(uint s)
    {
      DBUG_ASSERT(s < sizeof(m_ptr)/sizeof(*m_ptr));
      DBUG_ASSERT(m_ptr[s] != 0);
      DBUG_ASSERT(m_alloc_checked == TRUE);
      return m_ptr[s];
    }

  private:
    void allocate_memory(TABLE *const table, size_t const total_length)
    {
      if (table->s->blob_fields == 0)
      {
        /*
          The maximum length of a packed record is less than this
          length. We use this value instead of the supplied length
          when allocating memory for records, since we don't know how
          the memory will be used in future allocations.

          Since table->s->reclength is for unpacked records, we have
          to add two bytes for each field, which can potentially be
          added to hold the length of a packed field.
        */
        size_t const maxlen= table->s->reclength + 2 * table->s->fields;

        /*
          Allocate memory for two records if memory hasn't been
          allocated. We allocate memory for two records so that it can
          be used when processing update rows as well.
        */
        if (table->write_row_record == 0)
          table->write_row_record=
            (uchar *) alloc_root(&table->mem_root, 2 * maxlen);
        m_memory= table->write_row_record;
        m_release_memory_on_destruction= FALSE;
      }
      else
      {
        m_memory= (uchar *) my_malloc(key_memory_Row_data_memory_memory,
                                      total_length, MYF(MY_WME));
        m_release_memory_on_destruction= TRUE;
      }
    }

#ifndef DBUG_OFF
    mutable bool m_alloc_checked;
#endif
    bool m_release_memory_on_destruction;
    uchar *m_memory;
    uchar *m_ptr[2];
  };

} // namespace

int THD::binlog_write_row(TABLE* table, bool is_trans, 
                          uchar const *record,
                          const uchar* extra_row_info)
{ 
  DBUG_ASSERT(is_current_stmt_binlog_format_row() && mysql_bin_log.is_open());

  /*
    Pack records into format for transfer. We are allocating more
    memory than needed, but that doesn't matter.
  */
  Row_data_memory memory(table, max_row_length(table, record));
  if (!memory.has_memory())
    return HA_ERR_OUT_OF_MEM;

  uchar *row_data= memory.slot(0);

  size_t const len= pack_row(table, table->write_set, row_data, record);

  Rows_log_event* const ev=
    binlog_prepare_pending_rows_event(table, server_id, len, is_trans,
                                      static_cast<Write_rows_log_event*>(0),
                                      extra_row_info);

  if (unlikely(ev == 0))
    return HA_ERR_OUT_OF_MEM;

  return ev->add_row_data(row_data, len);
}

int THD::binlog_update_row(TABLE* table, bool is_trans,
                           const uchar *before_record,
                           const uchar *after_record,
                           const uchar* extra_row_info)
{ 
  DBUG_ASSERT(is_current_stmt_binlog_format_row() && mysql_bin_log.is_open());
  int error= 0;

  /**
    Save a reference to the original read and write set bitmaps.
    We will need this to restore the bitmaps at the end.
   */
  MY_BITMAP *old_read_set= table->read_set;
  MY_BITMAP *old_write_set= table->write_set;

  /** 
     This will remove spurious fields required during execution but
     not needed for binlogging. This is done according to the:
     binlog-row-image option.
   */
  binlog_prepare_row_images(table);

  size_t const before_maxlen = max_row_length(table, before_record);
  size_t const after_maxlen  = max_row_length(table, after_record);

  Row_data_memory row_data(table, before_maxlen, after_maxlen);
  if (!row_data.has_memory())
    return HA_ERR_OUT_OF_MEM;

  uchar *before_row= row_data.slot(0);
  uchar *after_row= row_data.slot(1);

  size_t const before_size= pack_row(table, table->read_set, before_row,
                                        before_record);
  size_t const after_size= pack_row(table, table->write_set, after_row,
                                       after_record);

  DBUG_DUMP("before_record", before_record, table->s->reclength);
  DBUG_DUMP("after_record",  after_record, table->s->reclength);
  DBUG_DUMP("before_row",    before_row, before_size);
  DBUG_DUMP("after_row",     after_row, after_size);

  Rows_log_event* const ev=
    binlog_prepare_pending_rows_event(table, server_id,
				      before_size + after_size, is_trans,
				      static_cast<Update_rows_log_event*>(0),
                                      extra_row_info);

  if (unlikely(ev == 0))
    return HA_ERR_OUT_OF_MEM;

  error= ev->add_row_data(before_row, before_size) ||
         ev->add_row_data(after_row, after_size);

  /* restore read/write set for the rest of execution */
  table->column_bitmaps_set_no_signal(old_read_set,
                                      old_write_set);
  
  bitmap_clear_all(&table->tmp_set);

  return error;
}

int THD::binlog_delete_row(TABLE* table, bool is_trans, 
                           uchar const *record,
                           const uchar* extra_row_info)
{ 
  DBUG_ASSERT(is_current_stmt_binlog_format_row() && mysql_bin_log.is_open());
  int error= 0;

  /**
    Save a reference to the original read and write set bitmaps.
    We will need this to restore the bitmaps at the end.
   */
  MY_BITMAP *old_read_set= table->read_set;
  MY_BITMAP *old_write_set= table->write_set;

  /** 
     This will remove spurious fields required during execution but
     not needed for binlogging. This is done according to the:
     binlog-row-image option.
   */
  binlog_prepare_row_images(table);

  /* 
     Pack records into format for transfer. We are allocating more
     memory than needed, but that doesn't matter.
  */
  Row_data_memory memory(table, max_row_length(table, record));
  if (unlikely(!memory.has_memory()))
    return HA_ERR_OUT_OF_MEM;

  uchar *row_data= memory.slot(0);

  DBUG_DUMP("table->read_set", (uchar*) table->read_set->bitmap, (table->s->fields + 7) / 8);
  size_t const len= pack_row(table, table->read_set, row_data, record);

  Rows_log_event* const ev=
    binlog_prepare_pending_rows_event(table, server_id, len, is_trans,
				      static_cast<Delete_rows_log_event*>(0),
                                      extra_row_info);

  if (unlikely(ev == 0))
    return HA_ERR_OUT_OF_MEM;

  error= ev->add_row_data(row_data, len);

  /* restore read/write set for the rest of execution */
  table->column_bitmaps_set_no_signal(old_read_set,
                                      old_write_set);

  bitmap_clear_all(&table->tmp_set);
  return error;
}

void THD::binlog_prepare_row_images(TABLE *table) 
{
  DBUG_ENTER("THD::binlog_prepare_row_images");
  /** 
    Remove from read_set spurious columns. The write_set has been
    handled before in table->mark_columns_needed_for_update. 
   */

  DBUG_PRINT_BITSET("debug", "table->read_set (before preparing): %s", table->read_set);
  THD *thd= table->in_use;

  /** 
    if there is a primary key in the table (ie, user declared PK or a
    non-null unique index) and we dont want to ship the entire image,
    and the handler involved supports this.
   */
  if (table->s->primary_key < MAX_KEY &&
      (thd->variables.binlog_row_image < BINLOG_ROW_IMAGE_FULL) &&
      !ha_check_storage_engine_flag(table->s->db_type(), HTON_NO_BINLOG_ROW_OPT))
  {
    /**
      Just to be sure that tmp_set is currently not in use as
      the read_set already.
    */
    DBUG_ASSERT(table->read_set != &table->tmp_set);
    // Verify it's not used
    DBUG_ASSERT(bitmap_is_clear_all(&table->tmp_set));

    switch(thd->variables.binlog_row_image)
    {
      case BINLOG_ROW_IMAGE_MINIMAL:
        /* MINIMAL: Mark only PK */
        table->mark_columns_used_by_index_no_reset(table->s->primary_key,
                                                   &table->tmp_set);
        break;
      case BINLOG_ROW_IMAGE_NOBLOB:
        /** 
          NOBLOB: Remove unnecessary BLOB fields from read_set 
                  (the ones that are not part of PK).
         */
        bitmap_union(&table->tmp_set, table->read_set);
        for (Field **ptr=table->field ; *ptr ; ptr++)
        {
          Field *field= (*ptr);
          if ((field->type() == MYSQL_TYPE_BLOB) &&
              !(field->flags & PRI_KEY_FLAG))
            bitmap_clear_bit(&table->tmp_set, field->field_index);
        }
        break;
      default:
        DBUG_ASSERT(0); // impossible.
    }

    /* set the temporary read_set */
    table->column_bitmaps_set_no_signal(&table->tmp_set,
                                        table->write_set);
  }

  DBUG_PRINT_BITSET("debug", "table->read_set (after preparing): %s", table->read_set);
  DBUG_VOID_RETURN;
}


int THD::binlog_flush_pending_rows_event(bool stmt_end, bool is_transactional)
{
  DBUG_ENTER("THD::binlog_flush_pending_rows_event");
  /*
    We shall flush the pending event even if we are not in row-based
    mode: it might be the case that we left row-based mode before
    flushing anything (e.g., if we have explicitly locked tables).
   */
  if (!mysql_bin_log.is_open())
    DBUG_RETURN(0);

  /*
    Mark the event as the last event of a statement if the stmt_end
    flag is set.
  */
  int error= 0;
  if (Rows_log_event *pending= binlog_get_pending_rows_event(is_transactional))
  {
    if (stmt_end)
    {
      pending->set_flags(Rows_log_event::STMT_END_F);
      binlog_table_maps= 0;
    }

    error= mysql_bin_log.flush_and_set_pending_rows_event(this, 0,
                                                          is_transactional);
  }

  DBUG_RETURN(error);
}


/**
   binlog_row_event_extra_data_eq

   Comparator for two binlog row event extra data
   pointers.

   It compares their significant bytes.

   Null pointers are acceptable

   @param a
     first pointer

   @param b
     first pointer

   @return
     true if the referenced structures are equal
*/
bool
THD::binlog_row_event_extra_data_eq(const uchar* a,
                                    const uchar* b)
{
  return ((a == b) ||
          ((a != NULL) &&
           (b != NULL) &&
           (a[EXTRA_ROW_INFO_LEN_OFFSET] ==
            b[EXTRA_ROW_INFO_LEN_OFFSET]) &&
           (memcmp(a, b,
                   a[EXTRA_ROW_INFO_LEN_OFFSET]) == 0)));
}

#if !defined(DBUG_OFF)
static const char *
show_query_type(THD::enum_binlog_query_type qtype)
{
  switch (qtype) {
  case THD::ROW_QUERY_TYPE:
    return "ROW";
  case THD::STMT_QUERY_TYPE:
    return "STMT";
  case THD::QUERY_TYPE_COUNT:
  default:
    DBUG_ASSERT(0 <= qtype && qtype < THD::QUERY_TYPE_COUNT);
  }
  static char buf[64];
  sprintf(buf, "UNKNOWN#%d", qtype);
  return buf;
}
#endif

/**
  Auxiliary function to reset the limit unsafety warning suppression.
*/
static void reset_binlog_unsafe_suppression()
{
  DBUG_ENTER("reset_binlog_unsafe_suppression");
  unsafe_warning_suppression_is_activated= false;
  limit_unsafe_warning_count= 0;
  limit_unsafe_suppression_start_time= my_getsystime()/10000000;
  DBUG_VOID_RETURN;
}

/**
  Auxiliary function to print warning in the error log.
*/
static void print_unsafe_warning_to_log(int unsafe_type, char* buf,
                                        const char* query)
{
  DBUG_ENTER("print_unsafe_warning_in_log");
  sprintf(buf, ER_DEFAULT(ER_BINLOG_UNSAFE_STATEMENT),
          ER_DEFAULT(LEX::binlog_stmt_unsafe_errcode[unsafe_type]));
  LogErr(WARNING_LEVEL, ER_MESSAGE_AND_STATEMENT, buf, query);
  DBUG_VOID_RETURN;
}

/**
  Auxiliary function to check if the warning for limit unsafety should be
  thrown or suppressed. Details of the implementation can be found in the
  comments inline.

  @param buf         Buffer to hold the warning message text
  @param unsafe_type The type of unsafety.
  @param query       The actual query statement.

  TODO: Remove this function and implement a general service for all warnings
  that would prevent flooding the error log. => switch to log_throttle class?
*/
static void do_unsafe_limit_checkout(char* buf, int unsafe_type, const char* query)
{
  ulonglong now;
  DBUG_ENTER("do_unsafe_limit_checkout");
  DBUG_ASSERT(unsafe_type == LEX::BINLOG_STMT_UNSAFE_LIMIT);
  limit_unsafe_warning_count++;
  /*
    INITIALIZING:
    If this is the first time this function is called with log warning
    enabled, the monitoring the unsafe warnings should start.
  */
  if (limit_unsafe_suppression_start_time == 0)
  {
    limit_unsafe_suppression_start_time= my_getsystime()/10000000;
    print_unsafe_warning_to_log(unsafe_type, buf, query);
  }
  else
  {
    if (!unsafe_warning_suppression_is_activated)
      print_unsafe_warning_to_log(unsafe_type, buf, query);

    if (limit_unsafe_warning_count >=
        LIMIT_UNSAFE_WARNING_ACTIVATION_THRESHOLD_COUNT)
    {
      now= my_getsystime()/10000000;
      if (!unsafe_warning_suppression_is_activated)
      {
        /*
          ACTIVATION:
          We got LIMIT_UNSAFE_WARNING_ACTIVATION_THRESHOLD_COUNT warnings in
          less than LIMIT_UNSAFE_WARNING_ACTIVATION_TIMEOUT we activate the
          suppression.
        */
        if ((now-limit_unsafe_suppression_start_time) <=
                       LIMIT_UNSAFE_WARNING_ACTIVATION_TIMEOUT)
        {
          unsafe_warning_suppression_is_activated= true;
          DBUG_PRINT("info",("A warning flood has been detected and the limit \
unsafety warning suppression has been activated."));
        }
        else
        {
          /*
           there is no flooding till now, therefore we restart the monitoring
          */
          limit_unsafe_suppression_start_time= my_getsystime()/10000000;
          limit_unsafe_warning_count= 0;
        }
      }
      else
      {
        /*
          Print the suppression note and the unsafe warning.
        */
        LogErr(INFORMATION_LEVEL, ER_BINLOG_WARNING_SUPPRESSED,
               limit_unsafe_warning_count,
               (int)
               (now-limit_unsafe_suppression_start_time));
        print_unsafe_warning_to_log(unsafe_type, buf, query);
        /*
          DEACTIVATION: We got LIMIT_UNSAFE_WARNING_ACTIVATION_THRESHOLD_COUNT
          warnings in more than  LIMIT_UNSAFE_WARNING_ACTIVATION_TIMEOUT, the
          suppression should be deactivated.
        */
        if ((now - limit_unsafe_suppression_start_time) >
            LIMIT_UNSAFE_WARNING_ACTIVATION_TIMEOUT)
        {
          reset_binlog_unsafe_suppression();
          DBUG_PRINT("info",("The limit unsafety warning supression has been \
deactivated"));
        }
      }
      limit_unsafe_warning_count= 0;
    }
  }
  DBUG_VOID_RETURN;
}

/**
  Auxiliary method used by @c binlog_query() to raise warnings.

  The type of warning and the type of unsafeness is stored in
  THD::binlog_unsafe_warning_flags.
*/
void THD::issue_unsafe_warnings()
{
  char buf[MYSQL_ERRMSG_SIZE * 2];
  DBUG_ENTER("issue_unsafe_warnings");
  /*
    Ensure that binlog_unsafe_warning_flags is big enough to hold all
    bits.  This is actually a constant expression.
  */
  DBUG_ASSERT(LEX::BINLOG_STMT_UNSAFE_COUNT <=
              sizeof(binlog_unsafe_warning_flags) * CHAR_BIT);

  uint32 unsafe_type_flags= binlog_unsafe_warning_flags;

  /*
    For each unsafe_type, check if the statement is unsafe in this way
    and issue a warning.
  */
  for (int unsafe_type=0;
       unsafe_type < LEX::BINLOG_STMT_UNSAFE_COUNT;
       unsafe_type++)
  {
    if ((unsafe_type_flags & (1 << unsafe_type)) != 0)
    {
      push_warning_printf(this, Sql_condition::SL_NOTE,
                          ER_BINLOG_UNSAFE_STATEMENT,
                          ER_THD(this, ER_BINLOG_UNSAFE_STATEMENT),
                          ER_THD(this, LEX::binlog_stmt_unsafe_errcode[unsafe_type]));
      if (log_error_verbosity > 1 && opt_log_unsafe_statements)
      {
        if (unsafe_type == LEX::BINLOG_STMT_UNSAFE_LIMIT)
          do_unsafe_limit_checkout( buf, unsafe_type, query().str);
        else //cases other than LIMIT unsafety
          print_unsafe_warning_to_log(unsafe_type, buf, query().str);
      }
    }
  }
  DBUG_VOID_RETURN;
}

/**
  Log the current query.

  The query will be logged in either row format or statement format
  depending on the value of @c current_stmt_binlog_format_row field and
  the value of the @c qtype parameter.

  This function must be called:

  - After the all calls to ha_*_row() functions have been issued.

  - After any writes to system tables. Rationale: if system tables
    were written after a call to this function, and the master crashes
    after the call to this function and before writing the system
    tables, then the master and slave get out of sync.

  - Before tables are unlocked and closed.

  @see decide_logging_format

  @retval 0 Success

  @retval nonzero If there is a failure when writing the query (e.g.,
  write failure), then the error code is returned.
*/
int THD::binlog_query(THD::enum_binlog_query_type qtype, const char *query_arg,
                      size_t query_len, bool is_trans, bool direct,
                      bool suppress_use, int errcode)
{
  DBUG_ENTER("THD::binlog_query");
  DBUG_PRINT("enter", ("qtype: %s  query: '%s'",
                       show_query_type(qtype), query_arg));
  DBUG_ASSERT(query_arg && mysql_bin_log.is_open());

  if (get_binlog_local_stmt_filter() == BINLOG_FILTER_SET)
  {
    /*
      The current statement is to be ignored, and not written to
      the binlog. Do not call issue_unsafe_warnings().
    */
    DBUG_RETURN(0);
  }

  /*
    If we are not in prelocked mode, mysql_unlock_tables() will be
    called after this binlog_query(), so we have to flush the pending
    rows event with the STMT_END_F set to unlock all tables at the
    slave side as well.

    If we are in prelocked mode, the flushing will be done inside the
    top-most close_thread_tables().
  */
  if (this->locked_tables_mode <= LTM_LOCK_TABLES)
    if (int error= binlog_flush_pending_rows_event(TRUE, is_trans))
      DBUG_RETURN(error);

  /*
    Warnings for unsafe statements logged in statement format are
    printed in three places instead of in decide_logging_format().
    This is because the warnings should be printed only if the statement
    is actually logged. When executing decide_logging_format(), we cannot
    know for sure if the statement will be logged:

    1 - sp_head::execute_procedure which prints out warnings for calls to
    stored procedures.

    2 - sp_head::execute_function which prints out warnings for calls
    involving functions.

    3 - THD::binlog_query (here) which prints warning for top level
    statements not covered by the two cases above: i.e., if not insided a
    procedure and a function.
 
    Besides, we should not try to print these warnings if it is not
    possible to write statements to the binary log as it happens when
    the execution is inside a function, or generaly speaking, when
    the variables.option_bits & OPTION_BIN_LOG is false.
  */
  if ((variables.option_bits & OPTION_BIN_LOG) &&
      sp_runtime_ctx == NULL && !binlog_evt_union.do_union)
    issue_unsafe_warnings();

  switch (qtype) {
    /*
      ROW_QUERY_TYPE means that the statement may be logged either in
      row format or in statement format.  If
      current_stmt_binlog_format is row, it means that the
      statement has already been logged in row format and hence shall
      not be logged again.
    */
  case THD::ROW_QUERY_TYPE:
    DBUG_PRINT("debug",
               ("is_current_stmt_binlog_format_row: %d",
                is_current_stmt_binlog_format_row()));
    if (is_current_stmt_binlog_format_row())
      DBUG_RETURN(0);
    /* Fall through */

    /*
      STMT_QUERY_TYPE means that the query must be logged in statement
      format; it cannot be logged in row format.  This is typically
      used by DDL statements.  It is an error to use this query type
      if current_stmt_binlog_format_row is row.

      @todo Currently there are places that call this method with
      STMT_QUERY_TYPE and current_stmt_binlog_format is row.  Fix those
      places and add assert to ensure correct behavior. /Sven
    */
  case THD::STMT_QUERY_TYPE:
    /*
      The MYSQL_BIN_LOG::write() function will set the STMT_END_F flag and
      flush the pending rows event if necessary.
    */
    {
      Query_log_event qinfo(this, query_arg, query_len, is_trans, direct,
                            suppress_use, errcode);
      /*
        Binlog table maps will be irrelevant after a Query_log_event
        (they are just removed on the slave side) so after the query
        log event is written to the binary log, we pretend that no
        table maps were written.
       */
      int error= mysql_bin_log.write_event(&qinfo);
      binlog_table_maps= 0;
      DBUG_RETURN(error);
    }
    break;

  case THD::QUERY_TYPE_COUNT:
  default:
    DBUG_ASSERT(0 <= qtype && qtype < QUERY_TYPE_COUNT);
  }
  DBUG_RETURN(0);
}


struct st_mysql_storage_engine binlog_storage_engine=
{ MYSQL_HANDLERTON_INTERFACE_VERSION };

/** @} */

mysql_declare_plugin(binlog)
{
  MYSQL_STORAGE_ENGINE_PLUGIN,
  &binlog_storage_engine,
  "binlog",
  "MySQL AB",
  "This is a pseudo storage engine to represent the binlog in a transaction",
  PLUGIN_LICENSE_GPL,
  binlog_init, /* Plugin Init */
  binlog_deinit, /* Plugin Deinit */
  0x0100 /* 1.0 */,
  NULL,                       /* status variables                */
  NULL,                       /* system variables                */
  NULL,                       /* config options                  */
  0,  
}
mysql_declare_plugin_end;<|MERGE_RESOLUTION|>--- conflicted
+++ resolved
@@ -8853,13 +8853,8 @@
 #ifndef DBUG_OFF
     stage_manager.clear_preempt_status(head);
 #endif
-<<<<<<< HEAD
-    if (thd->get_transaction()->sequence_number != SEQ_UNINIT)
+    if (head->get_transaction()->sequence_number != SEQ_UNINIT)
       m_dependency_tracker.update_max_committed(head);
-=======
-    if (head->get_transaction()->sequence_number != SEQ_UNINIT)
-      update_max_committed(head);
->>>>>>> da46a898
     /*
       Flush/Sync error should be ignored and continue
       to commit phase. And thd->commit_error cannot be
