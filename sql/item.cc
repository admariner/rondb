--- conflicted
+++ resolved
@@ -6022,10 +6022,6 @@
     field= new Field_varstring(max_length, maybe_null, item_name.ptr(),
                                table->s, collation.collation);
   else
-<<<<<<< HEAD
-    field= new Field_string(max_length, maybe_null, item_name.ptr(),
-                            collation.collation);
-=======
   {
     /*
      marker == 4 : see create_tmp_table()
@@ -6033,13 +6029,12 @@
     */
     if (max_length == 0 && marker == 4 && maybe_null &&
         field_type() == MYSQL_TYPE_VAR_STRING && type() != Item::TYPE_HOLDER)
-      field= new Field_varstring(max_length, maybe_null, name, table->s,
-                                 collation.collation);
+      field= new Field_varstring(max_length, maybe_null, item_name.ptr(),
+                                 table->s, collation.collation);
     else
-      field= new Field_string(max_length, maybe_null, name,
+      field= new Field_string(max_length, maybe_null, item_name.ptr(),
                               collation.collation);
   }
->>>>>>> 63a6af32
   if (field)
     field->init(table);
   return field;
