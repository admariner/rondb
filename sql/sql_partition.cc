--- conflicted
+++ resolved
@@ -6283,57 +6283,6 @@
     sql_print_warning("We failed to reacquire LOCKs in ALTER TABLE");
 }
 
-<<<<<<< HEAD
-/*
-  Unlock and close table before renaming and dropping partitions
-  SYNOPSIS
-    alter_close_tables()
-    lpt                        Struct carrying parameters
-  RETURN VALUES
-    0
-*/
-
-static int alter_close_tables(ALTER_PARTITION_PARAM_TYPE *lpt)
-{
-  TABLE_SHARE *share= lpt->table->s;
-  THD *thd= lpt->thd;
-  TABLE *table;
-  DBUG_ENTER("alter_close_tables");
-  /*
-    We must keep LOCK_open while manipulating with thd->open_tables.
-    Another thread may be working on it.
-  */
-  mysql_mutex_lock(&LOCK_open);
-  /*
-    We can safely remove locks for all tables with the same name:
-    later they will all be closed anyway in
-    alter_partition_lock_handling().
-  */
-  for (table= thd->open_tables; table ; table= table->next)
-  {
-    if (!strcmp(table->s->table_name.str, share->table_name.str) &&
-	!strcmp(table->s->db.str, share->db.str))
-    {
-      mysql_lock_remove(thd, thd->lock, table);
-      table->file->ha_close();
-      table->db_stat= 0;                        // Mark file closed
-      /*
-        Ensure that we won't end up with a crippled table instance
-        in the table cache if an error occurs before we reach
-        alter_partition_lock_handling() and the table is closed
-        by close_thread_tables() instead.
-      */
-      tdc_remove_table(thd, TDC_RT_REMOVE_UNUSED,
-                       table->s->db.str,
-                       table->s->table_name.str);
-    }
-  }
-  mysql_mutex_unlock(&LOCK_open);
-  DBUG_RETURN(0);
-}
-
-=======
->>>>>>> bb82587f
 
 /*
   Handle errors for ALTER TABLE for partitioning
