/* Copyright (c) 2012, 2018, Oracle and/or its affiliates. All rights reserved.

This program is free software; you can redistribute it and/or modify
it under the terms of the GNU General Public License as published by
the Free Software Foundation; version 2 of the License.

This program is distributed in the hope that it will be useful,
but WITHOUT ANY WARRANTY; without even the implied warranty of
MERCHANTABILITY or FITNESS FOR A PARTICULAR PURPOSE.  See the
GNU General Public License for more details.

You should have received a copy of the GNU General Public License
along with this program; if not, write to the Free Software
Foundation, Inc., 51 Franklin St, Fifth Floor, Boston, MA 02110-1301  USA */

#include <AclAPI.h>
#include <accctrl.h>
#include <errno.h>

#include "my_config.h"
#include "my_sys.h"
#include "mysqld_error.h"
#include "m_string.h"
#include "log.h"
#include "named_pipe.h"

bool is_existing_windows_group_name(const char *group_name)
{
  // First, let's get a SID for the given group name...
  BYTE soughtSID[SECURITY_MAX_SID_SIZE]= { 0 };
  DWORD size_sid= SECURITY_MAX_SID_SIZE;
  char referencedDomainName[MAX_PATH];
  DWORD size_referencedDomainName= MAX_PATH;
  SID_NAME_USE sid_name_use;

  if (!LookupAccountName(nullptr, group_name, soughtSID, &size_sid,
    referencedDomainName, &size_referencedDomainName,
    &sid_name_use))
  {
    return false;
  }

  // sid_name_use is SidTypeAlias when group_name is a local group
  if (sid_name_use != SidTypeAlias && sid_name_use != SidTypeWellKnownGroup)
  {
    return false;
  }
  return true;
}

bool is_valid_named_pipe_full_access_group(const char *group_name)
{
  // Treat the DEFAULT_NAMED_PIPE_FULL_ACCESS_GROUP value
  // as a special case: we (later) convert it to the "world" SID
  if (strcmp(group_name, DEFAULT_NAMED_PIPE_FULL_ACCESS_GROUP) == 0)
  {
    return true;
  }

  if (!group_name || group_name[0] == '\0' ||
    is_existing_windows_group_name(group_name))
  {
    return true;
  }
  else
  {
    return false;
  }
}

// return false on success, true on failure.
bool my_security_attr_add_rights_to_group(SECURITY_ATTRIBUTES *psa,
  const char *group_name,
  DWORD group_rights)
{
  TCHAR last_error_msg[256];
  // First, let's get a SID for the given group name...
  BYTE soughtSID[SECURITY_MAX_SID_SIZE]= { 0 };
  DWORD size_sid= SECURITY_MAX_SID_SIZE;
  char referencedDomainName[MAX_PATH];
  DWORD size_referencedDomainName= MAX_PATH;
  SID_NAME_USE sid_name_use;

<<<<<<< HEAD
  if (!LookupAccountName(nullptr, group_name, soughtSID, &size_sid,
    referencedDomainName, &size_referencedDomainName,
    &sid_name_use))
  {
    DWORD last_error_num= GetLastError();
    FormatMessage(FORMAT_MESSAGE_FROM_SYSTEM | FORMAT_MESSAGE_IGNORE_INSERTS,
      NULL, last_error_num,
      MAKELANGID(LANG_NEUTRAL, SUBLANG_DEFAULT), last_error_msg,
      sizeof(last_error_msg) / sizeof(TCHAR), NULL);
    sql_print_error("my_security_attr_add_rights_to_group, LookupAccountName failed: %s",
      last_error_msg);
    return true;
=======
  // Treat the DEFAULT_NAMED_PIPE_FULL_ACCESS_GROUP value
  // as a special case: we  convert it to the "world" SID
  if (strcmp(group_name, DEFAULT_NAMED_PIPE_FULL_ACCESS_GROUP) == 0)
  {
    if (!CreateWellKnownSid(WinWorldSid, NULL, soughtSID, &size_sid))
    {
      DWORD last_error_num= GetLastError();
      FormatMessage(FORMAT_MESSAGE_FROM_SYSTEM | FORMAT_MESSAGE_IGNORE_INSERTS,
                    NULL, last_error_num,
                    MAKELANGID(LANG_NEUTRAL, SUBLANG_DEFAULT), last_error_msg,
                    sizeof(last_error_msg) / sizeof(TCHAR), NULL);
      sql_print_error("my_security_attr_add_rights_to_group, CreateWellKnownSid failed: %s",
                      last_error_msg);
      return true;
    }
>>>>>>> b0876637
  }
  else
  {
    if (!LookupAccountName(NULL, group_name, soughtSID, &size_sid,
                           referencedDomainName, &size_referencedDomainName,
                           &sid_name_use))
    {
      DWORD last_error_num= GetLastError();
      FormatMessage(FORMAT_MESSAGE_FROM_SYSTEM | FORMAT_MESSAGE_IGNORE_INSERTS,
                    NULL, last_error_num,
                    MAKELANGID(LANG_NEUTRAL, SUBLANG_DEFAULT), last_error_msg,
                    sizeof(last_error_msg) / sizeof(TCHAR), NULL);
      sql_print_error("my_security_attr_add_rights_to_group, LookupAccountName failed: %s",
                      last_error_msg);
      return true;
    }

    // sid_name_use is SidTypeAlias when group_name is a local group
    if (sid_name_use != SidTypeAlias && sid_name_use != SidTypeWellKnownGroup)
    {
      sql_print_error("LookupAccountName failed: unexpected sid_name_use");
      return true;
    }
  }

  PACL pNewDACL= nullptr;
  PACL pOldDACL= nullptr;
  BOOL dacl_present_in_descriptor= FALSE;
  BOOL dacl_defaulted= FALSE;
  if (!GetSecurityDescriptorDacl(psa->lpSecurityDescriptor,
    &dacl_present_in_descriptor, &pOldDACL,
    &dacl_defaulted) ||
    !dacl_present_in_descriptor)
  {
    DWORD last_error_num= GetLastError();
    FormatMessage(FORMAT_MESSAGE_FROM_SYSTEM | FORMAT_MESSAGE_IGNORE_INSERTS,
      NULL, last_error_num,
      MAKELANGID(LANG_NEUTRAL, SUBLANG_DEFAULT), last_error_msg,
      sizeof(last_error_msg) / sizeof(TCHAR), NULL);
    sql_print_error("GetSecurityDescriptorDacl failed: %s", last_error_msg);
    return true;
  }

  // Just because GetSecurityDescriptorDacl succeeded doesn't mean we're out of
  // the woods: a NULL value for pOldDACL is a bad/unexpected thing, as is
  // dacl_defaulted == TRUE
  if (pOldDACL == nullptr || dacl_defaulted)
  {
    sql_print_error("Invalid DACL on named pipe: %s",
      (pOldDACL == nullptr) ? "NULL DACL" : "Defaulted DACL");
    return true;
  }

  EXPLICIT_ACCESS ea;
  // Initialize an EXPLICIT_ACCESS structure for the new ACE.

  ZeroMemory(&ea, sizeof(EXPLICIT_ACCESS));
  ea.grfAccessPermissions= group_rights;
  ea.grfAccessMode= SET_ACCESS;
  ea.grfInheritance= NO_INHERITANCE;
  ea.Trustee.TrusteeForm= TRUSTEE_IS_SID;
  ea.Trustee.ptstrName= (LPSTR)soughtSID;

  // Create a new ACL that merges the new ACE
  // into the existing DACL.
  DWORD dwRes= SetEntriesInAcl(1, &ea, pOldDACL, &pNewDACL);
  if (ERROR_SUCCESS != dwRes)
  {
    char num_buff[20];
    int10_to_str(dwRes, num_buff, 10);
    sql_print_error("SetEntriesInAcl to add group permissions failed: %s", num_buff);
    return true;
  }

  // Apply the new DACL to the existing security descriptor...
  if (!SetSecurityDescriptorDacl(psa->lpSecurityDescriptor, TRUE, pNewDACL,
    FALSE))
  {
    DWORD last_error_num= GetLastError();
    FormatMessage(FORMAT_MESSAGE_FROM_SYSTEM | FORMAT_MESSAGE_IGNORE_INSERTS,
      NULL, last_error_num,
      MAKELANGID(LANG_NEUTRAL, SUBLANG_DEFAULT), last_error_msg,
      sizeof(last_error_msg) / sizeof(TCHAR), NULL);
    sql_print_error("SetSecurityDescriptorDacl failed: %s", last_error_msg);
    return true;
  }

  return false;
}

/**
Creates an instance of a named pipe and returns a handle.

@param sec_attr    Security attributes for the pipe.
@param buffer_size Number of bytes to reserve for input and output buffers.
@param name        The name of the pipe.
@param name_buf    Output argument: null-terminated concatenation of
"\\.\pipe\" and name.
@param buflen      The size of name_buff.

@returns           Pipe handle, or INVALID_HANDLE_VALUE in case of error.

@note  The entire pipe name string can be up to 256 characters long.
Pipe names are not case sensitive.
*/
HANDLE create_server_named_pipe(SECURITY_ATTRIBUTES **ppsec_attr,
  DWORD buffer_size, const char *name,
  char *name_buf, size_t buflen,
  const char *full_access_group_name)
{
  HANDLE ret_handle= INVALID_HANDLE_VALUE;
  TCHAR last_error_msg[256];

  strxnmov(name_buf, buflen - 1, "\\\\.\\pipe\\", name, NullS);
  const char *perror= nullptr;
  // Set up security for the named pipe to provide full access to the owner
  // and minimal read/write access to others.
  if (my_security_attr_create(ppsec_attr, &perror, NAMED_PIPE_OWNER_PERMISSIONS,
    NAMED_PIPE_EVERYONE_PERMISSIONS) != 0)
  {
    sql_print_error("my_security_attr_create failed: %s", perror);
    return ret_handle;
  }

  if (full_access_group_name && full_access_group_name[0] != '\0')
  {
    if (my_security_attr_add_rights_to_group(
      *ppsec_attr, full_access_group_name,
      NAMED_PIPE_FULL_ACCESS_GROUP_PERMISSIONS))
    {
      return ret_handle;
    }
  }

  ret_handle= CreateNamedPipe(
    name_buf,
    PIPE_ACCESS_DUPLEX | FILE_FLAG_OVERLAPPED |
    FILE_FLAG_FIRST_PIPE_INSTANCE | WRITE_DAC,
    PIPE_TYPE_BYTE | PIPE_READMODE_BYTE | PIPE_WAIT, PIPE_UNLIMITED_INSTANCES,
    buffer_size, buffer_size, NMPWAIT_USE_DEFAULT_WAIT, *ppsec_attr);

  if (ret_handle == INVALID_HANDLE_VALUE)
  {
    DWORD last_error_num= GetLastError();

    if (last_error_num == ERROR_ACCESS_DENIED)
    {
      sql_print_error("Can't start server : Named Pipe \"%s\" already in use.", name);
    }
    else
    {
      FormatMessage(FORMAT_MESSAGE_FROM_SYSTEM | FORMAT_MESSAGE_IGNORE_INSERTS |
        FORMAT_MESSAGE_MAX_WIDTH_MASK,
        NULL, last_error_num,
        MAKELANGID(LANG_NEUTRAL, SUBLANG_DEFAULT), last_error_msg,
        sizeof(last_error_msg) / sizeof(TCHAR), NULL);
      char num_buff[20];
      int10_to_str(last_error_num, num_buff, 10);
      sql_print_error("Can't start server : %s %s", last_error_msg, num_buff);
    }
  }

  return ret_handle;
}<|MERGE_RESOLUTION|>--- conflicted
+++ resolved
@@ -81,20 +81,6 @@
   DWORD size_referencedDomainName= MAX_PATH;
   SID_NAME_USE sid_name_use;
 
-<<<<<<< HEAD
-  if (!LookupAccountName(nullptr, group_name, soughtSID, &size_sid,
-    referencedDomainName, &size_referencedDomainName,
-    &sid_name_use))
-  {
-    DWORD last_error_num= GetLastError();
-    FormatMessage(FORMAT_MESSAGE_FROM_SYSTEM | FORMAT_MESSAGE_IGNORE_INSERTS,
-      NULL, last_error_num,
-      MAKELANGID(LANG_NEUTRAL, SUBLANG_DEFAULT), last_error_msg,
-      sizeof(last_error_msg) / sizeof(TCHAR), NULL);
-    sql_print_error("my_security_attr_add_rights_to_group, LookupAccountName failed: %s",
-      last_error_msg);
-    return true;
-=======
   // Treat the DEFAULT_NAMED_PIPE_FULL_ACCESS_GROUP value
   // as a special case: we  convert it to the "world" SID
   if (strcmp(group_name, DEFAULT_NAMED_PIPE_FULL_ACCESS_GROUP) == 0)
@@ -110,7 +96,6 @@
                       last_error_msg);
       return true;
     }
->>>>>>> b0876637
   }
   else
   {
