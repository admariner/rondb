--- conflicted
+++ resolved
@@ -388,7 +388,6 @@
 }
 
 
-<<<<<<< HEAD
 rpl_gno Gtid_state::get_last_executed_gno(rpl_sidno sidno) const
 {
   DBUG_ENTER("Gtid:state::get_last_executed_gno");
@@ -399,24 +398,32 @@
   gtid_state->unlock_sidno(sidno);
 
   DBUG_RETURN(gno);
-=======
-enum_return_status Gtid_state::generate_automatic_gtid(THD *thd)
+}
+
+
+enum_return_status Gtid_state::generate_automatic_gtid(THD *thd,
+                                                       rpl_sidno specified_sidno,
+                                                       rpl_gno specified_gno)
 {
   DBUG_ENTER("Gtid_state::generate_automatic_gtid");
   enum_return_status ret= RETURN_STATUS_OK;
 
   DBUG_ASSERT(thd->variables.gtid_next.type == AUTOMATIC_GROUP);
+  DBUG_ASSERT(specified_sidno >= 0 && specified_gno >= 0);
 
   // If GTID_MODE = UPGRADE_STEP_2 or ON, generate a new GTID
   if (gtid_mode >= GTID_MODE_UPGRADE_STEP_2)
   {
-    Gtid automatic_gtid;
-    automatic_gtid.sidno= get_server_sidno();
+    Gtid automatic_gtid= { specified_sidno, specified_gno };
+
+    if (automatic_gtid.sidno == 0)
+      automatic_gtid.sidno= get_server_sidno();
 
     sid_lock->rdlock();
     lock_sidno(automatic_gtid.sidno);
 
-    automatic_gtid.gno= get_automatic_gno(automatic_gtid.sidno);
+    if (automatic_gtid.gno == 0)
+      automatic_gtid.gno= get_automatic_gno(automatic_gtid.sidno);
 
     if (automatic_gtid.gno != -1)
       acquire_ownership(thd, automatic_gtid);
@@ -439,7 +446,6 @@
   gtid_set_performance_schema_values(thd);
 
   DBUG_RETURN(ret);
->>>>>>> 0beee6bc
 }
 
 
