--- conflicted
+++ resolved
@@ -2563,8 +2563,9 @@
           error |= thd->binlog_query(THD::STMT_QUERY_TYPE,
                                      built_non_trans_tmp_query.ptr(),
                                      built_non_trans_tmp_query.length(),
-<<<<<<< HEAD
-                                     FALSE, FALSE, FALSE, 0);
+                                     FALSE, FALSE,
+                                     is_drop_tmp_if_exists_added,
+                                     0);
           /*
             When temporary and regular tables or temporary tables with
             different storage engines are dropped on a single
@@ -2576,11 +2577,6 @@
           */
           if (gtid_mode > 0 && (trans_tmp_table_deleted || non_tmp_table_deleted))
             error |= mysql_bin_log.commit(thd, true);
-=======
-                                     FALSE, FALSE,
-                                     is_drop_tmp_if_exists_added,
-                                     0);
->>>>>>> bf2c49d3
       }
       if (trans_tmp_table_deleted)
       {
@@ -2590,8 +2586,9 @@
           error |= thd->binlog_query(THD::STMT_QUERY_TYPE,
                                      built_trans_tmp_query.ptr(),
                                      built_trans_tmp_query.length(),
-<<<<<<< HEAD
-                                     TRUE, FALSE, FALSE, 0);
+                                     TRUE, FALSE,
+                                     is_drop_tmp_if_exists_added,
+                                     0);
           /*
             When temporary and regular tables are dropped on a single
             statement, the original statement is split in two.
@@ -2602,11 +2599,6 @@
           */
           if (gtid_mode > 0 && non_tmp_table_deleted)
             error |= mysql_bin_log.commit(thd, true);
-=======
-                                     TRUE, FALSE,
-                                     is_drop_tmp_if_exists_added,
-                                     0);
->>>>>>> bf2c49d3
       }
       if (non_tmp_table_deleted)
       {
