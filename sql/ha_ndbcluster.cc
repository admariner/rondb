--- conflicted
+++ resolved
@@ -6983,34 +6983,27 @@
   while ((file_name=it++))
   {
     bool file_on_disk= FALSE;
-<<<<<<< HEAD
-    DBUG_PRINT("info", ("%s", file_name->str));     
+    DBUG_PRINT("info", ("%s", file_name->str));
     if (hash_search(&ndb_tables, (uchar*) file_name->str, file_name->length))
     {
-      DBUG_PRINT("info", ("%s existed in NDB _and_ on disk ", file_name->str));
-=======
-    DBUG_PRINT("info", ("%s", file_name));
-    if (hash_search(&ndb_tables, file_name, strlen(file_name)))
-    {
-      build_table_filename(name, sizeof(name), db, file_name, reg_ext, 0);
+      build_table_filename(name, sizeof(name), db, file_name->str, reg_ext, 0);
       if (my_access(name, F_OK))
       {
         pthread_mutex_lock(&LOCK_open);
         DBUG_PRINT("info", ("Table %s listed and need discovery",
-                            file_name));
-        if (ndb_create_table_from_engine(thd, db, file_name))
+                            file_name->str));
+        if (ndb_create_table_from_engine(thd, db, file_name->str))
         {
           pthread_mutex_unlock(&LOCK_open);
           push_warning_printf(current_thd, MYSQL_ERROR::WARN_LEVEL_WARN,
                               ER_TABLE_EXISTS_ERROR,
                               "Discover of table %s.%s failed",
-                              db, file_name);
+                              db, file_name->str);
           continue;
         }
         pthread_mutex_unlock(&LOCK_open);
       }
-      DBUG_PRINT("info", ("%s existed in NDB _and_ on disk ", file_name));
->>>>>>> d7d0d68b
+      DBUG_PRINT("info", ("%s existed in NDB _and_ on disk ", file_name->str));
       file_on_disk= TRUE;
     }
     
