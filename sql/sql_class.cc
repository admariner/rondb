--- conflicted
+++ resolved
@@ -1538,13 +1538,10 @@
   if (tc_log)
     tc_log->commit(this, true);
 
-<<<<<<< HEAD
-=======
   /*
     Debug sync system must be closed after tc_log->commit(), because
     DEBUG_SYNC is used in commit code.
   */
->>>>>>> 8f63c056
 #if defined(ENABLED_DEBUG_SYNC)
   /* End the Debug Sync Facility. See debug_sync.cc. */
   debug_sync_end_thread(this);
