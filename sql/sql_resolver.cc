--- conflicted
+++ resolved
@@ -441,24 +441,17 @@
 
   set_sj_candidates(NULL);
 
-<<<<<<< HEAD
-  if ((outer_select() == NULL ||
-       (parent_lex->sql_command == SQLCOM_SET_OPTION &&
-        outer_select()->outer_select() == NULL)) &&
-      !skip_local_transforms) {
-=======
   /*
     When reaching the top-most query block, or the next-to-top query block for
     the SQL command SET and for SP instructions (indicated with SQLCOM_END),
     apply local transformations to this query block and all underlying query
     blocks.
   */
-  if (outer_select() == NULL ||
-      ((parent_lex->sql_command == SQLCOM_SET_OPTION ||
-       parent_lex->sql_command == SQLCOM_END) &&
-       outer_select()->outer_select() == NULL))
-  {
->>>>>>> f3019ec2
+  if ((outer_select() == NULL ||
+       ((parent_lex->sql_command == SQLCOM_SET_OPTION ||
+         parent_lex->sql_command == SQLCOM_END) &&
+        outer_select()->outer_select() == NULL)) &&
+      !skip_local_transforms) {
     /*
       This code is invoked in the following cases:
       - if this is an outer-most query block of a SELECT or multi-table
