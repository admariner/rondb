# Copyright (C) 2000-2006 MySQL AB
# 
# This program is free software; you can redistribute it and/or modify
# it under the terms of the GNU General Public License as published by
# the Free Software Foundation; version 2 of the License.
# 
# This program is distributed in the hope that it will be useful,
# but WITHOUT ANY WARRANTY; without even the implied warranty of
# MERCHANTABILITY or FITNESS FOR A PARTICULAR PURPOSE.  See the
# GNU General Public License for more details.
# 
# You should have received a copy of the GNU General Public License
# along with this program; if not, write to the Free Software
# Foundation, Inc., 59 Temple Place, Suite 330, Boston, MA  02111-1307  USA

#called from the top level Makefile

MYSQLDATAdir =		$(localstatedir)
MYSQLSHAREdir =		$(pkgdatadir)
MYSQLBASEdir=		$(prefix)
MYSQLLIBdir=            $(pkglibdir)
pkgplugindir =		$(pkglibdir)/plugin
INCLUDES =		@ZLIB_INCLUDES@ \
			-I$(top_builddir)/include -I$(top_srcdir)/include \
			-I$(top_srcdir)/regex -I$(srcdir) $(openssl_includes)
WRAPLIBS=		@WRAPLIBS@
SUBDIRS =		share
libexec_PROGRAMS =	mysqld
EXTRA_PROGRAMS =	gen_lex_hash
bin_PROGRAMS =		mysql_tzinfo_to_sql
DTRACEFILES =           filesort.o \
			.libs/libndb_la-ha_ndbcluster.o \
                        handler.o \
                        mysqld.o \
                        net_serv.o \
                        scheduler.o \
                        sp_head.o \
                        sql_cache.o \
                        sql_connect.o \
                        sql_cursor.o \
                        sql_delete.o \
                        sql_truncate.o \
                        sql_insert.o \
                        datadict.o \
                        sql_parse.o \
                        sql_prepare.o \
                        sql_select.o \
                        sql_update.o

DTRACEFILES_DEPEND =    filesort.o \
			libndb_la-ha_ndbcluster.lo \
                        handler.o \
                        mysqld.o \
                        net_serv.o \
                        scheduler.o \
                        sp_head.o \
                        sql_cache.o \
                        sql_connect.o \
                        sql_cursor.o \
                        sql_delete.o \
                        sql_truncate.o \
                        sql_insert.o \
                        datadict.o \
                        sql_parse.o \
                        sql_prepare.o \
                        sql_select.o \
                        sql_update.o


noinst_LTLIBRARIES=	libndb.la \
			udf_example.la

SUPPORTING_LIBS =	$(top_builddir)/vio/libvio.a \
			$(top_builddir)/mysys/libmysyswrap.la \
			$(top_builddir)/mysys/libmysyslt.la \
			$(top_builddir)/dbug/libdbuglt.la \
			$(top_builddir)/regex/libregex.a \
			$(top_builddir)/strings/libmystringslt.la
mysqld_DEPENDENCIES=	@mysql_plugin_libs@ $(SUPPORTING_LIBS) libndb.la
LDADD = $(SUPPORTING_LIBS) @ZLIB_LIBS@ @NDB_SCI_LIBS@
mysqld_LDADD =		libndb.la \
			@MYSQLD_EXTRA_LDFLAGS@ \
			@pstack_libs@ \
			@mysql_plugin_libs@ \
			$(LDADD)  $(CXXLDFLAGS) $(WRAPLIBS) @LIBDL@ \
			$(yassl_libs) $(openssl_libs) @MYSQLD_EXTRA_LIBS@

noinst_HEADERS =	item.h item_func.h item_sum.h item_cmpfunc.h \
			item_strfunc.h item_timefunc.h \
			item_xmlfunc.h sql_plugin_services.h \
			item_create.h item_subselect.h item_row.h \
			sql_priv.h item_geofunc.h sql_bitmap.h \
			procedure.h sql_class.h sql_lex.h sql_list.h \
			sql_map.h sql_string.h unireg.h \
			sql_error.h field.h handler.h mysqld_suffix.h \
			sql_profile.h mysqld.h sql_help.h frm_crypt.h \
			ha_ndbcluster.h ha_ndbcluster_cond.h \
			ha_ndbcluster_binlog.h ha_ndbcluster_tables.h \
			ha_partition.h rpl_constants.h \
			debug_sync.h \
			opt_range.h protocol.h rpl_tblmap.h rpl_utility.h \
			rpl_reporting.h sql_locale.h sql_parse.h \
			log.h sql_show.h rpl_rli.h rpl_mi.h \
			sql_select.h structs.h table.h sql_udf.h hash_filo.h \
			lex.h lex_symbol.h sql_acl.h sql_crypt.h sql_base.h \
			sql_table.h key.h lock.h thr_malloc.h strfunc.h \
			sql_delete.h sql_insert.h sql_update.h sql_db.h \
			sql_connect.h sql_rename.h sql_time.h sql_tablespace.h \
			hostname.h sql_test.h records.h filesort.h \
			sql_derived.h sql_load.h sql_handler.h init.h \
			derror.h sql_union.h des_key_file.h sql_binlog.h \
			discover.h sql_manager.h sql_do.h \
			sql_repl.h slave.h rpl_filter.h rpl_injector.h \
			log_event.h rpl_record.h sql_const.h \
			log_event_old.h rpl_record_old.h \
			sql_sort.h sql_cache.h set_var.h sys_vars_shared.h \
			spatial.h gstream.h client_settings.h tzfile.h \
			tztime.h my_decimal.h keycaches.h \
			sp_head.h sp_pcontext.h sp_rcontext.h sp.h sp_cache.h \
			parse_file.h sql_view.h	sql_trigger.h \
			sql_array.h sql_cursor.h events.h scheduler.h \
                        event_db_repository.h event_queue.h \
			sql_plugin.h authors.h event_parse_data.h \
			event_data_objects.h event_scheduler.h \
			sql_partition.h partition_info.h partition_element.h \
			sql_audit.h \
			contributors.h sql_servers.h sql_signal.h records.h \
			sql_prepare.h rpl_handler.h replication.h mdl.h \
<<<<<<< HEAD
			sql_cmd.h \
			sql_plist.h transaction.h sys_vars.h
=======
			sql_plist.h transaction.h sys_vars.h sql_truncate.h \
			datadict.h
>>>>>>> 5fb6fd62

mysqld_SOURCES =	sql_lex.cc sql_handler.cc sql_partition.cc \
			item.cc item_sum.cc item_buff.cc item_func.cc \
			item_cmpfunc.cc item_strfunc.cc item_timefunc.cc \
			thr_malloc.cc item_create.cc item_subselect.cc \
			item_row.cc item_geofunc.cc item_xmlfunc.cc \
			field.cc strfunc.cc key.cc sql_class.cc sql_list.cc \
			net_serv.cc protocol.cc sql_state.c \
			lock.cc my_lock.c \
			sql_string.cc sql_manager.cc sql_map.cc \
			main.cc mysqld.cc password.c hash_filo.cc hostname.cc \
			sql_connect.cc scheduler.cc sql_parse.cc \
			keycaches.cc set_var.cc sql_yacc.yy sys_vars.cc \
                        sql_join_cache.cc \
			sql_base.cc table.cc sql_select.cc sql_insert.cc \
			datadict.cc sql_profile.cc \
			sql_prepare.cc sql_error.cc sql_locale.cc \
			sql_update.cc sql_delete.cc uniques.cc sql_do.cc \
			procedure.cc sql_test.cc sql_truncate.cc \
			log.cc init.cc derror.cc sql_acl.cc \
			unireg.cc des_key_file.cc \
			log_event.cc rpl_record.cc \
			log_event_old.cc rpl_record_old.cc \
			discover.cc sql_time.cc opt_range.cc opt_sum.cc \
		   	records.cc filesort.cc handler.cc \
		        ha_partition.cc \
			debug_sync.cc \
			sql_db.cc sql_table.cc sql_rename.cc sql_crypt.cc \
			sql_load.cc mf_iocache.cc field_conv.cc sql_show.cc \
			sql_udf.cc sql_analyse.cc sql_analyse.h sql_cache.cc \
			slave.cc sql_repl.cc rpl_filter.cc rpl_tblmap.cc \
			rpl_utility.cc rpl_injector.cc rpl_rli.cc rpl_mi.cc \
			rpl_reporting.cc \
                        sql_union.cc sql_derived.cc \
			sql_client.cc \
			repl_failsafe.h repl_failsafe.cc \
			sql_olap.cc sql_view.cc \
			gstream.cc spatial.cc sql_help.cc sql_cursor.cc \
			tztime.cc my_decimal.cc\
			sp_head.cc sp_pcontext.cc  sp_rcontext.cc sp.cc \
			sp_cache.cc parse_file.cc sql_trigger.cc \
                        event_scheduler.cc event_data_objects.cc \
                        event_queue.cc event_db_repository.cc events.cc \
			sql_plugin.cc sql_binlog.cc \
			sql_builtin.cc sql_tablespace.cc partition_info.cc \
			sql_servers.cc event_parse_data.cc sql_signal.cc \
			rpl_handler.cc mdl.cc transaction.cc sql_audit.cc  \
			sha2.cc

nodist_mysqld_SOURCES =	mini_client_errors.c pack.c client.c my_time.c my_user.c 

libndb_la_CPPFLAGS=	@ndbcluster_includes@
libndb_la_SOURCES=	ha_ndbcluster.cc \
			ha_ndbcluster_binlog.cc \
			ha_ndbcluster_cond.cc

gen_lex_hash_SOURCES =	gen_lex_hash.cc
gen_lex_hash_LDFLAGS =  @NOINST_LDFLAGS@

mysql_tzinfo_to_sql_SOURCES = tztime.cc
mysql_tzinfo_to_sql_CXXFLAGS= -DTZINFO2SQL

DEFS =			-DMYSQL_SERVER \
			-DDEFAULT_MYSQL_HOME="\"$(MYSQLBASEdir)\"" \
			-DMYSQL_DATADIR="\"$(MYSQLDATAdir)\"" \
			-DSHAREDIR="\"$(MYSQLSHAREdir)\"" \
			-DPLUGINDIR="\"$(pkgplugindir)\"" \
			-DHAVE_EVENT_SCHEDULER \
			@DEFS@

BUILT_MAINT_SRC =	sql_yacc.cc sql_yacc.h
BUILT_SOURCES =		$(BUILT_MAINT_SRC) lex_hash.h link_sources
EXTRA_DIST =		udf_example.c udf_example.def $(BUILT_MAINT_SRC) \
			nt_servc.cc nt_servc.h \
			message.mc  message.h message.rc MSG00001.bin \
			CMakeLists.txt

CLEANFILES =        	lex_hash.h sql_yacc.output link_sources
DISTCLEANFILES =        $(EXTRA_PROGRAMS)
MAINTAINERCLEANFILES =  $(BUILT_MAINT_SRC)
AM_YFLAGS =		-d --verbose

# These are listed in 'nodist_mysqld_SOURCES'
link_sources:
	rm -f mini_client_errors.c
	@LN_CP_F@ $(top_srcdir)/libmysql/errmsg.c mini_client_errors.c
	rm -f pack.c
	@LN_CP_F@ $(top_srcdir)/sql-common/pack.c pack.c
	rm -f client.c
	@LN_CP_F@ $(top_srcdir)/sql-common/client.c client.c
	rm -f my_time.c
	@LN_CP_F@ $(top_srcdir)/sql-common/my_time.c my_time.c
	rm -f my_user.c
	@LN_CP_F@ $(top_srcdir)/sql-common/my_user.c my_user.c
	echo timestamp > link_sources

# This generates lex_hash.h
# NOTE Built sources should depend on their sources not the tool
# this avoid the rebuild of the built files in a source dist
lex_hash.h:	gen_lex_hash.cc lex.h
		$(MAKE) $(AM_MAKEFLAGS) gen_lex_hash$(EXEEXT)
		./gen_lex_hash$(EXEEXT) > $@-t
		$(MV) $@-t $@

# For testing of udf_example.so
udf_example_la_SOURCES= udf_example.c
udf_example_la_LDFLAGS= -module -rpath $(pkglibdir)

# We might have some stuff not built in this build, but that we want to install
install-exec-hook:
	$(mkinstalldirs) $(DESTDIR)$(libexecdir) $(DESTDIR)$(pkglibdir)
	test ! -x mysqld-debug$(EXEEXT) || $(INSTALL_PROGRAM) mysqld-debug$(EXEEXT) $(DESTDIR)$(libexecdir)
	test ! -f mysqld-debug.sym.gz   || $(INSTALL_DATA)    mysqld-debug.sym.gz   $(DESTDIR)$(pkglibdir)
	test ! -f mysqld.sym.gz         || $(INSTALL_DATA)    mysqld.sym.gz         $(DESTDIR)$(pkglibdir)

if HAVE_DTRACE_DASH_G
libndb_la_LIBADD = probes_libndb.o
libndb_la_DEPENDENCIES = dtrace_files dtrace_providers probes_libndb.o
mysqld_LDADD += probes_all.o
mysqld_DEPENDENCIES += dtrace_files dtrace_providers probes_all.o
CLEANFILES += dtrace_files dtrace_providers probes_all.o
DTRACEPROVIDER = probes_mysql.d
CLEANFILES += $(DTRACEPROVIDER)

dtrace_files:
	echo $(DTRACEFILES) > $@
dtrace_providers: probes_mysql.d
	echo $(DTRACEPROVIDER) > $@
probes_mysql.d:
	-$(RM) -f probes_mysql.d
	$(CP) $(top_srcdir)/include/probes_mysql.d.base probes_mysql.d

DTRACEDIRS = . ../mysys $(patsubst %,$(top_builddir)/storage/%,@mysql_se_dirs@)

probes_all.o: probes_mysql.d $(DTRACEFILES_DEPEND)
	providers=`(for i in $(DTRACEDIRS); do cat $$i/dtrace_providers 2>/dev/null; done) | tr " " "\n" | sort | uniq | sed -e '/^$$/d' -e 's/^/-s /'`; \
	objects=`for i in $(DTRACEDIRS); do f=\`cat $$i/dtrace_files 2>/dev/null\`; for j in $$f; do test -f $$i/$$j && echo "$$i/$$j "; done; done`; \
	$(DTRACE) $(DTRACEFLAGS) -G $$providers $$objects -o $@

# Can't depend directly on .libs/*.o, because there is no generated rule for
# that in the Makefile; it is a byproduct of *.lo
probes_libndb.o: probes_mysql.d libndb_la-ha_ndbcluster.lo
	if test -f .libs/libndb_la-ha_ndbcluster.o ; then \
		$(DTRACE) $(DTRACEFLAGS) -G -s probes_mysql.d .libs/libndb_la-ha_ndbcluster.o -o $@; \
	fi; \
	if test -f libndb_la-ha_ndbcluster.o ; then \
		$(DTRACE) $(DTRACEFLAGS) -G -s probes_mysql.d libndb_la-ha_ndbcluster.o -o $@; \
	fi

endif<|MERGE_RESOLUTION|>--- conflicted
+++ resolved
@@ -126,13 +126,9 @@
 			sql_audit.h \
 			contributors.h sql_servers.h sql_signal.h records.h \
 			sql_prepare.h rpl_handler.h replication.h mdl.h \
-<<<<<<< HEAD
 			sql_cmd.h \
-			sql_plist.h transaction.h sys_vars.h
-=======
 			sql_plist.h transaction.h sys_vars.h sql_truncate.h \
 			datadict.h
->>>>>>> 5fb6fd62
 
 mysqld_SOURCES =	sql_lex.cc sql_handler.cc sql_partition.cc \
 			item.cc item_sum.cc item_buff.cc item_func.cc \
