--- conflicted
+++ resolved
@@ -76,7 +76,6 @@
 void thd_set_thread_stack(THD *thd, const char *stack_start);
 
 /**
-<<<<<<< HEAD
   Returns the partition_info working copy.
   Used to see if a table should be created with partitioning.
 
@@ -178,7 +177,8 @@
     @retval false sql_mode has not strict mode (all or trans).
 */
 bool thd_is_strict_mode(const THD *thd);
-=======
+
+/**
   Test a file path whether it is same as mysql data directory path.
 
   @param path null terminated character string
@@ -205,6 +205,5 @@
 */
 
 int mysql_tmpfile_path(const char *path, const char *prefix);
->>>>>>> 99556d03
 
 #endif // SQL_THD_INTERNAL_API_INCLUDED