--- conflicted
+++ resolved
@@ -4194,19 +4194,9 @@
   { 
     DBUG_ASSERT(m_table);
 
-<<<<<<< HEAD
     ASSERT_OR_RETURN_ERROR(m_curr_row <= m_rows_end, HA_ERR_CORRUPT_EVENT);
-    int const result= ::unpack_row(rli, m_table, m_width, m_curr_row, cols,
-                                   &m_curr_row_end, &m_master_reclength);
-    if (m_curr_row_end > m_rows_end)
-      my_error(ER_SLAVE_CORRUPT_EVENT, MYF(0));
-    ASSERT_OR_RETURN_ERROR(m_curr_row_end <= m_rows_end, HA_ERR_CORRUPT_EVENT);
-    return result;
-=======
-    ASSERT_OR_RETURN_ERROR(m_curr_row < m_rows_end, HA_ERR_CORRUPT_EVENT);
-    return ::unpack_row(rli, m_table, m_width, m_curr_row, &m_cols,
+    return ::unpack_row(rli, m_table, m_width, m_curr_row, cols,
                                    &m_curr_row_end, &m_master_reclength, m_rows_end);
->>>>>>> b0a5086c
   }
 
   /*
