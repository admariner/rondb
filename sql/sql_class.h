--- conflicted
+++ resolved
@@ -52,11 +52,8 @@
 #include "session_tracker.h"
 
 #include "transaction_info.h"
-<<<<<<< HEAD
 #include <list>
-=======
 #include <memory>
->>>>>>> 04348111
 
 /**
   The meat of thd_proc_info(THD*, char*), a macro that packs the last
