--- conflicted
+++ resolved
@@ -477,11 +477,7 @@
   # Send Ctrl-C to any children still running
   kill("INT", keys(%children));
 
-<<<<<<< HEAD
-  if (!IS_WINDOWS) {
-=======
   if (!IS_WINDOWS) { 
->>>>>>> d18f67bb
     # Wait for children to exit
     foreach my $pid (keys %children)
     {
