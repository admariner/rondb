#!/usr/bin/perl
# -*- cperl -*-

# Copyright (c) 2004, 2021, Oracle and/or its affiliates.
#
# This program is free software; you can redistribute it and/or modify
# it under the terms of the GNU General Public License, version 2.0,
# as published by the Free Software Foundation.
#
# This program is also distributed with certain software (including
# but not limited to OpenSSL) that is licensed under separate terms,
# as designated in a particular file or component or in included license
# documentation.  The authors of MySQL hereby grant you an additional
# permission to link the program and your derivative works with the
# separately licensed software that they have included with MySQL.
#
# This program is distributed in the hope that it will be useful,
# but WITHOUT ANY WARRANTY; without even the implied warranty of
# MERCHANTABILITY or FITNESS FOR A PARTICULAR PURPOSE.  See the
# GNU General Public License, version 2.0, for more details.
#
# You should have received a copy of the GNU General Public License
# along with this program; if not, write to the Free Software
# Foundation, Inc., 51 Franklin St, Fifth Floor, Boston, MA 02110-1301  USA

##############################################################################
#
#  mysql-test-run.pl
#
#  Tool used for executing a suite of .test files
#
#  See the "MySQL Test framework manual" for more information
#  https://dev.mysql.com/doc/dev/mysql-server/latest/PAGE_MYSQL_TEST_RUN.html
#
##############################################################################

use strict;
use warnings;

use lib "lib";
use lib "../internal/cloud/mysql-test/lib";

use Cwd;
use Cwd 'abs_path';
use File::Basename;
use File::Copy;
use File::Find;
use File::Spec::Functions qw/splitdir/;
use File::Temp qw/tempdir/;
use Getopt::Long;
use IO::Select;
use IO::Socket::INET;

push @INC, ".";

use My::ConfigFactory;
use My::CoreDump;
use My::File::Path;    # Patched version of File::Path
use My::Find;
use My::Options;
use My::Platform;
use My::SafeProcess;
use My::SysInfo;

use mtr_cases;
use mtr_cases_from_list;
use mtr_match;
use mtr_report;
use mtr_results;
use mtr_unique;

require "lib/mtr_gcov.pl";
require "lib/mtr_gprof.pl";
require "lib/mtr_io.pl";
require "lib/mtr_lock_order.pl";
require "lib/mtr_misc.pl";
require "lib/mtr_process.pl";

our $secondary_engine_support = eval 'use mtr_secondary_engine; 1';

# Global variable to keep track of completed test cases
my $completed = [];

$SIG{INT} = sub {
  if ($completed) {
    mtr_print_line();
    mtr_report_stats("Got ^C signal", $completed);
    mtr_error("Test suite aborted with ^C");
  }
  mtr_error("Got ^C signal");
};

sub env_or_val($$) { defined $ENV{ $_[0] } ? $ENV{ $_[0] } : $_[1] }

# Local variables
my $opt_boot_dbx;
my $opt_boot_ddd;
my $opt_boot_gdb;
my $opt_callgrind;
my $opt_charset_for_testdb;
my $opt_compress;
my $opt_async_client;
my $opt_cursor_protocol;
my $opt_debug_common;
my $opt_do_suite;
my $opt_explain_protocol;
my $opt_helgrind;
my $opt_json_explain_protocol;
my $opt_mark_progress;
my $opt_max_connections;
my $opt_platform;
my $opt_platform_exclude;
my $opt_ps_protocol;
my $opt_report_features;
my $opt_skip_core;
my $opt_skip_test_list;
my $opt_sp_protocol;
my $opt_start;
my $opt_start_dirty;
my $opt_start_exit;
my $opt_strace_client;
my $opt_strace_server;
my $opt_stress;
my $opt_tmpdir;
my $opt_tmpdir_pid;
my $opt_trace_protocol;
my $opt_user_args;
my $opt_valgrind_path;
my $opt_view_protocol;
my $opt_wait_all;

my $opt_build_thread  = $ENV{'MTR_BUILD_THREAD'}  || "auto";
my $opt_colored_diff  = $ENV{'MTR_COLORED_DIFF'}  || 0;
my $opt_ctest_timeout = $ENV{'MTR_CTEST_TIMEOUT'} || 120;      # seconds
my $opt_debug_sync_timeout = 600;    # Default timeout for WAIT_FOR actions.
my $opt_do_test_list       = "";
my $opt_force_restart      = 0;
my $opt_include_ndbcluster = 0;
my $opt_lock_order         = env_or_val(MTR_LOCK_ORDER => 0);
my $opt_max_save_core      = env_or_val(MTR_MAX_SAVE_CORE => 5);
my $opt_max_save_datadir   = env_or_val(MTR_MAX_SAVE_DATADIR => 20);
my $opt_max_test_fail      = env_or_val(MTR_MAX_TEST_FAIL => 10);
my $opt_mysqlx_baseport    = $ENV{'MYSQLXPLUGIN_PORT'} || "auto";
my $opt_port_base          = $ENV{'MTR_PORT_BASE'} || "auto";
my $opt_port_exclude       = $ENV{'MTR_PORT_EXCLUDE'} || "none";
my $opt_reorder            = 1;
my $opt_retry              = 3;
my $opt_retry_failure      = env_or_val(MTR_RETRY_FAILURE => 2);
my $opt_skip_ndbcluster    = 0;
my $opt_skip_sys_schema    = 0;
my $opt_suite_timeout      = $ENV{MTR_SUITE_TIMEOUT} || 300;           # minutes
my $opt_testcase_timeout   = $ENV{MTR_TESTCASE_TIMEOUT} || 15;         # minutes
my $opt_valgrind_clients   = 0;
my $opt_valgrind_mysqld    = 0;
my $opt_valgrind_mysqltest = 0;

# Options used when connecting to an already running server
my %opts_extern;

my $auth_plugin;            # The path to the authentication test plugin
my $baseport;
my $ctest_report;           # Unit test report stored here for delayed printing
my $current_config_name;    # The currently running config file template
my $exe_ndb_mgm;
my $exe_ndb_mgmd;
my $exe_ndb_waiter;
my $exe_ndbd;
my $exe_ndbmtd;
my $initial_bootstrap_cmd;
my $mysql_base_version;
my $mysqlx_baseport;
my $path_config_file;       # The generated config file, var/my.cnf
my $path_vardir_trace;
my $test_fail;

my $build_thread       = 0;
my $daemonize_mysqld   = 0;
my $debug_d            = "d";
my $exe_ndbmtd_counter = 0;
my $ports_per_thread   = 30;
my $source_dist        = 0;
my $shutdown_report    = 0;
my $valgrind_reports   = 0;

my @valgrind_args;

# Storage for changed environment variables
my %old_env;
my %visited_suite_names;

# Global variables
our $opt_client_dbx;
our $opt_client_ddd;
our $opt_client_debugger;
our $opt_client_gdb;
our $opt_client_lldb;
our $opt_ctest_report;
our $opt_dbx;
our $opt_ddd;
our $opt_debug;
our $opt_debug_server;
our $opt_debugger;
our $opt_force;
our $opt_gcov;
our $opt_gdb;
our $opt_gdb_secondary_engine;
our $opt_gprof;
our $opt_lldb;
our $opt_manual_boot_gdb;
our $opt_manual_dbx;
our $opt_manual_ddd;
our $opt_manual_debug;
our $opt_manual_gdb;
our $opt_manual_lldb;
our $opt_no_skip;
our $opt_record;
our $opt_report_unstable_tests;
our $opt_skip_combinations;
our $opt_suites;
our $opt_suite_opt;
our $opt_summary_report;
our $opt_vardir;
our $opt_xml_report;

#
# Suites run by default (i.e. when invoking ./mtr without parameters)
#
our @DEFAULT_SUITES = qw(
  auth_sec
  binlog
  binlog_gtid
  binlog_nogtid
  clone
  collations
  connection_control
  encryption
  federated
  funcs_2
  gcol
  gis
  information_schema
  innodb
  innodb_fts
  innodb_gis
  innodb_undo
  innodb_zip
  interactive_utilities
  json
  main
  opt_trace
  parts
  perfschema
  query_rewrite_plugins
  rpl
  rpl_gtid
  rpl_nogtid
  secondary_engine
  service_status_var_registration
  service_sys_var_registration
  service_udf_registration
  sys_vars
  sysschema
  test_service_sql_api
  test_services
  x
  component_keyring_file
);

our $DEFAULT_SUITES = join ',', @DEFAULT_SUITES;

# End of list of default suites

our $opt_big_test                  = 0;
our $opt_check_testcases           = 1;
our $opt_clean_vardir              = $ENV{'MTR_CLEAN_VARDIR'};
our $opt_ctest                     = env_or_val(MTR_UNIT_TESTS => -1);
our $opt_fast                      = 0;
our $opt_gcov_err                  = "mysql-test-gcov.err";
our $opt_gcov_exe                  = "gcov";
our $opt_gcov_msg                  = "mysql-test-gcov.msg";
our $opt_hypergraph                = 0;
our $opt_mem                       = $ENV{'MTR_MEM'} ? 1 : 0;
our $opt_only_big_test             = 0;
our $opt_parallel                  = $ENV{MTR_PARALLEL};
our $opt_quiet                     = $ENV{'MTR_QUIET'} || 0;
our $opt_repeat                    = 1;
our $opt_report_times              = 0;
our $opt_resfile                   = $ENV{'MTR_RESULT_FILE'} || 0;
our $opt_test_progress             = 1;
our $opt_sanitize                  = 0;
our $opt_shutdown_timeout          = $ENV{MTR_SHUTDOWN_TIMEOUT} || 20; # seconds
our $opt_start_timeout             = $ENV{MTR_START_TIMEOUT} || 180;   # seconds
our $opt_user                      = "root";
our $opt_valgrind                  = 0;
our $opt_valgrind_secondary_engine = 0;
our $opt_verbose                   = 0;
# Visual Studio produces executables in different sub-directories
# based on the configuration used to build them. To make life easier,
# an environment variable or command-line option may be specified to
# control which set of executables will be used by the test suite.
our $opt_vs_config = $ENV{'MTR_VS_CONFIG'};
our $opt_warnings  = 1;

our @opt_cases;
our @opt_combinations;
our @opt_extra_bootstrap_opt;
our @opt_extra_mysqld_opt;
our @opt_extra_mysqltest_opt;
our @opt_mysqld_envs;

our $basedir;
our $bindir;
our $build_thread_id_dir;
our $build_thread_id_file;
our $config;    # The currently running config
our $debug_compiled_binaries;
our $default_vardir;
our $excluded_string;
our $exe_libtool;
our $exe_mysql;
our $exe_mysql_ssl_rsa_setup;
our $exe_mysql_migrate_keyring;
our $exe_mysql_keyring_encryption_test;
our $exe_mysqladmin;
our $exe_mysqltest;
our $glob_mysql_test_dir;
our $mysql_version_extra;
our $mysql_version_id;
our $num_tests_for_report;    # for test-progress option
our $path_charsetsdir;
our $path_client_bindir;
our $path_client_libdir;
our $path_current_testlog;
our $path_language;
our $path_testlog;
our $secondary_engine_plugin_dir;
our $start_only;

our $glob_debugger       = 0;
our $group_replication   = 0;
our $ndbcluster_enabled  = 0;
our $ndbcluster_only     = 0;
our $mysqlbackup_enabled = 0;

our @share_locations;

our %gprof_dirs;
our %logs;
our %mysqld_variables;

# This section is used to declare constants
use constant { MYSQLTEST_PASS        => 0,
               MYSQLTEST_FAIL        => 1,
               MYSQLTEST_SKIPPED     => 62,
               MYSQLTEST_NOSKIP_PASS => 63,
               MYSQLTEST_NOSKIP_FAIL => 64 };

sub check_timeout ($) { return testcase_timeout($_[0]) / 10; }

sub suite_timeout { return $opt_suite_timeout * 60; }

sub using_extern { return (keys %opts_extern > 0); }

# Return list of specific servers
sub _like { return $config ? $config->like($_[0]) : (); }

sub mysqlds     { return _like('mysqld.'); }
sub ndbds       { return _like('cluster_config.ndbd.'); }
sub ndb_mgmds   { return _like('cluster_config.ndb_mgmd.'); }
sub clusters    { return _like('mysql_cluster.'); }
sub all_servers { return (mysqlds(), ndb_mgmds(), ndbds()); }

# Return an object which refers to the group named '[mysqld]'
# from the my.cnf file. Options specified in the section can
# be accessed using it.
sub mysqld_group { return $config ? $config->group('mysqld') : (); }

sub testcase_timeout ($) {
  my ($tinfo) = @_;
  if (exists $tinfo->{'case-timeout'}) {
    # Return test specific timeout if *longer* that the general timeout
    my $test_to = $tinfo->{'case-timeout'};
    # Double the testcase timeout for sanitizer (ASAN/UBSAN) runs
    $test_to *= 2 if $opt_sanitize;
    # Multiply the testcase timeout by 10 for valgrind runs
    $test_to *= 10 if $opt_valgrind;
    return $test_to * 60 if $test_to > $opt_testcase_timeout;
  }
  return $opt_testcase_timeout * 60;
}

BEGIN {
  # Check that mysql-test-run.pl is started from mysql-test/
  unless (-f "mysql-test-run.pl") {
    print "**** ERROR **** ",
      "You must start mysql-test-run from the mysql-test/ directory\n";
    exit(1);
  }

  # Check that lib exist
  unless (-d "lib/") {
    print "**** ERROR **** ", "Could not find the lib/ directory \n";
    exit(1);
  }
}

END {
  if (defined $opt_tmpdir_pid and $opt_tmpdir_pid == $$) {
    if (!$opt_start_exit) {
      # Remove the tempdir this process has created
      mtr_verbose("Removing tmpdir $opt_tmpdir");
      rmtree($opt_tmpdir);
    } else {
      mtr_warning(
          "tmpdir $opt_tmpdir should be removed after the server has finished");
    }
  }
}

select(STDERR);
$| = 1;    # Automatically flush STDERR - output should be in sync with STDOUT
select(STDOUT);
$| = 1;    # Automatically flush STDOUT

main();

sub main {
  # Default, verbosity on
  report_option('verbose', 0);

  # This is needed for test log evaluation in "gen-build-status-page"
  # in all cases where the calling tool does not log the commands directly
  # before it executes them, like "make test-force-pl" in RPM builds.
  mtr_report("Logging: $0 ", join(" ", @ARGV));

  command_line_setup();

  # Create build thread id directory
  create_unique_id_dir();

  $build_thread_id_file = "$build_thread_id_dir/" . $$ . "_unique_ids.log";
  open(FH, ">>", $build_thread_id_file) or
    die "Can't open file $build_thread_id_file: $!";
  print FH "# Unique id file paths\n";
  close(FH);

  # --help will not reach here, so now it's safe to assume we have binaries
  My::SafeProcess::find_bin($bindir, $path_client_bindir);

  $secondary_engine_support =
    ($secondary_engine_support and find_secondary_engine($bindir)) ? 1 : 0;

  if ($secondary_engine_support) {
    check_secondary_engine_features(using_extern());
    # Append secondary engine test suite to list of default suites if found.
    add_secondary_engine_suite();
  }

  if ($opt_gcov) {
    gcov_prepare($basedir);
  }

  if ($opt_lock_order) {
    lock_order_prepare($bindir);
  }

  # Collect test cases from a file and put them into '@opt_cases'.
  if ($opt_do_test_list) {
    collect_test_cases_from_list(\@opt_cases, $opt_do_test_list, \$opt_ctest);
  }

  my $suite_set;
  if ($opt_suites) {
    # Collect suite set if passed through the MTR command line
    if ($opt_suites =~ /^default$/i) {
      $suite_set = 0;
    } elsif ($opt_suites =~ /^non[-]default$/i) {
      $suite_set = 1;
    } elsif ($opt_suites =~ /^all$/i) {
      $suite_set = 2;
    }
  } else {
    # Use all suites(suite set 2) in case the suite set isn't explicitly
    # specified and :-
    # a) A PREFIX or REGEX is specified using the --do-suite option
    # b) Test cases are passed on the command line
    # c) The --do-test or --do-test-list options are used
    #
    # If none of the above are used, use the default suite set (i.e.,
    # suite set 0)
    $suite_set = ($opt_do_suite or
                    @opt_cases  or
                    $::do_test  or
                    $opt_do_test_list
    ) ? 2 : 0;
  }

  # Ignore the suite set parameter in case a list of suites is explicitly
  # given
  if (defined $suite_set) {
    mtr_print(
         "Using '" . ("default", "non-default", "all")[$suite_set] . "' suites")
      if @opt_cases;

    if ($suite_set == 0) {
      # Run default set of suites
      $opt_suites = $DEFAULT_SUITES;
    } else {
      # Include the main suite by default when suite set is 'all'
      # since it does not have a directory structure like:
      # mysql-test/<suite_name>/[<t>,<r>,<include>]
      $opt_suites = ($suite_set == 2) ? "main" : "";

      # Scan all sub-directories for available test suites.
      # The variable $opt_suites is updated by get_all_suites()
      find(\&get_all_suites, "$glob_mysql_test_dir");
      find({ wanted => \&get_all_suites, follow => 1 }, "$basedir/internal")
        if (-d "$basedir/internal");

      if ($suite_set == 1) {
        # Run only with non-default suites
        for my $suite (split(",", $DEFAULT_SUITES)) {
          for ("$suite", "i_$suite") {
            remove_suite_from_list($_);
          }
        }
      }

      # Remove cluster test suites if ndb cluster is not enabled
      if (not $ndbcluster_enabled) {
        for my $suite (split(",", $opt_suites)) {
          next if not $suite =~ /ndb/;
          remove_suite_from_list($suite);
        }
      }

      # Remove secondary engine test suites if not supported
      if (defined $::secondary_engine and not $secondary_engine_support) {
        for my $suite (split(",", $opt_suites)) {
          next if not $suite =~ /$::secondary_engine/;
          remove_suite_from_list($suite);
        }
      }
    }
  }

  my $mtr_suites = $opt_suites;
  # Skip suites which don't match the --do-suite filter
  if ($opt_do_suite) {
    my $opt_do_suite_reg = init_pattern($opt_do_suite, "--do-suite");
    for my $suite (split(",", $opt_suites)) {
      if ($opt_do_suite_reg and not $suite =~ /$opt_do_suite_reg/) {
        remove_suite_from_list($suite);
      }
    }

    # Removing ',' at the end of $opt_suites if exists
    $opt_suites =~ s/,$//;
  }

  if ($opt_skip_sys_schema) {
    remove_suite_from_list("sysschema");
  }

  if ($opt_suites) {
    # Remove extended suite if the original suite is already in
    # the suite list
    for my $suite (split(",", $opt_suites)) {
      if ($suite =~ /^i_(.*)/) {
        my $orig_suite = $1;
        if ($opt_suites =~ /,$orig_suite,/ or
            $opt_suites =~ /^$orig_suite,/ or
            $opt_suites =~ /^$orig_suite$/ or
            $opt_suites =~ /,$orig_suite$/) {
          remove_suite_from_list($suite);
        }
      }
    }

    # Finally, filter out duplicate suite names if present,
    # i.e., using `--suite=ab,ab mytest` should not end up
    # running ab.mytest twice.
    my %unique_suites = map { $_ => 1 } split(",", $opt_suites);
    $opt_suites = join(",", sort keys %unique_suites);

    if (@opt_cases) {
      mtr_verbose("Using suite(s): $opt_suites");
    } else {
      mtr_report("Using suite(s): $opt_suites");
    }
  } else {
    if ($opt_do_suite) {
      mtr_error("The PREFIX/REGEX '$opt_do_suite' doesn't match any of " .
                "'$mtr_suites' suite(s)");
    }
  }

  # Environment variable to hold number of CPUs
  my $sys_info = My::SysInfo->new();
  $ENV{NUMBER_OF_CPUS} = $sys_info->num_cpus();

  if ($opt_parallel eq "auto") {
    # Try to find a suitable value for number of workers
    $opt_parallel = $ENV{NUMBER_OF_CPUS};
    if (defined $ENV{MTR_MAX_PARALLEL}) {
      my $max_par = $ENV{MTR_MAX_PARALLEL};
      $opt_parallel = $max_par if ($opt_parallel > $max_par);
    }
    $opt_parallel = 1 if ($opt_parallel < 1);
  }

  init_timers();

  mtr_report("Collecting tests");
  my $tests = collect_test_cases($opt_reorder, $opt_suites,
                                 \@opt_cases,  $opt_skip_test_list);
  mark_time_used('collect');

  check_secondary_engine_option($tests) if $secondary_engine_support;

  if ($opt_report_features) {
    # Put "report features" as the first test to run. No result file,
    # prints the output on console.
    my $tinfo = My::Test->new(master_opt    => [],
                              name          => 'report_features',
                              path          => 'include/report-features.test',
                              shortname     => 'report_features',
                              slave_opt     => [],
                              template_path => "include/default_my.cnf",);
    unshift(@$tests, $tinfo);
  }

  my $num_tests = @$tests;
  if ($num_tests == 0) {
    mtr_report("No tests found, terminating");
    exit(0);
  }

  initialize_servers();

  # Limit parallel workers to number of tests to avoid idle workers
  $opt_parallel = $num_tests if $opt_parallel > $num_tests;
  $ENV{MTR_PARALLEL} = $opt_parallel;
  mtr_report("Using parallel: $opt_parallel");

  my $is_option_mysqlx_port_set = $opt_mysqlx_baseport ne "auto";
  if ($opt_parallel > 1) {
    if ($opt_start_exit || $opt_stress || $is_option_mysqlx_port_set) {
      mtr_warning("Parallel cannot be used neither with --start-and-exit nor",
                  "--stress nor --mysqlx_port.\nSetting parallel value to 1.");
      $opt_parallel = 1;
    }
  }

  $num_tests_for_report = $num_tests;

  # Shutdown report is one extra test created to report
  # any failures or crashes during shutdown.
  $num_tests_for_report = $num_tests_for_report + 1;

  # When either --valgrind or --sanitize option is enabled, a dummy
  # test is created.
  if ($opt_valgrind_mysqld or $opt_sanitize) {
    $num_tests_for_report = $num_tests_for_report + 1;
  }

  # Please note, that disk_usage() will print a space to separate its
  # information from the preceding string, if the disk usage report is
  # enabled. Otherwise an empty string is returned.
  my $disk_usage = disk_usage();
  if ($disk_usage) {
    mtr_report(sprintf("Disk usage of vardir in MB:%s", $disk_usage));
  }

  # Create server socket on any free port
  my $server = new IO::Socket::INET(Listen    => $opt_parallel,
                                    LocalAddr => 'localhost',
                                    Proto     => 'tcp',);
  mtr_error("Could not create testcase server port: $!") unless $server;
  my $server_port = $server->sockport();

  if ($opt_resfile) {
    resfile_init("$opt_vardir/mtr-results.txt");
    print_global_resfile();
  }

  if ($secondary_engine_support) {
    secondary_engine_offload_count_report_init();
  }

  if ($opt_summary_report) {
    mtr_summary_file_init($opt_summary_report);
  }
  if ($opt_xml_report) {
    mtr_xml_init($opt_xml_report);
  }

  # Read definitions from include/plugin.defs
  read_plugin_defs("include/plugin.defs", 0);

 # Also read from plugin.defs files in internal and internal/cloud if they exist
  my @plugin_defs = ("$basedir/internal/mysql-test/include/plugin.defs",
                     "$basedir/internal/cloud/mysql-test/include/plugin.defs");

  for my $plugin_def (@plugin_defs) {
    read_plugin_defs($plugin_def) if -e $plugin_def;
  }

  # Simplify reference to semisync plugins
  $ENV{'SEMISYNC_PLUGIN_OPT'} = $ENV{'SEMISYNC_MASTER_PLUGIN_OPT'};

  if (IS_WINDOWS) {
    $ENV{'PLUGIN_SUFFIX'} = "dll";
  } else {
    $ENV{'PLUGIN_SUFFIX'} = "so";
  }

  if ($group_replication) {
    $ports_per_thread = $ports_per_thread + 10;
  }

  if ($secondary_engine_support) {
    # Reserve 10 extra ports per worker process
    $ports_per_thread = $ports_per_thread + 10;
  }

  create_manifest_file();

  # Create child processes
  my %children;
  for my $child_num (1 .. $opt_parallel) {
    my $child_pid = My::SafeProcess::Base::_safe_fork();
    if ($child_pid == 0) {
      $server = undef;    # Close the server port in child
      $tests  = {};       # Don't need the tests list in child

      # Use subdir of var and tmp unless only one worker
      if ($opt_parallel > 1) {
        set_vardir("$opt_vardir/$child_num");
        $opt_tmpdir = "$opt_tmpdir/$child_num";
      }

      init_timers();
      run_worker($server_port, $child_num);
      exit(1);
    }

    $children{$child_pid} = 1;
  }

  mtr_print_header($opt_parallel > 1);

  mark_time_used('init');

  my $completed = run_test_server($server, $tests, $opt_parallel);

  exit(0) if $opt_start_exit;

  # Send Ctrl-C to any children still running
  kill("INT", keys(%children));

  if (!IS_WINDOWS) {
    # Wait for children to exit
    foreach my $pid (keys %children) {
      my $ret_pid = waitpid($pid, 0);
      if ($ret_pid != $pid) {
        mtr_report("Unknown process $ret_pid exited");
      } else {
        delete $children{$ret_pid};
      }
    }
  }

  # Remove config files for components
  read_plugin_defs("include/plugin.defs", 1);
  for my $plugin_def (@plugin_defs) {
    read_plugin_defs($plugin_def, 1) if -e $plugin_def;
  }

  remove_manifest_file();

  if (not $completed) {
    mtr_error("Test suite aborted");
  }

  if (@$completed != $num_tests) {
    # Not all tests completed, failure
    mtr_report();
    mtr_report("Only ", int(@$completed), " of $num_tests completed.");
    mtr_error("Not all tests completed");
  }

  mark_time_used('init');

  push @$completed, run_ctest() if $opt_ctest;

  # Create minimalistic "test" for the reporting failures at shutdown
  my $tinfo = My::Test->new(name      => 'shutdown_report',
                            shortname => 'shutdown_report',);

  # Set dummy worker id to align report with normal tests
  $tinfo->{worker} = 0 if $opt_parallel > 1;
  if ($shutdown_report) {
    $tinfo->{result}   = 'MTR_RES_FAILED';
    $tinfo->{comment}  = "Mysqld reported failures at shutdown, see above";
    $tinfo->{failures} = 1;
  } else {
    $tinfo->{result} = 'MTR_RES_PASSED';
  }
  mtr_report_test($tinfo);
  report_option('prev_report_length', 0);
  push @$completed, $tinfo;

  if ($opt_valgrind_mysqld or $opt_sanitize) {
    # Create minimalistic "test" for the reporting
    my $tinfo = My::Test->new(
      name      => $opt_valgrind_mysqld ? 'valgrind_report' : 'sanitize_report',
      shortname => $opt_valgrind_mysqld ? 'valgrind_report' : 'sanitize_report',
    );

    # Set dummy worker id to align report with normal tests
    $tinfo->{worker} = 0 if $opt_parallel > 1;
    if ($valgrind_reports) {
      $tinfo->{result} = 'MTR_RES_FAILED';
      if ($opt_valgrind_mysqld) {
        $tinfo->{comment} = "Valgrind reported failures at shutdown, see above";
      } else {
        $tinfo->{comment} =
          "Sanitizer reported failures at shutdown, see above";
      }
      $tinfo->{failures} = 1;
    } else {
      $tinfo->{result} = 'MTR_RES_PASSED';
    }
    mtr_report_test($tinfo);
    report_option('prev_report_length', 0);
    push @$completed, $tinfo;
  }

  if ($opt_quiet) {
    my $last_test = $completed->[-1];
    mtr_report() if !$last_test->is_failed();
  }

  mtr_print_line();

  if ($opt_gcov) {
    gcov_collect($bindir, $opt_gcov_exe, $opt_gcov_msg, $opt_gcov_err);
  }

  if ($ctest_report) {
    print "$ctest_report\n";
    mtr_print_line();
  }

  # Cleanup the build thread id files
  remove_redundant_thread_id_file_locations();
  clean_unique_id_dir();

  print_total_times($opt_parallel) if $opt_report_times;

  mtr_report_stats("Completed", $completed);

  remove_vardir_subs() if $opt_clean_vardir;

  exit(0);
}

# The word server here refers to the main control loop of MTR, not a
# mysqld server. Worker threads have already been started when this sub
# is called. The main loop wakes up once every second and checks for new
# messages from the workers. After some special handling of new/closed
# connections, the bulk of the loop is handling the different messages.
#
# The message starts with a codeword, which can be 'TESTRESULT',
# 'START', 'SPENT' or 'VALGREP'.
#
# After 'TESTRESULT' or 'START', the master thread finds the next test
# to run by this worker. It also contains the logic to find a more
# optimal ordering of tests per worker in order to reduce number of
# restarts. When a test has been identified, it's sent to the worker
# with a message tagged 'TESTCASE'.
#
# When all tests are completed or if we abort test runs early, a message
# 'BYE' is sent to the worker.
sub run_test_server ($$$) {
  my ($server, $tests, $childs) = @_;

  my $num_failed_test   = 0; # Number of tests failed so far
  my $num_saved_cores   = 0; # Number of core files saved in vardir/log/ so far.
  my $num_saved_datadir = 0; # Number of datadirs saved in vardir/log/ so far.

  # Scheduler variables
  my $max_ndb = $ENV{MTR_MAX_NDB} || $childs / 2;
  $max_ndb = $childs if $max_ndb > $childs;
  $max_ndb = 1       if $max_ndb < 1;
  my $num_ndb_tests = 0;
  my %running;
  my $result;

  my $completed_wid_count = 0;
  my $non_parallel_tests  = [];

  my $suite_timeout = start_timer(suite_timeout());

  my $s = IO::Select->new();
  $s->add($server);

  while (1) {
    mark_time_used('admin');
    # # Wake up once every second
    my @ready = $s->can_read(1);
    mark_time_idle();

    foreach my $sock (@ready) {
      if ($sock == $server) {
        # New client connected
        my $child = $sock->accept();
        mtr_verbose("Client connected");
        $s->add($child);
        print $child "HELLO\n";
      } else {
        my $line = <$sock>;
        if (!defined $line) {
          # Client disconnected
          mtr_verbose("Child closed socket");
          $s->remove($sock);
          if (--$childs == 0) {
            report_option('prev_report_length', 0);
            return $completed;
          }
          next;
        }
        chomp($line);

        if ($line eq 'TESTRESULT') {
          $result = My::Test::read_test($sock);

          # Report test status
          mtr_report_test($result);

          if ($result->is_failed()) {
            # Save the workers "savedir" in var/log
            my $worker_savedir  = $result->{savedir};
            my $worker_savename = basename($worker_savedir);
            my $savedir         = "$opt_vardir/log/$worker_savename";

            if ($opt_max_save_datadir > 0 &&
                $num_saved_datadir >= $opt_max_save_datadir) {
              mtr_report(" - skipping '$worker_savedir/'");
              rmtree($worker_savedir);
            } else {
              rename($worker_savedir, $savedir) if $worker_savedir ne $savedir;

              # Look for the test log file and put that in savedir location
              my $logfile     = "$result->{shortname}" . ".log";
              my $logfilepath = dirname($worker_savedir) . "/" . $logfile;

              move($logfilepath, $savedir);
              $logfilepath = $savedir . "/" . $logfile;

              if ($opt_check_testcases &&
                  !defined $result->{'result_file'} &&
                  !$result->{timeout}) {
                mtr_report("Mysqltest client output from logfile");
                mtr_report("----------- MYSQLTEST OUTPUT START -----------\n");
                mtr_printfile($logfilepath);
                mtr_report("\n------------ MYSQLTEST OUTPUT END -----------\n");
              }

              mtr_report(" - the logfile can be found in '$logfilepath'\n");

              # Move any core files from e.g. mysqltest
              foreach my $coref (glob("core*"), glob("*.dmp")) {
                mtr_report(" - found '$coref', moving it to '$savedir'");
                move($coref, $savedir);
              }

              if ($opt_max_save_core > 0) {
                # Limit number of core files saved
                find(
                  { no_chdir => 1,
                    wanted   => sub {
                      my $core_file = $File::Find::name;
                      my $core_name = basename($core_file);

                      # Name beginning with core, not ending in .gz
                      if (($core_name =~ /^core/ and $core_name !~ /\.gz$/) or
                          (IS_WINDOWS and $core_name =~ /\.dmp$/)) {
                        # Ending with .dmp
                        mtr_report(" - found '$core_name'",
                                   "($num_saved_cores/$opt_max_save_core)");

                        my $exe;
                        if (defined $result->{'secondary_engine_srv_crash'}) {
                          $exe = find_secondary_engine($bindir);
                        } else {
                          $exe = find_mysqld($basedir) || "";
                        }

                        My::CoreDump->show($core_file, $exe, $opt_parallel);

                        if ($num_saved_cores >= $opt_max_save_core) {
                          mtr_report(" - deleting it, already saved",
                                     "$opt_max_save_core");
                          unlink("$core_file");
                        } else {
                          mtr_compress_file($core_file) unless @opt_cases;
                        }
                        ++$num_saved_cores;
                      }
                    }
                  },
                  $savedir);
              }
            }

            resfile_print_test();
            $num_saved_datadir++;
            $num_failed_test++
              unless ($result->{retries} ||
                      $result->{exp_fail});

            if (!$opt_force) {
              # Test has failed, force is off
              push(@$completed, $result);
              return $completed unless $result->{'dont_kill_server'};
              # Prevent kill of server, to get valgrind report
              print $sock "BYE\n";
              next;
            } elsif ($opt_max_test_fail > 0 and
                     $num_failed_test >= $opt_max_test_fail) {
              push(@$completed, $result);
              mtr_report_stats("Too many failed", $completed, 1);
              mtr_report("Too many tests($num_failed_test) failed!",
                         "Terminating...");
              return undef;
            }
          } else {
            # Remove testcase .log file produce in var/log/ to save space, if
            # test has passed, since relevant part of logfile has already been
            # appended to master log
            my $logfile = "$opt_vardir/log/$result->{shortname}" . ".log";
            unlink($logfile);
          }

          resfile_print_test();

          # Retry test run after test failure
          my $retries         = $result->{retries}  || 2;
          my $test_has_failed = $result->{failures} || 0;

          if ($test_has_failed and $retries <= $opt_retry) {
            # Test should be run one more time unless it has failed
            # too many times already
            my $tname    = $result->{name};
            my $failures = $result->{failures};

            if ($opt_retry > 1 and $failures >= $opt_retry_failure) {
              mtr_report("Test $tname has failed $failures times,",
                         "no more retries.\n");
            } else {
              mtr_report(
                  "Retrying test $tname, " . "attempt($retries/$opt_retry).\n");
              delete($result->{result});
              $result->{retries} = $retries + 1;
              $result->write_test($sock, 'TESTCASE');
              next;
            }
          }

          # Remove from list of running
          mtr_error("'", $result->{name}, "' is not known to be running")
            unless delete $running{ $result->key() };

          # Update scheduler variables
          $num_ndb_tests-- if ($result->{ndb_test});

          # Save result in completed list
          push(@$completed, $result);

        } elsif ($line eq 'START') {
          # 'START' is the initial message from a new worker, send first test
          ;
        } elsif ($line =~ /^SPENT/) {
          # 'SPENT' comes with numbers for how much time the worker spent in
          # various phases of execution, to be used when 'report-times' option
          # is enabled.
          add_total_times($line);
        } elsif ($line eq 'VALGREP' && ($opt_valgrind or $opt_sanitize)) {
          # 'VALGREP' means that the worker found some valgrind reports in the
          # server logs. This will cause the master to flag the pseudo test
          # valgrind_report as failed.
          $valgrind_reports = 1;
        } elsif ($line eq 'SRV_CRASH') {
          # Mysqld detected crash during shutdown
          $shutdown_report = 1;
        } else {
          # Unknown message from worker
          mtr_error("Unknown response: '$line' from client");
        }

        # Find next test to schedule
        # - Try to use same configuration as worker used last time
        # - Limit number of parallel ndb tests
        my $next;
        my $second_best;

        for (my $i = 0 ; $i <= @$tests ; $i++) {
          my $t = $tests->[$i];
          last unless defined $t;

          if (run_testcase_check_skip_test($t)) {
            # Move the test to completed list
            push(@$completed, splice(@$tests, $i, 1));

            # Since the test at pos $i was taken away, next
            # test will also be at $i -> redo
            redo;
          }

          # Create a separate list for tests sourcing 'not_parallel.inc'
          # include file.
          if ($t->{'not_parallel'}) {
            push(@$non_parallel_tests, splice(@$tests, $i, 1));
            # Search for the next available test.
            redo;
          }

          # Limit number of parallel NDB tests
          if ($t->{ndb_test} and $num_ndb_tests >= $max_ndb) {
            next;
          }

          # Second best choice is the first that does not fulfill
          # any of the above conditions
          if (!defined $second_best) {
            $second_best = $i;
          }

          # Smart allocation of next test within this thread.
          if ($opt_reorder and $opt_parallel > 1 and defined $result) {
            my $wid = $result->{worker};
            # Reserved for other thread, try next
            next if (defined $t->{reserved} and $t->{reserved} != $wid);

            # criteria will not be calculated for --start --start-and-exit or
            # --start-dirty options
            if (!defined $t->{reserved} && defined $t->{criteria}) {
              # Force-restart not relevant when comparing *next* test
              $t->{criteria} =~ s/force-restart$/no-restart/;
              my $criteria = $t->{criteria};
              # Reserve similar tests for this worker, but not too many
              my $maxres = (@$tests - $i) / $opt_parallel + 1;

              for (my $j = $i + 1 ; $j <= $i + $maxres ; $j++) {
                my $tt = $tests->[$j];
                last unless defined $tt;
                last if $tt->{criteria} ne $criteria;
                $tt->{reserved} = $wid;
              }
            }
          }

          # At this point we have found next suitable test
          $next = splice(@$tests, $i, 1);
          last;
        }

        # Use second best choice if no other test has been found
        if (!$next and defined $second_best) {
          mtr_error("Internal error, second best too large($second_best)")
            if $second_best > $#$tests;
          $next = splice(@$tests, $second_best, 1);
          delete $next->{reserved};
        }

        if ($next) {
          # We don't need this any more
          delete $next->{criteria};
          $next->write_test($sock, 'TESTCASE');
          $running{ $next->key() } = $next;
          $num_ndb_tests++ if ($next->{ndb_test});
        } else {
          # Keep track of the number of child processes completed. Last
          # one will be used to run the non-parallel tests at the end.
          if ($completed_wid_count < $opt_parallel) {
            $completed_wid_count++;
          }

          # Check if there exist any non-parallel tests which should
          # be run using the last active worker process.
          if (int(@$non_parallel_tests) > 0 and
              $completed_wid_count == $opt_parallel) {
            # Fetch the next test to run from non_parallel_tests list
            $next = shift @$non_parallel_tests;

            # We don't need this any more
            delete $next->{criteria};

            $next->write_test($sock, 'TESTCASE');
            $running{ $next->key() } = $next;
            $num_ndb_tests++ if ($next->{ndb_test});
          } else {
            # No more test, tell child to exit
            print $sock "BYE\n";
          }
        }
      }
    }

    # Check if test suite timer expired
    if (has_expired($suite_timeout)) {
      mtr_report_stats("Timeout", $completed, 1);
      mtr_report("Test suite timeout! Terminating...");
      return undef;
    }
  }
}

# This is the main loop for the worker thread (which, as mentioned, is
# actually a separate process except on Windows).
#
# Its main loop reads messages from the main thread, which are either
# 'TESTCASE' with details on a test to run (also read with
# My::Test::read_test()) or 'BYE' which will make the worker clean up
# and send a 'SPENT' message. If running with valgrind, it also looks
# for valgrind reports and sends 'VALGREP' if any were found.
sub run_worker ($) {
  my ($server_port, $thread_num) = @_;

  $SIG{INT} = sub { exit(1); };

  # Connect to server
  my $server = new IO::Socket::INET(PeerAddr => 'localhost',
                                    PeerPort => $server_port,
                                    Proto    => 'tcp');
  mtr_error("Could not connect to server at port $server_port: $!")
    unless $server;

  # Set worker name
  report_option('name', "worker[$thread_num]");

  # Set different ports per thread
  set_build_thread_ports($thread_num);

  # Turn off verbosity in workers, unless explicitly specified
  report_option('verbose', undef) if ($opt_verbose == 0);

  environment_setup();

  # Read hello from server which it will send when shared
  # resources have been setup
  my $hello = <$server>;

  setup_vardir();
  check_running_as_root();

  if (using_extern()) {
    create_config_file_for_extern(%opts_extern);
  }

  # Ask server for first test
  print $server "START\n";

  mark_time_used('init');

  while (my $line = <$server>) {
    chomp($line);
    if ($line eq 'TESTCASE') {
      my $test = My::Test::read_test($server);

      # Clear comment and logfile, to avoid reusing them from previous test
      delete($test->{'comment'});
      delete($test->{'logfile'});

      # A sanity check. Should this happen often we need to look at it.
      if (defined $test->{reserved} && $test->{reserved} != $thread_num) {
        my $tres = $test->{reserved};
        mtr_warning("Test reserved for w$tres picked up by w$thread_num");
      }
      $test->{worker} = $thread_num if $opt_parallel > 1;

      run_testcase($test);

      # Stop the secondary engine servers if started.
      stop_secondary_engine_servers() if $test->{'secondary-engine'};

      $ENV{'SECONDARY_ENGINE_TEST'} = 0;

      # Send it back, now with results set
      $test->write_test($server, 'TESTRESULT');
      mark_time_used('restart');
    } elsif ($line eq 'BYE') {
      mtr_report("Server said BYE");
      my $ret = stop_all_servers($opt_shutdown_timeout);
      if (defined $ret and $ret != 0) {
        shutdown_exit_reports();
        $shutdown_report = 1;
      }
      print $server "SRV_CRASH\n" if $shutdown_report;
      mark_time_used('restart');

      my $valgrind_reports = 0;
      if ($opt_valgrind_mysqld or $opt_sanitize) {
        $valgrind_reports = valgrind_exit_reports();
        print $server "VALGREP\n" if $valgrind_reports;
      }

      if ($opt_gprof) {
        gprof_collect(find_mysqld($basedir), keys %gprof_dirs);
      }

      mark_time_used('admin');
      print_times_used($server, $thread_num);
      exit($valgrind_reports);
    } else {
      mtr_error("Could not understand server, '$line'");
    }
  }

  stop_all_servers();
  exit(1);
}

# Search server logs for any crashes during mysqld shutdown
sub shutdown_exit_reports() {
  my $found_report   = 0;
  my $clean_shutdown = 0;

  foreach my $log_file (keys %logs) {
    my @culprits  = ();
    my $crash_rep = "";

    my $LOGF = IO::File->new($log_file) or
      mtr_error("Could not open file '$log_file' for reading: $!");

    while (my $line = <$LOGF>) {
      if ($line =~ /^CURRENT_TEST: (.+)$/) {
        my $testname = $1;
        # If we have a report, report it if needed and start new list of tests
        if ($found_report or $clean_shutdown) {
          # Make ready to collect new report
          @culprits       = ();
          $found_report   = 0;
          $clean_shutdown = 0;
          $crash_rep      = "";
        }
        push(@culprits, $testname);
        next;
      }

      # Clean shutdown
      $clean_shutdown = 1 if $line =~ /.*Shutdown completed.*/;

      # Mysqld crash at shutdown
      $found_report = 1
        if ($line =~ /.*Assertion.*/ or
            $line =~ /.*mysqld got signal.*/ or
            $line =~ /.*mysqld got exception.*/);

      if ($found_report) {
        $crash_rep .= $line;
      }
    }

    if ($found_report) {
      mtr_print("Shutdown report from $log_file after tests:\n", @culprits);
      mtr_print_line();
      print("$crash_rep\n");
    } else {
      # Print last 100 lines of log file since shutdown failed
      # for some reason.
      mtr_print("Shutdown report from $log_file after tests:\n", @culprits);
      mtr_print_line();
      my $reason = mtr_lastlinesfromfile($log_file, 100) . "\n";
      print("$reason");
    }
    $LOGF = undef;
  }
}

# Create a directory to store build thread id files
sub create_unique_id_dir() {
  if (IS_WINDOWS) {
    # Try to use machine-wide directory location for unique IDs,
    # $ALLUSERSPROFILE . IF it is not available, fallback to $TEMP
    # which is typically a per-user temporary directory
    if (exists $ENV{'ALLUSERSPROFILE'} && -w $ENV{'ALLUSERSPROFILE'}) {
      $build_thread_id_dir = $ENV{'ALLUSERSPROFILE'} . "/mysql-unique-ids";
    } else {
      $build_thread_id_dir = $ENV{'TEMP'} . "/mysql-unique-ids";
    }
  } else {
    if (exists $ENV{'MTR_UNIQUE_IDS_DIR'} && -w $ENV{'MTR_UNIQUE_IDS_DIR'}) {
      mtr_warning("Using a customized location for unique ids. Please use " .
                  "MTR_UNIQUE_IDS_DIR only if MTR is running in multiple " .
                  "environments on the same host and set it to one path " .
                  "which is accessible on all environments");
      $build_thread_id_dir = $ENV{'MTR_UNIQUE_IDS_DIR'} . "/mysql-unique-ids";
    } else {
      $build_thread_id_dir = "/tmp/mysql-unique-ids";
    }
  }

  # Check if directory already exists
  if (!-d $build_thread_id_dir) {
    # If there is a file with the reserved directory name, just
    # delete the file.
    if (-e $build_thread_id_dir) {
      unlink($build_thread_id_dir);
    }

    mkdir $build_thread_id_dir;
    chmod 0777, $build_thread_id_dir;

    die "Can't create directory $build_thread_id_dir: $!"
      if (!-d $build_thread_id_dir);
  }
}

# Remove all the unique files created to reserve ports.
sub clean_unique_id_dir () {
  open(FH, "<", $build_thread_id_file) or
    die "Can't open file $build_thread_id_file: $!";

  while (<FH>) {
    chomp($_);
    next if ($_ =~ /# Unique id file paths/);
    unlink $_ or warn "Cannot unlink file $_ : $!";
  }

  close(FH);
  unlink($build_thread_id_file) or
    die "Can't delete file $build_thread_id_file: $!";
}

# Remove redundant entries from build thread id file.
sub remove_redundant_thread_id_file_locations() {
  my $build_thread_id_tmp_file =
    "$build_thread_id_dir/" . $$ . "_unique_ids_tmp.log";

  open(RH, "<", $build_thread_id_file);
  open(WH, ">", $build_thread_id_tmp_file);

  my %file_location;
  while (<RH>) {
    print WH if not $file_location{$_}++;
  }

  close(RH);
  close(WH);

  File::Copy::move($build_thread_id_tmp_file, $build_thread_id_file);
}

sub ignore_option {
  my ($opt, $value) = @_;
  mtr_report("Ignoring option '$opt'");
}

# Setup any paths that are $opt_vardir related
sub set_vardir {
  my ($vardir) = @_;

  $opt_vardir        = $vardir;
  $path_vardir_trace = $opt_vardir;
  # Location of my.cnf that all clients use
  $path_config_file = "$opt_vardir/my.cnf";

  $path_testlog         = "$opt_vardir/log/mysqltest.log";
  $path_current_testlog = "$opt_vardir/log/current_test";
}

sub print_global_resfile {
  resfile_global("callgrind",        $opt_callgrind        ? 1 : 0);
  resfile_global("check-testcases",  $opt_check_testcases  ? 1 : 0);
  resfile_global("compress",         $opt_compress         ? 1 : 0);
  resfile_global("async-client",     $opt_async_client     ? 1 : 0);
  resfile_global("cursor-protocol",  $opt_cursor_protocol  ? 1 : 0);
  resfile_global("debug",            $opt_debug            ? 1 : 0);
  resfile_global("fast",             $opt_fast             ? 1 : 0);
  resfile_global("force-restart",    $opt_force_restart    ? 1 : 0);
  resfile_global("gcov",             $opt_gcov             ? 1 : 0);
  resfile_global("gprof",            $opt_gprof            ? 1 : 0);
  resfile_global("helgrind",         $opt_helgrind         ? 1 : 0);
  resfile_global("hypergraph",       $opt_hypergraph       ? 1 : 0);
  resfile_global("initialize",       \@opt_extra_bootstrap_opt);
  resfile_global("max-connections",  $opt_max_connections);
  resfile_global("mem",              $opt_mem              ? 1 : 0);
  resfile_global("mysqld",           \@opt_extra_mysqld_opt);
  resfile_global("mysqltest",        \@opt_extra_mysqltest_opt);
  resfile_global("no-skip",          $opt_no_skip          ? 1 : 0);
  resfile_global("parallel",         $opt_parallel);
  resfile_global("product",          "MySQL");
  resfile_global("ps-protocol",      $opt_ps_protocol      ? 1 : 0);
  resfile_global("reorder",          $opt_reorder          ? 1 : 0);
  resfile_global("repeat",           $opt_repeat);
  resfile_global("sanitize",         $opt_sanitize         ? 1 : 0);
  resfile_global("shutdown-timeout", $opt_shutdown_timeout ? 1 : 0);
  resfile_global("sp-protocol",      $opt_sp_protocol      ? 1 : 0);
  resfile_global("start_time",       isotime $^T);
  resfile_global("suite-opt",        $opt_suite_opt);
  resfile_global("suite-timeout",    $opt_suite_timeout);
  resfile_global("summary-report",   $opt_summary_report);
  resfile_global("test-progress",    $opt_test_progress    ? 1 : 0);
  resfile_global("testcase-timeout", $opt_testcase_timeout);
  resfile_global("tmpdir",           $opt_tmpdir);
  resfile_global("user",             $opt_user);
  resfile_global("user_id",          $<);
  resfile_global("valgrind",         $opt_valgrind         ? 1 : 0);
  resfile_global("vardir",           $opt_vardir);
  resfile_global("view-protocol",    $opt_view_protocol    ? 1 : 0);
  resfile_global("warnings",         $opt_warnings         ? 1 : 0);
  resfile_global("xml-report",       $opt_xml_report);

  # Somewhat hacky code to convert numeric version back to dot notation
  my $v1 = int($mysql_version_id / 10000);
  my $v2 = int(($mysql_version_id % 10000) / 100);
  my $v3 = $mysql_version_id % 100;
  resfile_global("version", "$v1.$v2.$v3");
}

# Parses the command line arguments.
#
# Any new options added must be listed in the %options hash table.
# After parsing, there's a long list of sanity checks, handling of
# option inter-dependencies and setting of global variables like
# $basedir and $bindir.
sub command_line_setup {
  my $opt_comment;
  my $opt_usage;
  my $opt_list_options;

  # Read the command line options
  # Note: Keep list in sync with usage at end of this file
  Getopt::Long::Configure("pass_through", "no_auto_abbrev");
  my %options = (
    # Control what engine/variation to run
    'compress'              => \$opt_compress,
    'async-client'          => \$opt_async_client,
    'cursor-protocol'       => \$opt_cursor_protocol,
    'explain-protocol'      => \$opt_explain_protocol,
    'hypergraph'            => \$opt_hypergraph,
    'json-explain-protocol' => \$opt_json_explain_protocol,
    'opt-trace-protocol'    => \$opt_trace_protocol,
    'ps-protocol'           => \$opt_ps_protocol,
    'sp-protocol'           => \$opt_sp_protocol,
    'view-protocol'         => \$opt_view_protocol,
    'vs-config=s'           => \$opt_vs_config,

    # Max number of parallel threads to use
    'parallel=s' => \$opt_parallel,

    # Config file to use as template for all tests
    'defaults-file=s' => \&collect_option,

    # Extra config file to append to all generated configs
    'defaults-extra-file=s' => \&collect_option,

    # Control what test suites or cases to run
    'big-test'                           => \$opt_big_test,
    'combination=s'                      => \@opt_combinations,
    'do-suite=s'                         => \$opt_do_suite,
    'do-test=s'                          => \&collect_option,
    'force'                              => \$opt_force,
    'ndb|include-ndbcluster'             => \$opt_include_ndbcluster,
    'no-skip'                            => \$opt_no_skip,
    'only-big-test'                      => \$opt_only_big_test,
    'platform=s'                         => \$opt_platform,
    'exclude-platform=s'                 => \$opt_platform_exclude,
    'skip-combinations'                  => \$opt_skip_combinations,
    'skip-im'                            => \&ignore_option,
    'skip-ndbcluster|skip-ndb'           => \$opt_skip_ndbcluster,
    'skip-rpl'                           => \&collect_option,
    'skip-sys-schema'                    => \$opt_skip_sys_schema,
    'skip-test=s'                        => \&collect_option,
    'start-from=s'                       => \&collect_option,
    'suite|suites=s'                     => \$opt_suites,
    'with-ndbcluster-only|with-ndb-only' => \$ndbcluster_only,

    # Specify ports
    'build-thread|mtr-build-thread=i' => \$opt_build_thread,
    'mysqlx-port=i'                   => \$opt_mysqlx_baseport,
    'port-base|mtr-port-base=i'       => \$opt_port_base,
    'port-exclude|mtr-port-exclude=s' => \$opt_port_exclude,

    # Test case authoring
    'check-testcases!' => \$opt_check_testcases,
    'mark-progress'    => \$opt_mark_progress,
    'record'           => \$opt_record,
    'test-progress:1'  => \$opt_test_progress,

    # Extra options used when starting mysqld
    'mysqld=s'     => \@opt_extra_mysqld_opt,
    'mysqld-env=s' => \@opt_mysqld_envs,

    # Extra options used when bootstrapping mysqld
    'initialize=s' => \@opt_extra_bootstrap_opt,

    # Run test on running server
    'extern=s' => \%opts_extern,    # Append to hash

    # Extra options used when running test clients
    'mysqltest=s' => \@opt_extra_mysqltest_opt,

    # Debugging
    'boot-dbx'             => \$opt_boot_dbx,
    'boot-ddd'             => \$opt_boot_ddd,
    'boot-gdb'             => \$opt_boot_gdb,
    'client-dbx'           => \$opt_client_dbx,
    'client-ddd'           => \$opt_client_ddd,
    'client-debugger=s'    => \$opt_client_debugger,
    'client-gdb'           => \$opt_client_gdb,
    'client-lldb'          => \$opt_client_lldb,
    'dbx'                  => \$opt_dbx,
    'ddd'                  => \$opt_ddd,
    'debug'                => \$opt_debug,
    'debug-common'         => \$opt_debug_common,
    'debug-server'         => \$opt_debug_server,
    'debugger=s'           => \$opt_debugger,
    'gdb'                  => \$opt_gdb,
    'gdb-secondary-engine' => \$opt_gdb_secondary_engine,
    'lldb'                 => \$opt_lldb,
    'manual-boot-gdb'      => \$opt_manual_boot_gdb,
    'manual-dbx'           => \$opt_manual_dbx,
    'manual-ddd'           => \$opt_manual_ddd,
    'manual-debug'         => \$opt_manual_debug,
    'manual-gdb'           => \$opt_manual_gdb,
    'manual-lldb'          => \$opt_manual_lldb,
    'max-save-core=i'      => \$opt_max_save_core,
    'max-save-datadir=i'   => \$opt_max_save_datadir,
    'max-test-fail=i'      => \$opt_max_test_fail,
    'strace-client'        => \$opt_strace_client,
    'strace-server'        => \$opt_strace_server,

    # Coverage, profiling etc
    'callgrind'                 => \$opt_callgrind,
    'debug-sync-timeout=i'      => \$opt_debug_sync_timeout,
    'gcov'                      => \$opt_gcov,
    'gprof'                     => \$opt_gprof,
    'helgrind'                  => \$opt_helgrind,
    'lock-order=i'              => \$opt_lock_order,
    'sanitize'                  => \$opt_sanitize,
    'valgrind-clients'          => \$opt_valgrind_clients,
    'valgrind-mysqld'           => \$opt_valgrind_mysqld,
    'valgrind-mysqltest'        => \$opt_valgrind_mysqltest,
    'valgrind-option=s'         => \@valgrind_args,
    'valgrind-path=s'           => \$opt_valgrind_path,
    'valgrind-secondary-engine' => \$opt_valgrind_secondary_engine,
    'valgrind|valgrind-all'     => \$opt_valgrind,
    'valgrind-options=s'        => sub {
      my ($opt, $value) = @_;
      # Deprecated option unless it's what we know pushbuild uses
      if (option_equals($value, "--gen-suppressions=all --show-reachable=yes"))
      {
        push(@valgrind_args, $_) for (split(' ', $value));
        return;
      }
      die("--valgrind-options=s is deprecated. Use ",
          "--valgrind-option=s, to be specified several",
          " times if necessary");
    },

    # Directories
    'clean-vardir'    => \$opt_clean_vardir,
    'client-bindir=s' => \$path_client_bindir,
    'client-libdir=s' => \$path_client_libdir,
    'mem'             => \$opt_mem,
    'tmpdir=s'        => \$opt_tmpdir,
    'vardir=s'        => \$opt_vardir,

    # Misc
    'charset-for-testdb=s'  => \$opt_charset_for_testdb,
    'colored-diff'          => \$opt_colored_diff,
    'comment=s'             => \$opt_comment,
    'default-myisam!'       => \&collect_option,
    'disk-usage!'           => \&report_option,
    'enable-disabled'       => \&collect_option,
    'fast'                  => \$opt_fast,
    'force-restart'         => \$opt_force_restart,
    'help|h'                => \$opt_usage,
    'max-connections=i'     => \$opt_max_connections,
    'print-testcases'       => \&collect_option,
    'quiet'                 => \$opt_quiet,
    'reorder!'              => \$opt_reorder,
    'repeat=i'              => \$opt_repeat,
    'report-features'       => \$opt_report_features,
    'report-times'          => \$opt_report_times,
    'report-unstable-tests' => \$opt_report_unstable_tests,
    'result-file'           => \$opt_resfile,
    'retry-failure=i'       => \$opt_retry_failure,
    'retry=i'               => \$opt_retry,
    'shutdown-timeout=i'    => \$opt_shutdown_timeout,
    'start'                 => \$opt_start,
    'start-and-exit'        => \$opt_start_exit,
    'start-dirty'           => \$opt_start_dirty,
    'stress=s'              => \$opt_stress,
    'suite-opt=s'           => \$opt_suite_opt,
    'suite-timeout=i'       => \$opt_suite_timeout,
    'testcase-timeout=i'    => \$opt_testcase_timeout,
    'timediff'              => \&report_option,
    'timer!'                => \&report_option,
    'timestamp'             => \&report_option,
    'unit-tests!'           => \$opt_ctest,
    'unit-tests-report!'    => \$opt_ctest_report,
    'user-args'             => \$opt_user_args,
    'user=s'                => \$opt_user,
    'verbose'               => \$opt_verbose,
    'verbose-restart'       => \&report_option,
    'wait-all'              => \$opt_wait_all,
    'warnings!'             => \$opt_warnings,

    # list-options is internal, not listed in help
    'do-test-list=s'   => \$opt_do_test_list,
    'list-options'     => \$opt_list_options,
    'skip-test-list=s' => \$opt_skip_test_list,
    'summary-report=s' => \$opt_summary_report,
    'xml-report=s'     => \$opt_xml_report);

  GetOptions(%options) or usage("Can't read options");

  usage("") if $opt_usage;
  list_options(\%options) if $opt_list_options;

  check_platform() if defined $ENV{PB2WORKDIR};

  # Setup verbosity if verbose option is enabled.
  if ($opt_verbose) {
    report_option('verbose', $opt_verbose);
  }

  if (-d "../sql") {
    $source_dist = 1;
  }

  # Find the absolute path to the test directory
  $glob_mysql_test_dir = cwd();
  if ($glob_mysql_test_dir =~ / /) {
    die("Working directory \"$glob_mysql_test_dir\" contains space\n" .
        "Bailing out, cannot function properly with space in path");
  }

  if (IS_CYGWIN) {
    # Use mixed path format i.e c:/path/to/
    $glob_mysql_test_dir = mixed_path($glob_mysql_test_dir);
  }

  # In most cases, the base directory we find everything relative to,
  # is the parent directory of the "mysql-test" directory. For source
  # distributions, TAR binary distributions and some other packages.
  $basedir = dirname($glob_mysql_test_dir);

  # In the RPM case, binaries and libraries are installed in the
  # default system locations, instead of having our own private base
  # directory. And we install "/usr/share/mysql-test". Moving up one
  # more directory relative to "mysql-test" gives us a usable base
  # directory for RPM installs.
  if (!$source_dist and !-d "$basedir/bin") {
    $basedir = dirname($basedir);
  }

  # Respect MTR_BINDIR variable, which is typically set in to the
  # build directory in out-of-source builds.
  $bindir = $ENV{MTR_BINDIR} || $basedir;

  # Look for the client binaries directory
  if ($path_client_bindir) {
    # --client-bindir=path set on command line, check that the path exists
    $path_client_bindir = mtr_path_exists($path_client_bindir);
  } else {
    $path_client_bindir =
      mtr_path_exists(vs_config_dirs('runtime_output_directory', ''),
                      "$bindir/bin");
  }

  if (using_extern()) {
    # Connect to the running mysqld and find out what it supports
    collect_mysqld_features_from_running_server();
  } else {
    # Run the mysqld to find out what features are available
    collect_mysqld_features();
  }

  # Look for language files and charsetsdir, use same share
  $path_language = mtr_path_exists("$bindir/share/mysql", "$bindir/share");
  my $path_share = $path_language;

  @share_locations =
    ("share/mysql-" . $mysql_base_version, "share/mysql", "share");

  $path_charsetsdir = my_find_dir($basedir, \@share_locations, "charsets");

  ($auth_plugin) = find_plugin("auth_test_plugin", "plugin_output_directory");

  # On windows, backslashes in the file name argument to "load data
  # infile" statement should be specified either as forward slashes or
  # doubled backslashes. If vardir path contains backslashes,
  # "check-warnings.test" will fail with parallel > 1, because the
  # path to error log file is calculated using vardir path and this
  # path is used with "load data infile" statement.
  # Replace '\' with '/' on windows.
  $opt_vardir =~ s/\\/\//g if (defined $opt_vardir and IS_WINDOWS);

  # --debug[-common] implies we run debug server
  $opt_debug_server = 1 if $opt_debug || $opt_debug_common;

  if ($opt_comment) {
    mtr_report();
    mtr_print_thick_line('#');
    mtr_report("# $opt_comment");
    mtr_print_thick_line('#');
  }

  foreach my $arg (@ARGV) {
    if ($arg =~ /^--skip-/) {
      push(@opt_extra_mysqld_opt, $arg);
    } elsif ($arg =~ /^--$/) {
      # It is an effect of setting 'pass_through' in option processing
      # that the lone '--' separating options from arguments survives,
      # simply ignore it.
    } elsif ($arg =~ /^-/) {
      usage("Invalid option \"$arg\"");
    } else {
      push(@opt_cases, $arg);
    }
  }

  # Find out type of logging that are being used
  foreach my $arg (@opt_extra_mysqld_opt) {
    if ($arg =~ /binlog[-_]format=(\S+)/) {
      # Save this for collect phase
      collect_option('binlog-format', $1);
      mtr_report("Using binlog format '$1'");
    }
  }

  # Disable --quiet option when verbose output is enabled.
  if ($opt_verbose and $opt_quiet) {
    $opt_quiet = 0;
    mtr_report("Turning off '--quiet' since verbose output is enabled.");
  }

  if ($opt_test_progress != 0 and $opt_test_progress != 1) {
    mtr_error("Invalid value '$opt_test_progress' for option 'test-progress'.");
  }

  # Read the file and store it in a string.
  if ($opt_no_skip) {
    $excluded_string = '';
    my @noskip_exclude_lists = ('include/excludenoskip.list');
    my $i_noskip_exclude_list =
      '../internal/mysql-test/include/i_excludenoskip.list';
    push(@noskip_exclude_lists, $i_noskip_exclude_list)
      if (-e $i_noskip_exclude_list);
    my $cloud_noskip_exclude_list =
      '../internal/cloud/mysql-test/include/cloud_excludenoskip.list';
    push(@noskip_exclude_lists, $cloud_noskip_exclude_list)
      if (-e $cloud_noskip_exclude_list);

    foreach my $excludedList (@noskip_exclude_lists) {
      open(my $fh, '<', $excludedList) or
        die "no-skip option cannot run without '$excludedList' $!";
      while (<$fh>) {
        chomp $_;
        $excluded_string .= $_ . "," unless ($_ =~ /^\s*$/ or $_ =~ /^#/);
      }
      close $fh;
    }
    chop $excluded_string;
  }

  # Find out default storage engine being used(if any)
  foreach my $arg (@opt_extra_mysqld_opt) {
    if ($arg =~ /default[-_]storage[-_]engine=(\S+)/) {
      # Save this for collect phase
      collect_option('default-storage-engine', $1);
      mtr_report("Using default engine '$1'");
    }
    if ($arg =~ /default[-_]tmp-storage[-_]engine=(\S+)/) {
      # Save this for collect phase
      collect_option('default-tmp-storage-engine', $1);
      mtr_report("Using default tmp engine '$1'");
    }
  }

  if ($opt_port_base ne "auto") {
    if (my $rem = $opt_port_base % 10) {
      mtr_warning("Port base $opt_port_base rounded down to multiple of 10");
      $opt_port_base -= $rem;
    }
    $opt_build_thread = $opt_port_base / 10 - 1000;
  }

  # Check if we should speed up tests by trying to run on tmpfs
  if ($opt_mem) {
    mtr_error("Can't use --mem and --vardir at the same time ")
      if $opt_vardir;

    mtr_error("Can't use --mem and --tmpdir at the same time ")
      if $opt_tmpdir;

    # Disable '--mem' option on Windows
    if (IS_WINDOWS) {
      mtr_report("Turning off '--mem' option since it is not supported " .
                 "on Windows.");
      $opt_mem = undef;
    }
    # Disable '--mem' option on MacOS
    elsif (IS_MAC) {
      mtr_report(
         "Turning off '--mem' option since it is not supported " . "on MacOS.");
      $opt_mem = undef;
    } else {
      # Search through the list of locations that are known
      # to be "fast disks" to find a suitable location.
      my @tmpfs_locations = ("/dev/shm", "/run/shm", "/tmp");

      # Value set for env variable MTR_MEM=[DIR] is looked as first location.
      unshift(@tmpfs_locations, $ENV{'MTR_MEM'}) if defined $ENV{'MTR_MEM'};

      foreach my $fs (@tmpfs_locations) {
        if (-d $fs and !-l $fs) {
          my $template = "var_${opt_build_thread}_XXXX";
          $opt_mem = tempdir($template, DIR => $fs, CLEANUP => 0);
          last;
        }
      }

      # Check if opt_mem is set to any of the built-in list of tmpfs
      # locations (/dev/shm, /run/shm, /tmp).
      if ($opt_mem eq 1) {
        mtr_report("Couldn't find any of the built-in list of tmpfs " .
                   "locations(/dev/shm, /run/shm, /tmp), turning off " .
                   "'--mem' option.");
        $opt_mem = undef;
      }
    }
  }

  # Set the "var/" directory, the base for everything else
  if (defined $ENV{MTR_BINDIR}) {
    $default_vardir = "$ENV{MTR_BINDIR}/mysql-test/var";
  } else {
    $default_vardir = "$glob_mysql_test_dir/var";
  }

  if (!$opt_vardir) {
    $opt_vardir = $default_vardir;
  }

  # We make the path absolute, as the server will do a chdir() before usage
  unless ($opt_vardir =~ m,^/, or
          (IS_WINDOWS and $opt_vardir =~ m,^[a-z]:[/\\],i)) {
    # Make absolute path, relative test dir
    $opt_vardir = "$glob_mysql_test_dir/$opt_vardir";
  }

  set_vardir($opt_vardir);

  # Check if "parallel" options is set
  if (not defined $opt_parallel) {
    # Set parallel value to 1
    $opt_parallel = 1;
  } else {
    my $valid_parallel_value = 1;
    # Check if parallel value is a positive number or "auto".
    if ($opt_parallel =~ /^[0-9]+$/) {
      # Numeric value, can't be less than '1'
      $valid_parallel_value = 0 if ($opt_parallel < 1);
    } else {
      # String value and should be "auto"
      $valid_parallel_value = 0 if ($opt_parallel ne "auto");
    }

    mtr_error("Invalid value '$opt_parallel' for '--parallel' option, " .
              "use 'auto' or a positive number.")
      if !$valid_parallel_value;
  }

  # Set the "tmp" directory
  if (!$opt_tmpdir) {
    $opt_tmpdir = "$opt_vardir/tmp" unless $opt_tmpdir;

    my $res =
      check_socket_path_length("$opt_tmpdir/mysqld.NN.sock", $opt_parallel);

    if ($res) {
      mtr_report("Too long tmpdir path '$opt_tmpdir'",
                 " creating a shorter one");

      # Create temporary directory in standard location for temporary files
      $opt_tmpdir = tempdir(TMPDIR => 1, CLEANUP => 0);
      mtr_report(" - Using tmpdir: '$opt_tmpdir'\n");

      # Remember pid that created dir so it's removed by correct process
      $opt_tmpdir_pid = $$;
    }
  }

  # Remove ending slash if any
  $opt_tmpdir =~ s,/+$,,;

  # fast option
  if ($opt_fast) {
    # Kill processes instead of nice shutdown
    $opt_shutdown_timeout = 0;
  }

  # Big test flags
  if ($opt_only_big_test and $opt_big_test) {
    # Disabling only-big-test option if both big-test and
    # only-big-test options are passed.
    mtr_report("Turning off --only-big-test");
    $opt_only_big_test = 0;
  }

  # Enable --big-test and option when test cases are specified command line.
  if (@opt_cases) {
    $opt_big_test = 1 if !$opt_big_test;
  }

  $ENV{'BIG_TEST'} = 1 if ($opt_big_test or $opt_only_big_test);

  # Gcov flag
  if (($opt_gcov or $opt_gprof) and !$source_dist) {
    mtr_error("Coverage test needs the source - please use source dist");
  }

  # Check debug related options
  if ($opt_gdb ||
      $opt_gdb_secondary_engine ||
      $opt_client_gdb           ||
      $opt_ddd                  ||
      $opt_client_ddd           ||
      $opt_manual_gdb           ||
      $opt_manual_lldb          ||
      $opt_manual_ddd           ||
      $opt_manual_debug         ||
      $opt_dbx                  ||
      $opt_client_dbx           ||
      $opt_manual_dbx           ||
      $opt_debugger             ||
      $opt_client_debugger      ||
      $opt_manual_boot_gdb) {
    # Indicate that we are using debugger
    $glob_debugger = 1;

    if (using_extern()) {
      mtr_error("Can't use --extern when using debugger");
    }

    # Set one week timeout (check-testcase timeout will be 1/10th)
    $opt_testcase_timeout = 7 * 24 * 60;
    $opt_suite_timeout    = 7 * 24 * 60;
    $opt_shutdown_timeout = 24 * 60;         # One day to shutdown
    $opt_shutdown_timeout = 24 * 60;
    $opt_start_timeout    = 24 * 60 * 60;    # One day for PID file creation
  }

  # Modified behavior with --start options
  if ($opt_start or $opt_start_dirty or $opt_start_exit) {
    collect_option('quick-collect', 1);
    $start_only = 1;
  }

  # Check use of user-args
  if ($opt_user_args) {
    mtr_error("--user-args only valid with --start options")
      unless $start_only;
    mtr_error("--user-args cannot be combined with named suites or tests")
      if $opt_suites || @opt_cases;
  }

  # Set default values for opt_ctest (--unit-tests)
  if ($opt_ctest == -1) {
    if (defined $opt_ctest_report && $opt_ctest_report) {
      # Turn on --unit-tests by default if --unit-tests-report is used
      $opt_ctest = 1;
    } elsif ($opt_suites || @opt_cases) {
      # Don't run ctest if tests or suites named
      $opt_ctest = 0;
    } elsif (defined $ENV{PB2WORKDIR}) {
      # Override: disable if running in the PB test environment
      $opt_ctest = 0;
    }
  }

  # Check use of wait-all
  if ($opt_wait_all && !$start_only) {
    mtr_error("--wait-all can only be used with --start options");
  }

  # Gather stress-test options and modify behavior
  if ($opt_stress) {
    $opt_stress =~ s/,/ /g;
    $opt_user_args = 1;
    mtr_error("--stress cannot be combined with named ordinary suites or tests")
      if $opt_suites || @opt_cases;

    $opt_suites       = "stress";
    @opt_cases        = ("wrapper");
    $ENV{MST_OPTIONS} = $opt_stress;
    $opt_ctest        = 0;
  }

  # Check timeout arguments
  mtr_error("Invalid value '$opt_testcase_timeout' supplied " .
            "for option --testcase-timeout")
    if ($opt_testcase_timeout <= 0);
  mtr_error("Invalid value '$opt_suite_timeout' supplied " .
            "for option --testsuite-timeout")
    if ($opt_suite_timeout <= 0);

  # Check trace protocol option
  if ($opt_trace_protocol) {
    push(@opt_extra_mysqld_opt, "--optimizer_trace=enabled=on,one_line=off");
    # Some queries yield big traces:
    push(@opt_extra_mysqld_opt, "--optimizer-trace-max-mem-size=1000000");
  }

  # Check valgrind arguments
  if ($opt_valgrind or $opt_valgrind_path or @valgrind_args) {
    mtr_report("Turning on valgrind for all executables");
    $opt_valgrind        = 1;
    $opt_valgrind_mysqld = 1;
    # Enable this when mysqlpump and mysqlbinlog are fixed.
    # $opt_valgrind_clients = 1;
    $opt_valgrind_mysqltest        = 1;
    $opt_valgrind_secondary_engine = 1;

    # Increase the timeouts when running with valgrind
    $opt_testcase_timeout   *= 10;
    $opt_suite_timeout      *= 6;
    $opt_start_timeout      *= 10;
    $opt_debug_sync_timeout *= 10;
  } elsif ($opt_valgrind_mysqld) {
    mtr_report("Turning on valgrind for mysqld(s) only");
    $opt_valgrind = 1;
  } elsif ($opt_valgrind_clients) {
    mtr_report("Turning on valgrind for test clients");
    $opt_valgrind = 1;
  } elsif ($opt_valgrind_mysqltest) {
    mtr_report("Turning on valgrind for mysqltest and mysql_client_test only");
    $opt_valgrind = 1;
  } elsif ($opt_valgrind_secondary_engine) {
    mtr_report("Turning on valgrind for secondary engine server(s) only.");
  }

  if ($opt_sanitize) {
    # Increase the timeouts when running with sanitizers (ASAN/UBSAN)
    $opt_testcase_timeout   *= 2;
    $opt_suite_timeout      *= 2;
    $opt_start_timeout      *= 2;
    $opt_debug_sync_timeout *= 2;
  }

  if ($opt_callgrind) {
    mtr_report("Turning on valgrind with callgrind for mysqld(s)");
    $opt_valgrind        = 1;
    $opt_valgrind_mysqld = 1;

    push(@valgrind_args, "--tool=callgrind", "--trace-children=yes");

    # Increase the timeouts when running with callgrind
    $opt_testcase_timeout   *= 10;
    $opt_suite_timeout      *= 6;
    $opt_start_timeout      *= 10;
    $opt_debug_sync_timeout *= 10;
  }

  if ($opt_helgrind) {
    mtr_report("Turning on valgrind with helgrind for mysqld(s)");
    $opt_valgrind        = 1;
    $opt_valgrind_mysqld = 1;

    push(@valgrind_args, "--tool=helgrind");

    # Checking for warnings takes too long time currently.
    mtr_report("Turning off --warnings to save time when helgrinding");
    $opt_warnings = 0;
  }

  if ($opt_valgrind) {
    # Default to --tool=memcheck if no other tool has been explicitly
    # specified. From >= 2.1.2, this option is needed
    if (!@valgrind_args or !grep(/^--tool=/, @valgrind_args)) {
      # Set default valgrind options for memcheck, can be overriden by user
      unshift(@valgrind_args,
              ("--tool=memcheck", "--num-callers=16", "--show-reachable=yes"));
    }

    # Add suppression file if not specified
    if (!grep(/^--suppressions=/, @valgrind_args)) {
      push(@valgrind_args,
           "--suppressions=${glob_mysql_test_dir}/valgrind.supp")
        if -f "$glob_mysql_test_dir/valgrind.supp";
    }

    # Don't add --quiet; you will loose the summary reports.
    mtr_report("Running valgrind with options \"",
               join(" ", @valgrind_args), "\"");

    # Turn off check testcases to save time
    mtr_report("Turning off --check-testcases to save time when valgrinding");
    $opt_check_testcases = 0;
  }

  if (defined $mysql_version_extra &&
      $mysql_version_extra =~ /-tsan/) {
    # Turn off check testcases to save time
    mtr_report(
      "Turning off --check-testcases to save time when using thread sanitizer");
    $opt_check_testcases = 0;
  }

  if ($opt_debug_common) {
    $opt_debug = 1;
    $debug_d   = "d,query,info,error,enter,exit";
  }

  if ($opt_strace_server && ($^O ne "linux")) {
    $opt_strace_server = 0;
    mtr_warning("Strace only supported in Linux ");
  }

  if ($opt_strace_client && ($^O ne "linux")) {
    $opt_strace_client = 0;
    mtr_warning("Strace only supported in Linux ");
  }

  mtr_report("Checking supported features");

  check_mysqlbackup_support();
  check_debug_support(\%mysqld_variables);
  check_ndbcluster_support(\%mysqld_variables);

  executable_setup();
}

# Create global manifest file
sub create_manifest_file {
  use strict;
  use File::Basename;
  my $config_content = "{ \"read_local_manifest\": true }";
  my $manifest_file_ext = ".my";
  my $exe_mysqld = find_mysqld($basedir);
  my ($exename, $path, $suffix) = fileparse($exe_mysqld, qr/\.[^.]*/);
  my $manifest_file_path = $path.$exename.$manifest_file_ext;
  open(my $mh, "> $manifest_file_path") or die;
  print $mh $config_content or die;
  close($mh);
}

# Delete global manifest file
sub remove_manifest_file {
  use strict;
  use File::Basename;
  my $manifest_file_ext = ".my";
  my $exe_mysqld = find_mysqld($basedir);
  my ($exename, $path, $suffix) = fileparse($exe_mysqld, qr/\.[^.]*/);
  my $manifest_file_path = $path.$exename.$manifest_file_ext;
  unlink $manifest_file_path;
}

# Create config for one component
sub create_one_config($$) {
  my($component, $location) = @_;
  use strict;
  my $config_content = "{ \"read_local_config\": true }";
  my $config_file_ext = ".cnf";
  my $config_file_path = $location."\/".$component.$config_file_ext;
  open(my $mh, "> $config_file_path") or die;
  print $mh $config_content or die;
  close($mh);
}

# Delete config for one component
sub remove_one_config($$) {
  my($component, $location) = @_;
  use strict;
  my $config_file_ext = ".cnf";
  my $config_file_path = $location."\/".$component.$config_file_ext;
  unlink $config_file_path;
}

# To make it easier for different devs to work on the same host, an
# environment variable can be used to control all ports. A small number
# is to be used, 0 - 16 or similar.
#
# Note the MASTER_MYPORT has to be set the same in all 4.x and 5.x
# versions of this script, else a 4.0 test run might conflict with a
# 5.1 test run, even if different MTR_BUILD_THREAD is used. This means
# all port numbers might not be used in this version of the script.
#
# Also note the limitation of ports we are allowed to hand out. This
# differs between operating systems and configuration, see
# http://www.ncftp.com/ncftpd/doc/misc/ephemeral_ports.html
# But a fairly safe range seems to be 5001 - 32767
sub set_build_thread_ports($) {
  my $thread = shift || 0;

  # Number of unique build threads needed per MTR thread.
  my $build_threads_per_thread = int($ports_per_thread / 10);

  if (lc($opt_build_thread) eq 'auto') {
    my $lower_bound = 0;
    my $upper_bound = 0;
    if ($opt_port_exclude ne 'none') {
      mtr_report("Port exclusion is $opt_port_exclude");
      ($lower_bound, $upper_bound) = split(/-/, $opt_port_exclude, 2);
      if (not(defined $lower_bound and defined $upper_bound)) {
        mtr_error("Port exclusion range must consist of two integers ",
                  "separated by '-'");
      }
      if ($lower_bound !~ /^\d+$/ || $upper_bound !~ /^\d+$/) {
        mtr_error("Port exclusion range $opt_port_exclude is not valid.",
                  "Range must be specified as integers");
      }
      $lower_bound = int($lower_bound / 10 - 1000);
      $upper_bound = int($upper_bound / 10 - 1000);
      mtr_report("$lower_bound to $upper_bound");
      if ($lower_bound > $upper_bound) {
        mtr_error("Port exclusion range $opt_port_exclude is not valid.",
                  "Lower bound is larger than upper bound");
      }
      mtr_report("Excluding unique ids $lower_bound to $upper_bound");
    }

    # Start searching for build thread ids from here
    $build_thread = 300;
    my $max_parallel = $opt_parallel * $build_threads_per_thread;

    # Calculate the upper limit value for build thread id
    my $build_thread_upper =
      $max_parallel > 79 ? $max_parallel + int($max_parallel / 2) : 99;

    # Check the number of available processors and accordingly set
    # the upper limit value for the build thread id.
    $build_thread_upper =
      $build_thread + ($ENV{NUMBER_OF_CPUS} > $build_thread_upper ?
                         $ENV{NUMBER_OF_CPUS} + int($ENV{NUMBER_OF_CPUS} / 2) :
                         $build_thread_upper);

    my $found_free = 0;
    while (!$found_free) {
      $build_thread = mtr_get_unique_id($build_thread,
                                        $build_thread_upper,
                                        $build_threads_per_thread,
                                        $lower_bound,
                                        $upper_bound);

      if (!defined $build_thread) {
        mtr_error("Could not get a unique build thread id");
      }

      for (my $i = 0 ; $i < $build_threads_per_thread ; $i++) {
        $found_free = check_ports_free($build_thread + $i);
        last if !$found_free;
      }

      # If not free, release and try from next number
      if (!$found_free) {
        mtr_release_unique_id();
        $build_thread++;
      }
    }
  } else {
    $build_thread =
      $opt_build_thread + ($thread - 1) * $build_threads_per_thread;
    for (my $i = 0 ; $i < $build_threads_per_thread ; $i++) {
      if (!check_ports_free($build_thread + $i)) {
        # Some port was not free(which one has already been printed)
        mtr_error("Some port(s) was not free");
      }
    }
  }

  $ENV{MTR_BUILD_THREAD} = $build_thread;

  # Calculate baseport
  $baseport = $build_thread * 10 + 10000;

  if (lc($opt_mysqlx_baseport) eq "auto") {
    # Reserving last 10 ports in the current port range for X plugin.
    $mysqlx_baseport = $baseport + $ports_per_thread - 10;
  } else {
    $mysqlx_baseport = $opt_mysqlx_baseport;
  }

  if ($secondary_engine_support) {
    # Reserve a port for secondary engine server
    if ($group_replication and $ports_per_thread == 50) {
      # When both group replication and secondary engine are enabled,
      # ports_per_thread value should be 50.
      # - First set of 20 ports are reserved for mysqld servers (10 each for
      #   standard and admin connections)
      # - Second set of 10 ports are reserver for Group replication
      # - Third set of 10 ports are reserved for secondary engine server
      # - Fourth and last set of 10 ports are reserved for X plugin
      $::secondary_engine_port = $baseport + 30;
    } else {
      # ports_per_thread value should be 40, reserve second set of
      # 10 ports for secondary engine server.
      $::secondary_engine_port = $baseport + 20;
    }
  }

  if ($baseport < 5001 or $baseport + $ports_per_thread - 1 >= 32767) {
    mtr_error("MTR_BUILD_THREAD number results in a port",
              "outside 5001 - 32767",
              "($baseport - $baseport + $ports_per_thread - 1)");
  }

  mtr_verbose("Using MTR_BUILD_THREAD $build_thread,",
       "with reserved ports $baseport.." . ($baseport + $ports_per_thread - 1));
}

# Runs a mysqld with options --verbose --help and extracts version
# number and variables from the output; variables are put into the
# $mysqld_variables hash to be used later, to determine if we have
# support for this or that feature.
sub collect_mysqld_features {
  my $found_variable_list_start = 0;
  my $use_tmpdir;
  if (defined $opt_tmpdir and -d $opt_tmpdir) {
    # Create the tempdir in $opt_tmpdir
    $use_tmpdir = $opt_tmpdir;
  }
  my $tmpdir = tempdir(CLEANUP => 0,
                       DIR     => $use_tmpdir);

  # Execute "mysqld --no-defaults --help --verbose" to get a list of
  # all features and settings. '--no-defaults' and '--skip-grant-tables'
  # are to avoid loading system-wide configs and plugins. '--datadir
  # must exist, mysqld will chdir into it.
  my $args;
  mtr_init_args(\$args);
  mtr_add_arg($args, "--no-defaults");
  mtr_add_arg($args, "--datadir=%s", mixed_path($tmpdir));
  mtr_add_arg($args, "--log-syslog=0");
  mtr_add_arg($args, "--secure-file-priv=\"\"");
  mtr_add_arg($args, "--skip-grant-tables");
  mtr_add_arg($args, "--help");
  mtr_add_arg($args, "--verbose");

  # Need --user=root if running as *nix root user
  if (!IS_WINDOWS and $> == 0) {
    mtr_add_arg($args, "--user=root");
  }

  my $exe_mysqld = find_mysqld($basedir);
  my $cmd        = join(" ", $exe_mysqld, @$args);
  my $list       = `$cmd`;

  foreach my $line (split('\n', $list)) {
    # First look for version
    if (!$mysql_version_id) {
      # Look for version
      my $exe_name = basename($exe_mysqld);
      mtr_verbose("exe_name: $exe_name");
      if ($line =~ /^\S*$exe_name\s\sVer\s([0-9]*)\.([0-9]*)\.([0-9]*)([^\s]*)/)
      {
        $mysql_version_id = $1 * 10000 + $2 * 100 + $3;
        # Some paths might be version specific
        $mysql_base_version =
          int($mysql_version_id / 10000) . "." .
          int(($mysql_version_id % 10000) / 100);
        mtr_report("RonDB Version $1.$2.$3");
        $mysql_version_extra = $4;
      }
    } else {
      if (!$found_variable_list_start) {
        # Look for start of variables list
        if ($line =~ /[\-]+\s[\-]+/) {
          $found_variable_list_start = 1;
        }
      } else {
        # Put variables into hash
        if ($line =~ /^([\S]+)[ \t]+(.*?)\r?$/) {
          # print "$1=\"$2\"\n";
          $mysqld_variables{$1} = $2;
        } else {
          # The variable list is ended with a blank line
          if ($line =~ /^[\s]*$/) {
            last;
          } else {
            # Send out a warning, we should fix the variables that has no
            # space between variable name and it's value or should it be
            # fixed width column parsing? It does not look like that in
            # function my_print_variables in my_getopt.c
            mtr_warning("Could not parse variable list line : $line");
          }
        }
      }
    }
  }

  rmtree($tmpdir);
  mtr_error("Could not find version of RonDB") unless $mysql_version_id;
  mtr_error("Could not find variabes list") unless $found_variable_list_start;

  # InnoDB is always enabled as of 5.7.
  $mysqld_variables{'innodb'} = "ON";
}

sub collect_mysqld_features_from_running_server () {
  my $mysql = mtr_exe_exists("$path_client_bindir/mysql");

  my $args;
  mtr_init_args(\$args);

  mtr_add_arg($args, "--no-defaults");
  mtr_add_arg($args, "--user=%s", $opt_user);

  while (my ($option, $value) = each(%opts_extern)) {
    mtr_add_arg($args, "--$option=$value");
  }

  mtr_add_arg($args, "--silent");    # Tab separated output
  mtr_add_arg($args, "--database=mysql");
  mtr_add_arg($args, '--execute="SHOW GLOBAL VARIABLES"');
  my $cmd = "$mysql " . join(' ', @$args);
  mtr_verbose("cmd: $cmd");

  my $list = `$cmd` or
    mtr_error("Could not connect to extern server using command: '$cmd'");
  foreach my $line (split('\n', $list)) {
    # Put variables into hash
    if ($line =~ /^([\S]+)[ \t]+(.*?)\r?$/) {
      # print "$1=\"$2\"\n";
      $mysqld_variables{$1} = $2;
    }
  }

  # InnoDB is always enabled as of 5.7.
  $mysqld_variables{'innodb'} = "ON";

  # Parse version
  my $version_str = $mysqld_variables{'version'};
  if ($version_str =~ /^([0-9]*)\.([0-9]*)\.([0-9]*)([^\s]*)/) {
    $mysql_version_id = $1 * 10000 + $2 * 100 + $3;
    # Some paths might be version specific
    $mysql_base_version =
      int($mysql_version_id / 10000) . "." .
      int(($mysql_version_id % 10000) / 100);
    mtr_report("RonDB Version $1.$2.$3");
    $mysql_version_extra = $4;
  }
  mtr_error("Could not find version of RonDB") unless $mysql_version_id;
}

sub find_mysqld {
  my ($mysqld_basedir) = $ENV{MTR_BINDIR} || @_;

  my @mysqld_names = ("mysqld");

  if ($opt_debug_server) {
    # Put mysqld-debug first in the list of binaries to look for
    mtr_verbose("Adding mysqld-debug first in list of binaries to look for");
    unshift(@mysqld_names, "mysqld-debug");
  }

  return
    my_find_bin($mysqld_basedir,
                [ "runtime_output_directory", "libexec", "sbin", "bin" ],
                [@mysqld_names]);
}

# Finds paths to various executables (other than mysqld) and sets
# the corresponding '$exe_xxx' variables.
sub executable_setup () {
  # Check if libtool is available in this distribution/clone
  # we need it when valgrinding or debugging non installed binary
  # Otherwise valgrind will valgrind the libtool wrapper or bash
  # and gdb will not find the real executable to debug
  if (-x "../libtool") {
    $exe_libtool = "../libtool";
    if ($opt_valgrind or $glob_debugger) {
      mtr_report("Using \"$exe_libtool\" when running valgrind or debugger");
    }
  }

  # Look for the client binaries
  $exe_mysqladmin = mtr_exe_exists("$path_client_bindir/mysqladmin");
  $exe_mysql      = mtr_exe_exists("$path_client_bindir/mysql");
  $exe_mysql_ssl_rsa_setup =
    mtr_exe_exists("$path_client_bindir/mysql_ssl_rsa_setup");
  $exe_mysql_migrate_keyring =
    mtr_exe_exists("$path_client_bindir/mysql_migrate_keyring");
  $exe_mysql_keyring_encryption_test =
    my_find_bin($bindir,
                [ "runtime_output_directory", "libexec", "sbin", "bin" ],
                "mysql_keyring_encryption_test");

  if ($ndbcluster_enabled) {
    # Look for single threaded NDB
    $exe_ndbd =
      my_find_bin($bindir,
                  [ "runtime_output_directory", "libexec", "sbin", "bin" ],
                  "ndbd");

    # Look for multi threaded NDB
    $exe_ndbmtd =
      my_find_bin($bindir,
                  [ "runtime_output_directory", "libexec", "sbin", "bin" ],
                  "ndbmtd", NOT_REQUIRED);

    if ($exe_ndbmtd) {
      my $mtr_ndbmtd = $ENV{MTR_NDBMTD};
      if ($mtr_ndbmtd) {
        mtr_report(" - multi threaded ndbd found, will be used always");
        $exe_ndbd = $exe_ndbmtd;
      } else {
        mtr_report(
             " - multi threaded ndbd found, will be " . "used \"round robin\"");
      }
    }

    $exe_ndb_mgmd =
      my_find_bin($bindir,
                  [ "runtime_output_directory", "libexec", "sbin", "bin" ],
                  "ndb_mgmd");

    $exe_ndb_mgm =
      my_find_bin($bindir, [ "runtime_output_directory", "bin" ], "ndb_mgm");

    $exe_ndb_waiter =
      my_find_bin($bindir, [ "runtime_output_directory", "bin" ], "ndb_waiter");

  }

  if (defined $ENV{'MYSQL_TEST'}) {
    $exe_mysqltest = $ENV{'MYSQL_TEST'};
    print "===========================================================\n";
    print "WARNING:The mysqltest binary is fetched from $exe_mysqltest\n";
    print "===========================================================\n";
  } else {
    $exe_mysqltest = mtr_exe_exists("$path_client_bindir/mysqltest");
  }
}

sub client_debug_arg($$) {
  my ($args, $client_name) = @_;

  # Workaround for Bug #50627: drop any debug opt
  return if $client_name =~ /^mysqlbinlog/;

  if ($opt_debug) {
    mtr_add_arg($args, "--loose-debug=$debug_d:t:A,%s/log/%s.trace",
                $path_vardir_trace, $client_name);
  }
}

sub client_arguments ($;$) {
  my $client_name  = shift;
  my $group_suffix = shift;
  my $client_exe   = mtr_exe_exists("$path_client_bindir/$client_name");

  my $args;
  mtr_init_args(\$args);
  if ($opt_valgrind_clients) {
    valgrind_client_arguments($args, \$client_exe);
  }
  mtr_add_arg($args, "--defaults-file=%s", $path_config_file);

  if (defined($group_suffix)) {
    mtr_add_arg($args, "--defaults-group-suffix=%s", $group_suffix);
    client_debug_arg($args, "$client_name-$group_suffix");
  } else {
    client_debug_arg($args, $client_name);
  }
  return mtr_args2str($client_exe, @$args);
}

sub client_arguments_no_grp_suffix($) {
  my $client_name = shift;
  my $client_exe  = mtr_exe_exists("$path_client_bindir/$client_name");
  my $args;
  mtr_init_args(\$args);
  if ($opt_valgrind_clients) {
    valgrind_client_arguments($args, \$client_exe);
  }
  return mtr_args2str($client_exe, @$args);
}

sub mysqlslap_arguments () {
  my $exe = mtr_exe_maybe_exists("$path_client_bindir/mysqlslap");
  if ($exe eq "") {
    # mysqlap was not found

    if (defined $mysql_version_id and $mysql_version_id >= 50100) {
      mtr_error("Could not find the mysqlslap binary");
    }
    return "";    # Don't care about mysqlslap
  }

  my $args;
  mtr_init_args(\$args);
  if ($opt_valgrind_clients) {
    valgrind_client_arguments($args, \$exe);
  }
  mtr_add_arg($args, "--defaults-file=%s", $path_config_file);
  client_debug_arg($args, "mysqlslap");
  return mtr_args2str($exe, @$args);
}

sub mysqldump_arguments ($) {
  my ($group_suffix) = @_;
  my $exe = mtr_exe_exists("$path_client_bindir/mysqldump");

  my $args;
  mtr_init_args(\$args);
  if ($opt_valgrind_clients) {
    valgrind_client_arguments($args, \$exe);
  }

  mtr_add_arg($args, "--defaults-file=%s",         $path_config_file);
  mtr_add_arg($args, "--defaults-group-suffix=%s", $group_suffix);
  client_debug_arg($args, "mysqldump-$group_suffix");
  return mtr_args2str($exe, @$args);
}

sub mysql_client_test_arguments() {
  my $exe;
  # mysql_client_test executable may _not_ exist
  $exe = mtr_exe_maybe_exists("$path_client_bindir/mysql_client_test");
  return "" unless $exe;

  my $args;
  mtr_init_args(\$args);
  if ($opt_valgrind_mysqltest) {
    valgrind_arguments($args, \$exe);
  }

  mtr_add_arg($args, "--defaults-file=%s", $path_config_file);
  mtr_add_arg($args, "--testcase");
  mtr_add_arg($args, "--vardir=$opt_vardir");
  client_debug_arg($args, "mysql_client_test");

  return mtr_args2str($exe, @$args);
}

sub mysqlxtest_arguments() {
  my $exe;
  # mysqlxtest executable may _not_ exist
  $exe = mtr_exe_maybe_exists("$path_client_bindir/mysqlxtest");
  return "" unless $exe;

  my $args;
  mtr_init_args(\$args);

  if ($opt_valgrind_clients) {
    valgrind_client_arguments($args, \$exe);
  }

  if ($opt_debug) {
    mtr_add_arg($args, "--debug=$debug_d:t:i:A,%s/log/%s.trace",
                $path_vardir_trace, "mysqlxtest");
  }

  mtr_add_arg($args, "--port=%d", $mysqlx_baseport);
  return mtr_args2str($exe, @$args);
}

sub mysql_pump_arguments ($) {
  my ($group_suffix) = @_;
  my $exe = mtr_exe_exists("$path_client_bindir/mysqlpump");

  my $args;
  mtr_init_args(\$args);
  if ($opt_valgrind_clients) {
    valgrind_client_arguments($args, \$exe);
  }

  mtr_add_arg($args, "--defaults-file=%s",         $path_config_file);
  mtr_add_arg($args, "--defaults-group-suffix=%s", $group_suffix);
  client_debug_arg($args, "mysqlpump-$group_suffix");
  return mtr_args2str($exe, @$args);
}

sub mysqlpump_arguments () {
  my $exe = mtr_exe_exists("$path_client_bindir/mysqlpump");

  my $args;
  mtr_init_args(\$args);
  if ($opt_valgrind_clients) {
    valgrind_client_arguments($args, \$exe);
  }

  return mtr_args2str($exe, @$args);
}

sub mysqlbackup_arguments () {
  my $exe =
    mtr_exe_maybe_exists(vs_config_dirs('runtime_output_directory',
                                        'mysqlbackup'
                         ),
                         "$path_client_bindir/mysqlbackup");
  return "" unless $exe;

  my $args;
  mtr_init_args(\$args);
  if ($opt_valgrind_clients) {
    valgrind_client_arguments($args, \$exe);
  }
  return mtr_args2str($exe, @$args);
}

sub mysqlbackup_plugin_dir () {
  my $fnm = find_plugin('mysqlbackup_sbt_test_mms', 'plugin_output_directory');
  return "" unless $fnm;

  return dirname($fnm);
}

# Set environment to be used by childs of this process for things that
# are constant during the whole lifetime of mysql-test-run.
sub find_plugin($$) {
  my ($plugin, $location) = @_;
  my $plugin_filename;

  if (IS_WINDOWS) {
    $plugin_filename = $plugin . ".dll";
  } else {
    $plugin_filename = $plugin . ".so";
  }

  my $lib_plugin =
    mtr_file_exists(vs_config_dirs($location, $plugin_filename),
                    "$basedir/lib/plugin/" . $plugin_filename,
                    "$basedir/lib64/plugin/" . $plugin_filename,
                    "$basedir/lib/mysql/plugin/" . $plugin_filename,
                    "$basedir/lib64/mysql/plugin/" . $plugin_filename,);
  return $lib_plugin;
}

# Read plugin defintions file
sub read_plugin_defs($$) {
  my ($defs_file, $remove_config) = @_;
  my $running_debug = 0;

  open(PLUGDEF, '<', $defs_file) or
    mtr_error("Can't read plugin defintions file $defs_file");

  # Need to check if we will be running mysqld-debug
  if ($opt_debug_server) {
    $running_debug = 1 if find_mysqld($basedir) =~ /mysqld-debug/;
  }

  while (<PLUGDEF>) {
    next if /^#/;
    my ($plug_file, $plug_loc, $requires_config, $plug_var, $plug_names) = split;

    # Allow empty lines
    next unless $plug_file;
    mtr_error("Lines in $defs_file must have 4 or 5 items") unless $plug_var;

    my $orig_plug_file = $plug_file;
    # If running debug server, plugins will be in 'debug' subdirectory
    $plug_file = "debug/$plug_file" if $running_debug && !$source_dist;

    my ($plugin) = find_plugin($plug_file, $plug_loc);

    # Set env. variables that tests may use, set to empty if plugin
    # listed in def. file but not found.
    if ($remove_config) {
      if ($plugin) {
        if ($requires_config =~ "yes") {
          my $component_location = dirname($plugin);
          remove_one_config($orig_plug_file, $component_location);
        }
      }
    } else {
      if ($plugin) {

        if ($requires_config =~ "yes") {
          my $component_location = dirname($plugin);
          create_one_config($orig_plug_file, $component_location);
        }

        $ENV{$plug_var}            = basename($plugin);
        $ENV{ $plug_var . '_DIR' } = dirname($plugin);
        $ENV{ $plug_var . '_OPT' } = "--plugin-dir=" . dirname($plugin);

        if ($plug_names) {
          my $lib_name       = basename($plugin);
          my $load_var       = "--plugin_load=";
          my $early_load_var = "--early-plugin_load=";
          my $load_add_var   = "--plugin_load_add=";
          my $semi           = '';

          foreach my $plug_name (split(',', $plug_names)) {
            $load_var       .= $semi . "$plug_name=$lib_name";
            $early_load_var .= $semi . "$plug_name=$lib_name";
            $load_add_var   .= $semi . "$plug_name=$lib_name";
            $semi = ';';
          }

          $ENV{ $plug_var . '_LOAD' }       = $load_var;
          $ENV{ $plug_var . '_LOAD_EARLY' } = $early_load_var;
          $ENV{ $plug_var . '_LOAD_ADD' }   = $load_add_var;
        }
      } else {
        $ENV{$plug_var}            = "";
        $ENV{ $plug_var . '_DIR' } = "";
        $ENV{ $plug_var . '_OPT' } = "";
        $ENV{ $plug_var . '_LOAD' }       = "" if $plug_names;
        $ENV{ $plug_var . '_LOAD_EARLY' } = "" if $plug_names;
        $ENV{ $plug_var . '_LOAD_ADD' }   = "" if $plug_names;
      }
    }
  }
  close PLUGDEF;
}

#
# Scan sub-directories in basedir and fetch all
# mysql-test suite names
#
sub get_all_suites {
  # Skip processing if path does not point to a directory
  return if not -d;

  # NB: suite/(.*)/t$ is required because of suites like
  #     'engines/funcs' and 'engines/iuds'
  my $suite_name = $1
    if ($File::Find::name =~ /mysql\-test[\/\\]suite[\/\\](.*)[\/\\]t$/ or
       $File::Find::name =~ /mysql\-test[\/\\]suite[\/\\]([^\/\\]*).*/     or
       $File::Find::name =~ /plugin[\/\\](.*)[\/\\]tests[\/\\]mtr[\/\\]t$/ or
       $File::Find::name =~ /components[\/\\](.*)[\/\\]tests[\/\\]mtr[\/\\]t$/);
  return if not defined $suite_name;

  # Skip extracting suite name if the path is already processed
  if (not $visited_suite_names{$suite_name}) {
    $visited_suite_names{$suite_name}++;
    $opt_suites = $opt_suites . ($opt_suites ? "," : "") . $suite_name;
  }
}

#
# Remove specified suite from the comma separated suite list
#
sub remove_suite_from_list {
  my $suite = shift;
  ($opt_suites =~ s/,$suite,/,/)  or
    ($opt_suites =~ s/^$suite,//) or
    ($opt_suites =~ s/^$suite$//) or
    ($opt_suites =~ s/,$suite$//);
}

# Sets a long list of environment variables. Those that begin with
# MYSQL_ are set with the the intent of being used in tests. The
# subroutine is called by each worker thread, since some of the
# MYSQLD_ variables refer to paths which will actually be worker
# specific.
sub environment_setup {
  umask(022);

  my @ld_library_paths;

  if ($path_client_libdir) {
    # Use the --client-libdir passed on commandline
    push(@ld_library_paths, "$path_client_libdir");
  }

  # Plugin settings should no longer be added here, instead place
  # definitions in include/plugin.defs.
  # See comment in that file for details.
  if (@ld_library_paths) {
    $ENV{'LD_LIBRARY_PATH'} = join(":",
            @ld_library_paths,
            $ENV{'LD_LIBRARY_PATH'} ? split(':', $ENV{'LD_LIBRARY_PATH'}) : ());
    mtr_warning("LD_LIBRARY_PATH: $ENV{'LD_LIBRARY_PATH'}");

    $ENV{'DYLD_LIBRARY_PATH'} = join(":",
        @ld_library_paths,
        $ENV{'DYLD_LIBRARY_PATH'} ? split(':', $ENV{'DYLD_LIBRARY_PATH'}) : ());
    mtr_verbose("DYLD_LIBRARY_PATH: $ENV{'DYLD_LIBRARY_PATH'}");
  }
  $ENV{'UMASK'}     = "0660";    # The octal *string*
  $ENV{'UMASK_DIR'} = "0770";    # The octal *string*

  # MySQL tests can produce output in various character sets
  # (especially, ctype_xxx.test). To avoid confusing Perl with output
  # which is incompatible with the current locale settings, we reset
  # the current values of LC_ALL and LC_CTYPE to "C". For details,
  # please see Bug#27636 tests fails if LC_* variables set to *_*.UTF-8
  $ENV{'LC_ALL'}     = "C";
  $ENV{'LC_COLLATE'} = "C";
  $ENV{'LC_CTYPE'}   = "C";

  # This might be set; remove to avoid warnings in error log and test failure
  delete $ENV{'NOTIFY_SOCKET'};

  $ENV{'DEFAULT_MASTER_PORT'} = $mysqld_variables{'port'};
  $ENV{'MYSQL_BINDIR'}        = "$bindir";
  $ENV{'MYSQL_BASEDIR'}       = $basedir;
  $ENV{'MYSQL_CHARSETSDIR'}   = $path_charsetsdir;
  $ENV{'MYSQL_SHAREDIR'}      = $path_language;
  $ENV{'MYSQL_TEST_DIR'}      = $glob_mysql_test_dir;
  $ENV{'MYSQL_TEST_DIR_ABS'}  = getcwd();
  $ENV{'MYSQL_TMP_DIR'}       = $opt_tmpdir;
  $ENV{'MYSQLTEST_VARDIR'}    = $opt_vardir;
  $ENV{'USE_RUNNING_SERVER'}  = using_extern();

  if (IS_WINDOWS) {
    $ENV{'SECURE_LOAD_PATH'}      = $glob_mysql_test_dir . "\\std_data";
    $ENV{'MYSQL_TEST_LOGIN_FILE'} = $opt_tmpdir . "\\.mylogin.cnf";
    $ENV{'MYSQLTEST_VARDIR_ABS'}  = $opt_vardir;
  } else {
    $ENV{'SECURE_LOAD_PATH'}      = $glob_mysql_test_dir . "/std_data";
    $ENV{'MYSQL_TEST_LOGIN_FILE'} = $opt_tmpdir . "/.mylogin.cnf";
    $ENV{'MYSQLTEST_VARDIR_ABS'}  = abs_path("$opt_vardir");
  }

  # Setup env for NDB
  if ($ndbcluster_enabled) {
    # Tools that supports --defaults-file=xxx
    # Define NDB_XXX as ndb_xxx --defaults-file=xxx
    # and NDB_XXX_EXE as ndb_xxx only.
    my @ndb_tools = qw(
      ndb_blob_tool
      ndb_config
      ndb_delete_all
      ndb_desc
      ndb_drop_index
      ndb_drop_table
      ndb_import
      ndb_index_stat
      ndbinfo_select_all
      ndb_mgm
      ndb_move_data
      ndb_perror
      ndb_print_backup_file
      ndb_restore
      ndb_select_all
      ndb_select_count
      ndb_show_tables
      ndb_waiter
      ndbxfrm
    );

    foreach my $tool ( @ndb_tools)
    {
      my $exe =
        my_find_bin($bindir, [ "runtime_output_directory", "bin" ], $tool);

      $ENV{uc($tool)} = "${exe} --defaults-file=${path_config_file}";
      $ENV{uc($tool)."_EXE"} = "${exe}";
    }

    # Tools not supporting --defaults-file=xxx, only define NDB_PROG_EXE
    @ndb_tools = qw(
      ndb_print_file
      ndb_print_sys_file
    );

    foreach my $tool ( @ndb_tools)
    {
      my $exe =
        my_find_bin($bindir, [ "runtime_output_directory", "bin" ], $tool);

      $ENV{uc($tool)} = "${exe}";
      $ENV{uc($tool)."_EXE"} = "${exe}";
    }

    # Management server
    $ENV{'NDB_MGMD_EXE'} =
      my_find_bin($bindir,
                  [ "runtime_output_directory", "libexec", "sbin", "bin" ],
                  "ndb_mgmd");

    $ENV{'NDB_MGMD'} = $ENV{'NDB_MGMD_EXE'} . " --defaults-file=${path_config_file}";

    my $ndbapi_examples_binary =
      my_find_bin($bindir, [ "storage/ndb/ndbapi-examples", "bin" ],
                  "ndb_ndbapi_simple", NOT_REQUIRED);

    if ($ndbapi_examples_binary) {
      $ENV{'NDB_EXAMPLES_BINARY'} = $ndbapi_examples_binary;
      $ENV{'NDB_EXAMPLES_DIR'}    = dirname($ndbapi_examples_binary);
      mtr_verbose("NDB_EXAMPLES_DIR: $ENV{'NDB_EXAMPLES_DIR'}");
    }

    my $path_ndb_testrun_log = "$opt_vardir/tmp/ndb_testrun.log";
    $ENV{'NDB_TOOLS_OUTPUT'} = $path_ndb_testrun_log;

    # We need to extend PATH to ensure we find libcrypto/libssl at runtime
    # (ndbclient.dll depends on them)
    # These .dlls are stored in runtime_output_directory/<config>/
    # or in bin/ after MySQL package installation.
    if (IS_WINDOWS) {
      my $bin_dir = dirname($ENV{NDB_MGM_EXE});
      $ENV{'PATH'} = "$ENV{'PATH'}" . ";" . $bin_dir;
    }

  }

  # mysql clients
  $ENV{'EXE_MYSQL'}           = $exe_mysql;
  $ENV{'MYSQL'}               = client_arguments("mysql");
  $ENV{'MYSQL_BINLOG'}        = client_arguments("mysqlbinlog");
  $ENV{'MYSQL_CHECK'}         = client_arguments("mysqlcheck");
  $ENV{'MYSQL_CLIENT_TEST'}   = mysql_client_test_arguments();
  $ENV{'MYSQL_DUMP'}          = mysqldump_arguments(".1");
  $ENV{'MYSQL_DUMP_SLAVE'}    = mysqldump_arguments(".2");
  $ENV{'MYSQL_IMPORT'}        = client_arguments("mysqlimport");
  $ENV{'MYSQL_PUMP'}          = mysql_pump_arguments(".1");
  $ENV{'MYSQLPUMP'}           = mysqlpump_arguments();
  $ENV{'MYSQL_SHOW'}          = client_arguments("mysqlshow");
  $ENV{'MYSQL_SLAP'}          = mysqlslap_arguments();
  $ENV{'MYSQL_SLAVE'}         = client_arguments("mysql", ".2");
  $ENV{'MYSQL_SSL_RSA_SETUP'} = $exe_mysql_ssl_rsa_setup;
  $ENV{'MYSQL_UPGRADE'}       = client_arguments("mysql_upgrade");
  $ENV{'MYSQLADMIN'}          = native_path($exe_mysqladmin);
  $ENV{'MYSQLXTEST'}          = mysqlxtest_arguments();
  $ENV{'MYSQL_MIGRATE_KEYRING'} = $exe_mysql_migrate_keyring;
  $ENV{'MYSQL_KEYRING_ENCRYPTION_TEST'} = $exe_mysql_keyring_encryption_test;
  $ENV{'PATH_CONFIG_FILE'}    = $path_config_file;
  $ENV{'MYSQL_CLIENT_BIN_PATH'}    = $path_client_bindir;
  $ENV{'MYSQLBACKUP_PLUGIN_DIR'} = mysqlbackup_plugin_dir()
    unless $ENV{'MYSQLBACKUP_PLUGIN_DIR'};
  $ENV{'MYSQL_CONFIG_EDITOR'} =
    client_arguments_no_grp_suffix("mysql_config_editor");
  $ENV{'MYSQL_SECURE_INSTALLATION'} =
    "$path_client_bindir/mysql_secure_installation";

  my $exe_mysqld = find_mysqld($basedir);
  $ENV{'MYSQLD'} = $exe_mysqld;

  my $extra_opts           = join(" ", @opt_extra_mysqld_opt);
  my $extra_bootstrap_opts = join(" ", @opt_extra_bootstrap_opt);
  $ENV{'MYSQLD_CMD'} =
    "$exe_mysqld --defaults-group-suffix=.1 " .
    "--defaults-file=$path_config_file $extra_bootstrap_opts $extra_opts";

  # bug25714 executable may _not_ exist in some versions, test using
  # it should be skipped.
  my $exe_bug25714 = mtr_exe_maybe_exists("$path_client_bindir/bug25714");
  $ENV{'MYSQL_BUG25714'} = native_path($exe_bug25714);

  # Get the bin dir
  $ENV{'MYSQL_BIN_PATH'} = native_path($bindir);

  if ($secondary_engine_support) {
    secondary_engine_environment_setup(\&find_plugin, $bindir);
    initialize_function_pointers(\&gdb_arguments,
                                 \&mark_log,
                                 \&mysqlds,
                                 \&report_failure_and_restart,
                                 \&run_query,
                                 \&valgrind_arguments);
  }

  # mysql_fix_privilege_tables.sql
  my $file_mysql_fix_privilege_tables =
    mtr_file_exists("$basedir/scripts/mysql_fix_privilege_tables.sql",
                    "$basedir/share/mysql_fix_privilege_tables.sql",
                    "$basedir/share/mysql/mysql_fix_privilege_tables.sql",
                    "$bindir/scripts/mysql_fix_privilege_tables.sql",
                    "$bindir/share/mysql_fix_privilege_tables.sql",
                    "$bindir/share/mysql/mysql_fix_privilege_tables.sql");
  $ENV{'MYSQL_FIX_PRIVILEGE_TABLES'} = $file_mysql_fix_privilege_tables;

  # my_print_defaults
  my $exe_my_print_defaults =
    mtr_exe_exists("$path_client_bindir/my_print_defaults");
  $ENV{'MYSQL_MY_PRINT_DEFAULTS'} = native_path($exe_my_print_defaults);

  # Setup env so childs can execute innochecksum
  my $exe_innochecksum = mtr_exe_exists("$path_client_bindir/innochecksum");
  $ENV{'INNOCHECKSUM'} = native_path($exe_innochecksum);
  if ($opt_valgrind_clients) {
    my $args;
    mtr_init_args(\$args);
    valgrind_client_arguments($args, \$exe_innochecksum);
    $ENV{'INNOCHECKSUM'} = mtr_args2str($exe_innochecksum, @$args);
  }

  # Setup env so childs can execute ibd2sdi
  my $exe_ibd2sdi = mtr_exe_exists("$path_client_bindir/ibd2sdi");
  $ENV{'IBD2SDI'} = native_path($exe_ibd2sdi);

  if ($opt_valgrind_clients) {
    my $args;
    mtr_init_args(\$args);
    valgrind_client_arguments($args, \$exe_ibd2sdi);
    $ENV{'IBD2SDI'} = mtr_args2str($exe_ibd2sdi, @$args);
  }

  # Setup env so childs can execute myisampack and myisamchk
  $ENV{'MYISAMCHK'} =
    native_path(mtr_exe_exists("$path_client_bindir/myisamchk"));
  $ENV{'MYISAMPACK'} =
    native_path(mtr_exe_exists("$path_client_bindir/myisampack"));

  # mysqld_safe
  my $mysqld_safe = mtr_pl_maybe_exists("$bindir/scripts/mysqld_safe") ||
    mtr_pl_maybe_exists("$path_client_bindir/mysqld_safe");

  if ($mysqld_safe) {
    $ENV{'MYSQLD_SAFE'} = $mysqld_safe;
  }

  # mysqldumpslow
  my $mysqldumpslow = mtr_pl_maybe_exists("$bindir/scripts/mysqldumpslow") ||
    mtr_pl_maybe_exists("$path_client_bindir/mysqldumpslow");

  if ($mysqldumpslow) {
    $ENV{'MYSQLDUMPSLOW'} = $mysqldumpslow;
  }

  # perror
  my $exe_perror = mtr_exe_exists("$path_client_bindir/perror");
  $ENV{'MY_PERROR'} = native_path($exe_perror);

  # mysql_tzinfo_to_sql is not used on Windows, but vs_config_dirs
  # is needed when building with Xcode on OSX.
  my $exe_mysql_tzinfo_to_sql =
    mtr_exe_exists("$path_client_bindir/mysql_tzinfo_to_sql");
  $ENV{'MYSQL_TZINFO_TO_SQL'} = native_path($exe_mysql_tzinfo_to_sql);

  # lz4_decompress
  my $exe_lz4_decompress =
    mtr_exe_maybe_exists("$path_client_bindir/lz4_decompress");
  $ENV{'LZ4_DECOMPRESS'} = native_path($exe_lz4_decompress);

  # zlib_decompress
  my $exe_zlib_decompress =
    mtr_exe_maybe_exists("$path_client_bindir/zlib_decompress");
  $ENV{'ZLIB_DECOMPRESS'} = native_path($exe_zlib_decompress);

  # Create an environment variable to make it possible
  # to detect that the hypergraph optimizer is being used from test cases
  $ENV{'HYPERGRAPH_TEST'} = $opt_hypergraph;

  # Create an environment variable to make it possible
  # to detect that valgrind is being used from test cases
  $ENV{'VALGRIND_TEST'} = $opt_valgrind;

  # Create an environment variable to make it possible
  # to detect if valgrind is being used on the server
  # for test cases
  $ENV{'VALGRIND_SERVER_TEST'} = $opt_valgrind_mysqld;

  # Ask UBSAN to print stack traces, and to be fail-fast.
  $ENV{'UBSAN_OPTIONS'} = "print_stacktrace=1,halt_on_error=1" if $opt_sanitize;

  # Make sure LeakSanitizer exits if leaks are found
  # We may get "Suppressions used:" reports in .result files, do not print them.
  $ENV{'LSAN_OPTIONS'} =
    "exitcode=42,suppressions=${glob_mysql_test_dir}/lsan.supp" .
    ",print_suppressions=0"
    if $opt_sanitize;

  $ENV{'ASAN_OPTIONS'} = "suppressions=${glob_mysql_test_dir}/asan.supp"
    if $opt_sanitize;

# The Thread Sanitizer allocator should return NULL instead of crashing on out-of-memory.
  $ENV{'TSAN_OPTIONS'} = $ENV{'TSAN_OPTIONS'} . ",allocator_may_return_null=1"
    if $opt_sanitize;

  # Add dir of this perl to aid mysqltest in finding perl
  my $perldir = dirname($^X);
  my $pathsep = ":";
  $pathsep = ";" if IS_WINDOWS && !IS_CYGWIN;
  $ENV{'PATH'} = "$ENV{'PATH'}" . $pathsep . $perldir;
}

sub remove_vardir_subs() {
  foreach my $sdir (glob("$opt_vardir/*")) {
    mtr_verbose("Removing subdir $sdir");
    rmtree($sdir);
  }
}

# Remove var and any directories in var/ created by previous tests
sub remove_stale_vardir () {
  mtr_report("Removing old var directory");

  mtr_error("No, don't remove the vardir when running with --extern")
    if using_extern();

  mtr_verbose("opt_vardir: $opt_vardir");
  if ($opt_vardir eq $default_vardir) {
    # Running with "var" in mysql-test dir
    if (-l $opt_vardir) {
      # var is a symlink
      if ($opt_mem) {
        # Remove the directory which the link points at
        mtr_verbose("Removing " . readlink($opt_vardir));
        rmtree(readlink($opt_vardir));

        # Remove the "var" symlink
        mtr_verbose("unlink($opt_vardir)");
        unlink($opt_vardir);
      } else {
        # Some users creates a soft link in mysql-test/var to another area
        # - allow it, but remove all files in it
        mtr_report(" - WARNING: Using the 'mysql-test/var' symlink");

        # Make sure the directory where it points exist
        mtr_error("The destination for symlink $opt_vardir does not exist")
          if !-d readlink($opt_vardir);

        remove_vardir_subs();
      }
    } else {
      # Remove the entire "var" dir
      mtr_verbose("Removing $opt_vardir/");
      rmtree("$opt_vardir/");
    }

    if ($opt_mem) {
      # A symlink from var/ to $opt_mem will be set up remove the
      # $opt_mem dir to assure the symlink won't point at an old
      # directory.
      mtr_verbose("Removing $opt_mem");
      rmtree($opt_mem);
    }

  } else {
    # Running with "var" in some other place. Remove the var/ dir in
    # mysql-test dir if any this could be an old symlink that shouldn't
    # be there.
    mtr_verbose("Removing $default_vardir");
    rmtree($default_vardir);

    # Remove the "var" dir
    mtr_verbose("Removing $opt_vardir/");
    rmtree("$opt_vardir/");
  }
  # Remove the "tmp" dir
  mtr_verbose("Removing $opt_tmpdir/");
  rmtree("$opt_tmpdir/");
}

# Create var and the directories needed in var
sub setup_vardir() {
  mtr_report("Creating var directory '$opt_vardir'");

  if ($opt_vardir eq $default_vardir) {
    # Running with "var" in mysql-test dir
    if (-l $opt_vardir) {
      #  It's a symlink, make sure the directory where it points exist
      mtr_error("The destination for symlink $opt_vardir does not exist")
        if !-d readlink($opt_vardir);
    } elsif ($opt_mem) {
      # Runinng with "var" as a link to some "memory" location, normally tmpfs
      mtr_verbose("Creating $opt_mem");
      mkpath($opt_mem);

      mtr_report(" - symlinking 'var' to '$opt_mem'");
      symlink($opt_mem, $opt_vardir);
    }
  }

  if (!-d $opt_vardir) {
    mtr_verbose("Creating $opt_vardir");
    mkpath($opt_vardir);
  }

  # Ensure a proper error message if vardir couldn't be created
  unless (-d $opt_vardir and -w $opt_vardir) {
    mtr_error("Writable 'var' directory is needed, use the " .
              "'--vardir=<path>' option");
  }

  mkpath("$opt_vardir/log");
  mkpath("$opt_vardir/run");

  # Create var/tmp and tmp - they might be different
  mkpath("$opt_vardir/tmp");
  mkpath($opt_tmpdir) if ($opt_tmpdir ne "$opt_vardir/tmp");

  # On some operating systems, there is a limit to the length of a
  # UNIX domain socket's path far below PATH_MAX. Don't allow that
  # to happen.
  my $res =
    check_socket_path_length("$opt_tmpdir/mysqld.NN.sock", $opt_parallel);
  if ($res) {
    mtr_error("Socket path '$opt_tmpdir' too long, it would be ",
              "truncated and thus not possible to use for connection to ",
              "MySQL Server. Set a shorter with --tmpdir=<path> option");
  }

  # Copy all files from std_data into var/std_data
  # and make them world readable
  copytree("$glob_mysql_test_dir/std_data", "$opt_vardir/std_data", "0022");

  # Remove old log files
  foreach my $name (glob("r/*.progress r/*.log r/*.warnings")) {
    unlink($name);
  }
}

# Check if detected platform conforms to the rules specified
# by options --platform and --exclude-platform.
# Note: These two options are no-op's when MTR is not running
#       in the pushbuild test environment.
sub check_platform {
  my $platform = $ENV{PRODUCT_ID} || "";
  if (defined $opt_platform and $platform !~ $opt_platform) {
    print STDERR "mysql-test-run: Detected platform '$platform' does not " .
      "match specified platform '$opt_platform', terminating.\n";
    exit(0);
  }
  if (defined $opt_platform_exclude and $platform =~ $opt_platform_exclude) {
    print STDERR "mysql-test-run: Detected platform '$platform' matches " .
      "excluded platform '$opt_platform_exclude', terminating.\n";
    exit(0);
  }
}

# Check if running as root i.e a file can be read regardless what mode
# we set it to.
sub check_running_as_root () {
  my $test_file = "$opt_vardir/test_running_as_root.txt";
  mtr_tofile($test_file, "MySQL");
  chmod(oct("0000"), $test_file);

  my $result = "";
  if (open(FILE, "<", $test_file)) {
    $result = join('', <FILE>);
    close FILE;
  }

  # Some filesystems( for example CIFS) allows reading a file although
  # mode was set to 0000, but in that case a stat on the file will not
  # return 0000.
  my $file_mode = (stat($test_file))[2] & 07777;

  mtr_verbose("result: $result, file_mode: $file_mode");
  if ($result eq "MySQL" && $file_mode == 0) {
    mtr_warning(
      "running this script as _root_ will cause some " . "tests to be skipped");
    $ENV{'MYSQL_TEST_ROOT'} = "YES";
  }

  chmod(oct("0755"), $test_file);
  unlink($test_file);
}

sub check_mysqlbackup_support() {
  $ENV{'MYSQLBACKUP'} = mysqlbackup_arguments()
    unless $ENV{'MYSQLBACKUP'};
  if ($ENV{'MYSQLBACKUP'}) {
    $mysqlbackup_enabled = 1;
  } else {
    $mysqlbackup_enabled = 0;
  }
}

sub check_debug_support ($) {
  my $mysqld_variables = shift;

  if (not exists $mysqld_variables->{'debug'}) {
    $debug_compiled_binaries = 0;

    if ($opt_debug) {
      mtr_error("Can't use --debug, binary does not support it");
    }
    if ($opt_debug_server) {
      mtr_warning("Ignoring --debug-server, binary does not support it");
    }
    return;
  }
  mtr_report(" - Binaries are debug compiled");
  $debug_compiled_binaries = 1;
}

# Helper function to handle configuration-based subdirectories which
# Visual Studio or XCode uses for storing binaries.  If opt_vs_config
# is set, this returns a path based on that setting; if not, it
# returns paths for the default /release/ and /debug/ subdirectories.
# $exe can be undefined, if the directory itself will be used
sub vs_config_dirs ($$) {
  my ($path_part, $exe) = @_;

  $exe = "" if not defined $exe;

  if (IS_WINDOWS or IS_MAC) {
    if ($opt_vs_config) {
      return ("$bindir/$path_part/$opt_vs_config/$exe");
    }

    return ("$bindir/$path_part/Release/$exe",
            "$bindir/$path_part/RelWithDebinfo/$exe",
            "$bindir/$path_part/Debug/$exe",
            "$bindir/$path_part/$exe");
  }

  return ("$bindir/$path_part/$exe");
}

sub check_ndbcluster_support ($) {
  my $mysqld_variables = shift;

  if ($ndbcluster_only) {
    $DEFAULT_SUITES = "";
  }

  my $ndbcluster_supported = 0;
  if ($mysqld_variables{'ndb-connectstring'}) {
    $ndbcluster_supported = 1;
  }

  if ($opt_skip_ndbcluster && $opt_include_ndbcluster) {
    # User is ambivalent. Theoretically the arg which was
    # given last on command line should win, but that order is
    # unknown at this time.
    mtr_error("Ambigous command, both --include-ndbcluster " .
              " and --skip-ndbcluster was specified");
  }

  # Check if this is RonDB, ie. mysql version extra string
  # contains -cluster
  if (defined $mysql_version_extra &&
      $mysql_version_extra =~ /-cluster/) {
    # RonDB tree
    mtr_report(" - RonDB detected");

    if ($opt_skip_ndbcluster) {
      mtr_report(" - skipping ndbcluster(--skip-ndbcluster)");
      return;
    }

    if (!$ndbcluster_supported) {
      # RonDB tree, but mysqld was not compiled with
      # ndbcluster -> fail unless --skip-ndbcluster was used
      mtr_error("This is RonDB but mysqld does not " .
                "support ndbcluster. Use --skip-ndbcluster to " .
                "force mtr to run without it.");
    }

    # mysqld was compiled with ndbcluster -> auto enable
  } else {
    # Not a RonDB tree
    if (!$ndbcluster_supported) {
      if ($opt_include_ndbcluster) {
        mtr_error("Could not detect ndbcluster support " .
                  "requested with --[ndb|include-ndbcluster]");
      }

      # Silently skip, mysqld was compiled without ndbcluster
      # which is the default case
      return;
    }

    if ($opt_skip_ndbcluster) {
      # Compiled with ndbcluster but ndbcluster skipped
      mtr_report(" - skipping ndbcluster(--skip-ndbcluster)");
      return;
    }

    if (!$opt_include_ndbcluster) {
      # Add only the test suite for ndbcluster integration check
      mtr_report(" - enabling ndbcluster(for integration checks)");
      $ndbcluster_enabled = 1;
      $DEFAULT_SUITES .= "," if $DEFAULT_SUITES;
      $DEFAULT_SUITES .= "ndbcluster";
      return;
    }
  }

  mtr_report(" - enabling ndbcluster");
  $ndbcluster_enabled = 1;
<<<<<<< HEAD
  # Add MySQL Cluster test suites
  $DEFAULT_SUITES .= "," if $DEFAULT_SUITES;
  $DEFAULT_SUITES .= "ndb,ndb_binlog,rpl_ndb,ndb_rpl,ndbcluster,ndb_ddl,".
                     "gcol_ndb,json_ndb,ndb_opt";
=======
  # Add RonDB test suites
  $DEFAULT_SUITES .=
",ndb,ndb_binlog,rpl_ndb,ndb_rpl,ndbcluster,ndb_ddl,gcol_ndb,ndb_opt";
>>>>>>> c4238466
  # Increase the suite timeout when running with default ndb suites
  $opt_suite_timeout *= 2;
  return;
}

sub ndbcluster_wait_started($$) {
  my $cluster              = shift;
  my $ndb_waiter_extra_opt = shift;
  my $path_waitlog = join('/', $opt_vardir, $cluster->name(), "ndb_waiter.log");

  my $args;
  mtr_init_args(\$args);
  mtr_add_arg($args, "--defaults-file=%s",         $path_config_file);
  mtr_add_arg($args, "--defaults-group-suffix=%s", $cluster->suffix());
  mtr_add_arg($args, "--timeout=%d",               $opt_start_timeout);

  if ($ndb_waiter_extra_opt) {
    mtr_add_arg($args, "$ndb_waiter_extra_opt");
  }

  # Start the ndb_waiter which will connect to the ndb_mgmd
  # and poll it for state of the ndbd's, will return when
  # all nodes in the cluster is started
  my $res = My::SafeProcess->run(name   => "ndb_waiter " . $cluster->name(),
                                 path   => $exe_ndb_waiter,
                                 args   => \$args,
                                 output => $path_waitlog,
                                 error  => $path_waitlog,
                                 append => 1,);

  # Check that ndb_mgmd(s) are still alive
  foreach my $ndb_mgmd (in_cluster($cluster, ndb_mgmds())) {
    my $proc = $ndb_mgmd->{proc};
    next unless defined $proc;
    if (!$proc->wait_one(0)) {
      mtr_warning("$proc died");
      return 2;
    }
  }

  # Check that all started ndbd(s) are still alive
  foreach my $ndbd (in_cluster($cluster, ndbds())) {
    my $proc = $ndbd->{proc};
    next unless defined $proc;
    if (!$proc->wait_one(0)) {
      mtr_warning("$proc died");
      return 3;
    }
  }

  if ($res) {
    mtr_verbose("ndbcluster_wait_started failed");
    return 1;
  }
  return 0;
}

sub ndbcluster_dump($) {
  my ($cluster) = @_;

  print "\n== Dumping cluster log files\n\n";

  # ndb_mgmd(s)
  foreach my $ndb_mgmd (in_cluster($cluster, ndb_mgmds())) {
    my $datadir = $ndb_mgmd->value('DataDir');

    # Should find ndb_<nodeid>_cluster.log and ndb_mgmd.log
    foreach my $file (glob("$datadir/ndb*.log")) {
      print "$file:\n";
      mtr_printfile("$file");
      print "\n";
    }
  }

  # ndb(s)
  foreach my $ndbd (in_cluster($cluster, ndbds())) {
    my $datadir = $ndbd->value('DataDir');

    # Should find ndbd.log
    foreach my $file (glob("$datadir/ndbd.log")) {
      print "$file:\n";
      mtr_printfile("$file");
      print "\n";
    }
  }
}

sub ndb_mgmd_wait_started($) {
  my ($cluster) = @_;

  my $retries = 100;
  while ($retries) {
    my $result = ndbcluster_wait_started($cluster, "--no-contact");
    if ($result == 0) {
      # ndb_mgmd is started
      mtr_verbose("ndb_mgmd is started");
      return 0;
    } elsif ($result > 1) {
      mtr_warning("Cluster process failed while waiting for start");
      return $result;
    }

    mtr_milli_sleep(100);
    $retries--;
  }

  return 1;
}

sub ndb_mgmd_stop {
  my $ndb_mgmd = shift or die "usage: ndb_mgmd_stop(<ndb_mgmd>)";

  my $host = $ndb_mgmd->value('HostName');
  my $port = $ndb_mgmd->value('PortNumber');
  mtr_verbose("Stopping cluster '$host:$port'");

  my $args;
  mtr_init_args(\$args);
  mtr_add_arg($args, "--defaults-file=%s",        $path_config_file);
  mtr_add_arg($args, "--ndb-connectstring=%s:%s", $host, $port);
  mtr_add_arg($args, "-e");
  mtr_add_arg($args, "shutdown");

  My::SafeProcess->run(name   => "ndb_mgm shutdown $host:$port",
                       path   => $exe_ndb_mgm,
                       args   => \$args,
                       output => "/dev/null",);
}

sub ndb_mgmd_start ($$) {
  my ($cluster, $ndb_mgmd) = @_;

  mtr_verbose("ndb_mgmd_start");

  my $dir = $ndb_mgmd->value("DataDir");
  mkpath($dir) unless -d $dir;

  my $args;
  mtr_init_args(\$args);
  mtr_add_arg($args, "--defaults-file=%s",         $path_config_file);
  mtr_add_arg($args, "--defaults-group-suffix=%s",
              $ndb_mgmd->after('cluster_config.ndb_mgmd'));
  mtr_add_arg($args, "--mycnf");
  mtr_add_arg($args, "--nodaemon");
  mtr_add_arg($args, "--configdir=%s",             "$dir");

  my $path_ndb_mgmd_log = "$dir/ndb_mgmd.log";

  $ndb_mgmd->{'proc'} =
    My::SafeProcess->new(name     => $ndb_mgmd->after('cluster_config.'),
                         path     => $exe_ndb_mgmd,
                         args     => \$args,
                         output   => $path_ndb_mgmd_log,
                         error    => $path_ndb_mgmd_log,
                         append   => 1,
                         verbose  => $opt_verbose,
                         shutdown => sub { ndb_mgmd_stop($ndb_mgmd) },);
  mtr_verbose("Started $ndb_mgmd->{proc}");

  # FIXME Should not be needed
  # Unfortunately the cluster nodes will fail to start
  # if ndb_mgmd has not started properly
  if (ndb_mgmd_wait_started($cluster)) {
    mtr_warning("Failed to wait for start of ndb_mgmd");
    return 1;
  }

  return 0;
}

sub ndbd_stop {
  # Intentionally left empty, ndbd nodes will be shutdown
  # by sending "shutdown" to ndb_mgmd
}

sub ndbd_start {
  my ($cluster, $ndbd) = @_;

  mtr_verbose("ndbd_start");

  my $dir = $ndbd->value("DataDir");
  mkpath($dir) unless -d $dir;

  my $args;
  mtr_init_args(\$args);
  mtr_add_arg($args, "--defaults-file=%s", $path_config_file);
  mtr_add_arg($args, "--defaults-group-suffix=%s",
              $ndbd->after('cluster_config.ndbd'));
  mtr_add_arg($args, "--nodaemon");

  # > 5.0 { 'character-sets-dir' => \&fix_charset_dir },

  my $exe = $exe_ndbd;
  if ($exe_ndbmtd) {
    if ($ENV{MTR_NDBMTD}) {
      # ndbmtd forced by env var MTR_NDBMTD
      $exe = $exe_ndbmtd;
    }
    if (($exe_ndbmtd_counter++ % 2) == 0) {
      # Use ndbmtd every other time
      $exe = $exe_ndbmtd;
    }
  }

  my $path_ndbd_log = "$dir/ndbd.log";
  my $proc = My::SafeProcess->new(name     => $ndbd->after('cluster_config.'),
                                  path     => $exe,
                                  args     => \$args,
                                  output   => $path_ndbd_log,
                                  error    => $path_ndbd_log,
                                  append   => 1,
                                  verbose  => $opt_verbose,
                                  shutdown => sub { ndbd_stop($ndbd) },);
  mtr_verbose("Started $proc");

  $ndbd->{proc} = $proc;

  return;
}

sub ndbcluster_start ($) {
  my $cluster = shift;

  mtr_verbose("ndbcluster_start '" . $cluster->name() . "'");

  foreach my $ndb_mgmd (in_cluster($cluster, ndb_mgmds())) {
    next if started($ndb_mgmd);
    ndb_mgmd_start($cluster, $ndb_mgmd);
  }

  foreach my $ndbd (in_cluster($cluster, ndbds())) {
    next if started($ndbd);
    ndbd_start($cluster, $ndbd);
  }

  return 0;
}

sub create_config_file_for_extern {
  my %opts = (socket   => '/tmp/mysqld.sock',
              port     => 3306,
              user     => $opt_user,
              password => '',
              @_);

  mtr_report("Creating my.cnf file for extern server...");
  my $F = IO::File->new($path_config_file, "w") or
    mtr_error("Can't write to $path_config_file: $!");

  print $F "[client]\n";
  while (my ($option, $value) = each(%opts)) {
    print $F "$option= $value\n";
    mtr_report(" $option= $value");
  }

  print $F <<EOF
# binlog reads from [client] and [mysqlbinlog]
[mysqlbinlog]
character-sets-dir= $path_charsetsdir
local-load= $opt_tmpdir
EOF
    ;

  # Close the file
  $F = undef;
}

# Kill processes left from previous runs, normally there should be
# none so make sure to warn if there is one.
sub kill_leftovers ($) {
  my $rundir = shift;
  return unless (-d $rundir);

  mtr_report("Checking leftover processes");

  # Scan the "run" directory for process id's to kill
  opendir(RUNDIR, $rundir) or
    mtr_error("kill_leftovers, can't open dir \"$rundir\": $!");

  while (my $elem = readdir(RUNDIR)) {
    # Only read pid from files that end with .pid
    if ($elem =~ /.*[.]pid$/) {
      my $pidfile = "$rundir/$elem";
      next unless -f $pidfile;
      my $pid = mtr_fromfile($pidfile);
      unlink($pidfile);

      unless ($pid =~ /^(\d+)/) {
        # The pid was not a valid number
        mtr_warning("Got invalid pid '$pid' from '$elem'");
        next;
      }

      mtr_report(" - found old pid $pid in '$elem', killing it...");
      my $ret = kill("KILL", $pid);
      if ($ret == 0) {
        mtr_report("   process did not exist!");
        next;
      }

      my $check_counter = 100;
      while ($ret > 0 and $check_counter--) {
        mtr_milli_sleep(100);
        $ret = kill(0, $pid);
      }
      mtr_report($check_counter ? "   ok!" : "   failed!");
    } else {
      mtr_warning("Found non pid file '$elem' in '$rundir'")
        if -f "$rundir/$elem";
    }
  }
  closedir(RUNDIR);
}

# Check that all the ports that are going to be used are free.
sub check_ports_free ($) {
  my $bthread  = shift;
  my $portbase = $bthread * 10 + 10000;

  for ($portbase .. $portbase + 9) {
    if (mtr_ping_port($_)) {
      mtr_report(" - 'localhost:$_' was not free");
      # One port was not free
      return 0;
    }
  }

  # All ports free
  return 1;
}

sub initialize_servers {
  if (using_extern()) {
    # Running against an already started server, if the specified
    # vardir does not already exist it should be created
    if (!-d $opt_vardir) {
      setup_vardir();
    } else {
      mtr_verbose("No need to create '$opt_vardir' it already exists");
    }
  } else {
    # Kill leftovers from previous run using any pidfiles found in var/run
    kill_leftovers("$opt_vardir/run");

    if (!$opt_start_dirty) {
      remove_stale_vardir();
      setup_vardir();

      mysql_install_db(default_mysqld(), "$opt_vardir/data/");

      # Save the value of MYSQLD_BOOTSTRAP_CMD before a test with bootstrap
      # options in the opt file runs, so that its original value is restored
      # later.
      $initial_bootstrap_cmd = $ENV{'MYSQLD_BOOTSTRAP_CMD'};
    }
  }
}

# Remove all newline characters expect after semicolon
sub sql_to_bootstrap {
  my ($sql) = @_;

  my @lines     = split(/\n/, $sql);
  my $result    = "\n";
  my $delimiter = ';';

  foreach my $line (@lines) {
    # Change current delimiter if line starts with "delimiter"
    if ($line =~ /^delimiter (.*)/) {
      my $new = $1;
      # Remove old delimiter from end of new
      $new =~ s/\Q$delimiter\E$//;
      $delimiter = $new;
      # No need to add the delimiter to result
      next;
    }

    # Add newline if line ends with $delimiter and convert the current
    # delimiter to semicolon
    if ($line =~ /\Q$delimiter\E$/) {
      $line =~ s/\Q$delimiter\E$/;/;
      $result .= "$line\n";
      next;
    }

    # Remove comments starting with '--'
    next if ($line =~ /^\s*--/);

    # Replace @HOSTNAME with localhost
    $line =~ s/\'\@HOSTNAME\@\'/localhost/;

    # Default, just add the line without newline but with a space
    # as separator
    $result .= "$line ";
  }

  return $result;
}

sub default_mysqld {
  # Generate new config file from template
  my $config =
    My::ConfigFactory->new_config({ basedir       => $basedir,
                                    testdir       => $glob_mysql_test_dir,
                                    template_path => "include/default_my.cnf",
                                    vardir        => $opt_vardir,
                                    tmpdir        => $opt_tmpdir,
                                    baseport      => 0,
                                    user          => $opt_user,
                                    password      => '',
                                  });

  my $mysqld = $config->group('mysqld.1') or
    mtr_error("Couldn't find mysqld.1 in default config");
  return $mysqld;
}

# Runs mysqld --initialize (and various other options) to create an
# installed database. It concatenates a number of SQL files and
# provides this as standard input to the mysqld. The database files
# thus created will later be used for a quick "boot" whenever the
# server is restarted.
sub mysql_install_db {
  my ($mysqld, $datadir, $bootstrap_opts) = @_;

  my $install_basedir = $mysqld->value('#mtr_basedir');
  my $install_chsdir  = $mysqld->value('character-sets-dir');
  my $install_datadir = $datadir || $mysqld->value('datadir');

  mtr_report("Installing system database");

  my $args;
  mtr_init_args(\$args);
  mtr_add_arg($args, "--no-defaults");
  mtr_add_arg($args, "--initialize-insecure");
  mtr_add_arg($args, "--loose-skip-ndbcluster");
  mtr_add_arg($args, "--tmpdir=%s", "$opt_vardir/tmp/");
  mtr_add_arg($args, "--core-file");
  mtr_add_arg($args, "--datadir=%s", "$install_datadir");
  mtr_add_arg($args, "--secure-file-priv=%s", "$opt_vardir");

  # Overwrite the buffer size to 24M for certain tests to pass
  mtr_add_arg($args, "--innodb_buffer_pool_size=24M");
  mtr_add_arg($args, "--innodb-log-file-size=5M");

  # Overwrite innodb_autoextend_increment to 8 for reducing the
  # ibdata1 file size.
  mtr_add_arg($args, "--innodb_autoextend_increment=8");

  if ($opt_debug) {
    mtr_add_arg($args, "--debug=$debug_d:t:i:A,%s/log/bootstrap.trace",
                $path_vardir_trace);
  }

  mtr_add_arg($args, "--character-sets-dir=%s", $install_chsdir);

  # Do not generate SSL/RSA certificates automatically.
  mtr_add_arg($args, "--loose-auto_generate_certs=OFF");
  mtr_add_arg($args, "--loose-sha256_password_auto_generate_rsa_keys=OFF");
  mtr_add_arg($args,
              "--loose-caching_sha2_password_auto_generate_rsa_keys=OFF");

  # Arguments to bootstrap process.
  my $init_file;
  foreach my $extra_opt (@opt_extra_bootstrap_opt) {
    # If init-file is passed, get the file path to merge the contents
    # of the file with bootstrap.sql
    if ($extra_opt =~ /--init[-_]file=(.*)/) {
      $init_file = get_bld_path($1);
    }
    mtr_add_arg($args, $extra_opt);
  }

  # Add bootstrap arguments from the opt file, if any
  push(@$args, @$bootstrap_opts) if $bootstrap_opts;

  # The user can set MYSQLD_BOOTSTRAP to the full path to a mysqld
  # to run a different mysqld during --initialize.
  my $exe_mysqld_bootstrap =
    $ENV{'MYSQLD_BOOTSTRAP'} || find_mysqld($install_basedir);

  # Export MYSQLD_BOOTSTRAP_CMD variable containing <path>/mysqld <args>
  $ENV{'MYSQLD_BOOTSTRAP_CMD'} = "$exe_mysqld_bootstrap " . join(" ", @$args);

  # Export MYSQLD_INSTALL_CMD variable containing <path>/mysqld <args>
  $ENV{'MYSQLD_INSTALL_CMD'} = "$exe_mysqld_bootstrap " . join(" ", @$args);

  # Create the bootstrap.sql file
  my $bootstrap_sql_file = "$opt_vardir/tmp/bootstrap.sql";

  #Add the init-file to --initialize-insecure process
  mtr_add_arg($args, "--init-file=$bootstrap_sql_file");

  if ($opt_boot_gdb || $opt_manual_boot_gdb) {
    gdb_arguments(\$args,          \$exe_mysqld_bootstrap,
                  $mysqld->name(), $bootstrap_sql_file);
  }

  if ($opt_boot_dbx) {
    dbx_arguments(\$args,          \$exe_mysqld_bootstrap,
                  $mysqld->name(), $bootstrap_sql_file);
  }

  if ($opt_boot_ddd) {
    ddd_arguments(\$args,          \$exe_mysqld_bootstrap,
                  $mysqld->name(), $bootstrap_sql_file);
  }

  if (-f "include/mtr_test_data_timezone.sql") {
    # Add the official mysql system tables in a production system.
    mtr_tofile($bootstrap_sql_file, "use mysql;\n");

    # Add test data for timezone - this is just a subset, on a real
    # system these tables will be populated either by mysql_tzinfo_to_sql
    # or by downloading the timezone table package from our website
    mtr_appendfile_to_file("include/mtr_test_data_timezone.sql",
                           $bootstrap_sql_file);
  } else {
    mtr_error(
       "Error: The test_data_timezone.sql not found" . "in working directory.");
  }

  if ($opt_skip_sys_schema) {
    mtr_tofile($bootstrap_sql_file, "DROP DATABASE sys;\n");
  }

  # Update table with better values making it easier to restore when changed
  mtr_tofile(
    $bootstrap_sql_file,
    "UPDATE mysql.tables_priv SET
               timestamp = CURRENT_TIMESTAMP,
               Grantor= 'root\@localhost'
               WHERE USER= 'mysql.session';\n");

  # Make sure no anonymous accounts exists as a safety precaution
  mtr_tofile($bootstrap_sql_file, "DELETE FROM mysql.user where user= '';\n");

  # Create test database
  if (defined $opt_charset_for_testdb) {
    mtr_tofile($bootstrap_sql_file,
               "CREATE DATABASE test CHARACTER SET $opt_charset_for_testdb;\n");
  } else {
    mtr_tofile($bootstrap_sql_file, "CREATE DATABASE test;\n");
  }

  # Create mtr database
  mtr_tofile($bootstrap_sql_file, "CREATE DATABASE mtr;\n");

  mtr_tofile(
    $bootstrap_sql_file,
    "insert into mysql.db values('%','test','','Y','Y','Y','Y','Y',
            'Y','N','Y','Y','Y','Y','Y','Y','Y','Y','N','N','Y','Y'); \n");

  # Inserting in acl table generates a timestamp and conventional way
  # generates a null timestamp.
  mtr_tofile($bootstrap_sql_file,
             "DELETE FROM mysql.proxies_priv where user='root';\n");
  mtr_tofile(
    $bootstrap_sql_file,
    "INSERT INTO mysql.proxies_priv VALUES ('localhost', 'root',
              '', '', TRUE, '', now());\n");

  # Add help tables and data for warning detection and suppression
  mtr_tofile($bootstrap_sql_file, mtr_grab_file("include/mtr_warnings.sql"));

  # Add procedures for checking server is restored after testcase
  mtr_tofile($bootstrap_sql_file, mtr_grab_file("include/mtr_check.sql"));

  if (defined $init_file) {
    # Append the contents of the init-file to the end of bootstrap.sql
    mtr_tofile($bootstrap_sql_file, "use test;\n");
    mtr_appendfile_to_file($init_file, $bootstrap_sql_file);
  }

  if ($opt_sanitize) {
    if ($ENV{'TSAN_OPTIONS'}) {
      # Don't want TSAN_OPTIONS to start with a leading separator. XSanitizer
      # options are pretty relaxed about what to use as a
      # separator: ',' ':' and ' ' all work.
      $ENV{'TSAN_OPTIONS'} .= ",";
    } else {
      $ENV{'TSAN_OPTIONS'} = "";
    }
    # Append TSAN_OPTIONS already present in the environment
    # Set blacklist option early so it works during bootstrap
    $ENV{'TSAN_OPTIONS'} .= "suppressions=${glob_mysql_test_dir}/tsan.supp";
  }

  if ($opt_manual_boot_gdb) {
    # The configuration has been set up and user has been prompted for
    # how to start the servers manually in the requested debugger.
    # At this time mtr.pl have no knowledge about the server processes
    # and thus can't wait for them to finish, mtr exits at this point.
    exit(0);
  }

  # Log bootstrap command
  my $path_bootstrap_log = "$opt_vardir/log/bootstrap.log";
  mtr_tofile($path_bootstrap_log,
             "$exe_mysqld_bootstrap " . join(" ", @$args) . "\n");

  my $res = My::SafeProcess->run(name    => "initialize",
                                 path    => $exe_mysqld_bootstrap,
                                 args    => \$args,
                                 input   => $bootstrap_sql_file,
                                 output  => $path_bootstrap_log,
                                 error   => $path_bootstrap_log,
                                 append  => 1,
                                 verbose => $opt_verbose,);

  if ($res != 0) {
    mtr_error("Error executing mysqld --initialize\n" .
              "Could not install system database from $bootstrap_sql_file\n" .
              "see $path_bootstrap_log for errors");
  }

  # Remove the auto.cnf so that a new auto.cnf is generated for master
  # and slaves when the server is restarted
  if (-f "$datadir/auto.cnf") {
    unlink "$datadir/auto.cnf";
  }
}

sub run_testcase_check_skip_test($) {
  my ($tinfo) = @_;

  # If marked to skip, just print out and return. Note that a test case
  # not marked as 'skip' can still be skipped later, because of the test
  # case itself in cooperation with the mysqltest program tells us so.
  if ($tinfo->{'skip'}) {
    mtr_report_test_skipped($tinfo) unless $start_only;
    return 1;
  }

  return 0;
}

sub run_query {
  my ($mysqld, $query, $outfile, $errfile) = @_;

  my $args;
  mtr_init_args(\$args);
  mtr_add_arg($args, "--defaults-file=%s",         $path_config_file);
  mtr_add_arg($args, "--defaults-group-suffix=%s", $mysqld->after('mysqld'));
  mtr_add_arg($args, "-e %s",                      $query);
  mtr_add_arg($args, "--skip-column-names");

  $outfile = "/dev/null" if not defined $outfile;
  $errfile = "/dev/null" if not defined $errfile;

  my $res = My::SafeProcess->run(name   => "run_query -> " . $mysqld->name(),
                                 path   => $exe_mysql,
                                 args   => \$args,
                                 output => $outfile,
                                 error  => $errfile);

  return $res;
}

sub do_before_run_mysqltest($) {
  my $tinfo = shift;

  # Remove old files produced by mysqltest
  my $base_file =
    mtr_match_extension($tinfo->{result_file}, "result");    # Trim extension

  if (defined $base_file) {
    unlink("$base_file.reject");
    unlink("$base_file.progress");
    unlink("$base_file.log");
    unlink("$base_file.warnings");
  }
}

# Check all server for sideffects. Run include/check-testcase.test via
# start_check_testcase(). It's run before and after each test with
# mode set to "before" or "after". In before mode, it records a result
# file, in after mode it checks against it and cleans up the temporary
# files.
#
# RETURN VALUE
#   0  Ok
#   1  Check failed
#   >1 Fatal errro
sub check_testcase($$) {
  my ($tinfo, $mode) = @_;
  my $tname = $tinfo->{name};

  # Start the mysqltest processes in parallel to save time also makes
  # it possible to wait for any process to exit during the check.
  my %started;
  foreach my $mysqld (mysqlds()) {
    # Skip if server has been restarted with additional options
    if (defined $mysqld->{'proc'} && !exists $mysqld->{'restart_opts'}) {
      my $proc = start_check_testcase($tinfo, $mode, $mysqld);
      $started{ $proc->pid() } = $proc;
    }
  }

  # Return immediately if no check proceess was started
  return 0 unless (keys %started);

  my $timeout = start_timer(check_timeout($tinfo));

  while (1) {
    my $result;
    my $proc = My::SafeProcess->wait_any_timeout($timeout);
    mtr_report("Got $proc");

    if (delete $started{ $proc->pid() }) {
      my $err_file = $proc->user_data();
      my $base_file = mtr_match_extension($err_file, "err");    # Trim extension

      # One check testcase process returned
      my $res = $proc->exit_status();

      if ($res == MYSQLTEST_PASS or $res == MYSQLTEST_NOSKIP_PASS) {
        # Check completed without problem, remove the .err file the
        # check generated
        unlink($err_file);

        # Remove the .result file the check generated
        if ($mode eq 'after') {
          unlink("$base_file.result");
        }

        if (keys(%started) == 0) {
          # All checks completed
          mark_time_used('check');
          return 0;
        }

        # Wait for next process to exit
        next;
      } else {
        if ($mode eq "after" and
            ($res == MYSQLTEST_FAIL or $res == MYSQLTEST_NOSKIP_FAIL)) {
          # Test failed, grab the report mysqltest has created
          my $report = mtr_grab_file($err_file);
          my $message =
            "\nMTR's internal check of the test case '$tname' failed.
This means that the test case does not preserve the state that existed
before the test case was executed.  Most likely the test case did not
do a proper clean-up. It could also be caused by the previous test run
by this thread, if the server wasn't restarted.
This is the diff of the states of the servers before and after the
test case was executed:\n";

          $tinfo->{comment} .= $message;
          $tinfo->{comment} .= $report;

          # Do not grab the log file since the test actually passed
          $tinfo->{logfile} = "";

          # Check failed, mark the test case with that info
          $tinfo->{'check_testcase_failed'} = 1;
          $result = 1;
        } elsif ($res) {
          my $report = mtr_grab_file($err_file);
          $tinfo->{comment} .=
            "Could not execute 'check-testcase' $mode " .
            "testcase '$tname' (res: $res):\n";
          $tinfo->{comment} .= $report;
          $result = 2;
        }

        # Remove the .result file the check generated
        unlink("$base_file.result");
      }
    } elsif ($proc->{timeout}) {
      $tinfo->{comment} .= "Timeout for 'check-testcase' expired after " .
        check_timeout($tinfo) . " seconds";
      $result = 4;
    } else {
      # Unknown process returned, most likley a crash, abort everything
      $tinfo->{comment} =
        "The server $proc crashed while running " .
        "'check testcase $mode test'" .
        get_log_from_proc($proc, $tinfo->{name});
      $result = 3;
    }

    # Kill any check processes still running
    map($_->kill(), values(%started));

    mtr_warning("Check-testcase failed, this could also be caused by the" .
                " previous test run by this worker thread")
      if $result > 1 && $mode eq "before";
    mark_time_used('check');

    return $result;
  }

  mtr_error("INTERNAL_ERROR: check_testcase");
}

# Start run mysqltest on one server
#
# RETURN VALUE
#   0 OK
#   1 Check failed
sub start_run_one ($$) {
  my ($mysqld, $run) = @_;

  my $args;
  mtr_init_args(\$args);

  mtr_add_arg($args, "--defaults-file=%s",         $path_config_file);
  mtr_add_arg($args, "--defaults-group-suffix=%s", $mysqld->after('mysqld'));
  mtr_add_arg($args, "--logdir=%s/tmp",            $opt_vardir);
  mtr_add_arg($args, "--test-file=%s",             "include/$run.test");
  mtr_add_arg($args, "--silent");

  my $name    = "$run-" . $mysqld->name();
  my $errfile = "$opt_vardir/tmp/$name.err";
  my $proc = My::SafeProcess->new(name      => $name,
                                  path      => $exe_mysqltest,
                                  error     => $errfile,
                                  output    => $errfile,
                                  args      => \$args,
                                  user_data => $errfile,
                                  verbose   => $opt_verbose,);

  mtr_verbose("Started $proc");
  return $proc;
}

# Run script on all servers, collect results
#
# RETURN VALUE
#   0 ok
#   1 Failure
sub run_on_all($$) {
  my ($tinfo, $run) = @_;

  # Start the mysqltest processes in parallel to save time also makes
  # it possible to wait for any process to exit during the check and
  # to have a timeout process.
  my %started;
  foreach my $mysqld (mysqlds()) {
    if (defined $mysqld->{'proc'}) {
      my $proc = start_run_one($mysqld, $run);
      $started{ $proc->pid() } = $proc;
    }
  }

  # Return immediately if no check proceess was started
  return 0 unless (keys %started);

  my $timeout = start_timer(check_timeout($tinfo));

  while (1) {
    my $result;
    my $proc = My::SafeProcess->wait_any_timeout($timeout);
    mtr_report("Got $proc");

    if (delete $started{ $proc->pid() }) {
      # One mysqltest process returned
      my $err_file = $proc->user_data();
      my $res      = $proc->exit_status();

      # Append the report from .err file
      $tinfo->{comment} .= " == $err_file ==\n";
      $tinfo->{comment} .= mtr_grab_file($err_file);
      $tinfo->{comment} .= "\n";

      # Remove the .err file
      unlink($err_file);

      if (keys(%started) == 0) {
        # All completed
        return 0;
      }

      # Wait for next process to exit
      next;
    } elsif ($proc->{timeout}) {
      $tinfo->{comment} .= "Timeout for '$run' expired after " .
        check_timeout($tinfo) . " seconds\n";
    } else {
      # Unknown process returned, most likley a crash, abort everything
      $tinfo->{comment} .=
        "The server $proc crashed while running '$run'" .
        get_log_from_proc($proc, $tinfo->{name});
    }

    # Kill any check processes still running
    map($_->kill(), values(%started));

    return 1;
  }
  mtr_error("INTERNAL_ERROR: run_on_all");
}

sub mark_log($$) {
  my ($log, $tinfo) = @_;
  my $log_msg = "\nCURRENT_TEST: $tinfo->{name}\n";
  mtr_tofile($log, $log_msg);
}

sub mark_testcase_start_in_logs($$) {
  my ($mysqld, $tinfo) = @_;

  # Write start of testcase to the default log file
  mark_log($mysqld->value('#log-error'), $tinfo);

  # Look for custom log file specified in the extra options.
  my $extra_opts = get_extra_opts($mysqld, $tinfo);
  my ($extra_log_found, $extra_log) =
    My::Options::find_option_value($extra_opts, "log-error");
  my ($console_option_found, $console_option_value) =
    My::Options::find_option_value($extra_opts, "console");

  # --console overrides the --log-error option.
  if ($console_option_found) {
    return;
  }
  # no --log-error option specified
  if (!$extra_log_found) {
    return;
  }
  # --log-error without the value specified - we ignore the default name for the
  # log file.
  if (!defined $extra_log) {
    return;
  }
  # --log-error=0 turns logging off
  if ($extra_log eq "0") {
    return;
  }
  # if specified log file does not have any extension then .err is added. We
  # instead ignore such file - tests should not use such values.
  if ($extra_log !~ '\.') {
    return;
  }
  # if it is specified the same as the default log file, we would mark the log
  # for second time.
  if ($extra_log eq $mysqld->value('#log-error')) {
    return;
  }
  mark_log($extra_log, $tinfo);
}

sub find_testcase_skipped_reason($) {
  my ($tinfo) = @_;

  # Set default message
  $tinfo->{'comment'} = "Detected by testcase(no log file)";

  # Open the test log file
  my $F = IO::File->new($path_current_testlog) or return;

  my $reason;
  while (my $line = <$F>) {
    # Look for "reason: <reason for skipping test>"
    if ($line =~ /reason: (.*)/) {
      $reason = $1;
    }
  }

  if (!$reason) {
    mtr_warning(
            "Could not find reason for skipping test in $path_current_testlog");
    $reason = "Detected by testcase(reason unknown) ";
  }
  $tinfo->{'comment'} = $reason;
}

sub find_analyze_request {
  # Open the test log file
  my $F = IO::File->new($path_current_testlog) or
    return;
  my $analyze;

  while (my $line = <$F>) {
    # Look for "reason: <reason for skipping test>"
    if ($line =~ /analyze: (.*)/) {
      $analyze = $1;
    }
  }

  return $analyze;
}

# The test can leave a file in var/tmp/ to signal that all servers
# should be restarted.
sub restart_forced_by_test($) {
  my $file = shift;

  my $restart = 0;
  foreach my $mysqld (mysqlds()) {
    my $datadir            = $mysqld->value('datadir');
    my $force_restart_file = "$datadir/mtr/$file";

    if (-f $force_restart_file) {
      mtr_verbose("Restart of servers forced by test");
      $restart = 1;
      last;
    }
  }
  return $restart;
}

# Return timezone value of tinfo or default value
sub timezone {
  my ($tinfo) = @_;
  return $tinfo->{timezone} || "GMT-3";
}

sub resfile_report_test ($) {
  my $tinfo = shift;
  resfile_new_test();
  resfile_test_info("name",      $tinfo->{name});
  resfile_test_info("variation", $tinfo->{combination})
    if $tinfo->{combination};
  resfile_test_info("start_time", isotime time);
}

# Extracts bootstrap options from opt file.
sub extract_bootstrap_opts {
  my ($option, $bootstrap_opts, $i, $command_boot_opts, $opt_file_options) = @_;

  # If the same option is being passed multiple times in the opt file,
  # consider only the last value that is set.
  my ($option_name, $value) = My::Options::split_option($option);
  $option_name =~ s/_/-/g;
  @$bootstrap_opts = grep { !/$option_name/ } @$bootstrap_opts;

  # Do not add the bootstrap option if it is already being passed on
  # the command line.
  if (defined $command_boot_opts->{$option_name} and
      defined $value and
      ($command_boot_opts->{$option_name} ne $value)) {
    push(@$bootstrap_opts, "--" . $option_name . "=" . $value);
    splice(@$opt_file_options, $i, 1);
    $i--;
  } elsif (defined $command_boot_opts->{$option_name} and not defined $value) {
    push(@$bootstrap_opts, "--" . $option_name);
    splice(@$opt_file_options, $i, 1);
    $i--;
  } elsif (not defined $command_boot_opts->{$option_name} and
           defined $value) {
    push(@$bootstrap_opts, "--" . $option_name . "=" . $value);
    splice(@$opt_file_options, $i, 1);
    $i--;
  } elsif (defined $command_boot_opts->{$option_name} and
           defined $value and
           ($command_boot_opts->{$option_name} eq $value)) {
    splice(@$opt_file_options, $i, 1);
    $i--;
  } elsif (!grep($option_name eq $_, keys %$command_boot_opts) and
           not defined $value) {
    push(@$bootstrap_opts, "--" . $option_name);
    splice(@$opt_file_options, $i, 1);
    $i--;
  } elsif (not defined $command_boot_opts->{$option_name} and
           not defined $value) {
    splice(@$opt_file_options, $i, 1);
    $i--;
  }
  return $bootstrap_opts, $i;
}

# Search the opt file for '--initialize' key word. For each instance of
# '--initialize', save the option immediately after it into an array so
# that datadir can be reinitialized with those options.
sub find_bootstrap_opts {
  my ($opt_file_options) = @_;

  # Remove duplicate options from the command line options
  # passed to initialize, and keep only the last one.
  my %command_boot_opts;
  foreach my $opt (@opt_extra_bootstrap_opt) {
    my ($option_name, $value) = My::Options::split_option($opt);
    $option_name =~ s/_/-/g;
    $command_boot_opts{$option_name} = $value;
  }

  my $bootstrap_opts;

  for (my $i = 0 ; $i <= $#$opt_file_options ; $i++) {
    my $option = $opt_file_options->[$i];
    # Check both "--initialize --option" and "--initialize=--option" formats.
    if ($option =~ /^--initialize=/) {
      $option =~ s/--initialize=//;
      ($bootstrap_opts, $i) =
        extract_bootstrap_opts($option, $bootstrap_opts, $i,
                               \%command_boot_opts, $opt_file_options);
    } elsif ($option eq "--initialize") {
      splice(@$opt_file_options, $i, 1);
      $option = $opt_file_options->[$i];
      ($bootstrap_opts, $i) =
        extract_bootstrap_opts($option, $bootstrap_opts, $i,
                               \%command_boot_opts, $opt_file_options);
    }
  }

  # Ensure that the bootstrap options are at the beginning of the array
  # so that mysqld options have precedence over bootstrap options.
  if (defined $bootstrap_opts and @$bootstrap_opts) {
    unshift(@$opt_file_options, @$bootstrap_opts);
  }

  # Command line mysqld options should not have precedence over the opt
  # file options.
  unshift(@$opt_file_options, @opt_extra_mysqld_opt);

  return $bootstrap_opts if (defined $bootstrap_opts and @$bootstrap_opts);
}

# This involves checking if the server needs to be restarted after the
# previous test run by this worker, and stopping and restarting them
# if needed.  Contains some complex logic here to take care of
# unexpected failures, skips, server processes dying but the test
# having indicated it is expected, timeouts etc.
#
# RETURN VALUE
#   0 OK
#   > 0 failure
sub run_testcase ($) {
  my $tinfo = shift;

  my $print_freq = 20;

  mtr_verbose("Running test:", $tinfo->{name});
  resfile_report_test($tinfo) if $opt_resfile;

  # Skip secondary engine tests if the support doesn't exist.
  if (defined $tinfo->{'secondary-engine'} and !$secondary_engine_support) {
    $tinfo->{'skip'}    = 1;
    $tinfo->{'comment'} = "Test needs secondary engine support.";
    mtr_report_test_skipped($tinfo);
    return;
  }

  # Allow only alpanumerics pluss _ - + . in combination names, or
  # anything beginning with -- (the latter comes from --combination).
  my $combination = $tinfo->{combination};
  if ($combination &&
      $combination !~ /^\w[-\w\.\+]+$/ &&
      $combination !~ /^--/) {
    mtr_error("Combination '$combination' contains illegal characters");
  }

  # Init variables that can change between each test case
  my $timezone = timezone($tinfo);
  $ENV{'TZ'} = $timezone;
  mtr_verbose("Setting timezone: $timezone");

  if (!using_extern()) {
    # If there are bootstrap options in the opt file, add them. On retry,
    # bootstrap_master_opt will already be set, so do not call
    # find_bootstrap_opts again.
    $tinfo->{bootstrap_master_opt} = find_bootstrap_opts($tinfo->{master_opt})
      if (!$tinfo->{bootstrap_master_opt});
    $tinfo->{bootstrap_slave_opt} = find_bootstrap_opts($tinfo->{slave_opt})
      if (!$tinfo->{bootstrap_slave_opt});

    # Check if servers need to be reinitialized for the test.
    my $server_need_reinit = servers_need_reinitialization($tinfo);

    my @restart = servers_need_restart($tinfo);
    if (@restart != 0) {
      stop_secondary_engine_servers() if $tinfo->{'secondary-engine'};
      stop_servers($tinfo, @restart);
    }

    if (started(all_servers()) == 0) {
      # Remove old datadirs
      clean_datadir($tinfo) unless $opt_start_dirty;

      # Restore old ENV
      while (my ($option, $value) = each(%old_env)) {
        if (defined $value) {
          mtr_verbose("Restoring $option to $value");
          $ENV{$option} = $value;

        } else {
          mtr_verbose("Removing $option");
          delete($ENV{$option});
        }
      }
      %old_env = ();

      mtr_verbose("Generating my.cnf from '$tinfo->{template_path}'");

      # Generate new config file from template
      $config =
        My::ConfigFactory->new_config(
                         { basedir             => $basedir,
                           baseport            => $baseport,
                           extra_template_path => $tinfo->{extra_template_path},
                           mysqlxbaseport      => $mysqlx_baseport,
                           password            => '',
                           template_path       => $tinfo->{template_path},
                           testdir             => $glob_mysql_test_dir,
                           tmpdir              => $opt_tmpdir,
                           user                => $opt_user,
                           vardir              => $opt_vardir,
                         });

      # Write the new my.cnf
      $config->save($path_config_file);

      # Remember current config so a restart can occur when a test need
      # to use a different one
      $current_config_name = $tinfo->{template_path};

      # Set variables in the ENV section
      foreach my $option ($config->options_in_group("ENV")) {
        # Save old value to restore it before next time
        $old_env{ $option->name() } = $ENV{ $option->name() };
        mtr_verbose($option->name(), "=", $option->value());
        $ENV{ $option->name() } = $option->value();
      }

      # Restore the value of the reinitialization flag after new config
      # is generated.
      foreach my $mysqld (mysqlds()) {
        if (!defined $server_need_reinit) {
          $mysqld->{need_reinitialization} = undef;
        } else {
          $mysqld->{need_reinitialization} = $server_need_reinit;
        }
        # If server has been started for the first time,
        # set a flag to check if reinitialization is needed.
        if (!defined $mysqld->{need_reinitialization}) {
          # If master needs reinitialization, then even the slave should
          # be reinitialized, and vice versa.
          if ($tinfo->{bootstrap_slave_opt} or $tinfo->{bootstrap_master_opt}) {
            $mysqld->{need_reinitialization} = 1;
          }
        }
      }
    }

    # Write start of testcase to log
    mark_log($path_current_testlog, $tinfo);

    if (start_servers($tinfo)) {
      report_failure_and_restart($tinfo);
      return 1;
    }
  }
  mark_time_used('restart');

  # If '--start' or '--start-dirty' given, stop here to let user manually
  # run tests. If '--wait-all' is also given, do the same, but don't die
  # if one server exits.
  if ($start_only) {
    mtr_print("\nStarted",    started(all_servers()));
    mtr_print("Using config", $tinfo->{template_path});
    mtr_print("Port and socket path for server(s):");

    foreach my $mysqld (mysqlds()) {
      mtr_print($mysqld->name() .
               "  " . $mysqld->value('port') . "  " . $mysqld->value('socket'));
    }

    if ($opt_start_exit) {
      mtr_print("Server(s) started, not waiting for them to finish");
      if (IS_WINDOWS) {
        POSIX::_exit(0);    # exit hangs here in ActiveState Perl
      } else {
        exit(0);
      }
    }

    if ($opt_manual_gdb ||
        $opt_manual_lldb  ||
        $opt_manual_ddd   ||
        $opt_manual_debug ||
        $opt_manual_dbx) {
      # The configuration has been set up and user has been prompted for
      # how to start the servers manually in the requested debugger.
      # At this time mtr.pl have no knowledge about the server processes
      # and thus can't wait for them to finish or anything. In order to make
      # it apparent to user what to do next, just print message and hang
      # around until user kills mtr.pl
      mtr_print("User prompted how to start server(s) manually in debugger");
      while (1) {
        mtr_milli_sleep(100);
      }
      exit(0);    # Never reached
    }

    mtr_print("Waiting for server(s) to exit...");

    if ($opt_wait_all) {
      My::SafeProcess->wait_all();
      mtr_print("All servers exited");
      exit(1);
    } else {
      my $proc = My::SafeProcess->wait_any();
      if (grep($proc eq $_, started(all_servers()))) {
        mtr_print("Server $proc died");
        exit(1);
      }
      mtr_print("Unknown process $proc died");
      exit(1);
    }
  }

  if ($opt_manual_gdb ||
      $opt_manual_lldb  ||
      $opt_manual_ddd   ||
      $opt_manual_debug ||
      $opt_manual_dbx) {
    # Set $MTR_MANUAL_DEBUG environment variable
    $ENV{'MTR_MANUAL_DEBUG'} = 1;
  }

  my $test_timeout = start_timer(testcase_timeout($tinfo));

  do_before_run_mysqltest($tinfo);

  mark_time_used('admin');

  if ($opt_check_testcases and check_testcase($tinfo, "before")) {
    # Failed to record state of server or server crashed
    report_failure_and_restart($tinfo);

    return 1;
  }

  my $test = start_mysqltest($tinfo);

  # Maintain a queue to keep track of server processes which have
  # died expectedly in order to wait for them to be restarted.
  my @waiting_procs = ();
  my $print_timeout = start_timer($print_freq * 60);

  while (1) {
    my $proc;
    if (scalar(@waiting_procs)) {
      # Any other process exited?
      $proc = My::SafeProcess->check_any();
      if ($proc) {
        mtr_verbose("Found exited process $proc");

        # Insert the process into waiting queue and pick an other
        # process which needs to be checked. This is done to avoid
        # starvation.
        unshift @waiting_procs, $proc;
        $proc = pop @waiting_procs;
      } else {
        # Pick a process from the waiting queue
        $proc = pop @waiting_procs;

        # Also check if timer has expired, if so cancel waiting
        if (has_expired($test_timeout)) {
          $proc          = undef;
          @waiting_procs = ();
        }
      }
    }

    # Check for test timeout if the waiting queue is empty and no
    # process needs to be checked if it has been restarted.
    if (not scalar(@waiting_procs) and not defined $proc) {
      if ($test_timeout > $print_timeout) {
        my $timer = $ENV{'MTR_MANUAL_DEBUG'} ? start_timer(2) : $print_timeout;
        $proc = My::SafeProcess->wait_any_timeout($timer);
        if ($proc->{timeout}) {
          if (has_expired($print_timeout)) {
            # Print out that the test is still on
            mtr_print("Test still running: $tinfo->{name}");
            # Reset the timer
            $print_timeout = start_timer($print_freq * 60);
            next;
          } elsif ($ENV{'MTR_MANUAL_DEBUG'}) {
            my $check_crash = check_expected_crash_and_restart($proc);
            if ($check_crash) {
              # Add process to the waiting queue if the check returns 2
              # or stop waiting if it returns 1.
              unshift @waiting_procs, $proc if $check_crash == 2;
              next;
            }
          }
        }
      } else {
        $proc = My::SafeProcess->wait_any_timeout($test_timeout);
      }
    }

    unless (defined $proc) {
      mtr_error("wait_any failed");
    }

    next if ($ENV{'MTR_MANUAL_DEBUG'} and $proc->{'SAFE_NAME'} eq 'timer');

    mtr_verbose("Got $proc");
    mark_time_used('test');

    # Was it the test program that exited
    if ($proc eq $test) {
      my $res = $test->exit_status();

      if ($res == MYSQLTEST_NOSKIP_PASS or $res == MYSQLTEST_NOSKIP_FAIL) {
        $tinfo->{'skip_ignored'} = 1;    # Mark test as noskip pass or fail
      }

      if (($res == MYSQLTEST_PASS or $res == MYSQLTEST_NOSKIP_PASS) and
          $opt_warnings and
          not defined $tinfo->{'skip_check_warnings'} and
          check_warnings($tinfo)) {
        # Test case succeeded, but it has produced unexpected warnings,
        # continue in $res == 1
        $res = ($res == MYSQLTEST_NOSKIP_PASS) ? MYSQLTEST_NOSKIP_FAIL :
          MYSQLTEST_FAIL;
        resfile_output($tinfo->{'warnings'}) if $opt_resfile;
      }

      my $check_res;
      my $message =
        "Skip condition should be checked in the beginning of a test case,\n" .
        "before modifying any database objects. Most likely the test case\n" .
        "is skipped with the current server configuration after altering\n" .
        "system status. Please fix the test case to perform the skip\n" .
        "condition check before modifying the system status.";

      if (($res == MYSQLTEST_PASS or $res == MYSQLTEST_NOSKIP_PASS) or
          $res == MYSQLTEST_SKIPPED) {
        if ($tinfo->{'no_result_file'}) {
          # Test case doesn't have it's corresponding result file, marking
          # the test case as failed.
          $tinfo->{comment} =
            "Result file '$tinfo->{'no_result_file'}' doesn't exist.\n" .
            "Either create a result file or disable check-testcases and " .
            "run the test case. Use --nocheck-testcases option to " .
            "disable check-testcases.\n";
          $res = ($res == MYSQLTEST_NOSKIP_PASS) ? MYSQLTEST_NOSKIP_FAIL :
            MYSQLTEST_FAIL;
        }
      } elsif ($res == MYSQLTEST_FAIL or $res == MYSQLTEST_NOSKIP_FAIL) {
        # Test case has failed, delete 'no_result_file' key and its
        # associated value from the test object to avoid any unknown error.
        delete $tinfo->{'no_result_file'} if $tinfo->{'no_result_file'};
      }

      # Check if check-testcase should be run
      if ($opt_check_testcases) {
        if ((($res == MYSQLTEST_PASS or $res == MYSQLTEST_NOSKIP_PASS) and
             !restart_forced_by_test('force_restart')
            ) or
            ($res == MYSQLTEST_SKIPPED and
             !restart_forced_by_test('force_restart_if_skipped'))
          ) {
          $check_res = check_testcase($tinfo, "after");

          # Test run succeeded but failed in check-testcase, marking
          # the test case as failed.
          if (defined $check_res and $check_res == 1) {
            $tinfo->{comment} .= "\n$message" if ($res == MYSQLTEST_SKIPPED);
            $res = ($res == MYSQLTEST_NOSKIP_PASS) ? MYSQLTEST_NOSKIP_FAIL :
              MYSQLTEST_FAIL;
          }
        }
      }

      if ($res == MYSQLTEST_PASS or $res == MYSQLTEST_NOSKIP_PASS) {
        if (restart_forced_by_test('force_restart')) {
          my $ret = stop_all_servers($opt_shutdown_timeout);
          if ($ret != 0) {
            shutdown_exit_reports();
            $shutdown_report = 1;
          }
        } elsif ($opt_check_testcases and $check_res) {
          # Test case check failed fatally, probably a server crashed
          report_failure_and_restart($tinfo);
          return 1;
        }
        mtr_report_test_passed($tinfo);
      } elsif ($res == MYSQLTEST_SKIPPED) {
        if (defined $check_res and $check_res == 1) {
          # Test case had side effects, not fatal error, just continue
          $tinfo->{check} .= "\n$message";
          stop_all_servers($opt_shutdown_timeout);
          mtr_report("Resuming tests...\n");
          resfile_output($tinfo->{'check'}) if $opt_resfile;
          mtr_report_test_passed($tinfo);
        } else {
          # Testcase itself tell us to skip this one
          $tinfo->{skip_detected_by_test} = 1;

          # Try to get reason from test log file
          find_testcase_skipped_reason($tinfo);
          mtr_report_test_skipped($tinfo);

          # Restart if skipped due to missing perl, it may have had side effects
          if (restart_forced_by_test('force_restart_if_skipped') ||
              $tinfo->{'comment'} =~ /^perl not found/) {
            stop_all_servers($opt_shutdown_timeout);
          }
        }
      } elsif ($res == 65) {
        # Testprogram killed by signal
        $tinfo->{comment} = "testprogram crashed(returned code $res)";
        report_failure_and_restart($tinfo);
      } elsif ($res == MYSQLTEST_FAIL or $res == MYSQLTEST_NOSKIP_FAIL) {
        # Check if the test tool requests that an analyze script should be run
        my $analyze = find_analyze_request();
        if ($analyze) {
          run_on_all($tinfo, "analyze-$analyze");
        }

        # Wait a bit and see if a server died, if so report that instead
        mtr_milli_sleep(100);
        my $srvproc = My::SafeProcess::check_any();
        if ($srvproc && grep($srvproc eq $_, started(all_servers()))) {
          $proc = $srvproc;
          goto SRVDIED;
        }

        # Test case failure reported by mysqltest
        report_failure_and_restart($tinfo);
      } else {
        # mysqltest failed, probably crashed
        $tinfo->{comment} =
          "mysqltest failed with unexpected return code $res\n";
        report_failure_and_restart($tinfo);
      }

      # Save info from this testcase run to mysqltest.log
      if (-f $path_current_testlog) {
        if ($opt_resfile && $res && $res != MYSQLTEST_SKIPPED) {
          resfile_output_file($path_current_testlog);
        }
        mtr_appendfile_to_file($path_current_testlog, $path_testlog);
        unlink($path_current_testlog);
      }

      return ($res == MYSQLTEST_SKIPPED) ? 0 : $res;
    }

    # Check if it was an expected crash
    my $check_crash = check_expected_crash_and_restart($proc, $tinfo);
    if ($check_crash) {
      # Add process to the waiting queue if the check returns 2
      # or stop waiting if it returns 1
      unshift @waiting_procs, $proc if $check_crash == 2;
      next;
    }

  SRVDIED:
    # Stop the test case timer
    $test_timeout = 0;

    # Check if it was secondary engine server that died
    if ($tinfo->{'secondary-engine'} and
        grep($proc eq $_, started(secondary_engine_servers()))) {
      # Secondary engine server is shutdown automatically when
      # mysqld server is shutdown.
      next if ($proc->{EXIT_STATUS} == 0);
      # Secondary engine server crashed or died
      $tinfo->{'secondary_engine_srv_crash'} = 1;
      $tinfo->{'comment'} =
        "Secondary engine server $proc crashed or failed during test run." .
        get_secondary_engine_server_log();

      # Kill the test process
      $test->kill();

      # Report the failure and restart the server(s).
      report_failure_and_restart($tinfo);
      return 1;
    }

    # Check if it was a server that died
    if (grep($proc eq $_, started(all_servers()))) {
      # Server failed, probably crashed
      $tinfo->{comment} =
        "Server $proc failed during test run" .
        get_log_from_proc($proc, $tinfo->{name});

      # It's not mysqltest that has exited, kill it
      mtr_report("Killing mysqltest pid $test");
      $test->kill();

      report_failure_and_restart($tinfo);
      return 1;
    }

    if (!IS_WINDOWS) {
      # Try to dump core for mysqltest and all servers
      foreach my $proc ($test, started(all_servers())) {
        mtr_print("Trying to dump core for $proc");
        if ($proc->dump_core()) {
          $proc->wait_one(20);
        }
      }
    } else {
      # kill mysqltest process
      $test->kill();

      # Try to dump core for all servers
      foreach my $mysqld (mysqlds()) {
        mtr_print("Trying to dump core for $mysqld->{'proc'}");

        # There is high a risk of MTR hanging by calling external programs
        # like 'cdb' on windows with multi-threaded runs(i.e $parallel > 1).
        # Calling cdb only if parallel value is 1.
        my $call_cdb = 1 if ($opt_parallel == 1);
        $mysqld->{'proc'}->dump_core_windows($mysqld, $call_cdb);
        $mysqld->{'proc'}->wait_one(20);
      }
    }

    # It's not mysqltest that has exited, kill it
    mtr_report("Killing mysqltest pid $test");
    $test->kill();

    # Check if testcase timer expired
    if ($proc->{timeout}) {
      $tinfo->{comment} =
        "Test case timeout after " . testcase_timeout($tinfo) . " seconds\n\n";

      # Fetch mysqltest client callstack information
      if (-e $path_current_testlog) {
        $tinfo->{comment} .= mtr_callstack_info($path_current_testlog) . "\n";
      }

      # Add 20 last executed commands from test case log file
      my $log_file_name = $opt_vardir . "/log/" . $tinfo->{shortname} . ".log";
      if (-e $log_file_name) {
        $tinfo->{comment} .=
          "== $log_file_name == \n" .
          mtr_lastlinesfromfile($log_file_name, 20) . "\n";
      }

      # Mark as timeout
      $tinfo->{'timeout'} = testcase_timeout($tinfo);
      run_on_all($tinfo, 'analyze-timeout');

      # Save timeout information for this testcase to mysqltest.log
      if (-f $path_current_testlog) {
        mtr_appendfile_to_file($path_current_testlog, $path_testlog);
        unlink($path_current_testlog) or
          die "Can't unlink file $path_current_testlog : $!";
      }

      report_failure_and_restart($tinfo);
      return 1;
    }

    mtr_error("Unhandled process $proc exited");
  }
  mtr_error("Should never come here");
}

# Extract server log from after the last occurrence of named test
# Return as an array of lines
sub extract_server_log ($$) {
  my ($error_log, $tname) = @_;

  # Open the servers .err log file and read all lines
  # belonging to current tets into @lines
  my $Ferr = IO::File->new($error_log) or
    mtr_error("Could not open file '$error_log' for reading: $!");

  my @lines;
  my $found_test = 0;    # Set once we've found the log of this test

  while (my $line = <$Ferr>) {
    if ($found_test) {
      # If test wasn't last after all, discard what we found, test again.
      if ($line =~ /^CURRENT_TEST:/) {
        @lines      = ();
        $found_test = $line =~ /^CURRENT_TEST: $tname$/;
      } else {
        push(@lines, $line);
        if (scalar(@lines) > 1000000) {
          $Ferr = undef;
          mtr_warning("Too much log from test, bailing out from extracting");
          return ();
        }
      }
    } else {
      # Search for beginning of test, until found
      $found_test = 1 if ($line =~ /^CURRENT_TEST: $tname$/);
    }
  }
  $Ferr = undef;    # Close error log file

  return @lines;
}

# Get a subset of the lines from a log file
# Returns the first start_lines, and the last end_lines
# of the file, with a <  Snip  > line in the middle if
# there is a gap.
sub ndb_get_log_lines( $$$ ) {
  my ($log_file_name, $start_lines, $end_lines) = @_;

  my $log_file = IO::File->new($log_file_name) or
    mtr_error("Could not open file '$log_file_name' for reading: $!");

  my $total_lines = 0;

  # First pass, get number of lines in the file
  while (my $line = <$log_file>) {
    $total_lines = $total_lines + 1;
  }
  undef $log_file;

  # Now take the lines we want
  my @log_lines;
  my $line_num = 0;

  $log_file = IO::File->new($log_file_name) or
    mtr_error("Could not open file '$log_file_name' for reading: $!");

  while (my $line = <$log_file>) {
    if ($line_num < $start_lines) {
      # Start lines
      push(@log_lines, $line);
    } elsif ($line_num > ($total_lines - $end_lines)) {
      # End lines
      push(@log_lines, $line);
    } elsif ($line_num == $start_lines) {
      # First line in the 'gap'
      my $gap_text = "<  Snip  >";
      push(@log_lines, $gap_text);
    }

    $line_num = $line_num + 1;
  }
  undef $log_file;

  return @log_lines;
}

# Get an ndb crash trace number from a crash trace file name
sub ndb_get_trace_num_from_filename ($) {
  my $trace_file_fq_name = shift;

  # Format is : /basepath/ndb_<id>_trace.log.<trace num>[_t<thread_num>]
  my $trace_file_name      = basename($trace_file_fq_name);
  my @parts                = split(/\./, $trace_file_name);
  my $trace_num_and_thread = $parts[2];

  if ($trace_num_and_thread eq "next") {
    $trace_num_and_thread = 0;
  }

  my @trace_num_and_thread_parts = split(/_/, $trace_num_and_thread);
  my $trace_num = $trace_num_and_thread_parts[0];

  return $trace_num;
}

# Return array of lines containing failed ndbd log info
sub ndb_extract_ndbd_log_info($$) {
  my ($ndbd_log_path, $dump_out_file) = @_;

  my $ndbd_log = "";

  if ($dump_out_file) {
    my $ndbd_log_file_start_lines = 100;
    my $ndbd_log_file_end_lines   = 200;
    my $ndbd_log_file_name        = "$ndbd_log_path/ndbd.log";
    my @log_lines = ndb_get_log_lines($ndbd_log_file_name,
                                      $ndbd_log_file_start_lines,
                                      $ndbd_log_file_end_lines);
    $ndbd_log =
      $ndbd_log . "\nFailed data node output log ($ndbd_log_file_name):\n" .
      "-----------FAILED DATA NODE OUTPUT LOG START--------\n" .
      join("", @log_lines) .
      "-----------FAILED DATA NODE OUTPUT LOG END----------\n";
  }

  # For all ndbds, we look for error and trace files
  #
  my @ndb_error_files = glob("$ndbd_log_path/ndb_*_error.log");
  my $num_error_files = scalar @ndb_error_files;
  if ($num_error_files) {
    # Found an error file, let's go further
    if ($num_error_files > 1) {
      mtr_error(
             "More than one error file found : " . join(" ", @ndb_error_files));
    }

    my $ndbd_error_file_name = $ndb_error_files[0];
    my @log_lines = ndb_get_log_lines($ndbd_error_file_name, 10000, 10000)
      ;    # Get everything from the error file.
    $ndbd_log =
      $ndbd_log . "\nFound data node error log ($ndbd_error_file_name):\n" .
      "\n-----------DATA NODE ERROR LOG START--------\n" .
      join("", @log_lines) . "\n-----------DATA NODE ERROR LOG END----------\n";

    my @ndb_trace_files = glob("$ndbd_log_path/ndb_*_trace*");
    my $num_trace_files = scalar @ndb_trace_files;
    if ($num_trace_files) {
      $ndbd_log = $ndbd_log . "\nFound crash trace files :\n  " .
        join("\n  ", @ndb_trace_files) . "\n\n";

      # Now find most recent set of trace files..
      my $max_trace_num = 0;
      foreach my $trace_file (@ndb_trace_files) {
        my $trace_num = ndb_get_trace_num_from_filename($trace_file);
        if ($trace_num > $max_trace_num) {
          $max_trace_num = $trace_num;
        }
      }

      $ndbd_log =
        $ndbd_log . "\nDumping excerpts from crash number $max_trace_num\n";

      # Now print a chunk of em
      foreach my $trace_file (@ndb_trace_files) {
        if (ndb_get_trace_num_from_filename($trace_file) eq $max_trace_num) {
          my $ndbd_trace_file_start_lines = 2500;
          my $ndbd_trace_file_end_lines   = 0;
          @log_lines =
            ndb_get_log_lines($trace_file, $ndbd_trace_file_start_lines,
                              $ndbd_trace_file_end_lines);

          $ndbd_log =
            $ndbd_log . "\nData node trace file : $trace_file\n" .
            "\n-----------DATA NODE TRACE LOG START--------\n" .
            join("", @log_lines) .
            "\n-----------DATA NODE TRACE LOG END----------\n";
        }
      }
    } else {
      $ndbd_log = $ndbd_log . "\n No trace files! \n";
    }
  }

  return $ndbd_log;
}

# Get log from server identified from its $proc object, from named test
# Return as a single string
sub get_log_from_proc ($$) {
  my ($proc, $name) = @_;
  my $srv_log = "";

  foreach my $mysqld (mysqlds()) {
    if ($mysqld->{proc} eq $proc) {
      my @srv_lines = extract_server_log($mysqld->value('#log-error'), $name);
      $srv_log =
        "\nServer log from this test:\n" .
        "----------SERVER LOG START-----------\n" .
        join("", @srv_lines) . "----------SERVER LOG END-------------\n";
      last;
    }
  }

  # ndbds are started in a directory according to their
  # MTR process 'ids'.  Their ndbd.log files are
  # placed in these directories.
  # Then they allocate a nodeid from mgmd which is really
  # a race, and choose a datadirectory based on the nodeid
  # This can mean that they use a different ndbd.X directory
  # for their ndb_Z_fs files and error + trace log file writing.
  # This could be worked around by setting the ndbd node ids
  # up front, but in the meantime, we will attempt to
  # find error and trace files here.
  foreach my $ndbd (ndbds()) {
    my $ndbd_log_path = $ndbd->value('DataDir');

    my $dump_out_file = ($ndbd->{proc} eq $proc);
    my $ndbd_log_info =
      ndb_extract_ndbd_log_info($ndbd_log_path, $dump_out_file);
    $srv_log = $srv_log . $ndbd_log_info;
  }

  return $srv_log;
}

# Perform a rough examination of the servers error log and write all
# lines that look suspicious into $error_log.warnings file.
sub extract_warning_lines ($$) {
  my ($error_log, $tname) = @_;

  my @lines = extract_server_log($error_log, $tname);

  # Write all suspicious lines to $error_log.warnings file
  my $warning_log = "$error_log.warnings";
  my $Fwarn = IO::File->new($warning_log, "w") or
    die("Could not open file '$warning_log' for writing: $!");
  print $Fwarn "Suspicious lines from $error_log\n";

  my @patterns = (qr/^Warning:|mysqld: Warning|\[Warning\]/,
                  qr/^Error:|\[ERROR\]/,
                  qr/^==\d+==\s+\S/,                           # valgrind errors
                  qr/InnoDB: Warning|InnoDB: Error/,
                  qr/^safe_mutex:|allocated at line/,
                  qr/missing DBUG_RETURN/,
                  qr/Attempting backtrace/,
                  qr/Assertion .* failed/,);

  my $skip_valgrind = 0;
  my $last_pat      = "";
  my $num_rep       = 0;

  foreach my $line (@lines) {
    if ($opt_valgrind_mysqld) {
      # Skip valgrind summary from tests where server has been restarted
      # Should this contain memory leaks, the final report will find it
      # Use a generic pattern for summaries
      $skip_valgrind = 1 if $line =~ /^==\d+== [A-Z ]+ SUMMARY:/;
      $skip_valgrind = 0 unless $line =~ /^==\d+==/;
      next if $skip_valgrind;
    }

    foreach my $pat (@patterns) {
      if ($line =~ /$pat/) {
        # Remove initial timestamp and look for consecutive identical lines
        my $line_pat = $line;
        $line_pat =~ s/^[0-9:\-\+\.TZ ]*//;
        if ($line_pat eq $last_pat) {
          $num_rep++;
        } else {
          # Previous line had been repeated, report that first
          if ($num_rep) {
            print $Fwarn ".... repeated $num_rep times: $last_pat";
            $num_rep = 0;
          }
          $last_pat = $line_pat;
          print $Fwarn $line;
        }
        last;
      }
    }
  }

  # Catch the case of last warning being repeated
  if ($num_rep) {
    print $Fwarn ".... repeated $num_rep times: $last_pat";
  }

  $Fwarn = undef;    # Close file

}

# Run include/check-warnings.test
#
# RETURN VALUE
#   0 OK
#   1 Check failed
sub start_check_warnings ($$) {
  my $tinfo = shift;
  my $exe   = shift;

  my $name      = "warnings-" . $exe->name();
  my $log_error = $exe->value('#log-error');
  my ($group_prefix) = split(/\./, $exe->name());    # First part of name

  # To be communicated to the test
  $ENV{MTR_LOG_ERROR} = $log_error;
  extract_warning_lines($log_error, $tinfo->{name});

  my $args;
  mtr_init_args(\$args);

  mtr_add_arg($args, "--defaults-file=%s",         $path_config_file);
  mtr_add_arg($args, "--defaults-group-suffix=%s", $exe->after($group_prefix));
  mtr_add_arg($args, "--test-file=%s",  "include/check-warnings.test");
  mtr_add_arg($args, "--logdir=%s/tmp", $opt_vardir);

  my $errfile = "$opt_vardir/tmp/$name.err";
  my $proc = My::SafeProcess->new(name      => $name,
                                  path      => $exe_mysqltest,
                                  error     => $errfile,
                                  output    => $errfile,
                                  args      => \$args,
                                  user_data => $errfile,
                                  verbose   => $opt_verbose,);
  mtr_verbose("Started $proc");
  return $proc;
}

## Wait till check-warnings.test process spawned is finished and
## and report the result based on the exit code returned.
##
## Arguments:
##   $started List of check-warnings.test processes
##   $tinfo   Test object
sub wait_for_check_warnings ($$) {
  my $started = shift;
  my $tinfo   = shift;

  my $res   = 0;
  my $tname = $tinfo->{name};

  # Start the timer for check-warnings.test
  my $timeout = start_timer(testcase_timeout($tinfo));

  while (1) {
    my $result = 0;
    my $proc   = My::SafeProcess->wait_any_timeout($timeout);
    mtr_report("Got $proc");

    # Delete the 'check-warnings.log' file generated after
    # check-warnings.test run is completed.
    my $check_warnings_log_file = "$opt_vardir/tmp/check-warnings.log";
    if (-e $check_warnings_log_file) {
      unlink($check_warnings_log_file);
    }

    if (delete $started->{ $proc->pid() }) {
      # One check warning process returned
      my $res      = $proc->exit_status();
      my $err_file = $proc->user_data();

      if ($res == MYSQLTEST_PASS or
          $res == MYSQLTEST_NOSKIP_PASS or
          $res == MYSQLTEST_SKIPPED) {
        if ($res == MYSQLTEST_PASS or $res == MYSQLTEST_NOSKIP_PASS) {
          # Check completed with problem
          my $report = mtr_grab_file($err_file);

          # In rare cases on Windows, exit code 62 is lost, so check output
          if (IS_WINDOWS and
              $report =~ /^The test .* is not supported by this installation/) {
            # Extra sanity check
            if ($report =~ /^reason: OK$/m) {
              $res = 62;
              mtr_print("Seems to have lost exit code 62, assume no warn\n");
              goto LOST62;
            }
          }

          # Log to var/log/warnings file
          mtr_tofile("$opt_vardir/log/warnings", $tname . "\n" . $report);

          $tinfo->{'warnings'} .= $report;
          $result = 1;
        }
      LOST62:
        if ($res == MYSQLTEST_SKIPPED) {
          # Test case was ok and called "skip", remove the .err file
          # the check generated.
          unlink($err_file);
        }

        if (keys(%{$started}) == 0) {
          # All checks completed
          mark_time_used('ch-warn');
          return $result;
        }

        # Wait for next process to exit
        next if not $result;
      } else {
        my $report = mtr_grab_file($err_file);
        $tinfo->{comment} .=
          "Could not execute 'check-warnings' for " .
          "testcase '$tname' (res: $res):\n";
        $tinfo->{comment} .= $report;
        $result = 2;
      }
    } elsif ($proc->{timeout}) {
      $tinfo->{comment} .= "Timeout for 'check warnings' expired after " .
        testcase_timeout($tinfo) . " seconds\n";
      $result = 4;
    } else {
      # Unknown process returned, most likley a crash, abort everything
      $tinfo->{comment} =
        "The server $proc crashed while running 'check warnings'" .
        get_log_from_proc($proc, $tinfo->{name});
      $result = 3;
    }

    # Kill any check processes still running
    map($_->kill(), values(%{$started}));

    mark_time_used('ch-warn');
    return $result;
  }

  mtr_error("INTERNAL_ERROR: check_warnings");
}

# Loop through our list of processes and check the error log
# for unexepcted errors and warnings.
sub check_warnings ($) {
  my ($tinfo) = @_;

  # Clear previous warnings
  delete($tinfo->{warnings});

  # Start the mysqltest processes in parallel to save time also makes
  # it possible to wait for any process to exit during the check.
  my %started;
  foreach my $mysqld (mysqlds()) {
    if (defined $mysqld->{'proc'}) {
      my $proc = start_check_warnings($tinfo, $mysqld);
      $started{ $proc->pid() } = $proc;
      if ($opt_valgrind_mysqld and clusters()) {
        # In an ndbcluster enabled mysqld, calling mtr.check_warnings()
        # involves acquiring the global schema lock(GSL) during execution.
        # And when running with valgrind, if multiple check warnings are run
        # in parallel, there is a chance that few of them might timeout
        # without acquiring the GSL and thus failing the test. To avoid that,
        # run them one by one if the mysqld is running with valgrind and
        # ndbcluster.
        my $res = wait_for_check_warnings(\%started, $tinfo);
        return $res if $res;
      }
    }
  }

  # Return immediately if no check proceess was started
  return 0 unless (keys %started);
  my $res = wait_for_check_warnings(\%started, $tinfo);
  return $res if $res;

  if ($tinfo->{'secondary-engine'}) {
    # Search for unexpected warnings in secondary engine server error
    # log file. Start the mysqltest processes in parallel to save time
    # also makes it possible to wait for any process to exit during
    # the check.
    foreach my $secondary_engine_server (secondary_engine_servers()) {
      if (defined $secondary_engine_server->{'proc'}) {
        my $proc = start_check_warnings($tinfo, $secondary_engine_server);
        $started{ $proc->pid() } = $proc;
      }
    }
  }

  # Return immediately if no check proceess was started
  return 0 unless (keys %started);
  $res = wait_for_check_warnings(\%started, $tinfo);
  return $res if $res;
}

# Loop through our list of processes and look for an entry with the
# provided pid, if found check for the file indicating expected crash
# and restart it.
sub check_expected_crash_and_restart($$) {
  my $proc  = shift;
  my $tinfo = shift;

  foreach my $mysqld (mysqlds()) {
    next
      unless (($mysqld->{proc} and $mysqld->{proc} eq $proc) or
              ($ENV{'MTR_MANUAL_DEBUG'} and $proc->{'SAFE_NAME'} eq 'timer'));

    # If a test was started with bootstrap options, make sure
    # the restart happens with the same options.
    my $bootstrap_opts = get_bootstrap_opts($mysqld, $tinfo);

    # Check if crash expected by looking at the .expect file in var/tmp
    my $expect_file = "$opt_vardir/tmp/" . $mysqld->name() . ".expect";
    if (-f $expect_file) {
      mtr_verbose("Crash was expected, file '$expect_file' exists");
      for (my $waits = 0 ; $waits < 50 ; mtr_milli_sleep(100), $waits++) {
        # Race condition seen on Windows: try again until file not empty
        next if -z $expect_file;
        # If last line in expect file starts with "wait" sleep a little
        # and try again, thus allowing the test script to control when
        # the server should start up again. Keep trying for up to 5 seconds
        # at a time.
        my $last_line = mtr_lastlinesfromfile($expect_file, 1);
        if ($last_line =~ /^wait/) {
          mtr_verbose("Test says wait before restart") if $waits == 0;
          next;
        }

        # Ignore any partial or unknown command
        next unless $last_line =~ /^restart/;

        # If last line begins "restart:", the rest of the line is read as
        # extra command line options to add to the restarted mysqld.
        # Anything other than 'wait' or 'restart:' (with a colon) will
        # result in a restart with original mysqld options.
        if ($last_line =~ /restart:(.+)/) {
          my @rest_opt = split(' ', $1);
          $mysqld->{'restart_opts'} = \@rest_opt;
        } else {
          delete $mysqld->{'restart_opts'};
        }

        # Attempt to remove the .expect file. If it fails in
        # windows, retry removal after a sleep.
        my $retry = 1;
        while (
          unlink($expect_file) == 0 &&
          $! == 13 &&    # Error = 13, Permission denied
          IS_WINDOWS && $retry-- >= 0
          ) {
          # Permission denied to unlink.
          # Race condition seen on windows. Wait and retry.
          mtr_milli_sleep(1000);
        }

        # Start server with same settings as last time
        mysqld_start($mysqld, $mysqld->{'started_opts'},
                     $tinfo, $bootstrap_opts);

        if ($tinfo->{'secondary-engine'}) {
          my $restart_flag = 1;
          # Start secondary engine servers.
          start_secondary_engine_servers($tinfo, $restart_flag);
        }

        return 1;
      }

      # Loop ran through: we should keep waiting after a re-check
      return 2;
    }
  }

  if ($tinfo->{'secondary-engine'}) {
    return check_expected_secondary_server_crash_and_restart($proc, $tinfo);
  }

  # Not an expected crash
  return 0;
}

# Remove all files and subdirectories of a directory
sub clean_dir {
  my ($dir) = @_;
  mtr_verbose("clean_dir: $dir");

  finddepth(
    { no_chdir => 1,
      wanted   => sub {
        if (-d $_) {
          # A dir
          if ($_ eq $dir) {
            # The dir to clean
            return;
          } else {
            mtr_verbose("rmdir: '$_'");
            rmdir($_) or mtr_warning("rmdir($_) failed: $!");
          }
        } else {
          # Hopefully a file
          mtr_verbose("unlink: '$_'");
          unlink($_) or mtr_warning("unlink($_) failed: $!");
        }
      }
    },
    $dir);
}

sub clean_datadir {
  my ($tinfo) = @_;

  mtr_verbose("Cleaning datadirs...");

  if (started(all_servers()) != 0) {
    mtr_error("Trying to clean datadir before all servers stopped");
  }

  foreach my $cluster (clusters()) {
    my $cluster_dir = "$opt_vardir/" . $cluster->{name};
    mtr_verbose(" - removing '$cluster_dir'");
    rmtree($cluster_dir);
  }

  foreach my $mysqld (mysqlds()) {
    my $bootstrap_opts = get_bootstrap_opts($mysqld, $tinfo);
    my $mysqld_dir = dirname($mysqld->value('datadir'));

    # Clean datadir if server is restarted between tests
    # that do not have bootstrap options.
    if (-d $mysqld_dir and
        !$mysqld->{need_reinitialization} and
        !$bootstrap_opts) {
      mtr_verbose(" - removing '$mysqld_dir'");
      rmtree($mysqld_dir);
    }
  }

  # Remove all files in tmp and var/tmp
  clean_dir("$opt_vardir/tmp");
  if ($opt_tmpdir ne "$opt_vardir/tmp") {
    clean_dir($opt_tmpdir);
  }

  if (-e "$default_vardir/tmp/bootstrap.sql") {
    unlink("$default_vardir/tmp/bootstrap.sql");
  }
}

# Save datadir before it's removed
sub save_datadir_after_failure($$) {
  my ($dir, $savedir) = @_;

  mtr_report(" - saving '$dir'");
  my $dir_name = basename($dir);
  rename("$dir", "$savedir/$dir_name");
}

sub remove_ndbfs_from_ndbd_datadir {
  my ($ndbd_datadir) = @_;
  # Remove the ndb_*_fs directory from ndbd.X/ dir
  foreach my $ndbfs_dir (glob("$ndbd_datadir/ndb_*_fs")) {
    next unless -d $ndbfs_dir;    # Skip if not a directory
    rmtree($ndbfs_dir);
  }
}

sub after_failure ($) {
  my ($tinfo) = @_;

  mtr_report("Saving datadirs...");

  my $save_dir = "$opt_vardir/log/";
  $save_dir .= $tinfo->{name};

  # Add combination name if any
  $save_dir .= "-$tinfo->{combination}" if defined $tinfo->{combination};

  # Save savedir  path for server
  $tinfo->{savedir} = $save_dir;

  mkpath($save_dir) if !-d $save_dir;

  # Save the used my.cnf file
  copy($path_config_file, $save_dir);

  # Copy the tmp dir
  copytree("$opt_vardir/tmp/", "$save_dir/tmp/");

  if (clusters()) {
    foreach my $cluster (clusters()) {
      my $cluster_dir = "$opt_vardir/" . $cluster->{name};

      # Remove the fileystem of each ndbd
      foreach my $ndbd (in_cluster($cluster, ndbds())) {
        my $ndbd_datadir = $ndbd->value("DataDir");
        remove_ndbfs_from_ndbd_datadir($ndbd_datadir);
      }

      save_datadir_after_failure($cluster_dir, $save_dir);
    }
  } else {
    foreach my $mysqld (mysqlds()) {
      my $data_dir = $mysqld->value('datadir');
      save_datadir_after_failure(dirname($data_dir), $save_dir);
      save_secondary_engine_logdir($save_dir) if $tinfo->{'secondary-engine'};
    }
  }
}

sub report_failure_and_restart ($) {
  my $tinfo = shift;

  if ($opt_valgrind_mysqld && ($tinfo->{'warnings'} || $tinfo->{'timeout'})) {
    # In these cases we may want valgrind report from normal termination
    $tinfo->{'dont_kill_server'} = 1;
  }

  # Shutdown properly if not to be killed (for valgrind)
  stop_all_servers($tinfo->{'dont_kill_server'} ? $opt_shutdown_timeout : 0);

  $tinfo->{'result'} = 'MTR_RES_FAILED';

  my $test_failures = $tinfo->{'failures'} || 0;
  $tinfo->{'failures'} = $test_failures + 1;

  if ($tinfo->{comment}) {
    # The test failure has been detected by mysql-test-run.pl
    # when starting the servers or due to other error, the reason for
    # failing the test is saved in "comment"
    ;
  }

  if (!defined $tinfo->{logfile} and !$tinfo->{'no_result_file'}) {
    my $logfile = $path_current_testlog;
    if (defined $logfile) {
      if (-f $logfile) {
        # Test failure was detected by test tool and its report
        # about what failed has been saved to file. Save the report
        # in tinfo
        $tinfo->{logfile} = mtr_fromfile($logfile);
        # If no newlines in the test log:
        # (it will contain the CURRENT_TEST written by mtr, so is not empty)
        if ($tinfo->{logfile} !~ /\n/) {
          # Show how far it got before suddenly failing
          $tinfo->{comment} .= "mysqltest failed but provided no output\n";
          my $log_file_name =
            $opt_vardir . "/log/" . $tinfo->{shortname} . ".log";
          if (-e $log_file_name) {
            $tinfo->{comment} .=
              "The result from queries just before the failure was:" .
              "\n< snip >\n" . mtr_lastlinesfromfile($log_file_name, 20) . "\n";
          }
        }
      } else {
        # The test tool report didn't exist, display an error message
        $tinfo->{logfile} = "Could not open test tool report '$logfile'";
      }
    }
  }

  $test_fail = $tinfo->{'result'};
  after_failure($tinfo);
  mtr_report_test($tinfo);
}

sub run_sh_script {
  my ($script) = @_;
  return 0 unless defined $script;
  mtr_verbose("Running '$script'");
  my $ret = system("/bin/sh $script") >> 8;
  return $ret;
}

sub mysqld_stop {
  my $mysqld = shift or die "usage: mysqld_stop(<mysqld>)";

  my $args;
  mtr_init_args(\$args);

  mtr_add_arg($args, "--defaults-file=%s",         $path_config_file);
  mtr_add_arg($args, "--defaults-group-suffix=%s", $mysqld->after('mysqld'));
  mtr_add_arg($args, "--connect-timeout=20");
  if (IS_WINDOWS) {
    mtr_add_arg($args, "--protocol=pipe");
  }
  mtr_add_arg($args, "--shutdown-timeout=$opt_shutdown_timeout");
  mtr_add_arg($args, "shutdown");

  My::SafeProcess->run(name  => "mysqladmin shutdown " . $mysqld->name(),
                       path  => $exe_mysqladmin,
                       args  => \$args);
}

# This subroutine is added to handle option file options which always
# have to be passed before any other variables or command line options.
sub arrange_option_files_options {
  my ($args, $mysqld, $extra_opts, @options) = @_;

  my @optionfile_options;
  foreach my $arg (@$extra_opts) {
    if (grep { $arg =~ $_ } @options) {
      push(@optionfile_options, $arg);
    }
  }

  my $opt_no_defaults    = grep(/^--no-defaults/,         @optionfile_options);
  my $opt_defaults_extra = grep(/^--defaults-extra-file/, @optionfile_options);
  my $opt_defaults       = grep(/^--defaults-file/,       @optionfile_options);

  if (!$opt_defaults_extra && !$opt_defaults && !$opt_no_defaults) {
    mtr_add_arg($args, "--defaults-file=%s", $path_config_file);
  }

  push(@$args, @optionfile_options);

  # no-defaults has to be the first option provided to mysqld.
  if ($opt_no_defaults) {
    @$args = grep { !/^--defaults-group-suffix/ } @$args;
  }
}

sub mysqld_arguments ($$$) {
  my $args       = shift;
  my $mysqld     = shift;
  my $extra_opts = shift;

  my @options = ("--no-defaults",   "--defaults-extra-file",
                 "--defaults-file", "--login-path",
                 "--print-defaults");

  arrange_option_files_options($args, $mysqld, $extra_opts, @options);

  # When mysqld is run by a root user(euid is 0), it will fail
  # to start unless we specify what user to run as, see BUG#30630
  my $euid = $>;
  if (!IS_WINDOWS and $euid == 0 and (grep(/^--user/, @$extra_opts)) == 0) {
    mtr_add_arg($args, "--user=root");
  }

  if ($opt_valgrind_mysqld) {
    if ($mysql_version_id < 50100) {
      mtr_add_arg($args, "--skip-bdb");
    }
  }

  if ($opt_lock_order) {
    my $lo_dep_1 = "$basedir/mysql-test/lock_order_dependencies.txt";
    my $lo_dep_2 =
      "$basedir/internal/mysql-test/lock_order_extra_dependencies.txt";
    my $lo_out = "$bindir/lock_order";
    mtr_verbose("lock_order dep_1 = $lo_dep_1");
    mtr_verbose("lock_order dep_2 = $lo_dep_2");
    mtr_verbose("lock_order out = $lo_out");

    mtr_add_arg($args, "--loose-lock_order");
    mtr_add_arg($args, "--loose-lock_order_dependencies=$lo_dep_1");
    if (-e $lo_dep_2) {
      # mtr_add_arg($args, "--loose-lock_order_extra_dependencies=$lo_dep_2");
    }
    mtr_add_arg($args, "--loose-lock_order_output_directory=$lo_out");
  }

  if ($mysql_version_id >= 50106 && !$opt_user_args) {
    # Turn on logging to file
    mtr_add_arg($args, "--log-output=file");
  }

  # Indicate to mysqld it will be debugged in debugger
  if ($glob_debugger) {
    mtr_add_arg($args, "--gdb");
  }

  # Enable the debug sync facility, set default wait timeout.
  # Facility stays disabled if timeout value is zero.
  mtr_add_arg($args, "--loose-debug-sync-timeout=%s", $opt_debug_sync_timeout)
    unless $opt_user_args;

  # Options specified in .opt files should be added last so they can
  # override defaults above.

  my $found_skip_core  = 0;
  my $found_no_console = 0;
  my $found_log_error  = 0;

  # Check if the option 'log-error' is found in the .cnf file
  # In the group defined for the server
  $found_log_error = 1
    if defined $mysqld->option("log-error") or
    defined $mysqld->option("log_error");

  # In the [mysqld] section
  $found_log_error = 1
    if !$found_log_error   and
    defined mysqld_group() and
    (defined mysqld_group()->option("log-error") or
     defined mysqld_group()->option("log_error"));

  foreach my $arg (@$extra_opts) {
    # Skip option file options because they are handled above
    next if (grep { $arg =~ $_ } @options);

    if ($arg =~ /--init[-_]file=(.*)/) {
      # If the path given to the init file is relative
      # to an out of source build, the file should
      # be looked for in the MTR_BINDIR.
      $arg = "--init-file=" . get_bld_path($1);
    } elsif ($arg =~ /--log[-_]error=/ or $arg =~ /--log[-_]error$/) {
      $found_log_error = 1;
    } elsif ($arg eq "--skip-core-file") {
      # Allow --skip-core-file to be set in <testname>-[master|slave].opt file
      $found_skip_core = 1;
      next;
    } elsif ($arg eq "--no-console") {
      $found_no_console = 1;
      next;
    } elsif ($arg =~ /--loose[-_]skip[-_]log[-_]bin/ and
             $mysqld->option("log-slave-updates")) {
      # Dont add --skip-log-bin when mysqld has --log-slave-updates in config
      next;
    } elsif ($arg eq "") {
      # We can get an empty argument when  we set environment variables to ""
      # (e.g plugin not found). Just skip it.
      next;
    } elsif ($arg eq "--daemonize") {
      $mysqld->{'daemonize'} = 1;
    }

    mtr_add_arg($args, "%s", $arg);
  }

  $opt_skip_core = $found_skip_core;
  if (IS_WINDOWS && !$found_no_console && !$found_log_error) {
    # Trick the server to send output to stderr, with --console
    mtr_add_arg($args, "--console");
  }

  if (!$found_skip_core && !$opt_user_args) {
    mtr_add_arg($args, "%s", "--core-file");
  }

  return $args;
}

sub mysqld_start ($$$$) {
  my $mysqld         = shift;
  my $extra_opts     = shift;
  my $tinfo          = shift;
  my $bootstrap_opts = shift;

  # Give precedence to opt file bootstrap options over command line
  # bootstrap options.
  if (@opt_extra_bootstrap_opt) {
    @opt_extra_bootstrap_opt = grep { !/--init-file/ } @opt_extra_bootstrap_opt;
    unshift(@$extra_opts, @opt_extra_bootstrap_opt);
  }

  mtr_verbose(My::Options::toStr("mysqld_start", @$extra_opts));

  my $exe               = find_mysqld($mysqld->value('#mtr_basedir'));
  my $wait_for_pid_file = 1;

  my $args;
  mtr_init_args(\$args);

  # Implementation for strace-server
  if ($opt_strace_server) {
    strace_server_arguments($args, \$exe, $mysqld->name());
  }

  foreach my $arg (@$extra_opts) {
    $daemonize_mysqld = 1 if ($arg eq "--daemonize");
  }

  if ($opt_valgrind_mysqld) {
    valgrind_arguments($args, \$exe, $mysqld->name());
  }

  mtr_add_arg($args, "--defaults-group-suffix=%s", $mysqld->after('mysqld'));

  # Add any additional options from an in-test restart
  my @all_opts;
  if (exists $mysqld->{'restart_opts'}) {
    foreach my $extra_opt (@$extra_opts) {
      next if $extra_opt eq '';
      my ($opt_name1, $value1) = My::Options::split_option($extra_opt);
      my $found = 0;
      foreach my $restart_opt (@{ $mysqld->{'restart_opts'} }) {
        next if $restart_opt eq '';
        my ($opt_name2, $value2) = My::Options::split_option($restart_opt);
        $found = 1 if (My::Options::option_equals($opt_name1, $opt_name2));
        last if $found == 1;
      }
      push(@all_opts, $extra_opt) if $found == 0;
    }
    push(@all_opts, @{ $mysqld->{'restart_opts'} });
    mtr_verbose(
       My::Options::toStr("mysqld_start restart", @{ $mysqld->{'restart_opts'} }
       ));
  } else {
    @all_opts = @$extra_opts;
  }

  mysqld_arguments($args, $mysqld, \@all_opts);

  if ($opt_debug) {
    mtr_add_arg($args, "--debug=$debug_d:t:i:A,%s/log/%s.trace",
                $path_vardir_trace, $mysqld->name());
  }

  if (IS_WINDOWS) {
    mtr_add_arg($args, "--enable-named-pipe");
  }

  my $pid_file;
  foreach my $arg (@$args) {
    $pid_file = mtr_match_prefix($arg, "--pid-file=");
    last if defined $pid_file;
  }

  $pid_file = $mysqld->value('pid-file') if not defined $pid_file;

  if ($opt_gdb || $opt_manual_gdb) {
    gdb_arguments(\$args, \$exe, $mysqld->name());
  } elsif ($opt_lldb || $opt_manual_lldb) {
    lldb_arguments(\$args, \$exe, $mysqld->name());
  } elsif ($opt_ddd || $opt_manual_ddd) {
    ddd_arguments(\$args, \$exe, $mysqld->name());
  } elsif ($opt_dbx || $opt_manual_dbx) {
    dbx_arguments(\$args, \$exe, $mysqld->name());
  } elsif ($opt_debugger) {
    debugger_arguments(\$args, \$exe, $mysqld->name());
  } elsif ($opt_manual_debug) {
    print "\nStart " . $mysqld->name() . " in your debugger\n" .
      "dir: $glob_mysql_test_dir\n" . "exe: $exe\n" . "args:  " .
      join(" ", @$args) . "\n\n" . "Waiting ....\n";

    # Indicate the exe should not be started
    $exe = undef;
  } elsif ($tinfo->{'secondary-engine'}) {
    # Wait for the PID file to be created if secondary engine
    # is enabled.
  } else {
    # Default to not wait until pid file has been created
    $wait_for_pid_file = 0;
  }

  # Remove the old pidfile if any
  unlink($pid_file) if -e $pid_file;

  my $output = $mysqld->value('#log-error');

  # Remember this log file for valgrind/shutdown error report search.
  $logs{$output} = 1;

  # Remember data dir for gmon.out files if using gprof
  $gprof_dirs{ $mysqld->value('datadir') } = 1 if $opt_gprof;

  if (defined $exe) {
    $mysqld->{'proc'} =
      My::SafeProcess->new(name        => $mysqld->name(),
                           path        => $exe,
                           args        => \$args,
                           output      => $output,
                           error       => $output,
                           append      => 1,
                           verbose     => $opt_verbose,
                           nocore      => $opt_skip_core,
                           host        => undef,
                           shutdown    => sub { mysqld_stop($mysqld) },
                           envs        => \@opt_mysqld_envs,
                           pid_file    => $pid_file,
                           daemon_mode => $mysqld->{'daemonize'});

    mtr_verbose("Started $mysqld->{proc}");
  }

  if ($wait_for_pid_file &&
      !sleep_until_pid_file_created($pid_file, $opt_start_timeout,
                                    $mysqld->{'proc'})
    ) {
    my $mname = $mysqld->name();
    mtr_error("Failed to start mysqld $mname with command $exe");
  }

  # Remember options used when starting
  $mysqld->{'started_opts'} = $extra_opts;

  # Save the bootstrap options to compare with the next run.
  # Reinitialization of the datadir should happen only if
  # the bootstrap options of the next test are different.
  $mysqld->{'save_bootstrap_opts'} = $bootstrap_opts;
  return;
}

sub stop_all_servers () {
  my $shutdown_timeout = $_[0] or 0;

  mtr_verbose("Stopping all servers...");

  # Kill all started servers
  my $ret =
    My::SafeProcess::shutdown($shutdown_timeout, started(all_servers()));

  # Remove pidfiles
  foreach my $server (all_servers()) {
    my $pid_file = $server->if_exist('pid-file');
    unlink($pid_file) if defined $pid_file;
  }

  # Mark servers as stopped
  map($_->{proc} = undef, all_servers());
  return $ret;
}

sub is_slave {
  my ($server) = @_;
  # There isn't really anything in a configuration which tells if a
  # mysqld is master or slave. Best guess is to treat all which haven't
  # got '#!use-slave-opt' as masters. At least be consistent.
  return $server->option('#!use-slave-opt');
}

# Get the bootstrap options from the opt file depending on
# whether it is a master or a slave.
sub get_bootstrap_opts {
  my ($server, $tinfo) = @_;

  my $bootstrap_opts = (is_slave($server) ? $tinfo->{bootstrap_slave_opt} :
                          $tinfo->{bootstrap_master_opt});
  return $bootstrap_opts;
}

# Determine whether the server needs to be reinitialized.
sub server_need_reinitialization {
  my ($tinfo, $server) = @_;
  my $bootstrap_opts = get_bootstrap_opts($server, $tinfo);
  my $started_boot_opts = $server->{'save_bootstrap_opts'};

  # If previous test and current test have the same bootstrap
  # options, do not reinitialize.
  if ($bootstrap_opts and $started_boot_opts) {
    if (My::Options::same($started_boot_opts, $bootstrap_opts)) {
      if (defined $test_fail and $test_fail eq 'MTR_RES_FAILED') {
        $server->{need_reinitialization} = 1;
      } else {
        $server->{need_reinitialization} = 0;
      }
    } else {
      $server->{need_reinitialization} = 1;
    }
  } elsif ($bootstrap_opts) {
    $server->{need_reinitialization} = 1;
  } else {
    $server->{need_reinitialization} = undef;
  }
}

# Check whether the server needs to be reinitialized.
sub servers_need_reinitialization {
  my ($tinfo) = @_;
  my $server_need_reinit;

  foreach my $mysqld (mysqlds()) {
    server_need_reinitialization($tinfo, $mysqld);
    if (defined $mysqld->{need_reinitialization} and
        $mysqld->{need_reinitialization} eq 1) {
      $server_need_reinit = 1;
      last if $tinfo->{rpl_test};
    } elsif (defined $mysqld->{need_reinitialization} and
             $mysqld->{need_reinitialization} eq 0) {
      $server_need_reinit = 0 if !$server_need_reinit;
    }
  }

  return $server_need_reinit;
}

# Find out if server should be restarted for this test
sub server_need_restart {
  my ($tinfo, $server, $master_restarted) = @_;

  if (using_extern()) {
    mtr_verbose_restart($server, "no restart for --extern server");
    return 0;
  }

  if ($tinfo->{'force_restart'}) {
    mtr_verbose_restart($server, "forced in .opt file");
    return 1;
  }

  if ($opt_force_restart) {
    mtr_verbose_restart($server, "forced restart turned on");
    return 1;
  }

  if ($tinfo->{template_path} ne $current_config_name) {
    mtr_verbose_restart($server, "using different config file");
    return 1;
  }

  if ($tinfo->{'master_sh'} || $tinfo->{'slave_sh'}) {
    mtr_verbose_restart($server, "sh script to run");
    return 1;
  }

  if (!started($server)) {
    mtr_verbose_restart($server, "not started");
    return 1;
  }

  my $started_tinfo = $server->{'started_tinfo'};
  if (defined $started_tinfo) {
    # Check if timezone of  test that server was started
    # with differs from timezone of next test
    if (timezone($started_tinfo) ne timezone($tinfo)) {
      mtr_verbose_restart($server, "different timezone");
      return 1;
    }
  }
  my $is_mysqld = grep ($server eq $_, mysqlds());
  if ($is_mysqld) {
    # Check that running process was started with same options
    # as the current test requires
    my $extra_opts = get_extra_opts($server, $tinfo);
    my $started_opts = $server->{'started_opts'};

    # Also, always restart if server had been restarted with additional
    # options within test.
    if (!My::Options::same($started_opts, $extra_opts) ||
        exists $server->{'restart_opts'}) {
      my $use_dynamic_option_switch = 0;
      if (!$use_dynamic_option_switch) {
        mtr_verbose_restart($server,
                            "running with different options '" .
                              join(" ", @{$extra_opts}) . "' != '" .
                              join(" ", @{$started_opts}) . "'");
        return 1;
      }

      mtr_verbose(My::Options::toStr("started_opts", @$started_opts));
      mtr_verbose(My::Options::toStr("extra_opts",   @$extra_opts));

      # Get diff and check if dynamic switch is possible
      my @diff_opts = My::Options::diff($started_opts, $extra_opts);
      mtr_verbose(My::Options::toStr("diff_opts", @diff_opts));

      my $query = My::Options::toSQL(@diff_opts);
      mtr_verbose("Attempting dynamic switch '$query'");
      if (run_query($server, $query)) {
        mtr_verbose("Restart: running with different options '" .
                    join(" ", @{$extra_opts}) . "' != '" .
                    join(" ", @{$started_opts}) . "'");
        return 1;
      }

      # Remember the dynamically set options
      $server->{'started_opts'} = $extra_opts;
    }

    if (is_slave($server) && $master_restarted) {
      # At least one master restarted and this is a slave, restart
      mtr_verbose_restart($server, " master restarted");
      return 1;
    }
  }

  # Default, no restart
  return 0;
}

sub servers_need_restart($) {
  my ($tinfo) = @_;
  my @restart_servers;

  # Build list of master and slave mysqlds to be able to restart
  # all slaves whenever a master restarts.
  my @masters;
  my @slaves;

  foreach my $server (mysqlds()) {
    if (is_slave($server)) {
      push(@slaves, $server);
    } else {
      push(@masters, $server);
    }
  }

  # Check masters
  my $master_restarted = 0;
  foreach my $master (@masters) {
    if (server_need_restart($tinfo, $master, $master_restarted)) {
      $master_restarted = 1;
      push(@restart_servers, $master);
    }
  }

  # Check slaves
  foreach my $slave (@slaves) {
    if (server_need_restart($tinfo, $slave, $master_restarted)) {
      push(@restart_servers, $slave);
    }
  }

  # Check if any remaining servers need restart
  foreach my $server (ndb_mgmds(), ndbds()) {
    if (server_need_restart($tinfo, $server, $master_restarted)) {
      push(@restart_servers, $server);
    }
  }

  return @restart_servers;
}

# Filter a list of servers and return only those that are part
# of the specified cluster
sub in_cluster {
  my ($cluster) = shift;
  # Return only processes for a specific cluster
  return grep { $_->suffix() eq $cluster->suffix() } @_;
}

# Filter a list of servers and return the SafeProcess
# for only those that are started or stopped
sub started { return grep(defined $_,  map($_->{proc}, @_)); }
sub stopped { return grep(!defined $_, map($_->{proc}, @_)); }

sub envsubst {
  my $string = shift;

  # Check for the ? symbol in the var name and remove it.
  if ($string =~ s/^\?//) {
    if (!defined $ENV{$string}) {
      return "";
    }
  } else {
    if (!defined $ENV{$string}) {
      mtr_error(".opt file references '$string' which is not set");
    }
  }

  return $ENV{$string};
}

sub get_extra_opts {
  # No extra options if --user-args
  return \@opt_extra_mysqld_opt if $opt_user_args;

  my ($mysqld, $tinfo) = @_;

  my $opts =
    $mysqld->option("#!use-slave-opt") ? $tinfo->{slave_opt} :
    $tinfo->{master_opt};

  # Expand environment variables
  foreach my $opt (@$opts) {
    $opt =~ s/\$\{(\??\w+)\}/envsubst($1)/ge;
    $opt =~ s/\$(\??\w+)/envsubst($1)/ge;
  }
  return $opts;
}

# Collect client options from client.opt file
sub get_client_options($$) {
  my ($args, $tinfo) = @_;

  foreach my $opt (@{ $tinfo->{client_opt} }) {
    # Expand environment variables
    $opt =~ s/\$\{(\??\w+)\}/envsubst($1)/ge;
    $opt =~ s/\$(\??\w+)/envsubst($1)/ge;
    mtr_add_arg($args, $opt);
  }
}

sub stop_servers($$) {
  my ($tinfo, @servers) = @_;

  # Remember if we restarted for this test case (count restarts)
  $tinfo->{'restarted'} = 1;
  my $ret;

  if (join('|', @servers) eq join('|', all_servers())) {
    # All servers are going down, use some kind of order to
    # avoid too many warnings in the log files

    mtr_report("Restarting all servers");

    # mysqld processes
    $ret = My::SafeProcess::shutdown($opt_shutdown_timeout, started(mysqlds()));

    # cluster processes
    My::SafeProcess::shutdown($opt_shutdown_timeout,
                              started(ndbds(), ndb_mgmds()));
  } else {
    mtr_report("Restarting ", started(@servers));

    # Stop only some servers
    $ret = My::SafeProcess::shutdown($opt_shutdown_timeout, started(@servers));
  }

  if ($ret) {
    shutdown_exit_reports();
    $shutdown_report = 1;
  }

  foreach my $server (@servers) {
    # Mark server as stopped
    $server->{proc} = undef;

    # Forget history
    delete $server->{'started_tinfo'};
    delete $server->{'started_opts'};
    delete $server->{'started_cnf'};
    delete $server->{'restart_opts'};
  }
}

# Start servers not already started
#
# RETURN
#   0 OK
#   1 Start failed
sub start_servers($) {
  my ($tinfo) = @_;

  # Make sure the safe_process also exits from now on.  Could not be
  # done before, as we don't want this for the bootstrap.
  if ($opt_start_exit) {
    My::SafeProcess->start_exit();
  }

  # Start clusters
  foreach my $cluster (clusters()) {
    ndbcluster_start($cluster);
  }

  my $server_id = 0;
  # Start mysqlds

  foreach my $mysqld (mysqlds()) {
    # Group Replication requires a local port to be open on each server
    # in order to receive messages from the group, Store the reserved
    # port in an environment variable SERVER_GR_PORT_X(where X is the
    # server number).
    $server_id++;
    my $xcom_server = "SERVER_GR_PORT_" . $server_id;

    if (!$group_replication) {
      # Assigning error value '-1' to SERVER_GR_PORT_X environment
      # variable, since the number of ports reserved per thread is not
      # enough for allocating extra Group replication ports.
      $ENV{$xcom_server} = -1;
    } else {
      my $xcom_port = $baseport + 19 + $server_id;
      $ENV{$xcom_server} = $xcom_port;
    }

    if ($mysqld->{proc}) {
      # Already started, write start of testcase to log file
      mark_testcase_start_in_logs($mysqld, $tinfo);
      next;
    }

    my $bootstrap_opts = get_bootstrap_opts($mysqld, $tinfo);
    my $datadir = $mysqld->value('datadir');
    if ($opt_start_dirty) {
      # Don't delete anything if starting dirty
      ;
    } else {
      my @options = ('log-bin', 'relay-log');
      foreach my $option_name (@options) {
        next unless $mysqld->option($option_name);

        my $file_name = $mysqld->value($option_name);
        next unless defined $file_name and -e $file_name;

        mtr_verbose(" -removing '$file_name'");
        unlink($file_name) or die("unable to remove file '$file_name'");
      }

      # Clean datadir if server is restarted between tests
      # that do not have bootstrap options.
      if (-d $datadir and
          !$mysqld->{need_reinitialization} and
          !$bootstrap_opts) {
        mtr_verbose(" - removing '$datadir'");
        rmtree($datadir);
      }
    }

    my $mysqld_basedir = $mysqld->value('#mtr_basedir');
    if ($basedir eq $mysqld_basedir) {
      # If dirty, keep possibly grown system db
      if (!$opt_start_dirty) {
        # Copy datadir from installed system db
        my $path = ($opt_parallel == 1) ? "$opt_vardir" : "$opt_vardir/..";
        my $install_db = "$path/data/";
        if (!-d $datadir or
            (!$bootstrap_opts and
             !$mysqld->{need_reinitialization})
          ) {
          copytree($install_db, $datadir) if -d $install_db;
          mtr_error("Failed to copy system db to '$datadir'")
            unless -d $datadir;
        }

        # Restore the value of bootstrap command for the next run.
        if ($initial_bootstrap_cmd ne $ENV{'MYSQLD_BOOTSTRAP_CMD'}) {
          $ENV{'MYSQLD_BOOTSTRAP_CMD'} = $initial_bootstrap_cmd;
        }
      }
    } else {
      mysql_install_db($mysqld);    # For versional testing
      mtr_error("Failed to install system db to '$datadir'")
        unless -d $datadir;
    }

    # Reinitialize the data directory if there are bootstrap options
    # in the opt file.
    if ($mysqld->{need_reinitialization}) {
      clean_dir($datadir);
      mysql_install_db($mysqld, $datadir, $bootstrap_opts);
      $tinfo->{'reinitialized'} = 1;
      # Remove the bootstrap.sql file so that a duplicate set of
      # SQL statements do not get written to the same file.
      unlink("$opt_vardir/tmp/bootstrap.sql")
        if (-f "$opt_vardir/tmp/bootstrap.sql");
    }

    # Create the servers tmpdir
    my $tmpdir = $mysqld->value('tmpdir');
    mkpath($tmpdir) unless -d $tmpdir;

    # Run <tname>-master.sh
    if ($mysqld->option('#!run-master-sh') and
        run_sh_script($tinfo->{master_sh})) {
      $tinfo->{'comment'} = "Failed to execute '$tinfo->{master_sh}'";
      return 1;
    }

    # Run <tname>-slave.sh
    if ($mysqld->option('#!run-slave-sh') and
        run_sh_script($tinfo->{slave_sh})) {
      $tinfo->{'comment'} = "Failed to execute '$tinfo->{slave_sh}'";
      return 1;
    }

    # It's safe to not write log mark if the above sh scripts failed and
    # caused the flow to not reach here, the test will be reported as failed and
    # log will not be needed.

    # Write start of testcase to log files.
    mark_testcase_start_in_logs($mysqld, $tinfo);

    my $extra_opts = get_extra_opts($mysqld, $tinfo);
    mysqld_start($mysqld, $extra_opts, $tinfo, $bootstrap_opts);

    # Save this test case information, so next can examine it
    $mysqld->{'started_tinfo'} = $tinfo;
  }

  # Wait for clusters to start
  foreach my $cluster (clusters()) {
    if (ndbcluster_wait_started($cluster, "")) {
      # failed to start
      $tinfo->{'comment'} =
        "Start of '" . $cluster->name() . "' cluster failed";

      # Dump cluster log files to log file to help analyze the
      # cause of the failed start
      ndbcluster_dump($cluster);

      return 1;
    }
  }

  # Wait for mysqlds to start
  foreach my $mysqld (mysqlds()) {
    next if !started($mysqld);

    if (!sleep_until_pid_file_created($mysqld->value('pid-file'),
                                      $opt_start_timeout,
                                      $mysqld->{'proc'})
      ) {
      $tinfo->{comment} = "Failed to start " . $mysqld->name();
      my $logfile = $mysqld->value('#log-error');
      if (defined $logfile and -f $logfile) {
        my @srv_lines = extract_server_log($logfile, $tinfo->{name});
        $tinfo->{logfile} = "Server log is:\n" . join("", @srv_lines);
      } else {
        $tinfo->{logfile} = "Could not open server logfile: '$logfile'";
      }
      return 1;
    }
  }

  if ($tinfo->{'secondary-engine'}) {
    # Start secondary engine servers.
    start_secondary_engine_servers($tinfo);

    # Set an environment variable to indicate that the test needs
    # secondary engine.
    $ENV{'SECONDARY_ENGINE_TEST'} = 1;

    # Install secondary engine plugin on all running mysqld servers.
    foreach my $mysqld (mysqlds()) {
      install_secondary_engine_plugin($mysqld);
    }
  }

  return 0;
}

# Run include/check-testcase.test. Before a testcase, run in record
# mode and save result file to var/tmp. After testcase, run and compare
# with the recorded file, they should be equal.
#
# RETURN VALUE
#   The newly started process
sub start_check_testcase ($$$) {
  my $tinfo  = shift;
  my $mode   = shift;
  my $mysqld = shift;

  my $name = "check-" . $mysqld->name();
  # Replace dots in name with underscore to avoid that mysqltest
  # misinterpret's what the filename extension is :(
  $name =~ s/\./_/g;

  my $args;
  mtr_init_args(\$args);

  mtr_add_arg($args, "--defaults-file=%s",         $path_config_file);
  mtr_add_arg($args, "--defaults-group-suffix=%s", $mysqld->after('mysqld'));
  mtr_add_arg($args, "--result-file=%s", "$opt_vardir/tmp/$name.result");
  mtr_add_arg($args, "--test-file=%s",   "include/check-testcase.test");
  mtr_add_arg($args, "--verbose");
  mtr_add_arg($args, "--logdir=%s/tmp",  $opt_vardir);

  if (IS_WINDOWS) {
    mtr_add_arg($args, "--protocol=pipe");
  }

  if ($mode eq "before") {
    mtr_add_arg($args, "--record");
  }

  my $errfile = "$opt_vardir/tmp/$name.err";
  my $proc = My::SafeProcess->new(name      => $name,
                                  path      => $exe_mysqltest,
                                  error     => $errfile,
                                  output    => $errfile,
                                  args      => \$args,
                                  user_data => $errfile,
                                  verbose   => $opt_verbose,);

  mtr_report("Started $proc");
  return $proc;
}

sub run_mysqltest ($) {
  my $proc = start_mysqltest(@_);
  $proc->wait();
}

sub start_mysqltest ($) {
  my ($tinfo) = @_;
  my $exe = $exe_mysqltest;
  my $args;

  mark_time_used('admin');

  mtr_init_args(\$args);

  if ($opt_strace_client) {
    $exe = "strace";
    mtr_add_arg($args, "-o");
    mtr_add_arg($args, "%s/log/mysqltest.strace", $opt_vardir);
    mtr_add_arg($args, "-f");
    mtr_add_arg($args, "$exe_mysqltest");
  }

  mtr_add_arg($args, "--defaults-file=%s",      $path_config_file);
  mtr_add_arg($args, "--silent");
  mtr_add_arg($args, "--tmpdir=%s",             $opt_tmpdir);
  mtr_add_arg($args, "--character-sets-dir=%s", $path_charsetsdir);
  mtr_add_arg($args, "--logdir=%s/log",         $opt_vardir);
  mtr_add_arg($args, "--database=test");

  if ($auth_plugin) {
    mtr_add_arg($args, "--plugin_dir=%s", dirname($auth_plugin));
  }

  # Log line number and time  for each line in .test file
  if ($opt_mark_progress) {
    mtr_add_arg($args, "--mark-progress");
  }

  if ($opt_ps_protocol) {
    mtr_add_arg($args, "--ps-protocol");
  }

  if ($opt_no_skip) {
    mtr_add_arg($args, "--no-skip");
    mtr_add_arg($args, "--no-skip-exclude-list=$excluded_string");
  }

  if ($opt_sp_protocol) {
    mtr_add_arg($args, "--sp-protocol");
  }

  if ($opt_explain_protocol) {
    mtr_add_arg($args, "--explain-protocol");
  }

  if ($opt_json_explain_protocol) {
    mtr_add_arg($args, "--json-explain-protocol");
  }

  if ($opt_view_protocol) {
    mtr_add_arg($args, "--view-protocol");
  }

  if ($opt_trace_protocol) {
    mtr_add_arg($args, "--opt-trace-protocol");
  }

  if ($opt_cursor_protocol) {
    mtr_add_arg($args, "--cursor-protocol");
  }

  mtr_add_arg($args, "--timer-file=%s/log/timer", $opt_vardir);

  if ($opt_compress) {
    mtr_add_arg($args, "--compress");
  }

  if ($opt_async_client) {
    mtr_add_arg($args, "--async-client");
  }

  if ($opt_max_connections) {
    mtr_add_arg($args, "--max-connections=%d", $opt_max_connections);
  }

  if ($opt_colored_diff) {
    mtr_add_arg($args, "--colored-diff", $opt_colored_diff);
  }

  if ($opt_hypergraph) {
    mtr_add_arg($args, "--hypergraph");
  }

  foreach my $arg (@opt_extra_mysqltest_opt) {
    mtr_add_arg($args, $arg);
  }

  # Check for any client options
  get_client_options($args, $tinfo) if $tinfo->{client_opt};

  # Export MYSQL_TEST variable containing <path>/mysqltest <args>
  $ENV{'MYSQL_TEST'} = mtr_args2str($exe_mysqltest, @$args);

  # Add arguments that should not go into the MYSQL_TEST env var
  if ($opt_valgrind_mysqltest) {
    # Prefix the Valgrind options to the argument list. We do this
    # here, since we do not want to Valgrind the nested invocations
    # of mysqltest; that would mess up the stderr output causing
    # test failure.
    my @args_saved = @$args;
    mtr_init_args(\$args);
    valgrind_arguments($args, \$exe);
    mtr_add_arg($args, "%s", $_) for @args_saved;
  }

  add_secondary_engine_options($tinfo, $args) if $tinfo->{'secondary-engine'};

  mtr_add_arg($args, "--test-file=%s", $tinfo->{'path'});

  # Number of lines of resut to include in failure report
  mtr_add_arg($args, "--tail-lines=20");

  if (defined $tinfo->{'result_file'}) {
    mtr_add_arg($args, "--result-file=%s", $tinfo->{'result_file'});
  }

  client_debug_arg($args, "mysqltest");

  if ($opt_record) {
    $ENV{'MTR_RECORD'} = 1;
    mtr_add_arg($args, "--record");

    # When recording to a non existing result file the name of that
    # file is in "record_file".
    if (defined $tinfo->{'record_file'}) {
      mtr_add_arg($args, "--result-file=%s", $tinfo->{record_file});
    }
  } else {
    $ENV{'MTR_RECORD'} = 0;
  }

  if ($opt_client_gdb) {
    gdb_arguments(\$args, \$exe, "client");
  } elsif ($opt_client_lldb) {
    lldb_arguments(\$args, \$exe, "client");
  } elsif ($opt_client_ddd) {
    ddd_arguments(\$args, \$exe, "client");
  } elsif ($opt_client_dbx) {
    dbx_arguments(\$args, \$exe, "client");
  } elsif ($opt_client_debugger) {
    debugger_arguments(\$args, \$exe, "client");
  }

  my @redirect_output;
  if ($opt_check_testcases && !defined $tinfo->{'result_file'}) {
    @redirect_output = (output => "/dev/null");
  }

  my $proc = My::SafeProcess->new(name   => "mysqltest",
                                  path   => $exe,
                                  args   => \$args,
                                  append => 1,
                                  @redirect_output,
                                  error   => $path_current_testlog,
                                  verbose => $opt_verbose,);
  mtr_verbose("Started $proc");
  return $proc;
}

sub create_debug_statement {
  my $args  = shift;
  my $input = shift;

  # Put arguments into a single string and enclose values which
  # contain metacharacters in quotes
  my $runline;
  for my $arg (@$$args) {
    $runline .= ($arg =~ /^(--[a-z0-9_-]+=)(.*[^A-Za-z_0-9].*)$/ ? "$1\"$2\"" :
                   $arg
      ) .
      " ";
  }

  $runline = $input ? "run $runline < $input" : "run $runline";
  return $runline;
}

# Modify the exe and args so that program is run in gdb in xterm
sub gdb_arguments {
  my $args  = shift;
  my $exe   = shift;
  my $type  = shift;
  my $input = shift;

  my $gdb_init_file = "$opt_vardir/tmp/gdbinit.$type";

  # Remove the old gdbinit file
  unlink($gdb_init_file);

  my $runline = create_debug_statement($args, $input);

  # write init file for mysqld or client
  mtr_tofile($gdb_init_file, "break main\n" . $runline);

  if ($opt_manual_gdb || $opt_manual_boot_gdb) {
    print "\nTo start gdb for $type, type in another window:\n";
    print "gdb -cd $glob_mysql_test_dir -x $gdb_init_file $$exe\n";

    # Indicate the exe should not be started
    $$exe = undef;
    return;
  }

  $$args = [];
  mtr_add_arg($$args, "-title");
  mtr_add_arg($$args, "$type");
  mtr_add_arg($$args, "-e");

  if ($exe_libtool) {
    mtr_add_arg($$args, $exe_libtool);
    mtr_add_arg($$args, "--mode=execute");
  }

  mtr_add_arg($$args, "gdb");
  mtr_add_arg($$args, "-x");
  mtr_add_arg($$args, "$gdb_init_file");
  mtr_add_arg($$args, "$$exe");

  $$exe = "xterm";
}

# Modify the exe and args so that program is run in lldb
sub lldb_arguments {
  my $args  = shift;
  my $exe   = shift;
  my $type  = shift;
  my $input = shift;

  my $lldb_init_file = "$opt_vardir/tmp/$type.lldbinit";
  unlink($lldb_init_file);

  my $str = join(" ", @$$args);

  # write init file for mysqld or client
  mtr_tofile($lldb_init_file, "process launch --stop-at-entry -- " . $str);

  if ($opt_manual_lldb) {
    print "\nTo start lldb for $type, type in another window:\n";
    print "cd $glob_mysql_test_dir && lldb -s $lldb_init_file $$exe\n";

    # Indicate the exe should not be started
    $$exe = undef;
    return;
  }

  $$args = [];
  mtr_add_arg($$args, "-title");
  mtr_add_arg($$args, "$type");
  mtr_add_arg($$args, "-e");

  mtr_add_arg($$args, "lldb");
  mtr_add_arg($$args, "-s");
  mtr_add_arg($$args, "$lldb_init_file");
  mtr_add_arg($$args, "$$exe");

  $$exe = "xterm";
}

# Modify the exe and args so that program is run in ddd
sub ddd_arguments {
  my $args  = shift;
  my $exe   = shift;
  my $type  = shift;
  my $input = shift;

  my $gdb_init_file = "$opt_vardir/tmp/gdbinit.$type";

  # Remove the old gdbinit file
  unlink($gdb_init_file);

  my $runline = create_debug_statement($args, $input);

  # Write init file for mysqld or client
  mtr_tofile($gdb_init_file, "file $$exe\n" . "break main\n" . $runline);

  if ($opt_manual_ddd) {
    print "\nTo start ddd for $type, type in another window:\n";
    print "ddd -cd $glob_mysql_test_dir -x $gdb_init_file $$exe\n";

    # Indicate the exe should not be started
    $$exe = undef;
    return;
  }

  my $save_exe = $$exe;
  $$args = [];
  if ($exe_libtool) {
    $$exe = $exe_libtool;
    mtr_add_arg($$args, "--mode=execute");
    mtr_add_arg($$args, "ddd");
  } else {
    $$exe = "ddd";
  }
  mtr_add_arg($$args, "--command=$gdb_init_file");
  mtr_add_arg($$args, "$save_exe");
}

# Modify the exe and args so that program is run in dbx in xterm
sub dbx_arguments {
  my $args  = shift;
  my $exe   = shift;
  my $type  = shift;
  my $input = shift;

  # Put $args into a single string
  my $str = join " ", @$$args;
  my $runline = $input ? "run $str < $input" : "run $str";

  if ($opt_manual_dbx) {
    print "\nTo start dbx for $type, type in another window:\n";
    print "cd $glob_mysql_test_dir; dbx -c \"stop in main; " .
      "$runline\" $$exe\n";

    # Indicate the exe should not be started
    $$exe = undef;
    return;
  }

  $$args = [];
  mtr_add_arg($$args, "-title");
  mtr_add_arg($$args, "$type");
  mtr_add_arg($$args, "-e");

  if ($exe_libtool) {
    mtr_add_arg($$args, $exe_libtool);
    mtr_add_arg($$args, "--mode=execute");
  }

  mtr_add_arg($$args, "dbx");
  mtr_add_arg($$args, "-c");
  mtr_add_arg($$args, "stop in main; $runline");
  mtr_add_arg($$args, "$$exe");

  $$exe = "xterm";
}

# Modify the exe and args so that program is run in the selected debugger
sub debugger_arguments {
  my $args     = shift;
  my $exe      = shift;
  my $debugger = $opt_debugger || $opt_client_debugger;

  if ($debugger =~ /vcexpress|vc|devenv/) {
    # vc[express] /debugexe exe arg1 .. argn, add name of the exe
    # and /debugexe before args
    unshift(@$$args, "$$exe");
    unshift(@$$args, "/debugexe");

    # Set exe to debuggername
    $$exe = $debugger;

  } elsif ($debugger =~ /windbg|vsjitdebugger/) {
    # windbg exe arg1 .. argn, add name of the exe before args
    # the same applies for the VS JIT debugger.
    unshift(@$$args, "$$exe");

    # Set exe to debuggername
    $$exe = $debugger;

  } else {
    mtr_error("Unknown argument \"$debugger\" passed to --debugger");
  }
}

# Modify the exe and args so that program is run in strace
sub strace_server_arguments {
  my $args = shift;
  my $exe  = shift;
  my $type = shift;

  mtr_add_arg($args, "-o");
  mtr_add_arg($args, "%s/log/%s.strace", $opt_vardir, $type);
  mtr_add_arg($args, "-f");
  mtr_add_arg($args, $$exe);
  $$exe = "strace";
}

# Modify the exe and args so that client program is run in valgrind
sub valgrind_client_arguments {
  my $args = shift;
  my $exe  = shift;

  mtr_add_arg($args, "--tool=memcheck");
  mtr_add_arg($args, "--quiet");
  mtr_add_arg($args, "--leak-check=full");
  mtr_add_arg($args, "--show-leak-kinds=definite,indirect");
  mtr_add_arg($args, "--errors-for-leak-kinds=definite,indirect");
  mtr_add_arg($args, "--num-callers=16");
  mtr_add_arg($args, "--error-exitcode=42");
  mtr_add_arg($args, "--suppressions=%s/valgrind.supp", $glob_mysql_test_dir)
    if -f "$glob_mysql_test_dir/valgrind.supp";

  mtr_add_arg($args, $$exe);
  $$exe = $opt_valgrind_path || "valgrind";
}

# Modify the exe and args so that program is run in valgrind
sub valgrind_arguments {
  my $args          = shift;
  my $exe           = shift;
  my $report_prefix = shift;

  my @tool_list = grep(/^--tool=(memcheck|callgrind|massif)/, @valgrind_args);

  if (@tool_list) {
    # Get the value of the last specified --tool=<> argument to valgrind
    my ($tool_name) = $tool_list[-1] =~ /(memcheck|callgrind|massif)$/;
    if ($tool_name =~ /memcheck/) {
      $daemonize_mysqld ? mtr_add_arg($args, "--leak-check=no") :
        mtr_add_arg($args, "--leak-check=yes");
    } else {
      $$exe =~ /.*[\/](.*)$/;
      my $report_prefix = defined $report_prefix ? $report_prefix : $1;
      mtr_add_arg($args,
                  "--$tool_name-out-file=$opt_vardir/log/" .
                    "$report_prefix" . "_$tool_name.out.%%p");
    }
  }

  # Add valgrind options, can be overriden by user
  mtr_add_arg($args, '%s', $_) for (@valgrind_args);

  # Non-zero exit code, to ensure failure is reported.
  mtr_add_arg($args, "--error-exitcode=42");

  mtr_add_arg($args, $$exe);

  $$exe = $opt_valgrind_path || "valgrind";

  if ($exe_libtool) {
    # Add "libtool --mode-execute" before the test to execute
    # if running in valgrind(to avoid valgrinding bash)
    unshift(@$args, "--mode=execute", $$exe);
    $$exe = $exe_libtool;
  }
}

# Search server logs for valgrind reports printed at mysqld termination
# Also search for sanitize reports.
sub valgrind_exit_reports() {
  my $found_err = 0;

  foreach my $log_file (keys %logs) {
    my @culprits      = ();
    my $valgrind_rep  = "";
    my $found_report  = 0;
    my $err_in_report = 0;
    my $ignore_report = 0;
    my $tool_name     = $opt_sanitize ? "Sanitizer" : "Valgrind";

    my $LOGF = IO::File->new($log_file) or
      mtr_error("Could not open file '$log_file' for reading: $!");

    while (my $line = <$LOGF>) {
      if ($line =~ /^CURRENT_TEST: (.+)$/) {
        my $testname = $1;
        # If we have a report, report it if needed and start new list of tests
        if ($found_report) {
          if ($err_in_report) {
            mtr_print("$tool_name report from $log_file after tests:\n",
                      @culprits);
            mtr_print_line();
            print("$valgrind_rep\n");
            $found_err     = 1;
            $err_in_report = 0;
          }
          # Make ready to collect new report
          @culprits     = ();
          $found_report = 0;
          $valgrind_rep = "";
        }
        push(@culprits, $testname);
        next;
      }

      # This line marks a report to be ignored
      $ignore_report = 1 if $line =~ /VALGRIND_DO_QUICK_LEAK_CHECK/;

      # This line marks the start of a valgrind report
      $found_report = 1 if $line =~ /^==\d+== .* SUMMARY:/;

      # This line marks the start of UBSAN memory leaks
      $found_report = 1 if $line =~ /^==\d+==ERROR:.*/;

      # Various UBSAN runtime errors
      $found_report = 1 if $line =~ /.*runtime error: .*/;

      # TSAN errors
      $found_report = 1 if $line =~ /^WARNING: ThreadSanitizer: .*/;

      if ($ignore_report && $found_report) {
        $ignore_report = 0;
        $found_report  = 0;
      }

      if ($found_report) {
        $line =~ s/^==\d+== //;
        $valgrind_rep .= $line;
        $err_in_report = 1 if $line =~ /ERROR SUMMARY: [1-9]/;
        $err_in_report = 1 if $line =~ /^==\d+==ERROR:.*/;
        $err_in_report = 1 if $line =~ /definitely lost: [1-9]/;
        $err_in_report = 1 if $line =~ /possibly lost: [1-9]/;
        $err_in_report = 1 if $line =~ /still reachable: [1-9]/;
        $err_in_report = 1 if $line =~ /.*runtime error: .*/;
        $err_in_report = 1 if $line =~ /^WARNING: ThreadSanitizer: .*/;
      }
    }

    $LOGF = undef;

    if ($err_in_report) {
      mtr_print("$tool_name report from $log_file after tests:\n", @culprits);
      mtr_print_line();
      print("$valgrind_rep\n");
      $found_err = 1;
    }
  }

  return $found_err;
}

sub run_ctest() {
  my $olddir = getcwd();
  chdir($bindir) or die("Could not chdir to $bindir");

  my $tinfo;
  my $no_ctest = (IS_WINDOWS) ? 256 : -1;
  my $ctest_vs = "";

  # Just ignore if not configured/built to run ctest
  if (!-f "CTestTestfile.cmake") {
    mtr_report("No unit tests found.");
    chdir($olddir);
    return;
  }

  # Add vs-config option if needed
  $ctest_vs = "-C $opt_vs_config" if $opt_vs_config;

  # Also silently ignore if we don't have ctest and didn't insist.
  # Special override: also ignore in Pushbuild, some platforms may
  # not have it. Now, run ctest and collect output.
  $ENV{CTEST_OUTPUT_ON_FAILURE} = 1;
  # Run unit tests in parallel with the same number of threads as
  # the MTR tests.
  mtr_report("Running ctest parallel=$opt_parallel");
  $ENV{CTEST_PARALLEL_LEVEL} = $opt_parallel;
  my $ctest_out = `ctest --test-timeout $opt_ctest_timeout $ctest_vs 2>&1`;
  if ($? == $no_ctest && ($opt_ctest == -1 || defined $ENV{PB2WORKDIR})) {
    chdir($olddir);
    return;
  }

  # Create minimalistic "test" for the reporting
  $tinfo = My::Test->new(name      => 'unit_tests',
                         shortname => 'unit_tests',);

  # Set dummy worker id to align report with normal tests
  $tinfo->{worker} = 0 if $opt_parallel > 1;

  my $ctfail = 0;    # Did ctest fail?
  if ($?) {
    $ctfail           = 1;
    $tinfo->{result}  = 'MTR_RES_FAILED';
    $tinfo->{comment} = "ctest failed with exit code $?, see result below";
    $ctest_out        = "" unless $ctest_out;
  }

  my $ctfile = "$opt_vardir/ctest.log";
  my $ctres  = 0;                         # Did ctest produce report summary?

  open(CTEST, " > $ctfile") or die("Could not open output file $ctfile");

  $ctest_report .= $ctest_out if $opt_ctest_report;

  # Put ctest output in log file, while analyzing results
  for (split('\n', $ctest_out)) {
    print CTEST "$_\n";
    if (/tests passed/) {
      $ctres = 1;
      $ctest_report .= "\nUnit tests: $_\n";
    }

    if (/FAILED/ or /\(Failed\)/) {
      $ctfail = 1;
      $ctest_report .= "  $_\n";
    }
  }
  close CTEST;

  # Set needed 'attributes' for test reporting
  $tinfo->{comment} .= "\nctest did not pruduce report summary" if !$ctres;
  $tinfo->{result} = ($ctres && !$ctfail) ? 'MTR_RES_PASSED' : 'MTR_RES_FAILED';
  $ctest_report .= "Report from unit tests in $ctfile";
  $tinfo->{failures} = ($tinfo->{result} eq 'MTR_RES_FAILED');

  mark_time_used('test');
  mtr_report_test($tinfo);
  chdir($olddir);
  return $tinfo;
}

# Usage
sub usage ($) {
  my ($message) = @_;

  if ($message) {
    print STDERR "$message\n";
  }

  print <<HERE;

$0 [ OPTIONS ] [ TESTCASE ]

Options to control what engine/variation to run

  combination=<opt>     Use at least twice to run tests with specified
                        options to mysqld.
  compress              Use the compressed protocol between client and server.
  async-client          Use async-client with select() to run the test case
  cursor-protocol       Use the cursor protocol between client and server
                        (implies --ps-protocol).
  defaults-extra-file=<config template>
                        Extra config template to add to all generated configs.
  defaults-file=<config template>
                        Use fixed config template for all tests.
  explain-protocol      Run 'EXPLAIN EXTENDED' on all SELECT, INSERT,
                        REPLACE, UPDATE and DELETE queries.
  hypergraph            Set the 'hypergraph_optimizer=on' optimizer switch.
  json-explain-protocol Run 'EXPLAIN FORMAT=JSON' on all SELECT, INSERT,
                        REPLACE, UPDATE and DELETE queries.
  opt-trace-protocol    Print optimizer trace.
  ps-protocol           Use the binary protocol between client and server.
  skip-combinations     Ignore combination file (or options).
  sp-protocol           Create a stored procedure to execute all queries.
  view-protocol         Create a view to execute all non updating queries.
  vs-config             Visual Studio configuration used to create executables
                        (default: MTR_VS_CONFIG environment variable).

Options to control directories to use

  clean-vardir          Clean vardir if tests were successful and if running in
                        "memory". Otherwise this option is ignored.
  client-bindir=PATH    Path to the directory where client binaries are located.
  client-libdir=PATH    Path to the directory where client libraries are
                        located.
  mem                   Run testsuite in "memory" using tmpfs or ramdisk.
                        Attempts to find a suitable location using a builtin
                        list of standard locations for tmpfs (/dev/shm,
                        /run/shm, /tmp). The option can also be set using
                        an environment variable MTR_MEM=[DIR].
  tmpdir=DIR            The directory where temporary files are stored
                        (default: ./var/tmp).
  vardir=DIR            The directory where files generated from the test run
                        is stored (default: ./var). Specifying a ramdisk or
                        tmpfs will speed up tests.

Options to control what test suites or cases to run

  big-test              Also run tests marked as "big".
  do-suite=PREFIX or REGEX
                        Run tests from suites whose name is prefixed with
                        PREFIX or fulfills REGEX.
  do-test-list=FILE     Run the tests listed in FILE. The tests should be
                        listed one per line in the file. "#" as first
                        character marks a comment and is ignored. Similary
                        an empty line in the file is also ignored.
  do-test=PREFIX or REGEX
                        Run test cases which name are prefixed with PREFIX
                        or fulfills REGEX.
  enable-disabled       Run also tests marked as disabled.
  force                 Continue to run the suite after failure.
  include-ndb[cluster]  Enable all tests that need cluster.
  only-big-test         Run only big tests and skip the normal(non-big) tests.
  print-testcases       Don't run the tests but print details about all the
                        selected tests, in the order they would be run.
  skip-ndb[cluster]     Skip all tests that need cluster. This setting is
                        enabled by default.
  skip-rpl              Skip the replication test cases.
  skip-sys-schema       Skip loading of the sys schema, and running the
                        sysschema test suite. An empty sys database is
                        still created.
  skip-test-list=FILE   Skip the tests listed in FILE. Each line in the file
                        is an entry and should be formatted as:
                        <TESTNAME> : <COMMENT>
  skip-test=PREFIX or REGEX
                        Skip test cases which name are prefixed with PREFIX
                        or fulfills REGEX.
  start-from=PREFIX     Run test cases starting test prefixed with PREFIX where
                        prefix may be suite.testname or just testname.
  suite[s]=NAME1,..,NAMEN or [default|all|non-default]
                        Collect tests in suites from the comma separated
                        list of suite names.
                        The default is: "$DEFAULT_SUITES"
                        It can also be used to specify which set of suites set
                        to run. Suite sets take the below values -
                        'default'    - will run the default suites.
                        'all'        - will scan the mysql directory and run
                                       all available suites.
                        'non-default'- will scan the mysql directory for
                                       available suites and runs only the
                                       non-default suites.
  with-ndb[cluster]-only  Run only ndb tests. If no suites are explicitly given,
                        this option also skip all non ndb suites without
                        checking individual test names.

Options that specify ports

  build-thread=#        Can be set in environment variable MTR_BUILD_THREAD.
                        Set MTR_BUILD_THREAD="auto" to automatically aquire
                        a build thread id that is unique to current host.
  mtr-build-thread=#    Specify unique number to calculate port number(s) from.
  mtr-port-base=#       Base for port numbers.
  mtr-port-exclude=#-#  Specify the range of ports to exclude when searching
                        for available port ranges to use.
  mysqlx-port           Specify the port number to be used for mysqlxplugin.
                        Can be set in environment variable MYSQLXPLUGIN_PORT.
                        If not specified will create its own ports. This option
                        will not work for parallel servers.
  port-base=#           number+9 are reserved. Should be divisible by 10, if not
                        it will be rounded down. Value can be set with
                        environment variable MTR_PORT_BASE. If this value is set
                        and is not "auto", it overrides build-thread.
  port-exclude=#-#      Specify the range of ports to exclude when searching
                        for available port ranges to use.

Options for test case authoring

  check-testcases       Check testcases for side effects. If there is any
                        difference in system state before and after the test
                        run, the test case is marked as failed. When this option
                        is enabled, MTR does additional check for missing
                        '.result' file and a test case not having its
                        corresponding '.result' file is marked as failed.
                        To disable this check, use '--nocheck-testcases' option.
  mark-progress         Log line number and elapsed time to <testname>.progress
                        file.
  record TESTNAME       (Re)genereate the result file for TESTNAME.
  test-progress[={0|1}] Print the percentage of tests completed. This setting
                        is enabled by default. To disable it, set the value to
                        0. Argument to '--test-progress' is optional.


Options that pass on options (these may be repeated)

  initialize=ARGS       Specify additional arguments that will be used to
                        initialize and start the mysqld server.

  mysqld=ARGS           Specify additional arguments to "mysqld"
  mysqld-env=VAR=VAL    Specify additional environment settings for "mysqld"

Options for mysqltest
  mysqltest=ARGS        Extra options used when running test clients.

Options to run test on running server

  extern option=value   Run only the tests against an already started server
                        the options to use for connection to the extern server
                        must be specified using name-value pair notation.
                        For example:
                         ./$0 --extern socket=/tmp/mysqld.sock

Options for debugging the product

  boot-dbx              Start bootstrap server in dbx.
  boot-ddd              Start bootstrap server in ddd.
  boot-gdb              Start bootstrap server in gdb.
  client-dbx            Start mysqltest client in dbx.
  client-ddd            Start mysqltest client in ddd.
  client-debugger=NAME  Start mysqltest in the selected debugger.
  client-gdb            Start mysqltest client in gdb.
  client-lldb           Start mysqltest client in lldb.
  dbx                   Start the mysqld(s) in dbx.
  ddd                   Start the mysqld(s) in ddd.
  debug                 Dump trace output for all servers and client programs.
  debug-common          Same as debug, but sets 'd' debug flags to
                        "query,info,error,enter,exit"; you need this if you
                        want both to see debug printouts and to use
                        DBUG_EXECUTE_IF.
  debug-server          Use debug version of server, but without turning on
                        tracing.
  debugger=NAME         Start mysqld in the selected debugger.
  gdb                   Start the mysqld(s) in gdb.
  lldb                  Start the mysqld(s) in lldb.
  manual-boot-gdb       Let user manually start mysqld in gdb, during initialize
                        process.
  manual-dbx            Let user manually start mysqld in dbx, before running
                        test(s).
  manual-ddd            Let user manually start mysqld in ddd, before running
                        test(s).
  manual-debug          Let user manually start mysqld in debugger, before
                        running test(s).
  manual-gdb            Let user manually start mysqld in gdb, before running
                        test(s).
  manual-lldb           Let user manually start mysqld in lldb, before running
                        test(s).
  max-save-core         Limit the number of core files saved (to avoid filling
                        up disks for heavily crashing server). Defaults to
                        $opt_max_save_core, set to 0 for no limit. Set it's
                        default with MTR_MAX_SAVE_CORE.
  max-save-datadir      Limit the number of datadir saved (to avoid filling up
                        disks for heavily crashing server). Defaults to
                        $opt_max_save_datadir, set to 0 for no limit. Set it's
                        default with MTR_MAX_SAVE_DATDIR.
  max-test-fail         Limit the number of test failurs before aborting the
                        current test run. Defaults to $opt_max_test_fail, set to
                        0 for no limit. Set it's default with MTR_MAX_TEST_FAIL.
  strace-client         Create strace output for mysqltest client.
  strace-server         Create strace output for mysqltest server.

Options for lock_order

  lock-order            Run tests under the lock_order tool.
                        Set to 1 to enable, 0 to disable.
                        Defaults to $opt_lock_order, set it's default with MTR_LOCK_ORDER.

Options for valgrind

  callgrind             Instruct valgrind to use callgrind.
  helgrind              Instruct valgrind to use helgrind.
  valgrind              Run the "mysqltest" and "mysqld" executables using
                        valgrind with default options.
  valgrind-all          Synonym for --valgrind.
  valgrind-clients      Run clients started by .test files with valgrind.
  valgrind-mysqld       Run the "mysqld" executable with valgrind.
  valgrind-mysqltest    Run the "mysqltest" and "mysql_client_test" executable
                        with valgrind.
  valgrind-option=ARGS  Option to give valgrind, replaces default option(s), can
                        be specified more then once.
  valgrind-options=ARGS Deprecated, use --valgrind-option.
  valgrind-path=<EXE>   Path to the valgrind executable.

Misc options

  charset-for-testdb    CREATE DATABASE test CHARACTER SET <option value>.
  colored-diff          Colorize the diff part of the output.
  comment=STR           Write STR to the output.
  debug-sync-timeout=NUM
                        Set default timeout for WAIT_FOR debug sync
                        actions. Disable facility with NUM=0.
  default-myisam        Set default storage engine to MyISAM for non-innodb
                        tests. This is needed after switching default storage
                        engine to InnoDB.
  disk-usage            Show disk usage of vardir after each test.
  fast                  Run as fast as possible, dont't wait for servers
                        to shutdown etc.
  force-restart         Always restart servers between tests.
  gcov                  Collect coverage information after the test.
                        The result is a gcov file per source and header file.
  gprof                 Collect profiling information using gprof.
  help                  Get this help text.
  max-connections=N     Max number of open connection to server in mysqltest.
  no-skip               This option is used to run all MTR tests even if the
                        condition required for running the test as specified
                        by inc files are not satisfied. The option mandatorily
                        requires an excluded list at include/excludenoskip.list
                        which contains inc files which should continue to skip.
  nounit-tests          Do not run unit tests. Normally run if configured
                        and if not running named tests/suites.
  parallel=N            Run tests in N parallel threads. The default value is 1.
                        Use parallel=auto for auto-setting of N.
  quiet                 Reuse the output buffer and maintain a single line for
                        reporting successful tests, skipped tests and disabled
                        tests. Failed tests and the necessary information about
                        the failure will be printed on a separate line.
  reorder               Reorder tests to get fewer server restarts.
  repeat=N              Run each test N number of times, in parallel if
                        --parallel option value is > 1.
  report-features       First run a "test" that reports mysql features.
  report-times          Report how much time has been spent on different.
  report-unstable-tests Mark tests which fail initially but pass on at least
                        one retry attempt as unstable tests and report them
                        separately in the end summary. If all failures
                        encountered are due to unstable tests, MTR will print
                        a warning and exit with a zero status code.
  retry-failure=N       Limit number of retries for a failed test.
  retry=N               Retry tests that fail N times, limit number of failures
                        to $opt_retry_failure.
  sanitize              Scan server log files for warnings from various
                        sanitizers. Assumes that you have built with
                        -DWITH_ASAN or -DWITH_UBSAN.
  shutdown-timeout=SECONDS
                        Max number of seconds to wait for server shutdown
                        before killing servers (default $opt_shutdown_timeout).
  start                 Only initialize and start the servers. If a testcase is
                        mentioned server is started with startup settings of the
                        testcase. If a --suite option is specified the
                        configurations of the my.cnf of the specified suite is
                        used. If no suite or testcase is mentioned, settings
                        from include/default_my.cnf is used.
                        Example:
                          $0 --start alias &
  start-and-exit        Same as --start, but mysql-test-run terminates and
                        leaves just the server running.
  start-dirty           Only start the servers (without initialization) for
                        the first specified test case.
  stress=ARGS           Run stress test, providing options to
                        mysql-stress-test.pl. Options are separated by comma.
  suite-opt             Run the particular file in the suite as the suite.opt.
  suite-timeout=MINUTES Max test suite run time (default $opt_suite_timeout).
  summary-report=FILE   Generate a plain text file of the test summary only,
                        suitable for sending by email.
  testcase-timeout=MINUTES
                        Max test case run time (default $opt_testcase_timeout).
  timediff              With --timestamp, also print time passed since
                        *previous* test started.
  timer                 Show test case execution time.
  timestamp             Print timestamp before each test report line.
  unit-tests            Run unit tests even if they would otherwise not be run.
  unit-tests-report     Include report of every test included in unit tests.
  user-args             In combination with start* and no test name, drops
                        arguments to mysqld except those specified with
                        --mysqld (if any).
  user=USER             User for connecting to mysqld(default: $opt_user).
  verbose               More verbose output.
  verbose-restart       Write when and why servers are restarted.
  wait-all              If --start or --start-dirty option is used, wait for all
                        servers to exit before finishing the process.
  warnings              Scan the log files for warnings. Use --nowarnings
                        to turn off.
  xml-report=FILE       Generate a XML report file compatible with JUnit.

Some options that control enabling a feature for normal test runs,
can be turned off by prepending 'no' to the option, e.g. --notimer.
This applies to reorder, timer, check-testcases and warnings.

HERE
  exit(1);

}

sub list_options ($) {
  my $hash = shift;

  for (keys %$hash) {
    s/([:=].*|[+!])$//;
    s/\|/\n--/g;
    print "--$_\n" unless /list-options/;
  }

  exit(1);
}<|MERGE_RESOLUTION|>--- conflicted
+++ resolved
@@ -2,6 +2,7 @@
 # -*- cperl -*-
 
 # Copyright (c) 2004, 2021, Oracle and/or its affiliates.
+# Copyright (c) 2021, 2021, Logical Clocks AB and/or its affiliates.
 #
 # This program is free software; you can redistribute it and/or modify
 # it under the terms of the GNU General Public License, version 2.0,
@@ -3566,16 +3567,10 @@
 
   mtr_report(" - enabling ndbcluster");
   $ndbcluster_enabled = 1;
-<<<<<<< HEAD
-  # Add MySQL Cluster test suites
+  # Add RonDB test suites
   $DEFAULT_SUITES .= "," if $DEFAULT_SUITES;
   $DEFAULT_SUITES .= "ndb,ndb_binlog,rpl_ndb,ndb_rpl,ndbcluster,ndb_ddl,".
                      "gcol_ndb,json_ndb,ndb_opt";
-=======
-  # Add RonDB test suites
-  $DEFAULT_SUITES .=
-",ndb,ndb_binlog,rpl_ndb,ndb_rpl,ndbcluster,ndb_ddl,gcol_ndb,ndb_opt";
->>>>>>> c4238466
   # Increase the suite timeout when running with default ndb suites
   $opt_suite_timeout *= 2;
   return;
