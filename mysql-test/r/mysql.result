drop table if exists t1;
create table t1(a int);
insert into t1 values(1);
ERROR at line 9: DELIMITER must be followed by a 'delimiter' character or string

Test default delimiter ;
a
1

Test delimiter without arg

Test delimiter :
a
1

Test delimiter :
a
1

Test delimiter :;
a
1

Test delimiter //
a
1

Test delimiter MySQL
a
1

Test delimiter delimiter
a
1
Tables_in_test
t1
t2
t3
Tables_in_test
t1
_
Test delimiter : from command line
a
1
_
Test delimiter :; from command line
a
1
_
Test 'go' command(vertical output) G
*************************** 1. row ***************************
a: 1
_
Test  'go' command g
a
1
drop table t1;
create table t1(a int);
lock tables t1 write;
database()
test
unlock tables;
drop table t1;
+----------------------+------------+--------+
| concat('>',col1,'<') | col2       | col3   |
+----------------------+------------+--------+
| >a   <               | b          | 123421 | 
| >a   <               | 0123456789 |      4 | 
| >abcd<               |            |      4 | 
+----------------------+------------+--------+
+-------------------+
| __tañgè Ñãmé      |
+-------------------+
| John Doe          | 
+-------------------+
+-------------------+
| John Doe          |
+-------------------+
| __tañgè Ñãmé      | 
+-------------------+
+------+------+---------------------------+
| i    | j    | k                         |
+------+------+---------------------------+
|    1 | NULL | NULL                      | 
| NULL | NULL | <-----------------------> | 
| NULL | NULL | <-----                    | 
| NULL | NULL | Τη γλώσσα                 | 
| NULL | NULL | ᛖᚴ ᚷᛖᛏ                    | 
+------+------+---------------------------+
i	j	k
NULL	1	NULL
Field	Type	Null	Key	Default	Extra
i	int(11)	YES		NULL	
j	int(11)	NO		NULL	
k	int(11)	YES		NULL	
+------+---+------+
| i    | j | k    |
+------+---+------+
| NULL | 1 | NULL | 
+------+---+------+
+-------+---------+------+-----+---------+-------+
| Field | Type    | Null | Key | Default | Extra |
+-------+---------+------+-----+---------+-------+
| i     | int(11) | YES  |     | NULL    |       | 
| j     | int(11) | NO   |     | NULL    |       | 
| k     | int(11) | YES  |     | NULL    |       | 
+-------+---------+------+-----+---------+-------+
i	s1
1	x
2	NULL
3	
+------+------+
| i    | s1   |
+------+------+
|    1 | x    | 
|    2 | NULL | 
|    3 |      | 
+------+------+
unhex('zz')
NULL
+-------------+
| unhex('zz') |
+-------------+
| NULL        | 
+-------------+
create table t1(a int, b varchar(255), c int);
Field	Type	Null	Key	Default	Extra
a	int(11)	YES		NULL	
b	varchar(255)	YES		NULL	
c	int(11)	YES		NULL	
Field	Type	Null	Key	Default	Extra
a	int(11)	YES		NULL	
b	varchar(255)	YES		NULL	
c	int(11)	YES		NULL	
drop table t1;
1
1
ERROR 1064 (42000) at line 3: You have an error in your SQL syntax; check the manual that corresponds to your MySQL server version for the right syntax to use near '' at line 1
ERROR at line 1: USE must be followed by a database name
\
\\
';
';
create table t17583 (a int);
insert into t17583 (a) values (0),(1),(2),(3),(4),(5),(6),(7),(8),(9);
insert into t17583 select a from t17583;
insert into t17583 select a from t17583;
insert into t17583 select a from t17583;
insert into t17583 select a from t17583;
insert into t17583 select a from t17583;
insert into t17583 select a from t17583;
insert into t17583 select a from t17583;
select count(*) from t17583;
count(*)
1280
drop table t17583;
Test connect without db- or host-name => reconnect
Test connect with dbname only => new dbname, old hostname
ERROR 1064 (42000) at line 1: You have an error in your SQL syntax; check the manual that corresponds to your MySQL server version for the right syntax to use near 'connecttest' at line 1
Test connect with _invalid_ dbname only => new invalid dbname, old hostname
ERROR 1049 (42000) at line 1: Unknown database 'invalid'
ERROR 1049 (42000) at line 1: Unknown database 'invalid'
Test connect with dbname + hostname
Test connect with dbname + _invalid_ hostname
ERROR 2005 (HY000) at line 1: Unknown MySQL server host 'invalid_hostname' (errno)
ERROR 2005 (HY000) at line 1: Unknown MySQL server host 'invalid_hostname' (errno)
The commands reported in the bug report
ERROR 2005 (HY000) at line 1: Unknown MySQL server host 'cyril has found a bug :)XXXXXXXXXXXXXXXXXXXXXXXXXXXXXXXXXXXXXXXXXXXXXXXXXXXXXXXXXXXXXXXXXXXXXXXXXXXX' (errno)
Too long dbname
ERROR 1102 (42000) at line 1: Incorrect database name 'test_really_long_dbnamexxxxxxxxxxxxxxxxxxxxxxxxxxxxxxxxxxxxxxxxxxxxxxxxxxxxxxxxxxxxxxxxxxxxxxxxxxxxx'
Too long hostname
ERROR 2005 (HY000) at line 1: Unknown MySQL server host 'cyrils_superlonghostnameXXXXXXXXXXXXXXXXXXXXXXXXXXXXXXXXXXXXXXXXXXXXXXXXXXXXXXXXXXXXXXXXXXXXXXXXXXXX' (errno)
1
1
ERROR at line 1: DELIMITER cannot contain a backslash character
ERROR at line 1: DELIMITER cannot contain a backslash character
1
1
1
1
<<<<<<< HEAD
End of 5.0 tests
WARNING: --server-arg option not supported in this configuration.
=======
This is a file starting with UTF8 BOM 0xEFBBBF
This is a file starting with UTF8 BOM 0xEFBBBF
End of 5.0 tests
>>>>>>> 2b42750a
<|MERGE_RESOLUTION|>--- conflicted
+++ resolved
@@ -178,11 +178,7 @@
 1
 1
 1
-<<<<<<< HEAD
-End of 5.0 tests
-WARNING: --server-arg option not supported in this configuration.
-=======
 This is a file starting with UTF8 BOM 0xEFBBBF
 This is a file starting with UTF8 BOM 0xEFBBBF
 End of 5.0 tests
->>>>>>> 2b42750a
+WARNING: --server-arg option not supported in this configuration.