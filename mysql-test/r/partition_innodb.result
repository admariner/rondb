drop table if exists t1, t2;
#
# Bug#13694811: THE OPTIMIZER WRONGLY USES THE FIRST
#               INNODB PARTITION STATISTICS
#
CREATE TABLE t1
(a INT,
b varchar(64),
PRIMARY KEY (a),
KEY (b))
ENGINE = InnoDB
PARTITION BY RANGE (a)
SUBPARTITION BY HASH (a) SUBPARTITIONS 10
(PARTITION pNeg VALUES LESS THAN (0),
PARTITION p0 VALUES LESS THAN (1000),
PARTITION pMAX VALUES LESS THAN MAXVALUE);
# Only one row in the first 10 subpartitions
INSERT INTO t1 VALUES (-1, 'Only negative pk value');
INSERT INTO t1 VALUES (0, 'Mod Zero'), (1, 'One'), (2, 'Two'), (3, 'Three'),
(10, 'Zero'), (11, 'Mod One'), (12, 'Mod Two'), (13, 'Mod Three'),
(20, '0'), (21, '1'), (22, '2'), (23, '3'),
(4, '4'), (5, '5'), (6, '6'), (7, '7'), (8, '8'), (9, '9');
INSERT INTO t1 SELECT a + 30, b FROM t1 WHERE a >= 0;
ANALYZE TABLE t1;
Table	Op	Msg_type	Msg_text
test.t1	analyze	status	OK
EXPLAIN SELECT b FROM t1 WHERE b between 'L' and 'N' AND a > -100;
id	select_type	table	partitions	type	possible_keys	key	key_len	ref	rows	filtered	Extra
1	SIMPLE	t1	pNeg_pNegsp0,pNeg_pNegsp1,pNeg_pNegsp2,pNeg_pNegsp3,pNeg_pNegsp4,pNeg_pNegsp5,pNeg_pNegsp6,pNeg_pNegsp7,pNeg_pNegsp8,pNeg_pNegsp9,p0_p0sp0,p0_p0sp1,p0_p0sp2,p0_p0sp3,p0_p0sp4,p0_p0sp5,p0_p0sp6,p0_p0sp7,p0_p0sp8,p0_p0sp9,pMAX_pMAXsp0,pMAX_pMAXsp1,pMAX_pMAXsp2,pMAX_pMAXsp3,pMAX_pMAXsp4,pMAX_pMAXsp5,pMAX_pMAXsp6,pMAX_pMAXsp7,pMAX_pMAXsp8,pMAX_pMAXsp9	range	PRIMARY,b	b	71	NULL	8	100.00	Using where; Using index
Warnings:
Note	1003	/* select#1 */ select `test`.`t1`.`b` AS `b` from `test`.`t1` where ((`test`.`t1`.`b` between 'L' and 'N') and (`test`.`t1`.`a` > <cache>(-(100))))
DROP TABLE t1;
#
# Bug#13007154: Crash in keys_to_use_for_scanning with ORDER BY
#               and PARTITIONING
#
CREATE TABLE t1 (a INT, KEY(a))
ENGINE = InnoDB
PARTITION BY KEY (a) PARTITIONS 1;
SELECT 1 FROM t1 WHERE a > (SELECT LAST_INSERT_ID() FROM t1 LIMIT 0)
ORDER BY a;
1
DROP TABLE t1;
#
# Bug#56287: crash when using Partition datetime in sub in query
#
CREATE TABLE t1
(c1 bigint(20) unsigned NOT NULL AUTO_INCREMENT,
c2 varchar(40) not null default '',
c3 datetime not  NULL,
PRIMARY KEY (c1,c3),
KEY partidx(c3))
ENGINE=InnoDB
PARTITION BY RANGE (TO_DAYS(c3))
(PARTITION p200912 VALUES LESS THAN (to_days('2010-01-01')),
PARTITION p201103 VALUES LESS THAN (to_days('2011-04-01')),
PARTITION p201912 VALUES LESS THAN MAXVALUE);
insert into t1(c2,c3) values ("Test row",'2010-01-01 00:00:00');
SELECT PARTITION_NAME, TABLE_ROWS FROM INFORMATION_SCHEMA.PARTITIONS WHERE TABLE_NAME = 't1' AND TABLE_SCHEMA = 'test';
PARTITION_NAME	TABLE_ROWS
p200912	0
p201103	1
p201912	0
SELECT count(*) FROM t1 p where c3 in
(SELECT c3 FROM t1 t WHERE t.c3 < TIMESTAMP'2011-04-26 19:19:44'
 AND t.c3 > TIMESTAMP'2011-04-26 19:18:44') ;
count(*)
0
DROP TABLE t1;
#
# Bug#54747: Deadlock between REORGANIZE PARTITION and
#            SELECT is not detected
#
SET @old_innodb_thread_concurrency := @@innodb_thread_concurrency;
SET @old_innodb_thread_sleep_delay := @@innodb_thread_sleep_delay;
SET GLOBAL innodb_thread_concurrency = 2;
CREATE TABLE t1
(user_num BIGINT,
hours SMALLINT,
KEY user_num (user_num))
ENGINE = InnoDB   
PARTITION BY RANGE COLUMNS (hours)
(PARTITION hour_003 VALUES LESS THAN (3),
PARTITION hour_004 VALUES LESS THAN (4),
PARTITION hour_005 VALUES LESS THAN (5),
PARTITION hour_last VALUES LESS THAN (MAXVALUE));
INSERT INTO t1 VALUES (1, 1), (2, 2), (3, 3), (4, 4), (5, 5);
BEGIN;
SELECT COUNT(*) FROM t1;
COUNT(*)
5
# con1
# SEND a ALTER PARTITION which waits on the ongoing transaction.
ALTER TABLE t1
REORGANIZE PARTITION hour_003, hour_004 INTO
(PARTITION oldest VALUES LESS THAN (4));
# Connection default wait until the ALTER is in 'waiting for table...'
# state and then continue the transaction by trying a SELECT
SELECT COUNT(*) FROM t1;
COUNT(*)
5
COMMIT;
# con1, reaping ALTER.
# Disconnecting con1 and switching to default. Cleaning up.
SET GLOBAL innodb_thread_concurrency = @old_innodb_thread_concurrency;
SET GLOBAL innodb_thread_sleep_delay = @old_innodb_thread_sleep_delay;
DROP TABLE t1;
#
# Bug#50418: DROP PARTITION does not interact with transactions
#
CREATE TABLE t1 (
id INT AUTO_INCREMENT NOT NULL,
name CHAR(50) NOT NULL,
myDate DATE NOT NULL,
PRIMARY KEY (id, myDate),
INDEX idx_date (myDate)
) ENGINE=InnoDB
PARTITION BY RANGE ( TO_DAYS(myDate) ) (
PARTITION p0 VALUES LESS THAN (734028),
PARTITION p1 VALUES LESS THAN (734029),
PARTITION p2 VALUES LESS THAN (734030),
PARTITION p3 VALUES LESS THAN MAXVALUE
) ;
INSERT INTO t1 VALUES 
(NULL, 'Lachlan', '2009-09-13'),
(NULL, 'Clint', '2009-09-13'),
(NULL, 'John', '2009-09-14'),
(NULL, 'Dave', '2009-09-14'),
(NULL, 'Jeremy', '2009-09-15'),
(NULL, 'Scott', '2009-09-15'),
(NULL, 'Jeff', '2009-09-16'),
(NULL, 'Joe', '2009-09-16');
SET AUTOCOMMIT=0;
SELECT * FROM t1 FOR UPDATE;
id	name	myDate
1	Lachlan	2009-09-13
2	Clint	2009-09-13
3	John	2009-09-14
4	Dave	2009-09-14
5	Jeremy	2009-09-15
6	Scott	2009-09-15
7	Jeff	2009-09-16
8	Joe	2009-09-16
UPDATE t1 SET name = 'Mattias' WHERE id = 7;
SELECT * FROM t1 WHERE id = 7;
id	name	myDate
7	Mattias	2009-09-16
# Connection con1
SET lock_wait_timeout = 1;
# After the patch it will wait and fail on timeout.
ALTER TABLE t1 DROP PARTITION p3;
ERROR HY000: Lock wait timeout exceeded; try restarting transaction
SHOW WARNINGS;
Level	Code	Message
Error	1205	Lock wait timeout exceeded; try restarting transaction
# Connection default
SELECT * FROM t1;
id	name	myDate
1	Lachlan	2009-09-13
2	Clint	2009-09-13
3	John	2009-09-14
4	Dave	2009-09-14
5	Jeremy	2009-09-15
6	Scott	2009-09-15
7	Mattias	2009-09-16
8	Joe	2009-09-16
# No changes.
COMMIT;
DROP TABLE t1;
#
# Bug#51830: Incorrect partition pruning on range partition (regression)
#
CREATE TABLE t1 (a INT NOT NULL)
ENGINE = InnoDB
PARTITION BY RANGE(a)
(PARTITION p10 VALUES LESS THAN (10),
PARTITION p30 VALUES LESS THAN (30),
PARTITION p50 VALUES LESS THAN (50),
PARTITION p70 VALUES LESS THAN (70),
PARTITION p90 VALUES LESS THAN (90));
INSERT INTO t1 VALUES (10),(30),(50);
INSERT INTO t1 VALUES (70);
INSERT INTO t1 VALUES (80);
INSERT INTO t1 VALUES (89);
INSERT INTO t1 VALUES (90);
ERROR HY000: Table has no partition for value 90
INSERT INTO t1 VALUES (100);
ERROR HY000: Table has no partition for value 100
insert INTO t1 VALUES (110);
ERROR HY000: Table has no partition for value 110
ANALYZE TABLE t1;
Table	Op	Msg_type	Msg_text
test.t1	analyze	status	OK
EXPLAIN PARTITIONS SELECT * FROM t1 WHERE a > 90;
id	select_type	table	partitions	type	possible_keys	key	key_len	ref	rows	filtered	Extra
1	SIMPLE	t1	NULL	ALL	NULL	NULL	NULL	NULL	1	100.00	Using where
Warnings:
Warning	1681	'PARTITIONS' is deprecated and will be removed in a future release.
Note	1003	/* select#1 */ select `test`.`t1`.`a` AS `a` from `test`.`t1` where (`test`.`t1`.`a` > 90)
EXPLAIN PARTITIONS SELECT * FROM t1 WHERE a >= 90;
id	select_type	table	partitions	type	possible_keys	key	key_len	ref	rows	filtered	Extra
1	SIMPLE	t1	NULL	ALL	NULL	NULL	NULL	NULL	1	100.00	Using where
Warnings:
Warning	1681	'PARTITIONS' is deprecated and will be removed in a future release.
Note	1003	/* select#1 */ select `test`.`t1`.`a` AS `a` from `test`.`t1` where (`test`.`t1`.`a` >= 90)
EXPLAIN PARTITIONS SELECT * FROM t1 WHERE a = 90;
id	select_type	table	partitions	type	possible_keys	key	key_len	ref	rows	filtered	Extra
1	SIMPLE	t1	NULL	ALL	NULL	NULL	NULL	NULL	1	100.00	Using where
Warnings:
Warning	1681	'PARTITIONS' is deprecated and will be removed in a future release.
Note	1003	/* select#1 */ select `test`.`t1`.`a` AS `a` from `test`.`t1` where (`test`.`t1`.`a` = 90)
EXPLAIN PARTITIONS SELECT * FROM t1 WHERE a = 89;
id	select_type	table	partitions	type	possible_keys	key	key_len	ref	rows	filtered	Extra
1	SIMPLE	t1	p90	ALL	NULL	NULL	NULL	NULL	3	33.33	Using where
Warnings:
Warning	1681	'PARTITIONS' is deprecated and will be removed in a future release.
Note	1003	/* select#1 */ select `test`.`t1`.`a` AS `a` from `test`.`t1` where (`test`.`t1`.`a` = 89)
EXPLAIN PARTITIONS SELECT * FROM t1 WHERE a >= 89;
id	select_type	table	partitions	type	possible_keys	key	key_len	ref	rows	filtered	Extra
1	SIMPLE	t1	p90	ALL	NULL	NULL	NULL	NULL	3	33.33	Using where
Warnings:
Warning	1681	'PARTITIONS' is deprecated and will be removed in a future release.
Note	1003	/* select#1 */ select `test`.`t1`.`a` AS `a` from `test`.`t1` where (`test`.`t1`.`a` >= 89)
EXPLAIN PARTITIONS SELECT * FROM t1 WHERE a > 89;
id	select_type	table	partitions	type	possible_keys	key	key_len	ref	rows	filtered	Extra
1	SIMPLE	t1	NULL	ALL	NULL	NULL	NULL	NULL	1	100.00	Using where
Warnings:
Warning	1681	'PARTITIONS' is deprecated and will be removed in a future release.
Note	1003	/* select#1 */ select `test`.`t1`.`a` AS `a` from `test`.`t1` where (`test`.`t1`.`a` > 89)
EXPLAIN PARTITIONS SELECT * FROM t1 WHERE a = 100;
id	select_type	table	partitions	type	possible_keys	key	key_len	ref	rows	filtered	Extra
1	SIMPLE	t1	NULL	ALL	NULL	NULL	NULL	NULL	1	100.00	Using where
Warnings:
Warning	1681	'PARTITIONS' is deprecated and will be removed in a future release.
Note	1003	/* select#1 */ select `test`.`t1`.`a` AS `a` from `test`.`t1` where (`test`.`t1`.`a` = 100)
EXPLAIN PARTITIONS SELECT * FROM t1 WHERE a >= 100;
id	select_type	table	partitions	type	possible_keys	key	key_len	ref	rows	filtered	Extra
1	SIMPLE	t1	NULL	ALL	NULL	NULL	NULL	NULL	1	100.00	Using where
Warnings:
Warning	1681	'PARTITIONS' is deprecated and will be removed in a future release.
Note	1003	/* select#1 */ select `test`.`t1`.`a` AS `a` from `test`.`t1` where (`test`.`t1`.`a` >= 100)
EXPLAIN PARTITIONS SELECT * FROM t1 WHERE a > 100;
id	select_type	table	partitions	type	possible_keys	key	key_len	ref	rows	filtered	Extra
1	SIMPLE	t1	NULL	ALL	NULL	NULL	NULL	NULL	1	100.00	Using where
Warnings:
Warning	1681	'PARTITIONS' is deprecated and will be removed in a future release.
Note	1003	/* select#1 */ select `test`.`t1`.`a` AS `a` from `test`.`t1` where (`test`.`t1`.`a` > 100)
DROP TABLE t1;
#
# Bug#50104: Partitioned table with just 1 partion works with fk
#
CREATE TABLE t2 (
id INT,
PRIMARY KEY (id)
) ENGINE=InnoDB ;
CREATE TABLE t1 (
id INT NOT NULL AUTO_INCREMENT,
parent_id INT DEFAULT NULL,
PRIMARY KEY (id),
KEY parent_id (parent_id)
) ENGINE=InnoDB;
ALTER TABLE t1 PARTITION BY HASH (id) PARTITIONS 1;
ALTER TABLE t1 ADD CONSTRAINT test_ibfk_1 FOREIGN KEY (parent_id) REFERENCES t2 (id);
ERROR HY000: Foreign keys are not yet supported in conjunction with partitioning
ALTER TABLE t1 PARTITION BY HASH (id) PARTITIONS 2;
ALTER TABLE t1 ADD CONSTRAINT test_ibfk_1 FOREIGN KEY (parent_id) REFERENCES t2 (id);
ERROR HY000: Foreign keys are not yet supported in conjunction with partitioning
DROP TABLE t1, t2;
create table t1 (a varchar(5), b int signed, c varchar(10), d datetime)
partition by range columns(b,c)
subpartition by hash(to_seconds(d))
( partition p0 values less than (2, 'b'),
partition p1 values less than (4, 'd'),
partition p2 values less than (10, 'za'));
insert into t1 values ('a', 3, 'w', '2001-10-27 04:34:00');
insert into t1 values ('r', 7, 'w', '2001-10-27 05:34:00');
insert into t1 values ('g', 10, 'w', '2001-10-27 06:34:00');
update t1 set a = 'c' where a > 'f';
drop table t1;
create table t1 (a varchar(5))
engine=memory
partition by range columns(a)
( partition p0 values less than ('m'),
partition p1 values less than ('za'));
insert into t1 values  ('j');
update t1 set a = 'z' where (a >= 'j');
drop table t1;
create table t1 (a varchar(5))
engine=myisam
partition by range columns(a)
( partition p0 values less than ('m'),
partition p1 values less than ('za'));
insert into t1 values  ('j');
update t1 set a = 'z' where (a >= 'j');
drop table t1;
create table t1 (a varchar(5))
engine=innodb
partition by range columns(a)
( partition p0 values less than ('m'),
partition p1 values less than ('za'));
insert into t1 values  ('j');
update t1 set a = 'z' where (a >= 'j');
drop table t1;
create table t1 (a int not null,
b datetime not null,
primary key (a,b))
engine=innodb
partition by range (to_days(b))
subpartition by hash (a)
subpartitions 2
( partition p0 values less than (to_days('2009-01-01')),
partition p1 values less than (to_days('2009-02-01')),
partition p2 values less than (to_days('2009-03-01')),
partition p3 values less than maxvalue);
alter table t1 reorganize partition p1,p2 into
( partition p2 values less than (to_days('2009-03-01')));
drop table t1;
CREATE TABLE t1 (id INT PRIMARY KEY, data INT) ENGINE = InnoDB 
PARTITION BY RANGE(id) ( 
PARTITION p0 VALUES LESS THAN (5), 
PARTITION p1 VALUES LESS THAN (10), 
PARTITION p2 VALUES LESS THAN MAXVALUE 
);
INSERT INTO t1 VALUES (1,1), (2,2), (3,3), (4,4), (5,5), (6,6), (7,7), (8,8),
(9,9), (10,10), (11,11);
SET @old_tx_isolation := @@session.tx_isolation;
SET SESSION TRANSACTION ISOLATION LEVEL READ COMMITTED;
SET autocommit = 0;
UPDATE t1 SET DATA = data*2 WHERE id = 3;
UPDATE t1 SET data = data*2 WHERE data = 2;
SET @@session.tx_isolation = @old_tx_isolation;
DROP TABLE t1;
# Bug#37721, test of ORDER BY on PK and WHERE on INDEX
CREATE TABLE t1 (
a INT,
b INT,
PRIMARY KEY (a),
INDEX (b))
ENGINE InnoDB
PARTITION BY HASH(a)
PARTITIONS 3;
INSERT INTO t1 VALUES (0,0),(4,0),(2,0);
SELECT a FROM t1 WHERE b = 0 ORDER BY a ASC;
a
0
2
4
SELECT a FROM t1 WHERE b = 0 ORDER BY a DESC;
a
4
2
0
ALTER TABLE t1 DROP INDEX b;
SELECT a FROM t1 WHERE b = 0 ORDER BY a ASC;
a
0
2
4
SELECT a FROM t1 WHERE b = 0 ORDER BY a DESC;
a
4
2
0
DROP TABLE t1;
CREATE TABLE t1 (
a VARCHAR(600),
b VARCHAR(600),
PRIMARY KEY (a),
INDEX (b))
ENGINE InnoDB
PARTITION BY KEY(a)
PARTITIONS 3;
INSERT INTO t1 VALUES (concat(repeat('MySQL',100),'1'),repeat('0',257));
INSERT INTO t1 VALUES (concat(repeat('MySQL',100),'3'),repeat('0',257));
INSERT INTO t1 VALUES (concat(repeat('MySQL',100),'2'),repeat('0',257));
SELECT right(a,1) FROM t1 WHERE b = repeat('0',257) ORDER BY a ASC;
right(a,1)
1
2
3
SELECT right(a,1) FROM t1 WHERE b = repeat('0',257) ORDER BY a DESC;
right(a,1)
3
2
1
ALTER TABLE t1 DROP INDEX b;
SELECT right(a,1) FROM t1 WHERE b = repeat('0',257) ORDER BY a ASC;
right(a,1)
1
2
3
SELECT right(a,1) FROM t1 WHERE b = repeat('0',257) ORDER BY a DESC;
right(a,1)
3
2
1
DROP TABLE t1;
# Bug#32948
CREATE TABLE t1 (c1 INT, PRIMARY KEY (c1)) ENGINE=INNODB;
CREATE TABLE t2 (c1 INT, PRIMARY KEY (c1),
FOREIGN KEY (c1) REFERENCES t1 (c1)
ON DELETE CASCADE)
ENGINE=INNODB;
ALTER TABLE t1 PARTITION BY HASH(c1) PARTITIONS 5;
ERROR HY000: Foreign keys are not yet supported in conjunction with partitioning
ALTER TABLE t2 PARTITION BY HASH(c1) PARTITIONS 5;
ERROR HY000: Foreign keys are not yet supported in conjunction with partitioning
ALTER TABLE t1 ENGINE=MyISAM;
ERROR 23000: Cannot delete or update a parent row: a foreign key constraint fails
DROP TABLE t2;
DROP TABLE t1;
create table t1 (a int) engine=innodb partition by hash(a) ;
show table status like 't1';
Name	Engine	Version	Row_format	Rows	Avg_row_length	Data_length	Max_data_length	Index_length	Data_free	Auto_increment	Create_time	Update_time	Check_time	Collation	Checksum	Create_options	Comment
t1	InnoDB	10	Dynamic	0	#	#	0	0	#	NULL	#	NULL	NULL	latin1_swedish_ci	NULL	partitioned	
drop table t1;
create table t1 (a int)
engine = innodb
partition by key (a);
show table status;
Name	Engine	Version	Row_format	Rows	Avg_row_length	Data_length	Max_data_length	Index_length	Data_free	Auto_increment	Create_time	Update_time	Check_time	Collation	Checksum	Create_options	Comment
t1	InnoDB	10	Dynamic	0	#	#	0	0	#	NULL	#	NULL	NULL	latin1_swedish_ci	NULL	partitioned	
insert into t1 values (0), (1), (2), (3);
analyze table t1;
Table	Op	Msg_type	Msg_text
test.t1	analyze	status	OK
show table status;
Name	Engine	Version	Row_format	Rows	Avg_row_length	Data_length	Max_data_length	Index_length	Data_free	Auto_increment	Create_time	Update_time	Check_time	Collation	Checksum	Create_options	Comment
t1	InnoDB	10	Dynamic	4	#	#	0	0	#	NULL	#	#	NULL	latin1_swedish_ci	NULL	partitioned	
drop table t1;
create table t1 (a int auto_increment primary key)
engine = innodb
partition by key (a);
show table status;
Name	Engine	Version	Row_format	Rows	Avg_row_length	Data_length	Max_data_length	Index_length	Data_free	Auto_increment	Create_time	Update_time	Check_time	Collation	Checksum	Create_options	Comment
t1	InnoDB	10	Dynamic	0	#	#	0	0	#	1	#	NULL	NULL	latin1_swedish_ci	NULL	partitioned	
insert into t1 values (NULL), (NULL), (NULL), (NULL);
analyze table t1;
Table	Op	Msg_type	Msg_text
test.t1	analyze	status	OK
show table status;
Name	Engine	Version	Row_format	Rows	Avg_row_length	Data_length	Max_data_length	Index_length	Data_free	Auto_increment	Create_time	Update_time	Check_time	Collation	Checksum	Create_options	Comment
t1	InnoDB	10	Dynamic	4	#	#	0	0	#	5	#	#	NULL	latin1_swedish_ci	NULL	partitioned	
insert into t1 values (NULL), (NULL), (NULL), (NULL);
analyze table t1;
Table	Op	Msg_type	Msg_text
test.t1	analyze	status	OK
show table status;
Name	Engine	Version	Row_format	Rows	Avg_row_length	Data_length	Max_data_length	Index_length	Data_free	Auto_increment	Create_time	Update_time	Check_time	Collation	Checksum	Create_options	Comment
t1	InnoDB	10	Dynamic	8	#	#	0	0	#	9	#	#	NULL	latin1_swedish_ci	NULL	partitioned	
drop table t1;
create table t1 (a int)
partition by key (a)
(partition p1 engine = innodb);
alter table t1 rebuild partition p1;
alter table t1 rebuild partition p1;
alter table t1 rebuild partition p1;
alter table t1 rebuild partition p1;
alter table t1 rebuild partition p1;
alter table t1 rebuild partition p1;
alter table t1 rebuild partition p1;
drop table t1;
create table t1 (a date)
engine = innodb
partition by range (year(a))
(partition p0 values less than (2006),
partition p1 values less than (2007));
explain partitions select * from t1
where a between '2006-01-01' and '2007-06-01';
id	select_type	table	partitions	type	possible_keys	key	key_len	ref	rows	filtered	Extra
1	SIMPLE	t1	p1	ALL	NULL	NULL	NULL	NULL	1	100.00	Using where
Warnings:
Warning	1681	'PARTITIONS' is deprecated and will be removed in a future release.
Note	1003	/* select#1 */ select `test`.`t1`.`a` AS `a` from `test`.`t1` where (`test`.`t1`.`a` between '2006-01-01' and '2007-06-01')
drop table t1;
create table t1 (a int)
engine = x
partition by key (a);
ERROR 42000: Unknown storage engine 'x'
create table t1 (a int)
engine = innodb
partition by list (a)
(partition p0 values in (0));
alter table t1 engine = x;
ERROR 42000: Unknown storage engine 'x'
show create table t1;
Table	Create Table
t1	CREATE TABLE `t1` (
  `a` int(11) DEFAULT NULL
) ENGINE=InnoDB DEFAULT CHARSET=latin1
/*!50100 PARTITION BY LIST (a)
(PARTITION p0 VALUES IN (0) ENGINE = InnoDB) */
drop table t1;
create table t1
(
id int unsigned auto_increment,
time datetime not null,
first_name varchar(40),
last_name varchar(50),
primary key (id, time),
index first_index (first_name),
index last_index (last_name)	
) engine=Innodb partition by range (to_days(time)) (
partition p1 values less than (to_days('2007-02-07')),
partition p2 values less than (to_days('2007-02-08')),
partition p3 values less than MAXVALUE
);
insert into t1 (time, first_name, last_name) values ('2007-02-07', 'Q', 'Robert'),
('2007-02-07', 'Mark', 'Nate'), ('2007-02-07', 'Nate', 'Oscar'),
('2007-02-07', 'Zack', 'Alice'), ('2007-02-07', 'Jack', 'Kathy'),
('2007-02-06', 'Alice', 'Alice'), ('2007-02-06', 'Brian', 'Charles'),
('2007-02-06', 'Charles', 'David'), ('2007-02-06', 'David', 'Eric'),
('2007-02-07', 'Hector', 'Isaac'), ('2007-02-07', 'Oscar', 'Patricia'),
('2007-02-07', 'Patricia', 'Q'), ('2007-02-07', 'X', 'Yuri'),
('2007-02-07', 'Robert', 'Shawn'), ('2007-02-07', 'Kathy', 'Lois'),
('2007-02-07', 'Eric', 'Francis'), ('2007-02-06', 'Shawn', 'Theron'),
('2007-02-06', 'U', 'Vincent'), ('2007-02-06', 'Francis', 'George'),
('2007-02-06', 'George', 'Hector'), ('2007-02-06', 'Vincent', 'Walter'),
('2007-02-06', 'Walter', 'X'), ('2007-02-07', 'Lois', 'Mark'),
('2007-02-07', 'Yuri', 'Zack'), ('2007-02-07', 'Isaac', 'Jack'),
('2007-02-07', 'Sharon', 'Mark'), ('2007-02-07', 'Michael', 'Michelle'),
('2007-02-07', 'Derick', 'Nathan'), ('2007-02-07', 'Peter', 'Xavier'),
('2007-02-07', 'Fred', 'Harold'), ('2007-02-07', 'Katherine', 'Lisa'),
('2007-02-07', 'Tom', 'Rina'), ('2007-02-07', 'Jerry', 'Victor'),
('2007-02-07', 'Alexander', 'Terry'), ('2007-02-07', 'Justin', 'John'),
('2007-02-07', 'Greg', 'Ernest'), ('2007-02-07', 'Robert', 'Q'),
('2007-02-07', 'Nate', 'Mark'), ('2007-02-07', 'Oscar', 'Nate'),
('2007-02-07', 'Alice', 'Zack'), ('2007-02-07', 'Kathy', 'Jack'),
('2007-02-06', 'Alice', 'Alice'), ('2007-02-06', 'Charles', 'Brian'),
('2007-02-06', 'David', 'Charles'), ('2007-02-06', 'Eric', 'David'),
('2007-02-07', 'Isaac', 'Hector'), ('2007-02-07', 'Patricia', 'Oscar'),
('2007-02-07', 'Q', 'Patricia'), ('2007-02-07', 'Yuri', 'X'),
('2007-02-07', 'Shawn', 'Robert'), ('2007-02-07', 'Lois', 'Kathy'),
('2007-02-07', 'Francis', 'Eric'), ('2007-02-06', 'Theron', 'Shawn'),
('2007-02-06', 'Vincent', 'U'), ('2007-02-06', 'George', 'Francis'),
('2007-02-06', 'Hector', 'George'), ('2007-02-06', 'Walter', 'Vincent'),
('2007-02-06', 'X', 'Walter'), ('2007-02-07', 'Mark', 'Lois'),
('2007-02-07', 'Zack', 'Yuri'), ('2007-02-07', 'Jack', 'Isaac'),
('2007-02-07', 'Mark', 'Sharon'), ('2007-02-07', 'Michelle', 'Michael'),
('2007-02-07', 'Nathan', 'Derick'), ('2007-02-07', 'Xavier', 'Peter'),
('2007-02-07', 'Harold', 'Fred'), ('2007-02-07', 'Lisa', 'Katherine'),
('2007-02-07', 'Rina', 'Tom'), ('2007-02-07', 'Victor', 'Jerry'),
('2007-02-07', 'Terry', 'Alexander'), ('2007-02-07', 'John', 'Justin'),
('2007-02-07', 'Ernest', 'Greg');
SELECT * FROM t1 WHERE first_name='Andy' OR last_name='Jake';
id	time	first_name	last_name
drop table t1;
CREATE TABLE t1 (a DOUBLE NOT NULL, KEY(a)) ENGINE=InnoDB
PARTITION BY KEY(a) PARTITIONS 10;
INSERT INTO t1 VALUES(1),(2);
SELECT COUNT(*) FROM t1;
COUNT(*)
2
DROP TABLE t1;
create table t1 (int_column int, char_column char(5))
PARTITION BY RANGE (int_column) subpartition by key (char_column) subpartitions 2
(PARTITION p1 VALUES LESS THAN (5) ENGINE = InnoDB);
alter table t1
ENGINE = MyISAM
PARTITION BY RANGE (int_column)
subpartition by key (char_column) subpartitions 2
(PARTITION p1 VALUES LESS THAN (5));
show create table t1;
Table	Create Table
t1	CREATE TABLE `t1` (
  `int_column` int(11) DEFAULT NULL,
  `char_column` char(5) DEFAULT NULL
) ENGINE=MyISAM DEFAULT CHARSET=latin1
/*!50100 PARTITION BY RANGE (int_column)
SUBPARTITION BY KEY (char_column)
SUBPARTITIONS 2
(PARTITION p1 VALUES LESS THAN (5) ENGINE = MyISAM) */
drop table t1;
CREATE TABLE t1 (a INT) ENGINE=InnoDB
PARTITION BY list(a) (PARTITION p1 VALUES IN (1));
CREATE INDEX i1 ON t1 (a);
DROP TABLE t1;
#
# Bug#54783: optimize table crashes with invalid timestamp default value and NO_ZERO_DATE
#
DROP TABLE IF EXISTS t1;
SET sql_mode = 'NO_ENGINE_SUBSTITUTION';
Warnings:
Warning	3090	Changing sql mode 'NO_AUTO_CREATE_USER' is deprecated. It will be removed in a future release.
CREATE TABLE t1 (a INT, b TIMESTAMP DEFAULT '0000-00-00 00:00:00')
ENGINE=INNODB PARTITION BY LINEAR HASH (a) PARTITIONS 1;
SET @old_mode = @@sql_mode;
SET SESSION sql_mode = '';
OPTIMIZE TABLE t1;
Table	Op	Msg_type	Msg_text
test.t1	optimize	note	Table does not support optimize, doing recreate + analyze instead
test.t1	optimize	status	OK
SET SESSION sql_mode = @old_mode;
DROP TABLE t1;
SET sql_mode = default;
#
# Bug#57985 "ONLINE/FAST ALTER PARTITION can fail and leave the
#            table unusable".
#
DROP TABLE IF EXISTS t1;
CREATE TABLE t1 (a bigint not null, b int not null, PRIMARY KEY (a))
ENGINE = InnoDB PARTITION BY KEY(a) PARTITIONS 2;
INSERT INTO t1 values (0,1), (1,2);
# The below ALTER should fail. It should leave the
# table in its original, non-corrupted, usable state.
ALTER TABLE t1 ADD UNIQUE KEY (b);
ERROR HY000: A UNIQUE INDEX must include all columns in the table's partitioning function
# The below statements should succeed, as ALTER should
# have left table intact.
SHOW CREATE TABLE t1;
Table	Create Table
t1	CREATE TABLE `t1` (
  `a` bigint(20) NOT NULL,
  `b` int(11) NOT NULL,
  PRIMARY KEY (`a`)
) ENGINE=InnoDB DEFAULT CHARSET=latin1
/*!50100 PARTITION BY KEY (a)
PARTITIONS 2 */
SELECT * FROM t1;
a	b
1	2
0	1
DROP TABLE t1;
#
# Bug#16943907: FLUSH TABLES FOR EXPORT: ASSERTION IN HA_PARTITION::EXTRA
#
CREATE TABLE t1 (a int, PRIMARY KEY (a)) ENGINE=InnoDB
PARTITION BY HASH (a) PARTITIONS 2;
FLUSH TABLES t1 FOR EXPORT;
# List of files after EXPORT (should include a .cfg file for each part).
t1#P#p0.cfg
t1#P#p0.ibd
t1#P#p1.cfg
t1#P#p1.ibd
# Copying the .cfg and .ibd files as backup
UNLOCK TABLES;
# List of files after UNLOCK (no .cfg files).
t1#P#p0.ibd
t1#P#p1.ibd
ALTER TABLE t1 DISCARD TABLESPACE;
# List of files after DISCARD (no .cfg/.ibd files).
# Moving the .cfg and .ibd files back from backup
ALTER TABLE t1 IMPORT TABLESPACE;
# List of files after IMPORT (.cfg files still there).
t1#P#p0.cfg
t1#P#p0.ibd
t1#P#p1.cfg
t1#P#p1.ibd
DROP TABLE t1;
# List of files after DROP (.cfg files should also be removed).
#
# Bug#13737949: CRASH IN HA_PARTITION::INDEX_INIT
# Bug#18694052: SERVER CRASH IN HA_PARTITION::INIT_RECORD_PRIORITY_QUEUE
#
CREATE TABLE t1
(a INT,
b INT,
PRIMARY KEY (a))
ENGINE = InnoDB
PARTITION BY HASH (a) PARTITIONS 3;
START TRANSACTION WITH CONSISTENT SNAPSHOT;
# con1
ALTER TABLE t1 ADD INDEX idx1 (b);
# con default
SELECT b FROM t1 WHERE b = 0;
ERROR HY000: Table definition has changed, please retry transaction
SELECT b FROM t1 WHERE b = 0;
ERROR HY000: Table definition has changed, please retry transaction
SELECT * FROM t1;
ERROR HY000: Table definition has changed, please retry transaction
DROP TABLE t1;
# Same test without partitioning
CREATE TABLE t1
(a INT,
b INT,
PRIMARY KEY (a))
ENGINE = InnoDB;
START TRANSACTION WITH CONSISTENT SNAPSHOT;
# con1
ALTER TABLE t1 ADD INDEX idx1 (b);
# con default
SELECT b FROM t1 WHERE b = 0;
ERROR HY000: Table definition has changed, please retry transaction
SELECT b FROM t1 WHERE b = 0;
ERROR HY000: Table definition has changed, please retry transaction
SELECT * FROM t1;
ERROR HY000: Table definition has changed, please retry transaction
DROP TABLE t1;
Bug 17896265	 PARTITIONED TABLE HAS MISPLACED ROWS, AFTER INPLACE ALTER
CREATE TABLE t1 (
f1 INT(11) NOT NULL,
f2 INT(11) NOT NULL
)
ENGINE=InnoDB
PARTITION BY KEY (f1,f2) PARTITIONS 2;
INSERT INTO t1 VALUES (9585,5);
ALTER TABLE t1 CHANGE f1 f1 INT AFTER f2, ALGORITHM=INPLACE;
ERROR 0A000: ALGORITHM=INPLACE is not supported for this operation. Try ALGORITHM=COPY.
CREATE TABLE t2 (
f1 INT(11) NOT NULL,
f2 INT(11) NOT NULL,
f3 INT(11) NOT NULL,
f4 INT(11) NOT NULL
)
ENGINE=InnoDB
PARTITION BY KEY (f2,f3) PARTITIONS 2;
INSERT INTO t2 VALUES (10,9585,5,20);
ALTER TABLE t2 CHANGE f3 f3 INT AFTER f4, ALGORITHM=INPLACE;
CHECK TABLE t2;
Table	Op	Msg_type	Msg_text
test.t2	check	status	OK
ALTER TABLE t2 CHANGE f3 f3 INT AFTER f1, ALGORITHM=INPLACE;
ERROR 0A000: ALGORITHM=INPLACE is not supported for this operation. Try ALGORITHM=COPY.
ALTER TABLE t2 CHANGE f4 f4 INT AFTER f3, ALGORITHM=INPLACE;
CHECK TABLE t2;
Table	Op	Msg_type	Msg_text
test.t2	check	status	OK
ALTER TABLE t2 CHANGE f1 f1 INT AFTER f4, ALGORITHM=INPLACE;
CHECK TABLE t2;
Table	Op	Msg_type	Msg_text
test.t2	check	status	OK
ALTER TABLE t2 CHANGE f1 f1 INT AFTER f2, ALGORITHM=INPLACE;
CHECK TABLE t2;
Table	Op	Msg_type	Msg_text
test.t2	check	status	OK
ALTER TABLE t2 CHANGE f2 f2 INT AFTER f4, ALGORITHM=INPLACE;
ERROR 0A000: ALGORITHM=INPLACE is not supported for this operation. Try ALGORITHM=COPY.
CREATE TABLE t3 (f1 INT,f2 INT) ENGINE=INNODB
PARTITION BY RANGE(f1) (
PARTITION p0 VALUES LESS THAN (100),
PARTITION p1 VALUES LESS THAN (200),
PARTITION p2 VALUES LESS THAN (600),
PARTITION p3 VALUES LESS THAN MAXVALUE
);
insert into t3 values (90,120);
insert into t3 values (120,300);
ALTER TABLE t3 CHANGE f1 f1 int AFTER f2, ALGORITHM=INPLACE;
CHECK TABLE t3;
Table	Op	Msg_type	Msg_text
test.t3	check	status	OK
CREATE TABLE t4 (
f1 INT(11) NOT NULL,
f2 INT(11) NOT NULL
)
ENGINE=InnoDB
PARTITION BY HASH (MOD(f1,f2)) PARTITIONS 2;
INSERT INTO t4 VALUES (9585,5);
ALTER TABLE t4 CHANGE f1 f1 INT AFTER f2, ALGORITHM=INPLACE;
CHECK TABLE t4;
Table	Op	Msg_type	Msg_text
test.t4	check	status	OK
CREATE TABLE t5 (
f1 INT,
f2 INT
)
ENGINE=InnoDB
PARTITION BY RANGE COLUMNS(f1,f2) (
PARTITION p0 VALUES LESS THAN (10000,12),
PARTITION p1 VALUES LESS THAN (MAXVALUE, MAXVALUE)
);
INSERT INTO t5 VALUES (1,20000);
ALTER TABLE t5 CHANGE f1 f1 INT AFTER f2, ALGORITHM=INPLACE;
CHECK TABLE t5;
Table	Op	Msg_type	Msg_text
test.t5	check	status	OK
CREATE TABLE t6 (
a INT,
b INT
)
ENGINE=InnoDB
PARTITION BY RANGE COLUMNS(a,b)
SUBPARTITION BY KEY(a,b)
SUBPARTITIONS 2 (
PARTITION p0 VALUES LESS THAN (10000,12),
PARTITION p1 VALUES LESS THAN (MAXVALUE, MAXVALUE)
);
INSERT INTO t6 VALUES (9585,5);
ALTER TABLE t6 CHANGE a a INT AFTER b, ALGORITHM=INPLACE;
ERROR 0A000: ALGORITHM=INPLACE is not supported for this operation. Try ALGORITHM=COPY.
CREATE TABLE t7 (
f1 INT(11) NOT NULL,
f2 INT(11) NOT NULL,
f3 INT(11) NOT NULL,
f4 INT(11) NOT NULL,
f5 INT(11) NOT NULL
)
ENGINE=InnoDB
PARTITION BY KEY (f1,f5) PARTITIONS 2;
INSERT INTO t7 VALUES (9585,10,20,10,5);
ALTER TABLE t7 CHANGE f5 f5 INT AFTER f3, ALGORITHM=INPLACE;
CHECK TABLE t7;
Table	Op	Msg_type	Msg_text
test.t7	check	status	OK
ALTER TABLE t7 CHANGE f5 f5 INT AFTER f2, ALGORITHM=INPLACE;
CHECK TABLE t7;
Table	Op	Msg_type	Msg_text
test.t7	check	status	OK
ALTER TABLE t7 CHANGE f1 f1 INT AFTER f4, ALGORITHM=INPLACE;
ERROR 0A000: ALGORITHM=INPLACE is not supported for this operation. Try ALGORITHM=COPY.
DROP TABLE t1,t2,t3,t4,t5,t6,t7;
# Coverage tests for Native InnoDB Partitioning
#
# Test enable/disable keys.
#
CREATE TABLE t1 (a int, b int, primary key (a), key (b))
ENGINE = InnoDB
PARTITION BY HASH (a) PARTITIONS 3;
INSERT INTO t1 VALUES (1,1),(2,1),(3,3),(4,1),(5,3),(6,1),(7,1),(8,1),(9,4),
(10,1),(11,3),(12,1),(13,3),(14,1),(15,1),(16,3),(17,1),(18,1),(19,1),(20,3);
EXPLAIN SELECT * FROM t1 WHERE b = 4;
id	select_type	table	partitions	type	possible_keys	key	key_len	ref	rows	filtered	Extra
1	SIMPLE	t1	p0,p1,p2	ref	b	b	5	const	1	100.00	Using index
Warnings:
Note	1003	/* select#1 */ select `test`.`t1`.`a` AS `a`,`test`.`t1`.`b` AS `b` from `test`.`t1` where (`test`.`t1`.`b` = 4)
ALTER TABLE t1 DISABLE KEYS;
Warnings:
Note	1031	Table storage engine for 't1' doesn't have this option
INSERT INTO t1 VALUES (21,1),(22,1),(23,3),(24,1);
EXPLAIN SELECT * FROM t1 WHERE b = 4;
id	select_type	table	partitions	type	possible_keys	key	key_len	ref	rows	filtered	Extra
1	SIMPLE	t1	p0,p1,p2	ref	b	b	5	const	1	100.00	Using index
Warnings:
Note	1003	/* select#1 */ select `test`.`t1`.`a` AS `a`,`test`.`t1`.`b` AS `b` from `test`.`t1` where (`test`.`t1`.`b` = 4)
ALTER TABLE t1 ENABLE KEYS;
Warnings:
Note	1031	Table storage engine for 't1' doesn't have this option
EXPLAIN SELECT * FROM t1 WHERE b = 4;
id	select_type	table	partitions	type	possible_keys	key	key_len	ref	rows	filtered	Extra
1	SIMPLE	t1	p0,p1,p2	ref	b	b	5	const	1	100.00	Using index
Warnings:
Note	1003	/* select#1 */ select `test`.`t1`.`a` AS `a`,`test`.`t1`.`b` AS `b` from `test`.`t1` where (`test`.`t1`.`b` = 4)
DROP TABLE t1;
#
# Test with different key sizes
#
CREATE TABLE t1
(a int NOT NULL,
b int NOT NULL,
c varchar(10) NOT NULL,
INDEX(a),
UNIQUE KEY  (c(5), a, b)
)
ENGINE=InnoDB
PARTITION BY HASH (b) PARTITIONS 2;
SELECT * FROM t1 WHERE a = '92' AND c = '0.73';
a	b	c
SELECT * FROM t1 WHERE a = '1224';
a	b	c
DROP TABLE t1;
#
# Test with index_merge using PK
#
CREATE TABLE t1
(
a int NOT NULL,
b int NOT NULL DEFAULT 2,
c int NOT NULL DEFAULT 3,
PRIMARY KEY (a),
INDEX i2(b),
INDEX i3(c)
)
ENGINE = InnoDB
PARTITION BY HASH (a) PARTITIONS 3;
INSERT INTO t1 (a) VALUES (1),(2),(3),(4),(5),(6),(7),(8);
INSERT INTO t1 (a) SELECT a+8 FROM t1;
UPDATE t1 SET b=a,c=a;
ANALYZE TABLE t1;
Table	Op	Msg_type	Msg_text
test.t1	analyze	status	OK
EXPLAIN SELECT * FROM t1 WHERE a=3 OR b=4;
id	select_type	table	partitions	type	possible_keys	key	key_len	ref	rows	filtered	Extra
1	SIMPLE	t1	p0,p1,p2	index_merge	PRIMARY,i2	PRIMARY,i2	4,4	NULL	#	100.00	Using union(PRIMARY,i2); Using where
Warnings:
Note	1003	/* select#1 */ select `test`.`t1`.`a` AS `a`,`test`.`t1`.`b` AS `b`,`test`.`t1`.`c` AS `c` from `test`.`t1` where ((`test`.`t1`.`a` = 3) or (`test`.`t1`.`b` = 4))
SELECT * FROM t1 WHERE a=3 OR b=4;
a	b	c
3	3	3
4	4	4
DROP TABLE t1;
#
# Test error handling in mysql_admin
#
CREATE TABLE t1 (a int)
PARTITION BY LINEAR HASH (a) PARTITIONS 8;
LOAD INDEX INTO CACHE t1 PARTITION (ALL);
Table	Op	Msg_type	Msg_text
test.t1	preload_keys	note	The storage engine for the table doesn't support preload_keys
ALTER TABLE t1 COALESCE PARTITION 2;
DROP TABLE t1;
#
# Bug #17299181  CREATE_TIME AND UPDATE_TIME ARE
#                WRONG FOR PARTITIONED TABLES
#
CREATE TABLE t1 (a int, PRIMARY KEY (a)) ENGINE=InnoDB
PARTITION BY HASH (a) PARTITIONS 2;
SELECT COUNT(*) FROM INFORMATION_SCHEMA.TABLES WHERE
CREATE_TIME IS NOT NULL AND TABLE_NAME='t1';
COUNT(*)
0
INSERT INTO t1 VALUES (1),(2),(3),(4),(5),(6),(7),(8);
ANALYZE TABLE t1;
Table	Op	Msg_type	Msg_text
test.t1	analyze	status	OK
SELECT COUNT(*) FROM INFORMATION_SCHEMA.TABLES WHERE
CREATE_TIME IS NOT NULL AND UPDATE_TIME IS NOT NULL
AND TABLE_NAME='t1';
COUNT(*)
0
DROP TABLE t1;
#
# Bug#20160327 OPTIMIZE TABLE REMOVES THE DATA DIRECTORY IN PARTITIONS
#
CREATE TABLE `t1` (
`f1` INT(10) UNSIGNED NOT NULL AUTO_INCREMENT,
`f2` MEDIUMTEXT NOT NULL,
`f3` CHAR(100) NOT NULL,
`f4` TINYINT(1) unsigned NOT NULL,
PRIMARY KEY (`f1`,`f4`)
) ENGINE=InnoDB AUTO_INCREMENT=0 DEFAULT CHARSET=latin1
PARTITION BY LIST (`f4`)
(PARTITION p0 VALUES IN (0) ENGINE = InnoDB,
PARTITION p1 VALUES IN (1) DATA DIRECTORY = 'MYSQL_TMP_DIR/temp_dir' ENGINE = InnoDB);
SHOW CREATE TABLE t1;
Table	Create Table
t1	CREATE TABLE `t1` (
  `f1` int(10) unsigned NOT NULL AUTO_INCREMENT,
  `f2` mediumtext NOT NULL,
  `f3` char(100) NOT NULL,
  `f4` tinyint(1) unsigned NOT NULL,
  PRIMARY KEY (`f1`,`f4`)
) ENGINE=InnoDB DEFAULT CHARSET=latin1
/*!50100 PARTITION BY LIST (`f4`)
(PARTITION p0 VALUES IN (0) ENGINE = InnoDB,
 PARTITION p1 VALUES IN (1) DATA DIRECTORY = 'MYSQL_TMP_DIR/temp_dir/' ENGINE = InnoDB) */
OPTIMIZE TABLE t1;
Table	Op	Msg_type	Msg_text
test.t1	optimize	note	Table does not support optimize, doing recreate + analyze instead
test.t1	optimize	status	OK
SHOW CREATE TABLE t1;
Table	Create Table
t1	CREATE TABLE `t1` (
  `f1` int(10) unsigned NOT NULL AUTO_INCREMENT,
  `f2` mediumtext NOT NULL,
  `f3` char(100) NOT NULL,
  `f4` tinyint(1) unsigned NOT NULL,
  PRIMARY KEY (`f1`,`f4`)
) ENGINE=InnoDB DEFAULT CHARSET=latin1
/*!50100 PARTITION BY LIST (`f4`)
(PARTITION p0 VALUES IN (0) ENGINE = InnoDB,
 PARTITION p1 VALUES IN (1) DATA DIRECTORY = 'MYSQL_TMP_DIR/temp_dir/' ENGINE = InnoDB) */
<<<<<<< HEAD
t1#P#p1.ibd
t1#P#p0.ibd
=======
t1#p#p1.ibd
t1#p#p0.ibd
t1#p#p1.isl
t1.frm
>>>>>>> 60637c1e
ALTER TABLE t1 OPTIMIZE PARTITION p0;
Table	Op	Msg_type	Msg_text
test.t1	optimize	note	Table does not support optimize on partitions. All partitions will be rebuilt and analyzed.
test.t1	optimize	status	OK
SHOW CREATE TABLE t1;
Table	Create Table
t1	CREATE TABLE `t1` (
  `f1` int(10) unsigned NOT NULL AUTO_INCREMENT,
  `f2` mediumtext NOT NULL,
  `f3` char(100) NOT NULL,
  `f4` tinyint(1) unsigned NOT NULL,
  PRIMARY KEY (`f1`,`f4`)
) ENGINE=InnoDB DEFAULT CHARSET=latin1
/*!50100 PARTITION BY LIST (`f4`)
(PARTITION p0 VALUES IN (0) ENGINE = InnoDB,
 PARTITION p1 VALUES IN (1) DATA DIRECTORY = 'MYSQL_TMP_DIR/temp_dir/' ENGINE = InnoDB) */
<<<<<<< HEAD
t1#P#p1.ibd
t1#P#p0.ibd
=======
t1#p#p1.ibd
t1#p#p0.ibd
t1#p#p1.isl
t1.frm
>>>>>>> 60637c1e
ALTER TABLE t1 OPTIMIZE PARTITION p1;
Table	Op	Msg_type	Msg_text
test.t1	optimize	note	Table does not support optimize on partitions. All partitions will be rebuilt and analyzed.
test.t1	optimize	status	OK
SHOW CREATE TABLE t1;
Table	Create Table
t1	CREATE TABLE `t1` (
  `f1` int(10) unsigned NOT NULL AUTO_INCREMENT,
  `f2` mediumtext NOT NULL,
  `f3` char(100) NOT NULL,
  `f4` tinyint(1) unsigned NOT NULL,
  PRIMARY KEY (`f1`,`f4`)
) ENGINE=InnoDB DEFAULT CHARSET=latin1
/*!50100 PARTITION BY LIST (`f4`)
(PARTITION p0 VALUES IN (0) ENGINE = InnoDB,
 PARTITION p1 VALUES IN (1) DATA DIRECTORY = 'MYSQL_TMP_DIR/temp_dir/' ENGINE = InnoDB) */
<<<<<<< HEAD
t1#P#p1.ibd
t1#P#p0.ibd
=======
t1#p#p1.ibd
t1#p#p0.ibd
t1#p#p1.isl
t1.frm
>>>>>>> 60637c1e
ALTER TABLE t1 REBUILD PARTITION ALL;
SHOW CREATE TABLE t1;
Table	Create Table
t1	CREATE TABLE `t1` (
  `f1` int(10) unsigned NOT NULL AUTO_INCREMENT,
  `f2` mediumtext NOT NULL,
  `f3` char(100) NOT NULL,
  `f4` tinyint(1) unsigned NOT NULL,
  PRIMARY KEY (`f1`,`f4`)
) ENGINE=InnoDB DEFAULT CHARSET=latin1
/*!50100 PARTITION BY LIST (`f4`)
(PARTITION p0 VALUES IN (0) ENGINE = InnoDB,
 PARTITION p1 VALUES IN (1) DATA DIRECTORY = 'MYSQL_TMP_DIR/temp_dir' ENGINE = InnoDB) */
<<<<<<< HEAD
t1#P#p1.ibd
t1#P#p0.ibd
=======
t1#p#p1.ibd
t1#p#p0.ibd
t1#p#p1.isl
t1.frm
>>>>>>> 60637c1e
ALTER TABLE t1 ADD extracol VARCHAR(32) NULL;
SHOW CREATE TABLE t1;
Table	Create Table
t1	CREATE TABLE `t1` (
  `f1` int(10) unsigned NOT NULL AUTO_INCREMENT,
  `f2` mediumtext NOT NULL,
  `f3` char(100) NOT NULL,
  `f4` tinyint(1) unsigned NOT NULL,
  `extracol` varchar(32) DEFAULT NULL,
  PRIMARY KEY (`f1`,`f4`)
) ENGINE=InnoDB DEFAULT CHARSET=latin1
/*!50100 PARTITION BY LIST (`f4`)
(PARTITION p0 VALUES IN (0) ENGINE = InnoDB,
 PARTITION p1 VALUES IN (1) DATA DIRECTORY = 'MYSQL_TMP_DIR/temp_dir' ENGINE = InnoDB) */
<<<<<<< HEAD
t1#P#p1.ibd
t1#P#p0.ibd
=======
t1#p#p1.ibd
t1#p#p0.ibd
t1#p#p1.isl
t1.frm
>>>>>>> 60637c1e
DROP TABLE t1;
CREATE TABLESPACE ts1 ADD DATAFILE 'MYSQL_TMP_DIR/ts1.ibd' ENGINE=Innodb;
CREATE TABLE `t1` (
`f1` INT(10) UNSIGNED NOT NULL AUTO_INCREMENT,
`f2` MEDIUMTEXT NOT NULL,
`f3` CHAR(100) NOT NULL,
`f4` TINYINT(1) unsigned NOT NULL,
PRIMARY KEY (`f1`,`f4`)
) TABLESPACE ts1 ENGINE=InnoDB AUTO_INCREMENT=0 DEFAULT CHARSET=latin1
PARTITION BY LIST (`f4`)
(PARTITION p0 VALUES IN (0) ENGINE = InnoDB,
PARTITION p1 VALUES IN (1) DATA DIRECTORY = 'MYSQL_TMP_DIR/temp_tblspc' ENGINE = InnoDB);
SHOW CREATE TABLE t1;
Table	Create Table
t1	CREATE TABLE `t1` (
  `f1` int(10) unsigned NOT NULL AUTO_INCREMENT,
  `f2` mediumtext NOT NULL,
  `f3` char(100) NOT NULL,
  `f4` tinyint(1) unsigned NOT NULL,
  PRIMARY KEY (`f1`,`f4`)
) /*!50100 TABLESPACE `ts1` */ ENGINE=InnoDB DEFAULT CHARSET=latin1
/*!50100 PARTITION BY LIST (`f4`)
(PARTITION p0 VALUES IN (0) TABLESPACE = `ts1` ENGINE = InnoDB,
 PARTITION p1 VALUES IN (1) DATA DIRECTORY = 'MYSQL_TMP_DIR/temp_tblspc/' ENGINE = InnoDB) */
OPTIMIZE TABLE t1;
Table	Op	Msg_type	Msg_text
test.t1	optimize	note	Table does not support optimize, doing recreate + analyze instead
test.t1	optimize	status	OK
SHOW CREATE TABLE t1;
Table	Create Table
t1	CREATE TABLE `t1` (
  `f1` int(10) unsigned NOT NULL AUTO_INCREMENT,
  `f2` mediumtext NOT NULL,
  `f3` char(100) NOT NULL,
  `f4` tinyint(1) unsigned NOT NULL,
  PRIMARY KEY (`f1`,`f4`)
) /*!50100 TABLESPACE `ts1` */ ENGINE=InnoDB DEFAULT CHARSET=latin1
/*!50100 PARTITION BY LIST (`f4`)
(PARTITION p0 VALUES IN (0) TABLESPACE = `ts1` ENGINE = InnoDB,
 PARTITION p1 VALUES IN (1) DATA DIRECTORY = 'MYSQL_TMP_DIR/temp_tblspc/' ENGINE = InnoDB) */
ALTER TABLE t1 OPTIMIZE PARTITION p0;
Table	Op	Msg_type	Msg_text
test.t1	optimize	note	Table does not support optimize on partitions. All partitions will be rebuilt and analyzed.
test.t1	optimize	status	OK
SHOW CREATE TABLE t1;
Table	Create Table
t1	CREATE TABLE `t1` (
  `f1` int(10) unsigned NOT NULL AUTO_INCREMENT,
  `f2` mediumtext NOT NULL,
  `f3` char(100) NOT NULL,
  `f4` tinyint(1) unsigned NOT NULL,
  PRIMARY KEY (`f1`,`f4`)
) /*!50100 TABLESPACE `ts1` */ ENGINE=InnoDB DEFAULT CHARSET=latin1
/*!50100 PARTITION BY LIST (`f4`)
(PARTITION p0 VALUES IN (0) TABLESPACE = `ts1` ENGINE = InnoDB,
 PARTITION p1 VALUES IN (1) DATA DIRECTORY = 'MYSQL_TMP_DIR/temp_tblspc/' ENGINE = InnoDB) */
ALTER TABLE t1 OPTIMIZE PARTITION p1;
Table	Op	Msg_type	Msg_text
test.t1	optimize	note	Table does not support optimize on partitions. All partitions will be rebuilt and analyzed.
test.t1	optimize	status	OK
SHOW CREATE TABLE t1;
Table	Create Table
t1	CREATE TABLE `t1` (
  `f1` int(10) unsigned NOT NULL AUTO_INCREMENT,
  `f2` mediumtext NOT NULL,
  `f3` char(100) NOT NULL,
  `f4` tinyint(1) unsigned NOT NULL,
  PRIMARY KEY (`f1`,`f4`)
) /*!50100 TABLESPACE `ts1` */ ENGINE=InnoDB DEFAULT CHARSET=latin1
/*!50100 PARTITION BY LIST (`f4`)
(PARTITION p0 VALUES IN (0) TABLESPACE = `ts1` ENGINE = InnoDB,
 PARTITION p1 VALUES IN (1) DATA DIRECTORY = 'MYSQL_TMP_DIR/temp_tblspc/' ENGINE = InnoDB) */
DROP TABLE t1;
DROP TABLESPACE ts1;
CREATE TABLESPACE ts1 ADD DATAFILE 'MYSQL_TMP_DIR/ts1.ibd' ENGINE=Innodb;
CREATE TABLESPACE ts2 ADD DATAFILE 'MYSQL_TMP_DIR/ts2.ibd' ENGINE=Innodb;
CREATE TABLE `t1` (
`f1` INT(10) UNSIGNED NOT NULL AUTO_INCREMENT,
`f4` TINYINT(1) unsigned NOT NULL,
PRIMARY KEY (`f1`,`f4`)
)  ENGINE=InnoDB AUTO_INCREMENT=0 DEFAULT CHARSET=latin1
PARTITION BY LIST (`f4`)
(PARTITION p0 VALUES IN (0) TABLESPACE ts1 ENGINE = InnoDB,
PARTITION p1 VALUES IN (1) TABLESPACE ts2 ENGINE = InnoDB);
SHOW CREATE TABLE t1;
Table	Create Table
t1	CREATE TABLE `t1` (
  `f1` int(10) unsigned NOT NULL AUTO_INCREMENT,
  `f4` tinyint(1) unsigned NOT NULL,
  PRIMARY KEY (`f1`,`f4`)
) ENGINE=InnoDB DEFAULT CHARSET=latin1
/*!50100 PARTITION BY LIST (`f4`)
(PARTITION p0 VALUES IN (0) TABLESPACE = `ts1` ENGINE = InnoDB,
 PARTITION p1 VALUES IN (1) TABLESPACE = `ts2` ENGINE = InnoDB) */
OPTIMIZE TABLE t1;
Table	Op	Msg_type	Msg_text
test.t1	optimize	note	Table does not support optimize, doing recreate + analyze instead
test.t1	optimize	status	OK
SHOW CREATE TABLE t1;
Table	Create Table
t1	CREATE TABLE `t1` (
  `f1` int(10) unsigned NOT NULL AUTO_INCREMENT,
  `f4` tinyint(1) unsigned NOT NULL,
  PRIMARY KEY (`f1`,`f4`)
) ENGINE=InnoDB DEFAULT CHARSET=latin1
/*!50100 PARTITION BY LIST (`f4`)
(PARTITION p0 VALUES IN (0) TABLESPACE = `ts1` ENGINE = InnoDB,
 PARTITION p1 VALUES IN (1) TABLESPACE = `ts2` ENGINE = InnoDB) */
DROP TABLE t1;
DROP TABLESPACE ts1;
DROP TABLESPACE ts2;
CREATE TABLESPACE ts1 ADD DATAFILE 'MYSQL_TMP_DIR/ts1.ibd' ENGINE=Innodb;
CREATE TABLE `t1` (
`f1` INT(10) UNSIGNED NOT NULL AUTO_INCREMENT,
`f4` TINYINT(1) unsigned NOT NULL,
PRIMARY KEY (`f1`,`f4`)
)  ENGINE=InnoDB AUTO_INCREMENT=0 DEFAULT CHARSET=latin1
PARTITION BY LIST (`f4`)
(PARTITION p0 VALUES IN (0) TABLESPACE ts1 ENGINE = InnoDB,
PARTITION p1 VALUES IN (1) TABLESPACE innodb_file_per_table DATA DIRECTORY='MYSQL_TMP_DIR/temp_dir' ENGINE = InnoDB,
PARTITION p2 VALUES IN (2) TABLESPACE innodb_file_per_table ENGINE = InnoDB,
PARTITION p3 VALUES IN (3) TABLESPACE innodb_system ENGINE = InnoDB);
SHOW CREATE TABLE t1;
Table	Create Table
t1	CREATE TABLE `t1` (
  `f1` int(10) unsigned NOT NULL AUTO_INCREMENT,
  `f4` tinyint(1) unsigned NOT NULL,
  PRIMARY KEY (`f1`,`f4`)
) ENGINE=InnoDB DEFAULT CHARSET=latin1
/*!50100 PARTITION BY LIST (`f4`)
(PARTITION p0 VALUES IN (0) TABLESPACE = `ts1` ENGINE = InnoDB,
 PARTITION p1 VALUES IN (1) TABLESPACE = `innodb_file_per_table` DATA DIRECTORY = 'MYSQL_TMP_DIR/temp_dir/' ENGINE = InnoDB,
 PARTITION p2 VALUES IN (2) TABLESPACE = `innodb_file_per_table` ENGINE = InnoDB,
 PARTITION p3 VALUES IN (3) TABLESPACE = `innodb_system` ENGINE = InnoDB) */
OPTIMIZE TABLE t1;
Table	Op	Msg_type	Msg_text
test.t1	optimize	note	Table does not support optimize, doing recreate + analyze instead
test.t1	optimize	status	OK
SHOW CREATE TABLE t1;
Table	Create Table
t1	CREATE TABLE `t1` (
  `f1` int(10) unsigned NOT NULL AUTO_INCREMENT,
  `f4` tinyint(1) unsigned NOT NULL,
  PRIMARY KEY (`f1`,`f4`)
) ENGINE=InnoDB DEFAULT CHARSET=latin1
/*!50100 PARTITION BY LIST (`f4`)
(PARTITION p0 VALUES IN (0) TABLESPACE = `ts1` ENGINE = InnoDB,
 PARTITION p1 VALUES IN (1) TABLESPACE = `innodb_file_per_table` DATA DIRECTORY = 'MYSQL_TMP_DIR/temp_dir/' ENGINE = InnoDB,
 PARTITION p2 VALUES IN (2) TABLESPACE = `innodb_file_per_table` ENGINE = InnoDB,
 PARTITION p3 VALUES IN (3) TABLESPACE = `innodb_system` ENGINE = InnoDB) */
DROP TABLE t1;
DROP TABLESPACE ts1;<|MERGE_RESOLUTION|>--- conflicted
+++ resolved
@@ -948,15 +948,8 @@
 /*!50100 PARTITION BY LIST (`f4`)
 (PARTITION p0 VALUES IN (0) ENGINE = InnoDB,
  PARTITION p1 VALUES IN (1) DATA DIRECTORY = 'MYSQL_TMP_DIR/temp_dir/' ENGINE = InnoDB) */
-<<<<<<< HEAD
-t1#P#p1.ibd
-t1#P#p0.ibd
-=======
 t1#p#p1.ibd
 t1#p#p0.ibd
-t1#p#p1.isl
-t1.frm
->>>>>>> 60637c1e
 ALTER TABLE t1 OPTIMIZE PARTITION p0;
 Table	Op	Msg_type	Msg_text
 test.t1	optimize	note	Table does not support optimize on partitions. All partitions will be rebuilt and analyzed.
@@ -973,15 +966,8 @@
 /*!50100 PARTITION BY LIST (`f4`)
 (PARTITION p0 VALUES IN (0) ENGINE = InnoDB,
  PARTITION p1 VALUES IN (1) DATA DIRECTORY = 'MYSQL_TMP_DIR/temp_dir/' ENGINE = InnoDB) */
-<<<<<<< HEAD
-t1#P#p1.ibd
-t1#P#p0.ibd
-=======
 t1#p#p1.ibd
 t1#p#p0.ibd
-t1#p#p1.isl
-t1.frm
->>>>>>> 60637c1e
 ALTER TABLE t1 OPTIMIZE PARTITION p1;
 Table	Op	Msg_type	Msg_text
 test.t1	optimize	note	Table does not support optimize on partitions. All partitions will be rebuilt and analyzed.
@@ -998,15 +984,8 @@
 /*!50100 PARTITION BY LIST (`f4`)
 (PARTITION p0 VALUES IN (0) ENGINE = InnoDB,
  PARTITION p1 VALUES IN (1) DATA DIRECTORY = 'MYSQL_TMP_DIR/temp_dir/' ENGINE = InnoDB) */
-<<<<<<< HEAD
-t1#P#p1.ibd
-t1#P#p0.ibd
-=======
 t1#p#p1.ibd
 t1#p#p0.ibd
-t1#p#p1.isl
-t1.frm
->>>>>>> 60637c1e
 ALTER TABLE t1 REBUILD PARTITION ALL;
 SHOW CREATE TABLE t1;
 Table	Create Table
@@ -1020,15 +999,8 @@
 /*!50100 PARTITION BY LIST (`f4`)
 (PARTITION p0 VALUES IN (0) ENGINE = InnoDB,
  PARTITION p1 VALUES IN (1) DATA DIRECTORY = 'MYSQL_TMP_DIR/temp_dir' ENGINE = InnoDB) */
-<<<<<<< HEAD
-t1#P#p1.ibd
-t1#P#p0.ibd
-=======
 t1#p#p1.ibd
 t1#p#p0.ibd
-t1#p#p1.isl
-t1.frm
->>>>>>> 60637c1e
 ALTER TABLE t1 ADD extracol VARCHAR(32) NULL;
 SHOW CREATE TABLE t1;
 Table	Create Table
@@ -1043,15 +1015,8 @@
 /*!50100 PARTITION BY LIST (`f4`)
 (PARTITION p0 VALUES IN (0) ENGINE = InnoDB,
  PARTITION p1 VALUES IN (1) DATA DIRECTORY = 'MYSQL_TMP_DIR/temp_dir' ENGINE = InnoDB) */
-<<<<<<< HEAD
-t1#P#p1.ibd
-t1#P#p0.ibd
-=======
 t1#p#p1.ibd
 t1#p#p0.ibd
-t1#p#p1.isl
-t1.frm
->>>>>>> 60637c1e
 DROP TABLE t1;
 CREATE TABLESPACE ts1 ADD DATAFILE 'MYSQL_TMP_DIR/ts1.ibd' ENGINE=Innodb;
 CREATE TABLE `t1` (
