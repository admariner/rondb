##############################################################################
#
#  List the test cases that are to be disabled temporarily.
#
#  Separate the test case name and the comment with ':'.
#
#    <testcasename> : BUG#<xxxx> <date disabled> <disabler> <comment>
#
#  Do not use any TAB characters for whitespace.
#
##############################################################################

rpl_row_create_table      : Bug#11759274 2010-02-27 andrei failed different way than earlier with bug#45576
rpl_delayed_slave         : Bug#11764654 2010-11-09 andrei rpl_delayed_slave fails sporadically in pb
rpl_row_until             : BUG#12359942 Jan 26 2011 alfranio Replication test from eits suite rpl_row_until times out
rpl_stm_until             : BUG#12359942 Jan 26 2011 alfranio Replication test from eits suite rpl_row_until times out
<<<<<<< HEAD
rpl_empty_master_host : bug#13003111 valgrind warning
=======
rpl_row_binlog_max_cache_size : BUG#14126780 May 29 2012 Vasil Dimov timeout if est number of rows is 3 instead of 4
>>>>>>> 22e49cbb
<|MERGE_RESOLUTION|>--- conflicted
+++ resolved
@@ -14,8 +14,4 @@
 rpl_delayed_slave         : Bug#11764654 2010-11-09 andrei rpl_delayed_slave fails sporadically in pb
 rpl_row_until             : BUG#12359942 Jan 26 2011 alfranio Replication test from eits suite rpl_row_until times out
 rpl_stm_until             : BUG#12359942 Jan 26 2011 alfranio Replication test from eits suite rpl_row_until times out
-<<<<<<< HEAD
-rpl_empty_master_host : bug#13003111 valgrind warning
-=======
-rpl_row_binlog_max_cache_size : BUG#14126780 May 29 2012 Vasil Dimov timeout if est number of rows is 3 instead of 4
->>>>>>> 22e49cbb
+rpl_row_binlog_max_cache_size : BUG#14126780 May 29 2012 Vasil Dimov timeout if est number of rows is 3 instead of 4