# Bug#21230709: Alter table statement fails with division by zero
CREATE TABLE t1 (
col1 INTEGER NOT NULL,
col2 INTEGER NOT NULL,
col3 INTEGER NOT NULL,
gcol1 INTEGER GENERATED ALWAYS AS (col3 + col3) VIRTUAL,
col4 INTEGER DEFAULT NULL,
col5 INTEGER DEFAULT NULL,
col6 INTEGER DEFAULT NULL,
col7 INTEGER DEFAULT NULL,
col8 INTEGER DEFAULT NULL,
col9 INTEGER DEFAULT NULL,
col10 INTEGER DEFAULT NULL,
col11 INTEGER DEFAULT NULL,
col12 INTEGER DEFAULT NULL,
col13 INTEGER DEFAULT NULL,
col14 INTEGER DEFAULT NULL,
col15 INTEGER DEFAULT NULL,
col16 INTEGER DEFAULT NULL,
col17 INTEGER DEFAULT NULL,
col18 INTEGER DEFAULT NULL,
col19 INTEGER DEFAULT NULL,
col20 INTEGER DEFAULT NULL,
col21 INTEGER DEFAULT NULL,
col22 INTEGER DEFAULT NULL,
col23 INTEGER DEFAULT NULL,
col24 INTEGER DEFAULT NULL,
col25 INTEGER DEFAULT NULL,
col26 INTEGER DEFAULT NULL,
col27 INTEGER DEFAULT NULL,
col28 INTEGER DEFAULT NULL,
col29 INTEGER DEFAULT NULL,
col30 INTEGER DEFAULT NULL,
col31 INTEGER DEFAULT NULL,
col32 INTEGER DEFAULT NULL,
col33 INTEGER DEFAULT NULL,
gcol2 INTEGER GENERATED ALWAYS AS (col2 + col2) VIRTUAL,
gcol3 INTEGER GENERATED ALWAYS AS (gcol2 / gcol2) VIRTUAL,
PRIMARY KEY (col1),
KEY idx1 (gcol1)
) engine=innodb;
INSERT INTO t1 (col1, col2, col3)
VALUES (0,1,2), (1,2,3), (2,3,4), (3,4,5), (4,5,6);
FLUSH TABLE t1;
ALTER TABLE t1 ADD COLUMN extra INTEGER;
DROP TABLE t1;
#
# Bug 21340801 WL8149:ASSERTION `IS_VIRTUAL_GCOL()' FAILED
#
CREATE TABLE t1 (
c_blob BLOB,
c_blob_key BLOB GENERATED ALWAYS AS (REPEAT(c_blob,15)) STORED,
KEY (c_blob_key(200))
);
INSERT  INTO t1 (c_blob) VALUES ('xceks');
DROP TABLE t1;
#
# Bug#21345972 WL8149:JOIN_CACHE::FILTER_VIRTUAL_GCOL_BASE_COLS(): ASSERTION `FALSE' FAILED.
#
CREATE TABLE c (
pk INTEGER AUTO_INCREMENT,
col_int_nokey INTEGER /*! NULL */,
col_int_key INTEGER GENERATED ALWAYS AS
(col_int_nokey + col_int_nokey) VIRTUAL not null,
col_date_nokey DATE /*! NULL */,
col_date_key DATE GENERATED ALWAYS AS
(DATE_ADD(col_date_nokey,interval 30 day)) VIRTUAL not null,
col_datetime_nokey DATETIME /*! NULL */,
col_time_nokey TIME /*! NULL */,
col_datetime_key DATETIME GENERATED ALWAYS AS
(ADDTIME(col_datetime_nokey, col_time_nokey)) VIRTUAL not null,
col_time_key TIME GENERATED ALWAYS AS
(ADDTIME(col_datetime_nokey, col_time_nokey)) VIRTUAL not null,
col_varchar_nokey VARCHAR(1) /*! NULL */,
col_varchar_key VARCHAR(2) GENERATED ALWAYS AS
(CONCAT(col_varchar_nokey, col_varchar_nokey)) VIRTUAL not null,
PRIMARY KEY (pk),
UNIQUE KEY (col_int_key),
UNIQUE KEY (col_varchar_key),
UNIQUE KEY (col_date_key),
KEY (col_time_key),
KEY (col_datetime_key),
UNIQUE KEY (col_int_key, col_varchar_key),
KEY (col_int_key, col_int_nokey),
KEY(col_int_key,col_date_key),
KEY(col_int_key, col_time_key),
KEY(col_int_key, col_datetime_key),
UNIQUE
KEY(col_date_key,col_time_key,col_datetime_key),
UNIQUE KEY (col_varchar_key, col_varchar_nokey),
UNIQUE KEY (col_int_key, col_varchar_key,
col_date_key, col_time_key, col_datetime_key)
)  ENGINE=INNODB;
INSERT /*! IGNORE */ INTO c (
col_int_nokey,
col_date_nokey,
col_time_nokey,
col_datetime_nokey,
col_varchar_nokey
) VALUES (7, '2004-04-09', '14:03:03.042673',
'2001-11-28 00:50:27.051028', 'c'),(1, '2006-05-13', '01:46:09.016386',
'2007-10-09 19:53:04.008332', NULL);
Warnings:
Warning	1048	Column 'col_varchar_key' cannot be null
CREATE TABLE bb (
pk INTEGER AUTO_INCREMENT,
col_int_nokey INTEGER /*! NULL */,
col_int_key INTEGER GENERATED ALWAYS AS
(col_int_nokey + col_int_nokey) VIRTUAL not null,
col_date_nokey DATE /*! NULL */,
col_date_key DATE GENERATED ALWAYS AS
(DATE_ADD(col_date_nokey,interval 30 day)) VIRTUAL not null,
col_datetime_nokey DATETIME /*! NULL */,
col_time_nokey TIME /*! NULL */,
col_datetime_key DATETIME GENERATED ALWAYS AS
(ADDTIME(col_datetime_nokey, col_time_nokey)) VIRTUAL not null,
col_time_key TIME GENERATED ALWAYS AS
(ADDTIME(col_datetime_nokey, col_time_nokey)) VIRTUAL not null,
col_varchar_nokey VARCHAR(1) /*! NULL */,
col_varchar_key VARCHAR(2) GENERATED ALWAYS AS
(CONCAT(col_varchar_nokey, col_varchar_nokey)) VIRTUAL not null,
PRIMARY KEY (pk),
UNIQUE KEY (col_int_key),
UNIQUE KEY (col_varchar_key),
UNIQUE KEY (col_date_key),
KEY (col_time_key),
KEY (col_datetime_key),
UNIQUE KEY (col_int_key, col_varchar_key),
KEY (col_int_key, col_int_nokey),
KEY(col_int_key,col_date_key),
KEY(col_int_key, col_time_key),
KEY(col_int_key, col_datetime_key),
UNIQUE
KEY(col_date_key,col_time_key,col_datetime_key),
UNIQUE KEY (col_varchar_key, col_varchar_nokey),
UNIQUE KEY (col_int_key, col_varchar_key,
col_date_key, col_time_key, col_datetime_key)
)  AUTO_INCREMENT=10 ENGINE=INNODB;
INSERT /*! IGNORE */ INTO bb (
col_int_nokey,
col_date_nokey,
col_time_nokey,
col_datetime_nokey,
col_varchar_nokey
) VALUES (0, '2003-08-04', '01:48:05.048577',
'2006-11-03 00:00:00', 'p'),(2, '2007-11-06', '00:00:00', '2009-11-26 19:28:11.005115', 'n');
CREATE TABLE cc (
pk INTEGER AUTO_INCREMENT,
col_int_nokey INTEGER /*! NULL */,
col_int_key INTEGER GENERATED ALWAYS AS
(col_int_nokey + col_int_nokey) VIRTUAL not null,
col_date_nokey DATE /*! NULL */,
col_date_key DATE GENERATED ALWAYS AS
(DATE_ADD(col_date_nokey,interval 30 day)) VIRTUAL not null,
col_datetime_nokey DATETIME /*! NULL */,
col_time_nokey TIME /*! NULL */,
col_datetime_key DATETIME GENERATED ALWAYS AS
(ADDTIME(col_datetime_nokey, col_time_nokey)) VIRTUAL not null,
col_time_key TIME GENERATED ALWAYS AS
(ADDTIME(col_datetime_nokey, col_time_nokey)) VIRTUAL not null,
col_varchar_nokey VARCHAR(1) /*! NULL */,
col_varchar_key VARCHAR(2) GENERATED ALWAYS AS
(CONCAT(col_varchar_nokey, col_varchar_nokey)) VIRTUAL not null,
PRIMARY KEY (pk),
UNIQUE KEY (col_int_key),
UNIQUE KEY (col_varchar_key),
UNIQUE KEY (col_date_key),
KEY (col_time_key),
KEY (col_datetime_key),
UNIQUE KEY (col_int_key, col_varchar_key),
KEY (col_int_key, col_int_nokey),
KEY(col_int_key,col_date_key),
KEY(col_int_key, col_time_key),
KEY(col_int_key, col_datetime_key),
UNIQUE
KEY(col_date_key,col_time_key,col_datetime_key),
UNIQUE KEY (col_varchar_key, col_varchar_nokey),
UNIQUE KEY (col_int_key, col_varchar_key,
col_date_key, col_time_key, col_datetime_key)
)  AUTO_INCREMENT=10 ENGINE=INNODB;
INSERT /*! IGNORE */ INTO cc (
col_int_nokey,
col_date_nokey,
col_time_nokey,
col_datetime_nokey,
col_varchar_nokey
) VALUES (172, '2009-04-23', '00:00:00', '2000-12-07 10:17:40.013275', 'h'),(NULL, '2002-10-06', '00:50:49.017545', NULL, 'm');
Warnings:
Warning	1048	Column 'col_int_key' cannot be null
Warning	1048	Column 'col_datetime_key' cannot be null
Warning	1048	Column 'col_time_key' cannot be null
EXPLAIN SELECT
gp1 . col_datetime_key AS g1
FROM cc AS gp1 LEFT JOIN c AS gp2 ON ( gp2 . col_datetime_key <> gp1 .
col_time_nokey )
WHERE
gp1 . col_varchar_nokey IN
(
SELECT
DISTINCT p1 . col_varchar_key AS p1
FROM bb AS p1 LEFT JOIN bb AS p2
ON ( p1 . col_int_key = p2 . pk )
)
AND gp1 . col_varchar_nokey = 'b'
HAVING g1 > 6;
id	select_type	table	partitions	type	possible_keys	key	key_len	ref	rows	filtered	Extra
1	SIMPLE	gp1	NULL	ALL	NULL	NULL	NULL	NULL	2	50.00	Using where
1	SIMPLE	p1	NULL	const	col_varchar_key,col_varchar_key_2	col_varchar_key	4	const	1	100.00	NULL
1	SIMPLE	p2	NULL	eq_ref	PRIMARY	PRIMARY	4	test.p1.col_int_key	1	100.00	Using index; FirstMatch(gp1)
1	SIMPLE	gp2	NULL	index	NULL	col_datetime_key	5	NULL	2	100.00	Using where; Using index; Using join buffer (Block Nested Loop)
Warnings:
Warning	1292	Incorrect datetime value: '6' for column 'col_datetime_key' at row 1
Note	1003	/* select#1 */ select `test`.`gp1`.`col_datetime_key` AS `g1` from `test`.`cc` `gp1` semi join (`test`.`bb` `p1` left join `test`.`bb` `p2` on((`test`.`p1`.`col_int_key` = `test`.`p2`.`pk`))) left join `test`.`c` `gp2` on((`test`.`gp2`.`col_datetime_key` <> `test`.`gp1`.`col_time_nokey`)) where ((`test`.`gp1`.`col_varchar_nokey` = 'b') and ('b' = `test`.`p1`.`col_varchar_key`)) having (`g1` > 6)
SELECT
gp1 . col_datetime_key AS g1
FROM cc AS gp1 LEFT JOIN c AS gp2 ON ( gp2 . col_datetime_key <> gp1 .
col_time_nokey )
WHERE
gp1 . col_varchar_nokey IN
(
SELECT
DISTINCT p1 . col_varchar_key AS p1
FROM bb AS p1 LEFT JOIN bb AS p2
ON ( p1 . col_int_key = p2 . pk )
)
AND gp1 . col_varchar_nokey = 'b'
HAVING g1 > 6;
g1
Warnings:
Warning	1292	Incorrect datetime value: '6' for column 'col_datetime_key' at row 1
DROP TABLE bb, c, cc;
# Bug#21284646: Assertion !(table || table->read_set || bitmap_is_set())
CREATE TABLE c (
pk INTEGER AUTO_INCREMENT,
col_int_nokey INTEGER NOT NULL,
col_int_key INTEGER GENERATED ALWAYS AS (col_int_nokey + col_int_nokey) VIRTUAL not null,
col_date_nokey DATE NOT NULL,
col_date_key DATE GENERATED ALWAYS AS (DATE_ADD(col_date_nokey,interval 30 day)) VIRTUAL not null,
col_datetime_nokey DATETIME NOT NULL,
col_time_nokey TIME NOT NULL,
col_datetime_key DATETIME GENERATED ALWAYS AS (ADDTIME(col_datetime_nokey, col_time_nokey)) VIRTUAL not null,
col_time_key TIME GENERATED ALWAYS AS (ADDTIME(col_datetime_nokey, col_time_nokey)) VIRTUAL not null,
col_varchar_nokey VARCHAR(1) NOT NULL,
col_varchar_key VARCHAR(2) GENERATED ALWAYS AS (CONCAT(col_varchar_nokey, col_varchar_nokey)) VIRTUAL not null,
PRIMARY KEY (pk,col_int_nokey),
UNIQUE KEY (col_int_key),
UNIQUE KEY (col_varchar_key),
UNIQUE KEY (col_date_key),
KEY (col_time_key),
KEY (col_datetime_key),
UNIQUE KEY (col_int_key, col_varchar_key),
KEY (col_int_key, col_int_nokey),
KEY(col_int_key,col_date_key),
KEY(col_int_key, col_time_key),
KEY(col_int_key, col_datetime_key),
UNIQUE KEY (col_date_key,col_time_key,col_datetime_key),
UNIQUE KEY (col_varchar_key, col_varchar_nokey),
UNIQUE KEY (col_int_key, col_varchar_key, col_date_key, col_time_key, col_datetime_key)
)  ENGINE=INNODB;
INSERT INTO c (col_int_nokey, col_date_nokey, col_time_nokey, col_datetime_nokey, col_varchar_nokey) VALUES
(1, '2009-12-01', '00:21:38.058143', '2007-05-28 00:00:00', 'c'),
(8, '2004-12-17', '04:08:02.046897', '2009-07-25 09:21:20.064099', 'm'),
(9, '2000-03-14', '16:25:11.040240', '2002-01-16 00:00:00', 'd'),
(6, '2006-05-25', '19:47:59.011283', '2001-02-15 03:08:38.035426', 'y'),
(2, '2002-10-13', '00:00:00', '1900-01-01 00:00:00', 's'),
(4, '1900-01-01', '15:57:25.019666', '2005-08-15 00:00:00', 'r');
ANALYZE TABLE c;
Table	Op	Msg_type	Msg_text
test.c	analyze	status	OK
explain SELECT COUNT(DISTINCT col_varchar_key) AS x
FROM c
WHERE col_varchar_key IN ('rr', 'rr') OR
col_int_nokey <> 9 AND
pk >= 8
HAVING x > '2000-02-06'
ORDER BY col_time_nokey, pk;
id	select_type	table	partitions	type	possible_keys	key	key_len	ref	rows	filtered	Extra
1	SIMPLE	c	NULL	index_merge	PRIMARY,col_varchar_key,col_int_key_2,col_varchar_key_2,col_int_key_7	col_varchar_key,PRIMARY	4,4	NULL	2	100.00	Using sort_union(col_varchar_key,PRIMARY); Using where
Warnings:
Note	1003	/* select#1 */ select count(distinct `test`.`c`.`col_varchar_key`) AS `x` from `test`.`c` where ((`test`.`c`.`col_varchar_key` in ('rr','rr')) or ((`test`.`c`.`col_int_nokey` <> 9) and (`test`.`c`.`pk` >= 8))) having (`x` > '2000-02-06')
SELECT COUNT(DISTINCT col_varchar_key) AS x
FROM c
WHERE col_varchar_key IN ('rr', 'rr') OR
col_int_nokey <> 9 AND
pk >= 8
HAVING x > '2000-02-06'
ORDER BY col_time_nokey, pk;
x
Warnings:
Warning	1292	Truncated incorrect DOUBLE value: '2000-02-06'
DROP TABLE c;
# Bug#21341044: Conditional jump at sort_param::make_sort_key
CREATE TABLE t1 (
pk INTEGER AUTO_INCREMENT,
col_int_nokey INTEGER /*! NULL */,
col_int_key INTEGER GENERATED ALWAYS AS (col_int_nokey + col_int_nokey) VIRTUAL,
col_blob_nokey BLOB /*! NULL */,
col_blob_key BLOB GENERATED ALWAYS AS (REPEAT(col_blob_nokey,15)) VIRTUAL,
col_longblob_nokey LONGBLOB /*! NULL */,
col_longtext_nokey LONGTEXT /*! NULL */,
col_longblob_key LONGBLOB GENERATED ALWAYS AS (REPEAT(col_longblob_nokey, 20)) VIRTUAL,
col_longtext_key LONGTEXT GENERATED ALWAYS AS (REPEAT(col_longblob_nokey, 18)) VIRTUAL,
col_text_nokey TEXT /*! NULL */,
col_text_key TEXT GENERATED ALWAYS AS (REPEAT(col_text_nokey, 30)) VIRTUAL,
PRIMARY KEY (pk),
KEY (col_int_key),
KEY (col_text_key(50)),
KEY (col_blob_key(200)),
KEY (col_longtext_key(200)),
KEY (col_longblob_key(200)),
KEY (col_int_key, col_text_key(100)),
KEY (col_int_key, col_longtext_key(100)),
KEY (col_int_key, col_blob_key(100)),
KEY (col_int_key, col_longblob_key(100)),
KEY (col_longtext_key(10), col_longblob_key(100)),
KEY (col_int_key, col_text_key(10), col_blob_key(100), col_longtext_key(50), col_longblob_key(50))
) engine=innodb;
INSERT INTO t1 (col_int_nokey,col_blob_nokey,col_longtext_nokey,col_longblob_nokey,col_text_nokey)
VALUES
(0, 'ijcszxw', 'ijcszxw', 'ijcszxw', 'ijcszxw'),
(5, 'jcszxwb', 'jcszxwb', 'jcszxwb', 'jcszxwb'),
(4, 'cszxwbjjvv', 'cszxwbjjvv', 'cszxwbjjvv', 'cszxwbjjvv'),
(3, 'szxw', 'szxw', 'szxw', 'szxw'),
(7, 'zxwb', 'zxwb', 'zxwb', 'zxwb'),
(42, 'xwbjjvvky', 'xwbjjvvky', 'xwbjjvvky', 'xwbjjvvky'),
(142, 'wbjj', 'wbjj', 'wbjj', 'wbjj'),
(5, 'bjjv', 'bjjv', 'bjjv', 'bjjv'),
(0, 'jjvvkymalu', 'jjvvkymalu', 'jjvvkymalu', 'jjvvkymalu'),
(3, 'j', 'j', 'j', 'j');
SELECT alias1.pk AS field1
FROM t1 AS alias1 LEFT OUTER JOIN t1 AS alias2
ON alias1.col_int_key = alias2.col_int_key
WHERE alias2.col_int_key BETWEEN 8 AND (8 + 1 ) OR
alias2.col_int_key  BETWEEN 8 AND (8 + 5 ) AND
alias2.col_int_key != 20 OR
alias2.col_int_key IN (8, 5, 8) AND
alias2.col_int_key >= 0 AND
alias2.col_int_key <= ( 8 + 75 ) AND
alias1.pk IS NOT NULL
ORDER BY field1;
field1
2
2
3
8
8
DROP TABLE t1;
# bug#21487651: gcols: memory leak after failed alter table
CREATE TABLE t(a int);
ALTER TABLE t ADD COLUMN b int GENERATED ALWAYS AS (
date_sub(a,interval a month)) VIRTUAL;
ALTER TABLE t ADD COLUMN c int GENERATED ALWAYS AS (sum(a));
ERROR HY000: Invalid use of group function
DROP TABLE t;
#
# Bug#21628840: CRASH/MEMORY CORRUPTION ADDING INDEXES TO VIRTUAL COLUMN
#               (II)
#
CREATE TABLE t1( a INT ) ENGINE = INNODB;
INSERT INTO t1( a ) VALUES ( 1 ), ( 2 ), ( 3 ), ( 4 ), ( 5 );
ALTER TABLE t1 ADD COLUMN b INT GENERATED ALWAYS AS (a - 1) STORED;
ALTER TABLE t1 ADD COLUMN c INT GENERATED ALWAYS AS (b + 1) VIRTUAL;
# Used to cause valgrind warning.
ALTER TABLE t1 ADD INDEX( c );
ANALYZE TABLE t1;
Table	Op	Msg_type	Msg_text
test.t1	analyze	status	OK
# Make sure the index is correct. That's kinda important.
EXPLAIN
SELECT c FROM t1;
id	select_type	table	partitions	type	possible_keys	key	key_len	ref	rows	filtered	Extra
1	SIMPLE	t1	NULL	index	NULL	c	5	NULL	5	100.00	Using index
Warnings:
Note	1003	/* select#1 */ select `test`.`t1`.`c` AS `c` from `test`.`t1`
SELECT c FROM t1;
c
1
2
3
4
5
DROP TABLE t1;
#
# Bug#21797776 ASSERTION `BIT < MAP->N_BITS' FAILED.
#
CREATE TABLE C (
col_int_1 INT,
col_int_2 INT GENERATED ALWAYS AS (col_int_1 + col_int_1) STORED,
col_int_3 INT GENERATED ALWAYS AS (col_int_2 + col_int_1) VIRTUAL
);
CREATE ALGORITHM=TEMPTABLE VIEW v1 AS
SELECT
col_int_2 AS field1, col_int_2 AS field2,
col_int_3 AS field3, col_int_3 AS field4
FROM C;
SELECT * FROM v1;
field1	field2	field3	field4
DROP TABLE C;
DROP VIEW v1;
#
# Bug#21613615 GCOLS: ASSERTION FAILED: !TABLE || (!TABLE->READ_SET || BITMAP_IS_SET
#
CREATE TABLE t (a INT);
CREATE TABLE v (
a INT,
c INT,
b CHAR(2) GENERATED ALWAYS AS (a IN (1)) VIRTUAL,
KEY(c,b(1)));
INSERT INTO v (a,c) VALUES (1,1);
EXPLAIN SELECT 1 FROM t WHERE ( SELECT 1 FROM t ) >=ANY( SELECT c FROM v );
id	select_type	table	partitions	type	possible_keys	key	key_len	ref	rows	filtered	Extra
1	PRIMARY	NULL	NULL	NULL	NULL	NULL	NULL	NULL	NULL	NULL	Impossible WHERE
3	SUBQUERY	NULL	NULL	NULL	NULL	NULL	NULL	NULL	NULL	NULL	Select tables optimized away
2	SUBQUERY	t	NULL	ALL	NULL	NULL	NULL	NULL	1	100.00	NULL
Warnings:
Note	1003	/* select#1 */ select 1 AS `1` from `test`.`t` where 0
SELECT 1 FROM t WHERE ( SELECT 1 FROM t ) >=ANY( SELECT c FROM v );
1
EXPLAIN SELECT (SELECT MAX(c) FROM v);
id	select_type	table	partitions	type	possible_keys	key	key_len	ref	rows	filtered	Extra
1	PRIMARY	NULL	NULL	NULL	NULL	NULL	NULL	NULL	NULL	NULL	No tables used
2	SUBQUERY	NULL	NULL	NULL	NULL	NULL	NULL	NULL	NULL	NULL	Select tables optimized away
Warnings:
Note	1003	/* select#1 */ select (/* select#2 */ select max(`test`.`v`.`c`) from `test`.`v`) AS `(SELECT MAX(c) FROM v)`
SELECT (SELECT MAX(c) FROM v);
(SELECT MAX(c) FROM v)
1
DROP TABLE t, v;
CREATE TABLE v (
a INT,
c INT,
b CHAR(2) GENERATED ALWAYS AS (a IN (1)) VIRTUAL, KEY(c,b(1)));
INSERT INTO v (a,c) VALUES (1,1);
SELECT MAX(c), COUNT(b) FROM v;
MAX(c)	COUNT(b)
1	1
DROP TABLE v;
CREATE TABLE v (
a INT PRIMARY KEY,
b INT, KEY(b));
INSERT INTO v (a,b) VALUES (1,1);
SELECT MAX(a) FROM v WHERE b=1;
MAX(a)
1
DROP TABLE v;
#
# Bug#21824519: ASSERTION IN DROP TRIGGER WHEN TABLE HAS
#               VIRTUAL GENERATED COLUMN
#
CREATE TABLE t (a INT, b INT GENERATED ALWAYS AS (a) VIRTUAL);
CREATE TRIGGER tr BEFORE INSERT ON t FOR EACH ROW BEGIN END;
INSERT INTO t (a) VALUES (1);
SELECT * FROM t;
a	b
1	1
DROP TRIGGER tr;
SELECT * FROM t;
a	b
1	1
CREATE FUNCTION f() RETURNS INT RETURN (SELECT COUNT(*) FROM t);
SELECT f();
f()
1
DROP FUNCTION f;
SELECT * FROM t;
a	b
1	1
DROP TABLE t;
#
# Bug#21833760 CALC_DAYNR: ASSERTION `DELSUM+(INT) Y/4-TEMP >= 0' FAILED.
#
CREATE TABLE C(
c1 INT AUTO_INCREMENT,
c8 DATETIME,
c9 TIME,
c11 TIME GENERATED ALWAYS AS(ADDTIME(c8,c9)) VIRTUAL,
c13 TIME GENERATED ALWAYS AS(ADDTIME(c8,c11)) VIRTUAL,
PRIMARY KEY(c1),
UNIQUE KEY(c13)
);
INSERT INTO C (c8,c9) VALUES('1970-01-01',0),('1970-01-01',1);
CREATE VIEW view_C AS SELECT * FROM C;
SELECT /*+ NO_BNL(t1) */ t1.c13 FROM C AS t2 STRAIGHT_JOIN C AS t1 FORCE INDEX(c13);
c13
00:00:00
00:00:01
00:00:00
00:00:01
SELECT DISTINCT t1.c13 FROM C AS t1, view_C AS t2;
c13
00:00:00
00:00:01
DROP TABLE C;
DROP VIEW view_C;
#
# Bug #21808680: JSON + GENERATED COLUMN CORRUPTS TABLE CACHE
#                MEMORY, CRASHES
#
CREATE TABLE t (a INT, b JSON, c TEXT GENERATED ALWAYS AS (REPEAT(a=b, 2)));
INSERT INTO t (a, b) VALUES (1, '2'), (3, '3');
SELECT * FROM t;
a	b	c
1	2	00
3	3	11
DROP TABLE t;
#
# Bug#21810529: CRASH IN ITEM_FUNC::WALK WHEN CODE JUMPS TO GARBAGE
# LOCATION
#
CREATE TABLE t (a TIME,b INT GENERATED ALWAYS AS (a=1) VIRTUAL);
ALTER TABLE t CHANGE COLUMN q w INT;
ERROR 42S22: Unknown column 'q' in 't'
ALTER TABLE t CHANGE COLUMN q w INT;
ERROR 42S22: Unknown column 'q' in 't'
ALTER TABLE t CHANGE COLUMN q w INT;
ERROR 42S22: Unknown column 'q' in 't'
ALTER TABLE t CHANGE COLUMN q w INT;
ERROR 42S22: Unknown column 'q' in 't'
DROP TABLE t;
#
# Bug#21940542 TOO MUCH SPAM: INNODB: COMPUTE VIRTUAL COLUMN VALUES FAILED
#
CREATE TABLE t(b BLOB);
ALTER TABLE t ADD COLUMN c INT GENERATED ALWAYS AS ((1,1)) VIRTUAL;
ERROR HY000: Expression of generated column 'c' contains a disallowed function.
DROP TABLE t;
CREATE TABLE t(b BLOB, c INT GENERATED ALWAYS AS ((1,1)) VIRTUAL);
ERROR HY000: Expression of generated column 'c' contains a disallowed function.
#
# Bug#21929967 GCOLS: GCOL VALUE CHANGES WHEN SESSION CHANGES SQL_MODE
#
CREATE TABLE t1(a CHAR(1), b CHAR(1), c CHAR(2) AS (a || b));
SHOW CREATE TABLE t1;
Table	Create Table
t1	CREATE TABLE `t1` (
  `a` char(1) DEFAULT NULL,
  `b` char(1) DEFAULT NULL,
  `c` char(2) GENERATED ALWAYS AS ((`a` or `b`)) VIRTUAL
) ENGINE=InnoDB DEFAULT CHARSET=latin1
INSERT INTO t1 (a,b) VALUES('1','1');
SELECT * FROM t1;
a	b	c
1	1	1
SET SQL_MODE=PIPES_AS_CONCAT;
Warnings:
Warning	3090	Changing sql mode 'NO_AUTO_CREATE_USER' is deprecated. It will be removed in a future release.
SELECT * FROM t1;
a	b	c
1	1	1
FLUSH TABLES;
SELECT * FROM t1;
a	b	c
1	1	1
DROP TABLE t1;
CREATE TABLE t1(a CHAR(1), b CHAR(1), c CHAR(2) AS (a || b));
SHOW CREATE TABLE t1;
Table	Create Table
t1	CREATE TABLE `t1` (
  `a` char(1) DEFAULT NULL,
  `b` char(1) DEFAULT NULL,
  `c` char(2) GENERATED ALWAYS AS (concat(`a`,`b`)) VIRTUAL
) ENGINE=InnoDB DEFAULT CHARSET=latin1
INSERT INTO t1 (a,b) VALUES('1','1');
SELECT * FROM t1;
a	b	c
1	1	11
SET SQL_MODE=DEFAULT;
SELECT * FROM t1;
a	b	c
1	1	11
FLUSH TABLES;
SELECT * FROM t1;
a	b	c
1	1	11
DROP TABLE t1;
# Bug#22018999: gcols: assertion failed: !error
SET @save_old_sql_mode= @@sql_mode;
SET sql_mode="";
Warnings:
Warning	3090	Changing sql mode 'NO_AUTO_CREATE_USER' is deprecated. It will be removed in a future release.
CREATE TABLE t (a INTEGER AS (SUBSTR('','a',1))) engine=innodb;
ERROR 22007: Truncated incorrect INTEGER value: 'a'
CREATE TABLE t (a INTEGER) engine=innodb;
ALTER TABLE t ADD b INTEGER AS (SUBSTR('','a',1));
ERROR 22007: Truncated incorrect INTEGER value: 'a'
DROP TABLE t;
set sql_mode= @save_old_sql_mode;
Warnings:
Warning	3090	Changing sql mode 'NO_AUTO_CREATE_USER' is deprecated. It will be removed in a future release.
#
# Bug#22157531 WITH NO MORE .FRM 64K LIMIT WE CAN CREATE MASSIVE TABLES,
#              BUT TOO SLOWLY..
#
set @s:=concat("CREATE TABLE t(a LONGBLOB GENERATED ALWAYS AS
('",REPEAT("a",1024*1024),"') STORED) ENGINE=INNODB;");
PREPARE r FROM @s;
EXECUTE r;
DEALLOCATE PREPARE r;
DROP TABLE t;
#
# Bug#22239803 WITH NO MORE .FRM 64K LIMIT WE CAN CREATE MASSIVE TABLES,
#              BUT TOO SLOW (II)
#
set @s:=concat("CREATE TABLE t(w INT, A INT GENERATED ALWAYS
AS('",REPEAT("\\0",1024*1024),"') STORED) ENGINE=INNODB;");
PREPARE r FROM @s;
EXECUTE r;
DEALLOCATE PREPARE r;
DROP TABLE t;
# Bug#21875520 Problems with virtual column indexes
CREATE TABLE t(
a TIMESTAMP,
b BLOB,
c TIMESTAMP GENERATED ALWAYS AS (GREATEST(a, '2000-01-01 00:00:00')) VIRTUAL,
UNIQUE KEY(c)
);
INSERT INTO t(b) VALUES ('');
UPDATE t SET a='2001-01-01 00:00:00';
SELECT c FROM t;
c
2001-01-01 00:00:00
SELECT c, a FROM t;
c	a
2001-01-01 00:00:00	2001-01-01 00:00:00
UPDATE t SET b='xyz';
DO (SELECT @c1:= c FROM t);
DO (SELECT (@c2:= c) - a FROM t);
SELECT @c2 - @c1;
@c2 - @c1
0
DROP TABLE t;
#
# Bug#22133710 GCOLS: READ UNCOMMITTED: ASSERT !TABLE || (!TABLE->WRITE_SET || BITMAP_IS_SET(TA
#
CREATE TABLE t (
a INT,
b INT GENERATED ALWAYS AS (1) VIRTUAL,
c INT GENERATED ALWAYS AS (1) VIRTUAL,
d INT GENERATED ALWAYS AS (1) VIRTUAL,
KEY (b,d)
) ENGINE=INNODB;
INSERT INTO t VALUES();
SET TRANSACTION ISOLATION LEVEL READ UNCOMMITTED ;
SELECT 1 FROM t WHERE c GROUP BY b;
1
1
COMMIT;
DROP TABLE t;
#
<<<<<<< HEAD
# bug#21982792: TOO MUCH SPAM: 'GOT ERROR 1 WHEN READING TABLE'
#
CREATE TABLE t (
a INT GENERATED ALWAYS AS (1) VIRTUAL NOT NULL,
b DATE GENERATED ALWAYS AS (1) VIRTUAL NOT NULL,
KEY(b)
);
SET @old_sql_mode=@@sql_mode;
SET sql_mode='';
Warnings:
Warning	3090	Changing sql mode 'NO_AUTO_CREATE_USER' is deprecated. It will be removed in a future release.
INSERT INTO t VALUES();
Warnings:
Warning	1265	Data truncated for column 'b' at row 1
SET sql_mode= STRICT_ALL_TABLES;
Warnings:
Warning	3135	'NO_ZERO_DATE', 'NO_ZERO_IN_DATE' and 'ERROR_FOR_DIVISION_BY_ZERO' sql modes should be used with strict mode. They will be merged with strict mode in a future release.
DELETE d2 FROM t AS d1, t AS d2 WHERE d1.a = d2.b;
ERROR 22007: Incorrect date value: '1' for column 'b' at row 1
DROP TABLE t;
SET sql_mode=@old_sql_mode;
Warnings:
Warning	3090	Changing sql mode 'NO_AUTO_CREATE_USER' is deprecated. It will be removed in a future release.
CREATE TABLE t (
a INT,
b INT GENERATED ALWAYS AS (1),
KEY i(a,b)
);
INSERT INTO t (a) VALUES(1), (2);
SELECT 1 FROM t a RIGHT JOIN t USING(b)
WHERE 1 NOT LIKE(SELECT a FROM t WHERE a.b);
ERROR 21000: Subquery returns more than 1 row
DROP TABLE t;
# Bug#22748217 gcols: assert in Item_func_in::resolve_type
SET @old_sql_mode= @@sql_mode;
SET sql_mode="";
Warnings:
Warning	3090	Changing sql mode 'NO_AUTO_CREATE_USER' is deprecated. It will be removed in a future release.
CREATE TABLE t (a TIMESTAMP AS (0) VIRTUAL) engine=innodb;
ALTER TABLE t ADD COLUMN b JSON AS (a NOT IN (1,1)) STORED;
ERROR 22007: Incorrect datetime value: '1' for column 'a' at row 1
DROP TABLE t;
SET sql_mode= @old_sql_mode;
Warnings:
Warning	3090	Changing sql mode 'NO_AUTO_CREATE_USER' is deprecated. It will be removed in a future release.
#
# Bug#22987899: ALTER TABLE MODIFY COLUMN DOES NOT SET
#               ALTER_CHANGE_COLUMN_DEFAULT FLAG
#
CREATE TABLE t1(
a INTEGER DEFAULT 5,
b INTEGER NOT NULL,
gc1 INTEGER AS (a + DEFAULT(a)) VIRTUAL,
gc2 INTEGER AS (a + DEFAULT(a)) STORED,
KEY k1(gc1)
);
INSERT INTO t1(a, b) VALUES (1 ,1);
SELECT * FROM t1;
a	b	gc1	gc2
1	1	6	6
SELECT gc1 FROM t1;
gc1
6
ALTER TABLE t1 MODIFY COLUMN a INT DEFAULT 6;
affected rows: 1
info: Records: 1  Duplicates: 0  Warnings: 0
SELECT * FROM t1;
a	b	gc1	gc2
1	1	7	7
SELECT gc1 FROM t1;
gc1
7
ALTER TABLE t1 MODIFY COLUMN b INTEGER NULL;
affected rows: 0
info: Records: 0  Duplicates: 0  Warnings: 0
SELECT * FROM t1;
a	b	gc1	gc2
1	1	7	7
SELECT gc1 FROM t1;
gc1
7
DROP TABLE t1;
#
# Bug#22991924 GCOLS: UTF16 STRING OPERATIONS GIVE DOUBLED \0\0 STRINGS
# ON EACH TABLE REBUILD
#
CREATE TABLE t1 (
a TEXT CHARSET utf16,
b BLOB GENERATED ALWAYS AS ( concat( 'ABC', a ) ) VIRTUAL
);
# Results change due to bug fix.
INSERT INTO t1 ( a ) VALUES ( 'abc' );
SHOW CREATE TABLE t1;
Table	Create Table
t1	CREATE TABLE `t1` (
  `a` text CHARACTER SET utf16,
  `b` blob GENERATED ALWAYS AS (concat(_utf16'\0A\0B\0C',`a`)) VIRTUAL
) ENGINE=InnoDB DEFAULT CHARSET=latin1
SELECT HEX(b) FROM t1;
HEX(b)
004100420043006100620063
OPTIMIZE TABLE t1;
Table	Op	Msg_type	Msg_text
test.t1	optimize	note	Table does not support optimize, doing recreate + analyze instead
test.t1	optimize	status	OK
SELECT HEX(b) FROM t1;
HEX(b)
004100420043006100620063
SHOW CREATE TABLE t1;
Table	Create Table
t1	CREATE TABLE `t1` (
  `a` text CHARACTER SET utf16,
  `b` blob GENERATED ALWAYS AS (concat(_utf16'\0A\0B\0C',`a`)) VIRTUAL
) ENGINE=InnoDB DEFAULT CHARSET=latin1
SELECT
length( convert( b USING utf8 ) ),
char_length ( convert( b USING utf8 ) )
FROM t1;
length( convert( b USING utf8 ) )	char_length ( convert( b USING utf8 ) )
12	12
SELECT
length( convert( b USING utf16 ) ),
char_length ( convert( b USING utf16 ) )
FROM t1;
length( convert( b USING utf16 ) )	char_length ( convert( b USING utf16 ) )
12	6
SELECT
length( convert( b USING latin1 ) ),
char_length ( convert( b USING latin1 ) )
FROM t1;
length( convert( b USING latin1 ) )	char_length ( convert( b USING latin1 ) )
12	12
DROP TABLE t1;
#
# Bug#25615803: ASSERT IN SQL/FIELD.CC:...
#               VIRTUAL STRING* FIELD_VARSTRING::VAL_STR
#
CREATE TABLE t1 (
a INT,
b INT,
c INT,
d INT GENERATED ALWAYS AS ( b + 1 ) STORED
)
PARTITION BY RANGE( a ) ( PARTITION p0 VALUES LESS THAN (1) );
INSERT INTO t1 ( b ) VALUES ( 1 );
UPDATE t1 SET c = d;
DROP TABLE t1;
=======
# Bug #25793677	INNODB: FAILING ASSERTION: CLUST_TEMPL_FOR_SEC || LEN ....
#
CREATE TABLE v (
a INT,
c INT,
b CHAR(2) GENERATED ALWAYS AS (a IN (1)) VIRTUAL,
KEY(c,b(1))) charset utf8mb4;
INSERT INTO v (a,c) VALUES (1,1);
SELECT (SELECT MAX(c) FROM v);
(SELECT MAX(c) FROM v)
1
DROP TABLE v;
>>>>>>> 4f86aca3
<|MERGE_RESOLUTION|>--- conflicted
+++ resolved
@@ -647,7 +647,6 @@
 COMMIT;
 DROP TABLE t;
 #
-<<<<<<< HEAD
 # bug#21982792: TOO MUCH SPAM: 'GOT ERROR 1 WHEN READING TABLE'
 #
 CREATE TABLE t (
@@ -795,8 +794,8 @@
 INSERT INTO t1 ( b ) VALUES ( 1 );
 UPDATE t1 SET c = d;
 DROP TABLE t1;
-=======
-# Bug #25793677	INNODB: FAILING ASSERTION: CLUST_TEMPL_FOR_SEC || LEN ....
+#
+# Bug #25793677 INNODB: FAILING ASSERTION: CLUST_TEMPL_FOR_SEC || LEN ....
 #
 CREATE TABLE v (
 a INT,
@@ -807,5 +806,4 @@
 SELECT (SELECT MAX(c) FROM v);
 (SELECT MAX(c) FROM v)
 1
-DROP TABLE v;
->>>>>>> 4f86aca3
+DROP TABLE v;