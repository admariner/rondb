--- conflicted
+++ resolved
@@ -196,15 +196,9 @@
 --echo #Checking the integrity of the above create/insert statements 
 
 --echo #64 rows. 
-<<<<<<< HEAD
-SELECT count(ST_AsText(g) != 'NULL') FROM gis_geometrycollection;
---echo #64 rows. 
-SELECT count(ST_AsText(g2) != 'NULL') FROM gis_geometrycollection_2;
-=======
 SELECT count(ST_ASTEXT(g) != 'NULL') FROM gis_geometrycollection;
 --echo #64 rows. 
 SELECT count(ST_ASTEXT(g2) != 'NULL') FROM gis_geometrycollection_2;
->>>>>>> efbeedbe
 
 ############################################################################################
 # Checking the spatial testing functions                                                   #
@@ -580,15 +574,8 @@
 --echo # multipolygon,linestring
 SELECT MBRCOVERS(ST_GEOMFROMTEXT(@star_of_elems),ST_GEOMFROMTEXT(@star_top_to_center));
 
-<<<<<<< HEAD
-SELECT MBRCOVERS(ST_GEOMFROMTEXT(@star_of_elems),ST_GEOMFROMTEXT(@star_top_to_center));
-
 SELECT MBRCOVERS(ST_GEOMFROMTEXT(@star_of_elems),ST_GEOMFROMTEXT('LINESTRING(30 30,0 35)'));
 
-=======
-SELECT MBRCOVERS(ST_GEOMFROMTEXT(@star_of_elems),ST_GEOMFROMTEXT('LINESTRING(30 30,0 35)'));
-
->>>>>>> efbeedbe
 SELECT MBRCOVERS(g,ST_GEOMFROMTEXT(@star_top_to_center)) FROM gis_geometrycollection WHERE fid=103;
 
 --echo #-------------------------------------------------------------------------------------------
@@ -750,19 +737,10 @@
 SELECT MBRCOVERS(fid,NULL) FROM gis_geometrycollection,gis_geometrycollection_2 WHERE fid=103 and fid2=103;
 
 --error ER_GIS_INVALID_DATA
-<<<<<<< HEAD
-SELECT MBRCOVERS(fid,ST_GEOMFROMTEXT(@star_top)) FROM gis_geometrycollection,gis_geometrycollection_2
-       WHERE fid=103 and fid2=103;
-
---error ER_GIS_INVALID_DATA
-SELECT MBRCOVERS(ST_GEOMFROMTEXT(@star_of_elems),fid) FROM gis_geometrycollection,gis_geometrycollection_2
-       WHERE fid=103 and fid2=103;
-=======
 SELECT MBRCOVERS(fid,ST_GEOMFROMTEXT(@star_top)) FROM gis_geometrycollection,gis_geometrycollection_2 WHERE fid=103 and fid2=103;
 
 --error ER_GIS_INVALID_DATA
 SELECT MBRCOVERS(ST_GEOMFROMTEXT(@star_of_elems),fid) FROM gis_geometrycollection,gis_geometrycollection_2 WHERE fid=103 and fid2=103;
->>>>>>> efbeedbe
 
 --error ER_GIS_INVALID_DATA
 SELECT MBRCOVERS(ST_GEOMFROMTEXT('POINT(a 0)'),ST_GEOMFROMTEXT('LINESTRING(0 0,10 10)'));
@@ -811,8 +789,6 @@
 
 --error ER_PARSE_ERROR
 SELECT MBRCOVERS(,ST_GEOMFROMTEXT(@star_top));
-<<<<<<< HEAD
-=======
 
 # Test with all combinations of geometry types, including types inside geometry collections
 
@@ -901,7 +877,6 @@
     POINT(4,6),POINT(4,4))))));
 
 SELECT MBRCOVERS(a.g, b.g) FROM t1 AS a JOIN t1 AS b;
->>>>>>> efbeedbe
 
 --echo # clean up
 DROP TABLE t1;
