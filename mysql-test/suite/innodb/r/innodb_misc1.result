drop table if exists t1,t2,t3,t4;
drop database if exists mysqltest;
create table t1 (v varchar(16384)) engine=innodb;
drop table t1;
create table t1 (a char(1), b char(1), key(a, b)) engine=innodb;
insert into t1 values ('8', '6'), ('4', '7');
select min(a) from t1;
min(a)
4
select min(b) from t1 where a='8';
min(b)
6
drop table t1;
CREATE TABLE t1 ( `a` int(11) NOT NULL auto_increment, `b` int(11) default NULL,PRIMARY KEY  (`a`),UNIQUE KEY `b` (`b`)) ENGINE=innodb;
insert into t1 (b) values (1);
replace into t1 (b) values (2), (1), (3);
select * from t1;
a	b
3	1
2	2
4	3
truncate table t1;
insert into t1 (b) values (1);
replace into t1 (b) values (2);
replace into t1 (b) values (1);
replace into t1 (b) values (3);
select * from t1;
a	b
3	1
2	2
4	3
drop table t1;
create table t1 (rowid int not null auto_increment, val int not null,primary
key (rowid), unique(val)) engine=innodb;
replace into t1 (val) values ('1'),('2');
replace into t1 (val) values ('1'),('2');
insert into t1 (val) values ('1'),('2');
ERROR 23000: Duplicate entry '1' for key 'val'
select * from t1;
rowid	val
3	1
4	2
drop table t1;
create table t1 (a int not null auto_increment primary key, val int) engine=InnoDB;
insert into t1 (val) values (1);
update t1 set a=2 where a=1;
insert into t1 (val) values (1);
ERROR 23000: Duplicate entry '2' for key 'PRIMARY'
select * from t1;
a	val
2	1
drop table t1;
CREATE TABLE t1 (GRADE DECIMAL(4) NOT NULL, PRIMARY KEY (GRADE)) ENGINE=INNODB;
INSERT INTO t1 (GRADE) VALUES (151),(252),(343);
SELECT GRADE  FROM t1 WHERE GRADE > 160 AND GRADE < 300;
GRADE
252
SELECT GRADE  FROM t1 WHERE GRADE= 151;
GRADE
151
DROP TABLE t1;
create table t1 (f1 varchar(10), f2 varchar(10), primary key (f1,f2)) engine=innodb;
create table t2 (f3 varchar(10), f4 varchar(10), key (f4)) engine=innodb;
insert into t2 values ('aa','cc');
insert into t1 values ('aa','bb'),('aa','cc');
delete t1 from t1,t2 where f1=f3 and f4='cc';
select * from t1;
f1	f2
drop table t1,t2;
CREATE TABLE t1 (
id INTEGER NOT NULL AUTO_INCREMENT, PRIMARY KEY (id)
) ENGINE=InnoDB;
CREATE TABLE t2 (
id INTEGER NOT NULL,
FOREIGN KEY (id) REFERENCES t1 (id)
) ENGINE=InnoDB;
INSERT INTO t1 (id) VALUES (NULL);
SELECT * FROM t1;
id
1
TRUNCATE t1;
ERROR 42000: Cannot truncate a table referenced in a foreign key constraint (`test`.`t2`, CONSTRAINT `t2_ibfk_1` FOREIGN KEY (`id`) REFERENCES `test`.`t1` (`id`))
INSERT INTO t1 (id) VALUES (NULL);
SELECT * FROM t1;
id
1
2
DELETE FROM t1;
TRUNCATE t1;
ERROR 42000: Cannot truncate a table referenced in a foreign key constraint (`test`.`t2`, CONSTRAINT `t2_ibfk_1` FOREIGN KEY (`id`) REFERENCES `test`.`t1` (`id`))
INSERT INTO t1 (id) VALUES (NULL);
SELECT * FROM t1;
id
3
DROP TABLE t2, t1;
CREATE TABLE t1
(
id INT PRIMARY KEY
) ENGINE=InnoDB;
CREATE TEMPORARY TABLE t2
(
id INT NOT NULL PRIMARY KEY,
b INT,
FOREIGN KEY (b) REFERENCES test.t1(id)
) ENGINE=InnoDB;
ERROR HY000: Cannot add foreign key constraint
DROP TABLE t1;
create table t1 (col1 varchar(2000), index (col1(767)))
character set = latin1 engine = innodb;
create table t2 (col1 char(255), index (col1))
character set = latin1 engine = innodb;
create table t3 (col1 binary(255), index (col1))
character set = latin1 engine = innodb;
create table t4 (col1 varchar(767), index (col1))
character set = latin1 engine = innodb;
create table t5 (col1 varchar(767) primary key)
character set = latin1 engine = innodb;
create table t6 (col1 varbinary(767) primary key)
character set = latin1 engine = innodb;
create table t7 (col1 text, index(col1(767)))
character set = latin1 engine = innodb;
create table t8 (col1 blob, index(col1(767)))
character set = latin1 engine = innodb;
drop table t1, t2, t3, t4, t5, t6, t7, t8;
create table t1 (col1 varchar(768), index(col1))
character set = latin1 engine = innodb;
Warnings:
Warning	1071	Specified key was too long; max key length is 767 bytes
create table t2 (col1 varbinary(768), index(col1))
character set = latin1 engine = innodb;
Warnings:
Warning	1071	Specified key was too long; max key length is 767 bytes
create table t3 (col1 text, index(col1(768)))
character set = latin1 engine = innodb;
Warnings:
Warning	1071	Specified key was too long; max key length is 767 bytes
create table t4 (col1 blob, index(col1(768)))
character set = latin1 engine = innodb;
Warnings:
Warning	1071	Specified key was too long; max key length is 767 bytes
show create table t1;
Table	Create Table
t1	CREATE TABLE `t1` (
  `col1` varchar(768) DEFAULT NULL,
  KEY `col1` (`col1`(767))
) ENGINE=InnoDB DEFAULT CHARSET=latin1
drop table t1, t2, t3, t4;
create table t1 (col1 varchar(768) primary key)
character set = latin1 engine = innodb;
ERROR 42000: Specified key was too long; max key length is 767 bytes
create table t2 (col1 varbinary(768) primary key)
character set = latin1 engine = innodb;
ERROR 42000: Specified key was too long; max key length is 767 bytes
create table t3 (col1 text, primary key(col1(768)))
character set = latin1 engine = innodb;
ERROR 42000: Specified key was too long; max key length is 767 bytes
create table t4 (col1 blob, primary key(col1(768)))
character set = latin1 engine = innodb;
ERROR 42000: Specified key was too long; max key length is 767 bytes
CREATE TABLE t1
(
id INT PRIMARY KEY
) ENGINE=InnoDB;
CREATE TABLE t2
(
v INT,
CONSTRAINT c1 FOREIGN KEY (v) REFERENCES t1(id)
) ENGINE=InnoDB;
INSERT INTO t2 VALUES(2);
ERROR 23000: Cannot add or update a child row: a foreign key constraint fails (`test`.`t2`, CONSTRAINT `c1` FOREIGN KEY (`v`) REFERENCES `t1` (`id`))
INSERT INTO t1 VALUES(1);
INSERT INTO t2 VALUES(1);
DELETE FROM t1 WHERE id = 1;
ERROR 23000: Cannot delete or update a parent row: a foreign key constraint fails (`test`.`t2`, CONSTRAINT `c1` FOREIGN KEY (`v`) REFERENCES `t1` (`id`))
DROP TABLE t1;
ERROR 23000: Cannot delete or update a parent row: a foreign key constraint fails
SET FOREIGN_KEY_CHECKS=0;
DROP TABLE t1;
SET FOREIGN_KEY_CHECKS=1;
INSERT INTO t2 VALUES(3);
ERROR 23000: Cannot add or update a child row: a foreign key constraint fails (`test`.`t2`, CONSTRAINT `c1` FOREIGN KEY (`v`) REFERENCES `t1` (`id`))
DROP TABLE t2;
create table t1(a int not null) engine=innodb DEFAULT CHARSET=latin1;
insert into t1 values (1),(2);
set autocommit=0;
checksum table t1;
Table	Checksum
test.t1	1531596814
insert into t1 values(3);
checksum table t1;
Table	Checksum
test.t1	1531596814
commit;
checksum table t1;
Table	Checksum
test.t1	2050879373
commit;
drop table t1;
create table t1(a int not null) engine=innodb DEFAULT CHARSET=latin1;
insert into t1 values (1),(2);
set autocommit=1;
checksum table t1;
Table	Checksum
test.t1	1531596814
set autocommit=1;
insert into t1 values(3);
checksum table t1;
Table	Checksum
test.t1	2050879373
drop table t1;
set foreign_key_checks=0;
create table t2 (a int primary key, b int, foreign key (b) references t1(a)) engine = innodb;
create table t1(a char(10) primary key, b varchar(20)) engine = innodb;
ERROR HY000: Cannot add foreign key constraint
set foreign_key_checks=1;
drop table t2;
set foreign_key_checks=0;
create table t1(a varchar(10) primary key) engine = innodb DEFAULT CHARSET=latin1;
create table t2 (a varchar(10), foreign key (a) references t1(a)) engine = innodb DEFAULT CHARSET=utf8;
ERROR HY000: Cannot add foreign key constraint
set foreign_key_checks=1;
drop table t1;
set foreign_key_checks=0;
create table t2 (a varchar(10), foreign key (a) references t1(a)) engine = innodb;
create table t1(a varchar(10) primary key) engine = innodb;
alter table t1 modify column a int;
Got one of the listed errors
set foreign_key_checks=1;
drop table t2,t1;
set foreign_key_checks=0;
create table t2 (a varchar(10), foreign key (a) references t1(a)) engine = innodb DEFAULT CHARSET=latin1;
create table t1(a varchar(10) primary key) engine = innodb DEFAULT CHARSET=latin1;
alter table t1 convert to character set utf8;
set foreign_key_checks=1;
drop table t2,t1;
set foreign_key_checks=0;
create table t2 (a varchar(10), foreign key (a) references t1(a)) engine = innodb DEFAULT CHARSET=latin1;
create table t3(a varchar(10) primary key) engine = innodb DEFAULT CHARSET=utf8;
rename table t3 to t1;
ERROR HY000: Error on rename of './test/t3' to './test/t1' (errno: 150 - Foreign key constraint is incorrectly formed)
set foreign_key_checks=1;
drop table t2,t3;
create table t1(a int primary key) row_format=redundant engine=innodb;
create table t2(a int primary key,constraint foreign key(a)references t1(a)) row_format=compact engine=innodb;
create table t3(a int primary key) row_format=compact engine=innodb;
create table t4(a int primary key,constraint foreign key(a)references t3(a)) row_format=redundant engine=innodb;
insert into t1 values(1);
insert into t3 values(1);
insert into t2 values(2);
ERROR 23000: Cannot add or update a child row: a foreign key constraint fails (`test`.`t2`, CONSTRAINT `t2_ibfk_1` FOREIGN KEY (`a`) REFERENCES `t1` (`a`))
insert into t4 values(2);
ERROR 23000: Cannot add or update a child row: a foreign key constraint fails (`test`.`t4`, CONSTRAINT `t4_ibfk_1` FOREIGN KEY (`a`) REFERENCES `t3` (`a`))
insert into t2 values(1);
insert into t4 values(1);
update t1 set a=2;
ERROR 23000: Cannot delete or update a parent row: a foreign key constraint fails (`test`.`t2`, CONSTRAINT `t2_ibfk_1` FOREIGN KEY (`a`) REFERENCES `t1` (`a`))
update t2 set a=2;
ERROR 23000: Cannot add or update a child row: a foreign key constraint fails (`test`.`t2`, CONSTRAINT `t2_ibfk_1` FOREIGN KEY (`a`) REFERENCES `t1` (`a`))
update t3 set a=2;
ERROR 23000: Cannot delete or update a parent row: a foreign key constraint fails (`test`.`t4`, CONSTRAINT `t4_ibfk_1` FOREIGN KEY (`a`) REFERENCES `t3` (`a`))
update t4 set a=2;
ERROR 23000: Cannot add or update a child row: a foreign key constraint fails (`test`.`t4`, CONSTRAINT `t4_ibfk_1` FOREIGN KEY (`a`) REFERENCES `t3` (`a`))
truncate t1;
ERROR 42000: Cannot truncate a table referenced in a foreign key constraint (`test`.`t2`, CONSTRAINT `t2_ibfk_1` FOREIGN KEY (`a`) REFERENCES `test`.`t1` (`a`))
truncate t3;
ERROR 42000: Cannot truncate a table referenced in a foreign key constraint (`test`.`t4`, CONSTRAINT `t4_ibfk_1` FOREIGN KEY (`a`) REFERENCES `test`.`t3` (`a`))
truncate t2;
truncate t4;
truncate t1;
ERROR 42000: Cannot truncate a table referenced in a foreign key constraint (`test`.`t2`, CONSTRAINT `t2_ibfk_1` FOREIGN KEY (`a`) REFERENCES `test`.`t1` (`a`))
truncate t3;
ERROR 42000: Cannot truncate a table referenced in a foreign key constraint (`test`.`t4`, CONSTRAINT `t4_ibfk_1` FOREIGN KEY (`a`) REFERENCES `test`.`t3` (`a`))
drop table t4,t3,t2,t1;
create table t1 (s1 varbinary(2),primary key (s1)) engine=innodb;
create table t2 (s1 binary(2),primary key (s1)) engine=innodb;
create table t3 (s1 varchar(2) binary,primary key (s1)) engine=innodb;
create table t4 (s1 char(2) binary,primary key (s1)) engine=innodb;
insert into t1 values (0x41),(0x4120),(0x4100);
insert into t2 values (0x41),(0x4120),(0x4100);
ERROR 23000: Duplicate entry 'A' for key 'PRIMARY'
insert into t2 values (0x41),(0x4120);
insert into t3 values (0x41),(0x4120),(0x4100);
ERROR 23000: Duplicate entry 'A ' for key 'PRIMARY'
insert into t3 values (0x41),(0x4100);
insert into t4 values (0x41),(0x4120),(0x4100);
ERROR 23000: Duplicate entry 'A' for key 'PRIMARY'
insert into t4 values (0x41),(0x4100);
select hex(s1) from t1;
hex(s1)
41
4100
4120
select hex(s1) from t2;
hex(s1)
4100
4120
select hex(s1) from t3;
hex(s1)
4100
41
select hex(s1) from t4;
hex(s1)
4100
41
drop table t1,t2,t3,t4;
create table t1 (a int primary key,s1 varbinary(3) not null unique) engine=innodb;
create table t2 (s1 binary(2) not null, constraint c foreign key(s1) references t1(s1) on update cascade) engine=innodb;
insert into t1 values(1,0x4100),(2,0x41),(3,0x4120),(4,0x42);
insert into t2 values(0x42);
ERROR 23000: Cannot add or update a child row: a foreign key constraint fails (`test`.`t2`, CONSTRAINT `c` FOREIGN KEY (`s1`) REFERENCES `t1` (`s1`) ON UPDATE CASCADE)
insert into t2 values(0x41);
select hex(s1) from t2;
hex(s1)
4100
update t1 set s1=0x123456 where a=2;
select hex(s1) from t2;
hex(s1)
4100
update t1 set s1=0x12 where a=1;
ERROR 23000: Cannot delete or update a parent row: a foreign key constraint fails (`test`.`t2`, CONSTRAINT `c` FOREIGN KEY (`s1`) REFERENCES `t1` (`s1`) ON UPDATE CASCADE)
update t1 set s1=0x12345678 where a=1;
ERROR 23000: Cannot delete or update a parent row: a foreign key constraint fails (`test`.`t2`, CONSTRAINT `c` FOREIGN KEY (`s1`) REFERENCES `t1` (`s1`) ON UPDATE CASCADE)
update t1 set s1=0x123457 where a=1;
ERROR 23000: Cannot delete or update a parent row: a foreign key constraint fails (`test`.`t2`, CONSTRAINT `c` FOREIGN KEY (`s1`) REFERENCES `t1` (`s1`) ON UPDATE CASCADE)
update t1 set s1=0x1220 where a=1;
select hex(s1) from t2;
hex(s1)
1220
update t1 set s1=0x1200 where a=1;
select hex(s1) from t2;
hex(s1)
1200
update t1 set s1=0x4200 where a=1;
select hex(s1) from t2;
hex(s1)
4200
delete from t1 where a=1;
ERROR 23000: Cannot delete or update a parent row: a foreign key constraint fails (`test`.`t2`, CONSTRAINT `c` FOREIGN KEY (`s1`) REFERENCES `t1` (`s1`) ON UPDATE CASCADE)
delete from t1 where a=2;
update t2 set s1=0x4120;
delete from t1;
ERROR 23000: Cannot delete or update a parent row: a foreign key constraint fails (`test`.`t2`, CONSTRAINT `c` FOREIGN KEY (`s1`) REFERENCES `t1` (`s1`) ON UPDATE CASCADE)
delete from t1 where a!=3;
select a,hex(s1) from t1;
a	hex(s1)
3	4120
select hex(s1) from t2;
hex(s1)
4120
drop table t2,t1;
create table t1 (a int primary key,s1 varchar(2) binary not null unique) engine=innodb;
create table t2 (s1 char(2) binary not null, constraint c foreign key(s1) references t1(s1) on update cascade) engine=innodb;
insert into t1 values(1,0x4100),(2,0x41);
insert into t2 values(0x41);
select hex(s1) from t2;
hex(s1)
41
update t1 set s1=0x1234 where a=1;
select hex(s1) from t2;
hex(s1)
41
update t1 set s1=0x12 where a=2;
select hex(s1) from t2;
hex(s1)
12
delete from t1 where a=1;
delete from t1 where a=2;
ERROR 23000: Cannot delete or update a parent row: a foreign key constraint fails (`test`.`t2`, CONSTRAINT `c` FOREIGN KEY (`s1`) REFERENCES `t1` (`s1`) ON UPDATE CASCADE)
select a,hex(s1) from t1;
a	hex(s1)
2	12
select hex(s1) from t2;
hex(s1)
12
drop table t2,t1;
CREATE TABLE t1(a INT, PRIMARY KEY(a)) ENGINE=InnoDB;
CREATE TABLE t2(a INT) ENGINE=InnoDB;
ALTER TABLE t2 ADD FOREIGN KEY (a) REFERENCES t1(a);
ALTER TABLE t2 DROP FOREIGN KEY t2_ibfk_1;
ALTER TABLE t2 ADD CONSTRAINT t2_ibfk_0 FOREIGN KEY (a) REFERENCES t1(a);
ALTER TABLE t2 DROP FOREIGN KEY t2_ibfk_0;
SHOW CREATE TABLE t2;
Table	Create Table
t2	CREATE TABLE `t2` (
  `a` int(11) DEFAULT NULL,
  KEY `t2_ibfk_0` (`a`)
) ENGINE=InnoDB DEFAULT CHARSET=latin1
DROP TABLE t2,t1;
CREATE TABLE t1 (
field1 varchar(8) NOT NULL DEFAULT '',
field2 varchar(8) NOT NULL DEFAULT '',
PRIMARY KEY  (field1, field2)
) ENGINE=InnoDB;
CREATE TABLE t2 (
field1 varchar(8) NOT NULL DEFAULT '' PRIMARY KEY,
FOREIGN KEY (field1) REFERENCES t1 (field1)
ON DELETE CASCADE ON UPDATE CASCADE
) ENGINE=InnoDB;
INSERT INTO t1 VALUES ('old', 'somevalu');
INSERT INTO t1 VALUES ('other', 'anyvalue');
INSERT INTO t2 VALUES ('old');
INSERT INTO t2 VALUES ('other');
UPDATE t1 SET field1 = 'other' WHERE field2 = 'somevalu';
ERROR 23000: Foreign key constraint for table 't1', record 'other-somevalu' would lead to a duplicate entry in table 't2', key 'PRIMARY'
DROP TABLE t2;
DROP TABLE t1;
create table t1 (
c1 bigint not null,
c2 bigint not null,
primary key (c1),
unique  key (c2)
) engine=innodb;
create table t2 (
c1 bigint not null,
primary key (c1)
) engine=innodb;
alter table t1 add constraint c2_fk foreign key (c2)
references t2(c1) on delete cascade;
show create table t1;
Table	Create Table
t1	CREATE TABLE `t1` (
  `c1` bigint(20) NOT NULL,
  `c2` bigint(20) NOT NULL,
  PRIMARY KEY (`c1`),
  UNIQUE KEY `c2` (`c2`),
  CONSTRAINT `c2_fk` FOREIGN KEY (`c2`) REFERENCES `t2` (`c1`) ON DELETE CASCADE
) ENGINE=InnoDB DEFAULT CHARSET=latin1
alter table t1 drop foreign key c2_fk;
show create table t1;
Table	Create Table
t1	CREATE TABLE `t1` (
  `c1` bigint(20) NOT NULL,
  `c2` bigint(20) NOT NULL,
  PRIMARY KEY (`c1`),
  UNIQUE KEY `c2` (`c2`)
) ENGINE=InnoDB DEFAULT CHARSET=latin1
drop table t1, t2;
create table t1(a date) engine=innodb;
create table t2(a date, key(a)) engine=innodb;
insert into t1 values('2005-10-01');
insert into t2 values('2005-10-01');
select * from t1, t2
where t2.a between t1.a - interval 2 day and t1.a + interval 2 day;
a	a
2005-10-01	2005-10-01
drop table t1, t2;
create table t1 (id int not null, f_id int not null, f int not null,
primary key(f_id, id)) engine=innodb;
create table t2 (id int not null,s_id int not null,s varchar(200),
primary key(id)) engine=innodb;
INSERT INTO t1 VALUES (8, 1, 3);
INSERT INTO t1 VALUES (1, 2, 1);
INSERT INTO t2 VALUES (1, 0, '');
INSERT INTO t2 VALUES (8, 1, '');
commit;
DELETE ml.* FROM t1 AS ml LEFT JOIN t2 AS mm ON (mm.id=ml.id)
WHERE mm.id IS NULL;
select ml.* from t1 as ml left join t2 as mm on (mm.id=ml.id)
where mm.id is null lock in share mode;
id	f_id	f
drop table t1,t2;
create table t1(a int not null, b int, primary key(a)) engine=innodb;
insert into t1 values(1,1),(2,2),(3,1),(4,2),(5,1),(6,2),(7,3);
commit;
SET binlog_format='MIXED';
set autocommit = 0;
SET SESSION TRANSACTION ISOLATION LEVEL READ COMMITTED;
update t1 set b = 5 where b = 1;
SET binlog_format='MIXED';
set autocommit = 0;
SET SESSION TRANSACTION ISOLATION LEVEL READ COMMITTED;
select * from t1 where a = 7 and b = 3 for update;
a	b
7	3
commit;
commit;
drop table t1;
create table t1(a int not null, b int, primary key(a)) engine=innodb;
insert into t1 values(1,1),(2,2),(3,1),(4,2),(5,1),(6,2);
commit;
set autocommit = 0;
select * from t1 lock in share mode;
a	b
1	1
2	2
3	1
4	2
5	1
6	2
update t1 set b = 5 where b = 1;
set autocommit = 0;
select * from t1 where a = 2 and b = 2 for update;
ERROR HY000: Lock wait timeout exceeded; try restarting transaction
commit;
commit;
drop table t1;
create table t1(a int not null, b int, primary key(a)) engine=innodb;
insert into t1 values (1,2),(5,3),(4,2);
create table t2(d int not null, e int, primary key(d)) engine=innodb;
insert into t2 values (8,6),(12,1),(3,1);
commit;
set autocommit = 0;
select * from t2 for update;
d	e
3	1
8	6
12	1
SET binlog_format='MIXED';
set autocommit = 0;
SET SESSION TRANSACTION ISOLATION LEVEL READ COMMITTED;
insert into t1 select * from t2;
update t1 set b = (select e from t2 where a = d);
create table t3(d int not null, e int, primary key(d)) engine=innodb
select * from t2;
commit;
commit;
drop table t1, t2, t3;
create table t1(a int not null, b int, primary key(a)) engine=innodb;
insert into t1 values (1,2),(5,3),(4,2);
create table t2(a int not null, b int, primary key(a)) engine=innodb;
insert into t2 values (8,6),(12,1),(3,1);
create table t3(d int not null, b int, primary key(d)) engine=innodb;
insert into t3 values (8,6),(12,1),(3,1);
create table t5(a int not null, b int, primary key(a)) engine=innodb;
insert into t5 values (1,2),(5,3),(4,2);
create table t6(d int not null, e int, primary key(d)) engine=innodb;
insert into t6 values (8,6),(12,1),(3,1);
create table t8(a int not null, b int, primary key(a)) engine=innodb;
insert into t8 values (1,2),(5,3),(4,2);
create table t9(d int not null, e int, primary key(d)) engine=innodb;
insert into t9 values (8,6),(12,1),(3,1);
commit;
set autocommit = 0;
select * from t2 for update;
a	b
3	1
8	6
12	1
SET binlog_format='MIXED';
set autocommit = 0;
SET SESSION TRANSACTION ISOLATION LEVEL SERIALIZABLE;
insert into t1 select * from t2;
SET binlog_format='MIXED';
set autocommit = 0;
SET SESSION TRANSACTION ISOLATION LEVEL SERIALIZABLE;
update t3 set b = (select b from t2 where a = d);
SET binlog_format='MIXED';
set autocommit = 0;
SET SESSION TRANSACTION ISOLATION LEVEL SERIALIZABLE;
create table t4(a int not null, b int, primary key(a)) engine=innodb select * from t2;
SET binlog_format='MIXED';
set autocommit = 0;
SET SESSION TRANSACTION ISOLATION LEVEL READ COMMITTED;
insert into t5 (select * from t2 lock in share mode);
SET binlog_format='MIXED';
set autocommit = 0;
SET SESSION TRANSACTION ISOLATION LEVEL READ COMMITTED;
update t6 set e = (select b from t2 where a = d lock in share mode);
SET binlog_format='MIXED';
set autocommit = 0;
SET SESSION TRANSACTION ISOLATION LEVEL READ COMMITTED;
create table t7(a int not null, b int, primary key(a)) engine=innodb select * from t2 lock in share mode;
SET binlog_format='MIXED';
set autocommit = 0;
SET SESSION TRANSACTION ISOLATION LEVEL READ COMMITTED;
insert into t8 (select * from t2 for update);
SET binlog_format='MIXED';
set autocommit = 0;
SET SESSION TRANSACTION ISOLATION LEVEL READ COMMITTED;
update t9 set e = (select b from t2 where a = d for update);
SET binlog_format='MIXED';
set autocommit = 0;
SET SESSION TRANSACTION ISOLATION LEVEL READ COMMITTED;
create table t10(a int not null, b int, primary key(a)) engine=innodb select * from t2 for update;
ERROR HY000: Lock wait timeout exceeded; try restarting transaction
ERROR HY000: Lock wait timeout exceeded; try restarting transaction
ERROR HY000: Lock wait timeout exceeded; try restarting transaction
ERROR HY000: Lock wait timeout exceeded; try restarting transaction
ERROR HY000: Lock wait timeout exceeded; try restarting transaction
ERROR HY000: Lock wait timeout exceeded; try restarting transaction
ERROR HY000: Lock wait timeout exceeded; try restarting transaction
ERROR HY000: Lock wait timeout exceeded; try restarting transaction
ERROR HY000: Can't update table 't2' while 't10' is being created.
commit;
drop table t1, t2, t3, t5, t6, t8, t9;
CREATE TABLE t1 (DB_ROW_ID int) engine=innodb;
ERROR 42000: Incorrect column name 'DB_ROW_ID'
CREATE TABLE t1 (
a BIGINT(20) NOT NULL,
PRIMARY KEY  (a)
) ENGINE=INNODB DEFAULT CHARSET=UTF8;
CREATE TABLE t2 (
a BIGINT(20) NOT NULL,
b VARCHAR(128) NOT NULL,
c TEXT NOT NULL,
PRIMARY KEY  (a,b),
KEY idx_t2_b_c (b,c(100)),
CONSTRAINT t_fk FOREIGN KEY (a) REFERENCES t1 (a)
ON DELETE CASCADE
) ENGINE=INNODB DEFAULT CHARSET=UTF8;
INSERT INTO t1 VALUES (1);
INSERT INTO t2 VALUES (1, 'bar', 'vbar');
INSERT INTO t2 VALUES (1, 'BAR2', 'VBAR');
INSERT INTO t2 VALUES (1, 'bar_bar', 'bibi');
INSERT INTO t2 VALUES (1, 'customer_over', '1');
SELECT * FROM t2 WHERE b = 'customer_over';
a	b	c
1	customer_over	1
SELECT * FROM t2 WHERE BINARY b = 'customer_over';
a	b	c
1	customer_over	1
SELECT DISTINCT p0.a FROM t2 p0 WHERE p0.b = 'customer_over';
a
1
/* Bang: Empty result set, above was expected: */
SELECT DISTINCT p0.a FROM t2 p0 WHERE BINARY p0.b = 'customer_over';
a
1
SELECT p0.a FROM t2 p0 WHERE BINARY p0.b = 'customer_over';
a
1
drop table t2, t1;
CREATE TABLE t1 ( a int ) ENGINE=innodb;
BEGIN;
INSERT INTO t1 VALUES (1);
OPTIMIZE TABLE t1;
Table	Op	Msg_type	Msg_text
test.t1	optimize	note	Table does not support optimize, doing recreate + analyze instead
test.t1	optimize	status	OK
DROP TABLE t1;
CREATE TABLE t1 (id int PRIMARY KEY, f int NOT NULL, INDEX(f)) ENGINE=InnoDB;
CREATE TABLE t2 (id int PRIMARY KEY, f INT NOT NULL,
CONSTRAINT t2_t1 FOREIGN KEY (id) REFERENCES t1 (id)
ON DELETE CASCADE ON UPDATE CASCADE) ENGINE=InnoDB;
ALTER TABLE t2 ADD FOREIGN KEY (f) REFERENCES t1 (f) ON
DELETE CASCADE ON UPDATE CASCADE;
SHOW CREATE TABLE t2;
Table	Create Table
t2	CREATE TABLE `t2` (
  `id` int(11) NOT NULL,
  `f` int(11) NOT NULL,
  PRIMARY KEY (`id`),
  KEY `f` (`f`),
  CONSTRAINT `t2_ibfk_1` FOREIGN KEY (`f`) REFERENCES `t1` (`f`) ON DELETE CASCADE ON UPDATE CASCADE,
  CONSTRAINT `t2_t1` FOREIGN KEY (`id`) REFERENCES `t1` (`id`) ON DELETE CASCADE ON UPDATE CASCADE
) ENGINE=InnoDB DEFAULT CHARSET=latin1
DROP TABLE t2, t1;
CREATE TABLE t1 (a INT, INDEX(a)) ENGINE=InnoDB;
CREATE TABLE t2 (a INT, INDEX(a)) ENGINE=InnoDB;
INSERT INTO t1 VALUES (1);
INSERT INTO t2 VALUES (1);
ALTER TABLE t2 ADD FOREIGN KEY (a) REFERENCES t1 (a) ON DELETE SET NULL;
ALTER TABLE t2 MODIFY a INT NOT NULL;
ERROR HY000: Column 'a' cannot be NOT NULL: needed in a foreign key constraint 'test/t2_ibfk_1' SET NULL
DELETE FROM t1;
DROP TABLE t2,t1;
CREATE TABLE t1 (a VARCHAR(5) COLLATE utf8_unicode_ci PRIMARY KEY)
ENGINE=InnoDB;
INSERT INTO t1 VALUES (0xEFBCA4EFBCA4EFBCA4);
DELETE FROM t1;
INSERT INTO t1 VALUES ('DDD');
SELECT * FROM t1;
a
DDD
DROP TABLE t1;
CREATE TABLE t1 (id int PRIMARY KEY AUTO_INCREMENT) ENGINE=InnoDB
AUTO_INCREMENT=42;
INSERT INTO t1 VALUES (0),(347),(0);
SELECT * FROM t1;
id
42
347
348
SHOW CREATE TABLE t1;
Table	Create Table
t1	CREATE TABLE `t1` (
  `id` int(11) NOT NULL AUTO_INCREMENT,
  PRIMARY KEY (`id`)
) ENGINE=InnoDB AUTO_INCREMENT=349 DEFAULT CHARSET=latin1
CREATE TABLE t2 (id int PRIMARY KEY) ENGINE=InnoDB;
INSERT INTO t2 VALUES(42),(347),(348);
ALTER TABLE t1 ADD CONSTRAINT t1_t2 FOREIGN KEY (id) REFERENCES t2(id);
SHOW CREATE TABLE t1;
Table	Create Table
t1	CREATE TABLE `t1` (
  `id` int(11) NOT NULL AUTO_INCREMENT,
  PRIMARY KEY (`id`),
  CONSTRAINT `t1_t2` FOREIGN KEY (`id`) REFERENCES `t2` (`id`)
) ENGINE=InnoDB AUTO_INCREMENT=349 DEFAULT CHARSET=latin1
DROP TABLE t1,t2;
SET innodb_strict_mode=ON;
CREATE TABLE t1 (
c01 CHAR(255), c02 CHAR(255), c03 CHAR(255), c04 CHAR(255),
c05 CHAR(255), c06 CHAR(255), c07 CHAR(255), c08 CHAR(255),
c09 CHAR(255), c10 CHAR(255), c11 CHAR(255), c12 CHAR(255),
c13 CHAR(255), c14 CHAR(255), c15 CHAR(255), c16 CHAR(255),
c17 CHAR(255), c18 CHAR(255), c19 CHAR(255), c20 CHAR(255),
c21 CHAR(255), c22 CHAR(255), c23 CHAR(255), c24 CHAR(255),
c25 CHAR(255), c26 CHAR(255), c27 CHAR(255), c28 CHAR(255),
c29 CHAR(255), c30 CHAR(255), c31 CHAR(255), c32 CHAR(255)
) ENGINE = InnoDB;
<<<<<<< HEAD
ERROR 42000: Row size too large. The maximum row size for the used table type, not counting BLOBs, is {checked_valid}. This includes storage overhead, check the manual. You have to change some columns to TEXT or BLOBs
=======
ERROR 42000: Row size too large (> 8126). Changing some columns to TEXT or BLOB or using ROW_FORMAT=DYNAMIC or ROW_FORMAT=COMPRESSED may help. In current row format, BLOB prefix of 768 bytes is stored inline.
>>>>>>> 06f1d672
SET innodb_strict_mode=OFF;
DROP TABLE IF EXISTS t1;
Warnings:
Note	1051	Unknown table 'test.t1'
CREATE TABLE t1(
id BIGINT(20) NOT NULL AUTO_INCREMENT PRIMARY KEY
) ENGINE=InnoDB;
INSERT INTO t1 VALUES(-10);
SELECT * FROM t1;
id
-10
INSERT INTO t1 VALUES(NULL);
SELECT * FROM t1;
id
-10
1
DROP TABLE t1;
SET binlog_format='MIXED';
SET TX_ISOLATION='read-committed';
SET AUTOCOMMIT=0;
DROP TABLE IF EXISTS t1, t2;
Warnings:
Note	1051	Unknown table 'test.t1'
Note	1051	Unknown table 'test.t2'
CREATE TABLE t1 ( a int ) ENGINE=InnoDB;
CREATE TABLE t2 LIKE t1;
SELECT * FROM t2;
a
SET binlog_format='MIXED';
SET TX_ISOLATION='read-committed';
SET AUTOCOMMIT=0;
INSERT INTO t1 VALUES (1);
COMMIT;
SELECT * FROM t1 WHERE a=1;
a
1
SET binlog_format='MIXED';
SET TX_ISOLATION='read-committed';
SET AUTOCOMMIT=0;
SELECT * FROM t2;
a
SET binlog_format='MIXED';
SET TX_ISOLATION='read-committed';
SET AUTOCOMMIT=0;
INSERT INTO t1 VALUES (2);
COMMIT;
SELECT * FROM t1 WHERE a=2;
a
2
SELECT * FROM t1 WHERE a=2;
a
2
DROP TABLE t1;
DROP TABLE t2;
create table t1 (i int, j int) engine=innodb;
insert into t1 (i, j) values (1, 1), (2, 2);
update t1 set j = 2;
affected rows: 1
info: Rows matched: 2  Changed: 1  Warnings: 0
drop table t1;
set @save_innodb_file_per_table= @@global.innodb_file_per_table;
set @@global.innodb_file_per_table=0;
create table t1 (id int) comment='this is a comment' engine=innodb;
select table_comment, data_free > 0 as data_free_is_set
from information_schema.tables
where table_schema='test' and table_name = 't1';
table_comment	data_free_is_set
this is a comment	1
drop table t1;
set @@global.innodb_file_per_table= @save_innodb_file_per_table;
CREATE TABLE t1 (
c1 INT(10) UNSIGNED NOT NULL AUTO_INCREMENT,
c2 VARCHAR(128) NOT NULL,
PRIMARY KEY(c1)
) ENGINE=InnoDB DEFAULT CHARSET=utf8 AUTO_INCREMENT=100;
CREATE TABLE t2 (
c1 INT(10) UNSIGNED NOT NULL AUTO_INCREMENT,
c2 INT(10) UNSIGNED DEFAULT NULL,
PRIMARY KEY(c1)
) ENGINE=InnoDB DEFAULT CHARSET=utf8 AUTO_INCREMENT=200;
SELECT AUTO_INCREMENT FROM INFORMATION_SCHEMA.TABLES WHERE table_name = 't2';
AUTO_INCREMENT
200
ALTER TABLE t2 ADD CONSTRAINT t1_t2_1 FOREIGN KEY(c1) REFERENCES t1(c1);
SELECT AUTO_INCREMENT FROM INFORMATION_SCHEMA.TABLES WHERE table_name = 't2';
AUTO_INCREMENT
200
DROP TABLE t2;
DROP TABLE t1;
CREATE TABLE t1 (c1 int default NULL,
c2 int default NULL
) ENGINE=InnoDB DEFAULT CHARSET=latin1;
TRUNCATE TABLE t1;
affected rows: 0
INSERT INTO t1 VALUES (1, 1), (2, 2), (3, 3), (4, 4), (5, 5);
affected rows: 5
info: Records: 5  Duplicates: 0  Warnings: 0
TRUNCATE TABLE t1;
affected rows: 0
DROP TABLE t1;
Variable_name	Value
Handler_update	0
Variable_name	Value
Handler_delete	0
Variable_name	Value
Handler_update	1
Variable_name	Value
Handler_delete	1<|MERGE_RESOLUTION|>--- conflicted
+++ resolved
@@ -699,11 +699,7 @@
 c25 CHAR(255), c26 CHAR(255), c27 CHAR(255), c28 CHAR(255),
 c29 CHAR(255), c30 CHAR(255), c31 CHAR(255), c32 CHAR(255)
 ) ENGINE = InnoDB;
-<<<<<<< HEAD
-ERROR 42000: Row size too large. The maximum row size for the used table type, not counting BLOBs, is {checked_valid}. This includes storage overhead, check the manual. You have to change some columns to TEXT or BLOBs
-=======
-ERROR 42000: Row size too large (> 8126). Changing some columns to TEXT or BLOB or using ROW_FORMAT=DYNAMIC or ROW_FORMAT=COMPRESSED may help. In current row format, BLOB prefix of 768 bytes is stored inline.
->>>>>>> 06f1d672
+ERROR 42000: Row size too large (> {checked_valid}). Changing some columns to TEXT or BLOB or using ROW_FORMAT=DYNAMIC or ROW_FORMAT=COMPRESSED may help. In current row format, BLOB prefix of 768 bytes is stored inline.
 SET innodb_strict_mode=OFF;
 DROP TABLE IF EXISTS t1;
 Warnings:
