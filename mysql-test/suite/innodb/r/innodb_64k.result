SET GLOBAL innodb_file_per_table=1;
SET SESSION innodb_strict_mode=ON;
CREATE TABLE t1 (id int, a TEXT) ROW_FORMAT=COMPRESSED KEY_BLOCK_SIZE=4;
ERROR HY000: Table storage engine for 't1' doesn't have this option
SHOW WARNINGS;
Level	Code	Message
Warning	1478	InnoDB: Cannot create a COMPRESSED table when innodb_page_size > 16k.
Error	1031	Table storage engine for 't1' doesn't have this option
CREATE TABLE t1 (id int, a TEXT) ROW_FORMAT=COMPRESSED;
ERROR HY000: Table storage engine for 't1' doesn't have this option
SHOW WARNINGS;
Level	Code	Message
Warning	1478	InnoDB: Cannot create a COMPRESSED table when innodb_page_size > 16k.
Error	1031	Table storage engine for 't1' doesn't have this option
CREATE TABLE t1(id int, a TEXT) KEY_BLOCK_SIZE=4;
ERROR HY000: Table storage engine for 't1' doesn't have this option
SHOW WARNINGS;
Level	Code	Message
Warning	1478	InnoDB: Cannot create a COMPRESSED table when innodb_page_size > 16k.
Error	1031	Table storage engine for 't1' doesn't have this option
CREATE TABLE t1 (id int, a TEXT);
SHOW WARNINGS;
Level	Code	Message
ALTER TABLE t1 ROW_FORMAT=COMPRESSED KEY_BLOCK_SIZE=4;
ERROR HY000: Table storage engine 'InnoDB' does not support the create option 'KEY_BLOCK_SIZE'
SHOW WARNINGS;
Level	Code	Message
Warning	1478	InnoDB: Cannot create a COMPRESSED table when innodb_page_size > 16k.
Error	1478	Table storage engine 'InnoDB' does not support the create option 'KEY_BLOCK_SIZE'
ALTER TABLE t1 ROW_FORMAT=COMPRESSED;
ERROR HY000: Table storage engine 'InnoDB' does not support the create option 'ROW_TYPE'
SHOW WARNINGS;
Level	Code	Message
Warning	1478	InnoDB: Cannot create a COMPRESSED table when innodb_page_size > 16k.
Error	1478	Table storage engine 'InnoDB' does not support the create option 'ROW_TYPE'
ALTER TABLE t1 KEY_BLOCK_SIZE=4;
ERROR HY000: Table storage engine 'InnoDB' does not support the create option 'KEY_BLOCK_SIZE'
SHOW WARNINGS;
Level	Code	Message
Warning	1478	InnoDB: Cannot create a COMPRESSED table when innodb_page_size > 16k.
Error	1478	Table storage engine 'InnoDB' does not support the create option 'KEY_BLOCK_SIZE'
DROP TABLE t1;
SET SESSION innodb_strict_mode=OFF;
CREATE TABLE t1 (id int, a TEXT) ROW_FORMAT=COMPRESSED KEY_BLOCK_SIZE=4;
Warnings:
Warning	1478	InnoDB: Cannot create a COMPRESSED table when innodb_page_size > 16k. Assuming ROW_FORMAT=DYNAMIC.
DROP TABLE t1;
CREATE TABLE t1 (id int, a TEXT) ROW_FORMAT=COMPRESSED;
Warnings:
Warning	1478	InnoDB: Cannot create a COMPRESSED table when innodb_page_size > 16k. Assuming ROW_FORMAT=DYNAMIC.
DROP TABLE t1;
CREATE TABLE t1 (id int, a TEXT) KEY_BLOCK_SIZE=4;
Warnings:
Warning	1478	InnoDB: Cannot create a COMPRESSED table when innodb_page_size > 16k. Assuming ROW_FORMAT=DYNAMIC.
DROP TABLE t1;
CREATE TABLE t1 (id int, a TEXT);
ALTER TABLE t1 ROW_FORMAT=COMPRESSED KEY_BLOCK_SIZE=4;
Warnings:
Warning	1478	InnoDB: Cannot create a COMPRESSED table when innodb_page_size > 16k. Assuming ROW_FORMAT=DYNAMIC.
ALTER TABLE t1 ROW_FORMAT=COMPRESSED;
Warnings:
Warning	1478	InnoDB: Cannot create a COMPRESSED table when innodb_page_size > 16k. Assuming ROW_FORMAT=DYNAMIC.
ALTER TABLE t1 KEY_BLOCK_SIZE=4;
Warnings:
<<<<<<< HEAD
Warning	1478	InnoDB: ignoring KEY_BLOCK_SIZE=4 unless ROW_FORMAT=COMPRESSED.
=======
Warning	1478	InnoDB: ignoring KEY_BLOCK_SIZE=4 as ROW_FORMAT is not COMPRESSED.
>>>>>>> 7cecc90f
DROP TABLE t1;
SET GLOBAL innodb_file_per_table=default;
CREATE TABLE t1 (id int, a TEXT) ROW_FORMAT=COMPACT;
INSERT INTO t1 VALUES (1, REPEAT('a',2000)), (2, REPEAT('a',2000));
UPDATE t1 SET a=REPEAT('a',31000) WHERE id = 1;
INSERT INTO t1 VALUES (1, REPEAT('a',33000));
DROP TABLE t1;<|MERGE_RESOLUTION|>--- conflicted
+++ resolved
@@ -62,11 +62,7 @@
 Warning	1478	InnoDB: Cannot create a COMPRESSED table when innodb_page_size > 16k. Assuming ROW_FORMAT=DYNAMIC.
 ALTER TABLE t1 KEY_BLOCK_SIZE=4;
 Warnings:
-<<<<<<< HEAD
-Warning	1478	InnoDB: ignoring KEY_BLOCK_SIZE=4 unless ROW_FORMAT=COMPRESSED.
-=======
 Warning	1478	InnoDB: ignoring KEY_BLOCK_SIZE=4 as ROW_FORMAT is not COMPRESSED.
->>>>>>> 7cecc90f
 DROP TABLE t1;
 SET GLOBAL innodb_file_per_table=default;
 CREATE TABLE t1 (id int, a TEXT) ROW_FORMAT=COMPACT;
