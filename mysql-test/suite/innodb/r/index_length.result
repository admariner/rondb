--- conflicted
+++ resolved
@@ -20,26 +20,13 @@
 DATA_LENGTH	INDEX_LENGTH
 #	0
 ALTER TABLE abc add INDEX cc (c(800));
-Warnings:
-Warning	1071	Specified key was too long; max key length is 767 bytes
 SELECT DATA_LENGTH, INDEX_LENGTH from information_schema.TABLES WHERE
 TABLE_SCHEMA = 'test' AND TABLE_NAME = 'abc';
 DATA_LENGTH	INDEX_LENGTH
-<<<<<<< HEAD
-#	25739264
-ALTER TABLE abc add INDEX bb (b);
+#	17809408
+ALTER TABLE abc add INDEX bb (b(800));
 SELECT DATA_LENGTH, INDEX_LENGTH from information_schema.TABLES WHERE
 TABLE_SCHEMA = 'test' AND TABLE_NAME = 'abc';
 DATA_LENGTH	INDEX_LENGTH
-#	51478528
-=======
-#	15728640
-ALTER TABLE abc add INDEX bb (b(800));
-Warnings:
-Warning	1071	Specified key was too long; max key length is 767 bytes
-SELECT DATA_LENGTH, INDEX_LENGTH from information_schema.TABLES WHERE
-TABLE_SCHEMA = 'test' AND TABLE_NAME = 'abc';
-DATA_LENGTH	INDEX_LENGTH
-#	31457280
->>>>>>> a3dd3ba0
+#	35618816
 DROP TABLE abc;