--- conflicted
+++ resolved
@@ -12,26 +12,16 @@
 --exec unzip $MYSQL_TEST_DIR/suite/innodb/t/log_corruption.zip -d $newdir > $SEARCH_FILE
 --error 1,42
 --exec $MYSQLD $args
-<<<<<<< HEAD
 let SEARCH_PATTERN=InnoDB: Unsupported redo log format \(0\). The redo log was created before MySQL 5\.7\.9.*;
---source include/search_pattern_in_file.inc
-=======
-let SEARCH_PATTERN=InnoDB: Unsupported redo log format\\. The redo log was created before MySQL 5\\.7\\.9\\.;
 --source include/search_pattern.inc
->>>>>>> 79168c7f
 
 --echo # redo log from before MySQL 8.0.3, with corrupted log block
 --remove_file $newdir/ib_logfile0
 --exec unzip $MYSQL_TEST_DIR/suite/innodb/t/log_corruption0.zip -d $newdir > $SEARCH_FILE
 --error 1,42
 --exec $MYSQLD $args
-<<<<<<< HEAD
 let SEARCH_PATTERN=InnoDB: Upgrade after a crash is not supported.*;
---source include/search_pattern_in_file.inc
-=======
-let SEARCH_PATTERN=InnoDB: Upgrade after a crash is not supported. This redo log was created with malicious intentions, or perhaps, and it appears corrupted;
 --source include/search_pattern.inc
->>>>>>> 79168c7f
 
 --echo # redo log from MySQL 8.0.3, but with invalid header checksum
 --remove_file $newdir/ib_logfile0
@@ -46,26 +36,16 @@
 --exec unzip $MYSQL_TEST_DIR/suite/innodb/t/log_corruption2.zip -d $newdir > $SEARCH_FILE
 --error 1,42
 --exec $MYSQLD $args
-<<<<<<< HEAD
 let SEARCH_PATTERN=InnoDB: Unknown redo log format \(4294967295\).*;
---source include/search_pattern_in_file.inc
-=======
-let SEARCH_PATTERN=InnoDB: Unsupported redo log format. The redo log was created with malicious intentions, or perhaps\\. Please follow the instructions at http://dev.mysql.com/doc/refman/8.0/en/upgrading-downgrading.html;
 --source include/search_pattern.inc
->>>>>>> 79168c7f
 
 --echo # redo log from MySQL 8.0.3, with corrupted log checkpoint
 --remove_file $newdir/ib_logfile0
 --exec unzip $MYSQL_TEST_DIR/suite/innodb/t/log_corruption3.zip -d $newdir > $SEARCH_FILE
 --error 1,42
 --exec $MYSQLD $args
-<<<<<<< HEAD
 let SEARCH_PATTERN=InnoDB: No valid checkpoint found.*corrupted redo log;
---source include/search_pattern_in_file.inc
-=======
-let SEARCH_PATTERN=InnoDB: No valid checkpoint found .corrupted redo log;
 --source include/search_pattern.inc
->>>>>>> 79168c7f
 
 --echo # valid 5.7.9 header, valid checkpoint 1, all-zero (invalid) checkpoint 2,
 --echo # invalid block checksum,
@@ -76,13 +56,8 @@
 # Missing tablespace files are tolerated already with innodb_force_recovery=1.
 --error 1,42
 --exec $MYSQLD $args --innodb-force-recovery=5
-<<<<<<< HEAD
 let SEARCH_PATTERN=InnoDB: Upgrade after a crash is not supported.*;
---source include/search_pattern_in_file.inc
-=======
-let SEARCH_PATTERN=InnoDB: Upgrade after a crash is not supported\\. This redo log was created with malicious intentions, or perhaps, and it appears corrupted\\.;
 --source include/search_pattern.inc
->>>>>>> 79168c7f
 --echo # --innodb-force-recovery=6 (skip the entire redo log)
 --error 1,42
 --exec $MYSQLD $args --innodb-force-recovery=6
@@ -97,13 +72,8 @@
 --echo # Start with innodb-force-recovery=5
 --error 1,42
 --exec $MYSQLD $args --innodb-force-recovery=5
-<<<<<<< HEAD
 let SEARCH_PATTERN=Upgrade after a crash is not supported.*;
---source include/search_pattern_in_file.inc
-=======
-let SEARCH_PATTERN=Cannot continue InnoDB startup in force_recovery mode because there are no existing undo tablespaces found;
 --source include/search_pattern.inc
->>>>>>> 79168c7f
 --echo # Start with --innodb-force-recovery=6 (skip the entire redo log)
 --error 1,42
 --exec $MYSQLD $args --innodb-force-recovery=6
@@ -130,13 +100,8 @@
 --exec unzip $MYSQL_TEST_DIR/suite/innodb/t/log_corruption4c.zip -d $newdir > $SEARCH_FILE
 --error 1,42
 --exec $MYSQLD $args --innodb-force-recovery=5
-<<<<<<< HEAD
 let SEARCH_PATTERN=InnoDB: Upgrade after a crash is not supported.*;
---source include/search_pattern_in_file.inc
-=======
-let SEARCH_PATTERN=InnoDB: Upgrade after a crash is not supported\\. This redo log was created with malicious intentions, or perhaps\\.;
 --source include/search_pattern.inc
->>>>>>> 79168c7f
 let SEARCH_PATTERN=Data Dictionary initialization failed;
 --source include/search_pattern.inc
 --echo # --innodb-force-recovery=6 (skip the entire redo log)
@@ -151,13 +116,8 @@
 --exec unzip $MYSQL_TEST_DIR/suite/innodb/t/log_corruption4d.zip -d $newdir > $SEARCH_FILE
 --error 1,42
 --exec $MYSQLD $args --innodb-log-file-size=4M
-<<<<<<< HEAD
 let SEARCH_PATTERN=InnoDB: Upgrade after a crash is not supported.*;
---source include/search_pattern_in_file.inc
-=======
-let SEARCH_PATTERN=InnoDB: Upgrade after a crash is not supported\\. This redo log was created with malicious intentions, or perhaps\\.;
 --source include/search_pattern.inc
->>>>>>> 79168c7f
 
 # Replace database with 1M redo logs from before MySQL 8.0.3
 --remove_file $newdir/ib_logfile0
