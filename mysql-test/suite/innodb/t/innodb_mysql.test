--- conflicted
+++ resolved
@@ -864,7 +864,6 @@
 COMMIT;
 DROP TABLE t1;
 DROP FUNCTION f1;
-<<<<<<< HEAD
 --echo #
 --echo # BUG#42744: Crash when using a join buffer to join a table with a blob
 --echo # column and an additional column used for duplicate elimination.
@@ -916,11 +915,6 @@
 FROM t1
 WHERE v1  IN  ('f', 'd', 'h', 'u' ) AND i  =  2;
 
-DROP TABLE t1;
-
---echo End of 6.0 tests
-=======
-
 --echo #
 --echo # Bug#54606 innodb fast alter table + pack_keys=0 
 --echo #           prevents adding new indexes
@@ -933,4 +927,5 @@
 CREATE INDEX c on t1 (c);
 
 DROP TABLE t1;
->>>>>>> 14fffb69
+
+--echo End of 6.0 tests