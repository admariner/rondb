--- conflicted
+++ resolved
@@ -927,7 +927,7 @@
 DROP VIEW v1;
 DROP USER mysqltest_u1@localhost;
 
-<<<<<<< HEAD
+
 #
 # Bug#17254: Error for DEFINER security on VIEW provides too much info
 #
@@ -965,8 +965,6 @@
 disconnect def;
 disconnect inv;
 
-# End of 5.0 tests.
-=======
 
 #
 # BUG#24404: strange bug with view+permission+prepared statement
@@ -1037,5 +1035,4 @@
 DROP USER mysqltest_u2@localhost;
 
 
---echo End of 5.0 tests.
->>>>>>> 6e771358
+--echo End of 5.0 tests.