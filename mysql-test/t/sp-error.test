--- conflicted
+++ resolved
@@ -3756,7 +3756,6 @@
 --error ER_WRONG_DB_NAME 
 drop function mysqltest111111111122222222223333333333444444444455555555556666666666777777777788888888889999999999aaaaaaaaaabbbbbbbbbbccccccccccddddddddddeeeeeeeeeeffffffffffgggggggggghhhhhhhhhhiiiiiiiiiijjjj.test;
 
-<<<<<<< HEAD
 --echo #
 --echo # WL#7897 -- Use DD API for Stored Routines.
 --echo # Test cases to verify error scenarios.
@@ -3870,7 +3869,6 @@
 SET character_set_client = @orig_character_set_client;
 
 --enable_query_log
-=======
 
 --echo #
 --echo # Bug #24357244: CANNOT CREATE A STORED FUNCTION IF A DATABASE IS NOT
@@ -3894,5 +3892,4 @@
 
 DROP FUNCTION IF EXISTS f2;
 DROP FUNCTION IF EXISTS f1;
-DROP DATABASE mysqltest;
->>>>>>> 165178a3
+DROP DATABASE mysqltest;