--- conflicted
+++ resolved
@@ -322,8 +322,187 @@
 
 ###########################################################################
 
-<<<<<<< HEAD
-# End of 5.0 tests
+
+#
+# Bug#37114: sql_mode NO_BACKSLASH_ESCAPES does not work properly with
+#            LOAD DATA INFILE
+#
+
+# - For each plain "SELECT id,...", the 1st pair ("before" SELECT...OUTFILE,
+#   LOAD...INFILE) and the 2nd pair of lines ("after") in the result should
+#   look the same, otherwise we broke the dumpe/restore cycle!
+#
+# - the \r is always { '\\', 'r' } in memory, but on-disk format changes
+#
+# - the \t is { '\t' } or { '\\', 't' } in memory depending on whether \
+#    is magic (that is, NO_BACKSLASH_ESCAPES is not set) at INSERT-time.
+#    on-disk format varies.
+#
+# - while INFILE/OUTFILE behaviour changes according to NO_BACKSLASH_ESCAPES,
+#   we can override these defaults using ESCAPED BY '...'
+#   1:  NO_BACKSLASH_ESCAPES default,  \  on-disk:  \,t,x,\r
+#   2:  NO_BACKSLASH_ESCAPES override, \\ on-disk:  \,\,t,x,\,\,r
+#   3: !NO_BACKSLASH_ESCAPES default,  \\ on-disk:  tab,\,\,r
+#   3: !NO_BACKSLASH_ESCAPES override, \  on-disk:  tab,\,r
+
+--echo Bug#37114
+
+SET SESSION character_set_client=latin1;
+SET SESSION character_set_server=latin1;
+SET SESSION character_set_connection=latin1;
+SET @OLD_SQL_MODE=@@SESSION.SQL_MODE;
+
+# 0. test LOAD DATA INFILE first; if that works, all issues in
+#    SELECT INTO OUTFILE / LOAD DATA INFILE cycles below are
+#    arguably in the saving.
+
+--echo test LOAD DATA INFILE
+
+--let $file=$MYSQLTEST_VARDIR/tmp/bug37114.txt
+--let $file2=$MYSQLTEST_VARDIR/tmp/bug37114_out.txt
+
+--write_file $file
+1 \aa
+EOF
+
+CREATE TABLE t1 (id INT, val1 CHAR(3)) ENGINE=MyISAM;
+
+SET sql_mode = 'NO_BACKSLASH_ESCAPES';
+
+--replace_result $MYSQLTEST_VARDIR MYSQLTEST_VARDIR
+--eval LOAD DATA LOCAL INFILE '$file' REPLACE INTO TABLE t1 FIELDS TERMINATED BY ' '
+SELECT * FROM t1;
+
+# show we can write this with OUTFILE, forcing the parameters for now
+--replace_result $MYSQLTEST_VARDIR MYSQLTEST_VARDIR
+--eval SELECT * INTO OUTFILE '$file2' FIELDS ESCAPED BY '' TERMINATED BY ' ' FROM t1
+--diff_files $file $file2
+--remove_file $file2
+
+# now show the OUTFILE defaults are correct with NO_BACKSLASH_ESCAPES
+--replace_result $MYSQLTEST_VARDIR MYSQLTEST_VARDIR
+--eval SELECT * INTO OUTFILE '$file2' FIELDS               TERMINATED BY ' ' FROM t1
+--diff_files $file $file2
+--remove_file $file2
+
+INSERT INTO t1 (id, val1) VALUES (1, '\aa');
+SELECT * FROM t1;
+
+SET sql_mode='';
+INSERT INTO t1 (id, val1) VALUES (1, '\aa');
+SELECT * FROM t1;
+
+DROP TABLE t1;
+
+--remove_file $file
+
+
+
+--echo test SELECT INTO OUTFILE
+
+CREATE TABLE t1 (id INT PRIMARY KEY, val1 CHAR(4));
+CREATE TABLE t2 LIKE t1;
+
+# 1. with NO_BACKSLASH_ESCAPES on
+
+SET sql_mode = '';
+INSERT INTO t1 (id, val1) VALUES (5, '\ttab');
+INSERT INTO t1 (id, val1) VALUES (4, '\\r');
+SET sql_mode = 'NO_BACKSLASH_ESCAPES';
+INSERT INTO t1 (id, val1) VALUES (3, '\tx');
+
+--echo 1.1 NO_BACKSLASH_ESCAPES, use defaults for ESCAPED BY
+
+--replace_result $MYSQLTEST_VARDIR MYSQLTEST_VARDIR
+--eval SELECT * INTO OUTFILE '$file' FIELDS TERMINATED BY ' ' FROM t1 ORDER BY id
+
+--replace_result $MYSQLTEST_VARDIR MYSQLTEST_VARDIR
+--eval LOAD DATA INFILE '$file' INTO TABLE t2 FIELDS TERMINATED BY ' '
+
+SELECT 'before' AS t, id, val1, hex(val1) FROM t1 UNION
+ SELECT 'after' AS t, id, val1, hex(val1) FROM t2 ORDER BY id,t DESC;
+
+TRUNCATE t2;
+
+--replace_result $MYSQLTEST_VARDIR MYSQLTEST_VARDIR
+eval SELECT LOAD_FILE("$file");
+--remove_file $file
+
+
+
+--echo 1.2 NO_BACKSLASH_ESCAPES, override defaults for ESCAPED BY
+
+--replace_result $MYSQLTEST_VARDIR MYSQLTEST_VARDIR
+--eval SELECT * INTO OUTFILE '$file' FIELDS ESCAPED BY '\' TERMINATED BY ' ' FROM t1 ORDER BY id
+
+--replace_result $MYSQLTEST_VARDIR MYSQLTEST_VARDIR
+--eval LOAD DATA INFILE '$file' INTO TABLE t2 FIELDS ESCAPED BY '\' TERMINATED BY ' '
+
+SELECT 'before' AS t, id, val1, hex(val1) FROM t1 UNION
+ SELECT 'after' AS t, id, val1, hex(val1) FROM t2 ORDER BY id,t DESC;
+
+TRUNCATE t2;
+
+--replace_result $MYSQLTEST_VARDIR MYSQLTEST_VARDIR
+eval SELECT LOAD_FILE("$file");
+--remove_file $file
+
+
+
+# 2. with NO_BACKSLASH_ESCAPES off
+
+SET sql_mode = '';
+
+--echo 2.1 !NO_BACKSLASH_ESCAPES, use defaults for ESCAPED BY
+
+--replace_result $MYSQLTEST_VARDIR MYSQLTEST_VARDIR
+--eval SELECT * INTO OUTFILE '$file' FIELDS TERMINATED BY ' ' FROM t1 ORDER BY id
+
+--replace_result $MYSQLTEST_VARDIR MYSQLTEST_VARDIR
+--eval LOAD DATA INFILE '$file' INTO TABLE t2 FIELDS TERMINATED BY ' '
+
+SELECT 'before' AS t, id, val1, hex(val1) FROM t1 UNION
+ SELECT 'after' AS t, id, val1, hex(val1) FROM t2 ORDER BY id,t DESC;
+
+TRUNCATE t2;
+
+SET sql_mode = 'NO_BACKSLASH_ESCAPES';
+
+--replace_result $MYSQLTEST_VARDIR MYSQLTEST_VARDIR
+eval SELECT LOAD_FILE("$file");
+--remove_file $file
+
+SET sql_mode = '';
+
+
+
+--echo 2.2 !NO_BACKSLASH_ESCAPES, override defaults for ESCAPED BY
+
+--replace_result $MYSQLTEST_VARDIR MYSQLTEST_VARDIR
+--eval SELECT * INTO OUTFILE '$file' FIELDS ESCAPED BY '' TERMINATED BY ' ' FROM t1 ORDER BY id
+
+--replace_result $MYSQLTEST_VARDIR MYSQLTEST_VARDIR
+--eval LOAD DATA INFILE '$file' INTO TABLE t2 FIELDS ESCAPED BY '' TERMINATED BY ' '
+
+SELECT 'before' AS t, id, val1, hex(val1) FROM t1 UNION
+ SELECT 'after' AS t, id, val1, hex(val1) FROM t2 ORDER BY id,t DESC;
+
+TRUNCATE t2;
+
+SET sql_mode = 'NO_BACKSLASH_ESCAPES';
+
+--replace_result $MYSQLTEST_VARDIR MYSQLTEST_VARDIR
+eval SELECT LOAD_FILE("$file");
+--remove_file $file
+
+# clean up
+set session sql_mode=@OLD_SQL_MODE;
+DROP TABLE t1,t2;
+
+
+
+--echo End of 5.0 tests
+
 
 
 #
@@ -348,185 +527,7 @@
 remove_file $MYSQLTEST_VARDIR/master-data/test/t@002d1;
 SET character_set_filesystem=default;
 select @@character_set_filesystem;
-=======
-
-#
-# Bug#37114: sql_mode NO_BACKSLASH_ESCAPES does not work properly with
-#            LOAD DATA INFILE
-#
-
-# - For each plain "SELECT id,...", the 1st pair ("before" SELECT...OUTFILE,
-#   LOAD...INFILE) and the 2nd pair of lines ("after") in the result should
-#   look the same, otherwise we broke the dumpe/restore cycle!
-#
-# - the \r is always { '\\', 'r' } in memory, but on-disk format changes
-#
-# - the \t is { '\t' } or { '\\', 't' } in memory depending on whether \
-#    is magic (that is, NO_BACKSLASH_ESCAPES is not set) at INSERT-time.
-#    on-disk format varies.
-#
-# - while INFILE/OUTFILE behaviour changes according to NO_BACKSLASH_ESCAPES,
-#   we can override these defaults using ESCAPED BY '...'
-#   1:  NO_BACKSLASH_ESCAPES default,  \  on-disk:  \,t,x,\r
-#   2:  NO_BACKSLASH_ESCAPES override, \\ on-disk:  \,\,t,x,\,\,r
-#   3: !NO_BACKSLASH_ESCAPES default,  \\ on-disk:  tab,\,\,r
-#   3: !NO_BACKSLASH_ESCAPES override, \  on-disk:  tab,\,r
-
---echo Bug#37114
-
-SET SESSION character_set_client=latin1;
-SET SESSION character_set_server=latin1;
-SET SESSION character_set_connection=latin1;
-SET @OLD_SQL_MODE=@@SESSION.SQL_MODE;
-
-# 0. test LOAD DATA INFILE first; if that works, all issues in
-#    SELECT INTO OUTFILE / LOAD DATA INFILE cycles below are
-#    arguably in the saving.
-
---echo test LOAD DATA INFILE
-
---let $file=$MYSQLTEST_VARDIR/tmp/bug37114.txt
---let $file2=$MYSQLTEST_VARDIR/tmp/bug37114_out.txt
-
---write_file $file
-1 \aa
-EOF
-
-CREATE TABLE t1 (id INT, val1 CHAR(3)) ENGINE=MyISAM;
-
-SET sql_mode = 'NO_BACKSLASH_ESCAPES';
-
---replace_result $MYSQLTEST_VARDIR MYSQLTEST_VARDIR
---eval LOAD DATA LOCAL INFILE '$file' REPLACE INTO TABLE t1 FIELDS TERMINATED BY ' '
-SELECT * FROM t1;
-
-# show we can write this with OUTFILE, forcing the parameters for now
---replace_result $MYSQLTEST_VARDIR MYSQLTEST_VARDIR
---eval SELECT * INTO OUTFILE '$file2' FIELDS ESCAPED BY '' TERMINATED BY ' ' FROM t1
---diff_files $file $file2
---remove_file $file2
-
-# now show the OUTFILE defaults are correct with NO_BACKSLASH_ESCAPES
---replace_result $MYSQLTEST_VARDIR MYSQLTEST_VARDIR
---eval SELECT * INTO OUTFILE '$file2' FIELDS               TERMINATED BY ' ' FROM t1
---diff_files $file $file2
---remove_file $file2
-
-INSERT INTO t1 (id, val1) VALUES (1, '\aa');
-SELECT * FROM t1;
-
-SET sql_mode='';
-INSERT INTO t1 (id, val1) VALUES (1, '\aa');
-SELECT * FROM t1;
-
-DROP TABLE t1;
-
---remove_file $file
-
-
-
---echo test SELECT INTO OUTFILE
-
-CREATE TABLE t1 (id INT PRIMARY KEY, val1 CHAR(4));
-CREATE TABLE t2 LIKE t1;
-
-# 1. with NO_BACKSLASH_ESCAPES on
-
-SET sql_mode = '';
-INSERT INTO t1 (id, val1) VALUES (5, '\ttab');
-INSERT INTO t1 (id, val1) VALUES (4, '\\r');
-SET sql_mode = 'NO_BACKSLASH_ESCAPES';
-INSERT INTO t1 (id, val1) VALUES (3, '\tx');
-
---echo 1.1 NO_BACKSLASH_ESCAPES, use defaults for ESCAPED BY
-
---replace_result $MYSQLTEST_VARDIR MYSQLTEST_VARDIR
---eval SELECT * INTO OUTFILE '$file' FIELDS TERMINATED BY ' ' FROM t1 ORDER BY id
-
---replace_result $MYSQLTEST_VARDIR MYSQLTEST_VARDIR
---eval LOAD DATA INFILE '$file' INTO TABLE t2 FIELDS TERMINATED BY ' '
-
-SELECT 'before' AS t, id, val1, hex(val1) FROM t1 UNION
- SELECT 'after' AS t, id, val1, hex(val1) FROM t2 ORDER BY id,t DESC;
-
-TRUNCATE t2;
-
---replace_result $MYSQLTEST_VARDIR MYSQLTEST_VARDIR
-eval SELECT LOAD_FILE("$file");
---remove_file $file
-
-
-
---echo 1.2 NO_BACKSLASH_ESCAPES, override defaults for ESCAPED BY
-
---replace_result $MYSQLTEST_VARDIR MYSQLTEST_VARDIR
---eval SELECT * INTO OUTFILE '$file' FIELDS ESCAPED BY '\' TERMINATED BY ' ' FROM t1 ORDER BY id
-
---replace_result $MYSQLTEST_VARDIR MYSQLTEST_VARDIR
---eval LOAD DATA INFILE '$file' INTO TABLE t2 FIELDS ESCAPED BY '\' TERMINATED BY ' '
-
-SELECT 'before' AS t, id, val1, hex(val1) FROM t1 UNION
- SELECT 'after' AS t, id, val1, hex(val1) FROM t2 ORDER BY id,t DESC;
-
-TRUNCATE t2;
-
---replace_result $MYSQLTEST_VARDIR MYSQLTEST_VARDIR
-eval SELECT LOAD_FILE("$file");
---remove_file $file
-
-
-
-# 2. with NO_BACKSLASH_ESCAPES off
-
-SET sql_mode = '';
-
---echo 2.1 !NO_BACKSLASH_ESCAPES, use defaults for ESCAPED BY
-
---replace_result $MYSQLTEST_VARDIR MYSQLTEST_VARDIR
---eval SELECT * INTO OUTFILE '$file' FIELDS TERMINATED BY ' ' FROM t1 ORDER BY id
-
---replace_result $MYSQLTEST_VARDIR MYSQLTEST_VARDIR
---eval LOAD DATA INFILE '$file' INTO TABLE t2 FIELDS TERMINATED BY ' '
-
-SELECT 'before' AS t, id, val1, hex(val1) FROM t1 UNION
- SELECT 'after' AS t, id, val1, hex(val1) FROM t2 ORDER BY id,t DESC;
-
-TRUNCATE t2;
-
-SET sql_mode = 'NO_BACKSLASH_ESCAPES';
-
---replace_result $MYSQLTEST_VARDIR MYSQLTEST_VARDIR
-eval SELECT LOAD_FILE("$file");
---remove_file $file
-
-SET sql_mode = '';
-
-
-
---echo 2.2 !NO_BACKSLASH_ESCAPES, override defaults for ESCAPED BY
-
---replace_result $MYSQLTEST_VARDIR MYSQLTEST_VARDIR
---eval SELECT * INTO OUTFILE '$file' FIELDS ESCAPED BY '' TERMINATED BY ' ' FROM t1 ORDER BY id
-
---replace_result $MYSQLTEST_VARDIR MYSQLTEST_VARDIR
---eval LOAD DATA INFILE '$file' INTO TABLE t2 FIELDS ESCAPED BY '' TERMINATED BY ' '
-
-SELECT 'before' AS t, id, val1, hex(val1) FROM t1 UNION
- SELECT 'after' AS t, id, val1, hex(val1) FROM t2 ORDER BY id,t DESC;
-
-TRUNCATE t2;
-
-SET sql_mode = 'NO_BACKSLASH_ESCAPES';
-
---replace_result $MYSQLTEST_VARDIR MYSQLTEST_VARDIR
-eval SELECT LOAD_FILE("$file");
---remove_file $file
-
-# clean up
-set session sql_mode=@OLD_SQL_MODE;
-DROP TABLE t1,t2;
-
-
-
---echo End of 5.0 tests
->>>>>>> a89d13a7
+
+
+
+--echo End of 5.1 tests