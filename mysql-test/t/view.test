--- conflicted
+++ resolved
@@ -4354,7 +4354,6 @@
 
 DROP VIEW v1, v2, v3, v4;
 
-<<<<<<< HEAD
 #
 # - Test cases for INSERT, UPDATE and DELETE against composite views
 
@@ -4633,7 +4632,7 @@
 DROP VIEW v0, vtt, vtr, vrt, vrr, vmat1, vmat2;
 #DROP VIEW vtrd, vrtd, vrrd;
 DROP TABLE t0, t1, t2;
-=======
+
 
 --echo #
 --echo # BUG#19886430: VIEW CREATION WITH NAMED COLUMNS, OVER UNION,
@@ -4677,7 +4676,6 @@
 --echo # Cleanup
 DROP VIEW v1, v2, v3;
 
->>>>>>> b5380e09
 
 # Check that all connections opened by test cases in this file are really
 # gone so execution of other tests won't be affected by their presence.
