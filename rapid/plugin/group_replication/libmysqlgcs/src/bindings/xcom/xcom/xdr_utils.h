/* Copyright (c) 2010, 2017, Oracle and/or its affiliates. All rights reserved.

   This program is free software; you can redistribute it and/or modify
   it under the terms of the GNU General Public License as published by
   the Free Software Foundation; version 2 of the License.

   This program is distributed in the hope that it will be useful,
   but WITHOUT ANY WARRANTY; without even the implied warranty of
   MERCHANTABILITY or FITNESS FOR A PARTICULAR PURPOSE.  See the
   GNU General Public License for more details.

   You should have received a copy of the GNU General Public License
   along with this program; if not, write to the Free Software
   Foundation, Inc., 51 Franklin St, Fifth Floor, Boston, MA 02110-1301  USA */

#ifndef XDR_UTILS_H
#define XDR_UTILS_H

#ifdef __cplusplus
extern "C" {
#endif

#include <assert.h>

/**
    Initialize an array
 */
<<<<<<< HEAD
#define def_init_xdr_array(name) void init_##name##_array(name##_array *x)
=======
#define def_init_xdr_array(name) static inline void init_##name##_array(name##_array *x)
>>>>>>> 194ff94f
#define init_xdr_array(name)                                                 \
  def_init_xdr_array(name) {                                                 \
    x->name##_array_len = 2;                                                 \
    x->name##_array_val = calloc((size_t)x->name##_array_len, sizeof(name)); \
  }

/**
    Free the contents of an array
 */
<<<<<<< HEAD
#define def_free_xdr_array(name) void free_##name##_array(name##_array *x)
#define free_xdr_array(name)   \
  def_free_xdr_array(name) {   \
    free(x->name##_array_val); \
    x->name##_array_val = 0;   \
    x->name##_array_len = 0;   \
  }
=======
#define def_free_xdr_array(name) static inline void free_##name##_array(name##_array *x)
#define free_xdr_array(name)\
def_free_xdr_array(name)\
{\
  free(x->name##_array_val);\
  x->name##_array_val = 0;\
  x->name##_array_len = 0;\
}
>>>>>>> 194ff94f

#define in_range(x, name, n) ((n) >= 0 && (n) < ((x).name##_array_len))

/**
    Resize an array
 */
#define expand_xdr_array(name)                                            \
  u_int old_length = x->name##_array_len;                                 \
  if (n + 1 > (x->name##_array_len)) {                                    \
    if (x->name##_array_len == 0) x->name##_array_len = 1;                \
    do {                                                                  \
      x->name##_array_len *= 2;                                           \
    } while (n + 1 > (x->name##_array_len));                              \
    x->name##_array_val =                                                 \
        realloc(x->name##_array_val, x->name##_array_len * sizeof(name)); \
    memset(&x->name##_array_val[old_length], 0,                           \
           (x->name##_array_len - old_length) * sizeof(name));            \
  }

/**
    Define a set function for an array
 */
#define def_set_xdr_array(name) \
<<<<<<< HEAD
  void set_##name(name##_array *x, name a, u_int n)
=======
  static inline void set_##name(name##_array *x, name a, u_int n)
>>>>>>> 194ff94f
#define set_xdr_array(name)          \
  def_set_xdr_array(name) {          \
    expand_xdr_array(name);          \
    assert(n < x->name##_array_len); \
    x->name##_array_val[n] = a;      \
  }

/**
    Define a get function for an array
 */
<<<<<<< HEAD
#define def_get_xdr_array(name) name get_##name(name##_array *x, u_int n)
#define get_xdr_array(name)          \
  def_get_xdr_array(name) {          \
    expand_xdr_array(name);          \
    assert(n < x->name##_array_len); \
    return x->name##_array_val[n];   \
=======
#define def_get_xdr_array(name) static inline name get_##name(name##_array *x, u_int n)
#define get_xdr_array(name)                     \
  def_get_xdr_array(name)                       \
  {                                             \
    expand_xdr_array(name);                     \
    assert(n < x->name##_array_len);          \
    return x->name##_array_val[n];              \
>>>>>>> 194ff94f
  }

/**
    Define a function to clone an array
 */
#define def_clone_xdr_array(name) \
<<<<<<< HEAD
  name##_array clone_##name##_array(name##_array x)
=======
  static inline name##_array clone_##name##_array(name##_array x)
>>>>>>> 194ff94f
#define clone_xdr_array(name)                                                \
  def_clone_xdr_array(name) {                                                \
    name##_array retval = x;                                                 \
    u_int i;                                                                 \
    retval.name##_array_len = x.name##_array_len;                            \
    DBGOUT(FN; STRLIT("clone_xdr_array"); NDBG(retval.name##_array_len, u)); \
    if (retval.name##_array_len > 0) {                                       \
      retval.name##_array_val =                                              \
          calloc((size_t)x.name##_array_len, sizeof(name));                  \
      for (i = 0; i < retval.name##_array_len; i++) {                        \
        retval.name##_array_val[i] = x.name##_array_val[i];                  \
        DBGOUT(FN; STRLIT("clone_xdr_array"); NDBG(i, u));                   \
      }                                                                      \
    } else {                                                                 \
      retval.name##_array_val = 0;                                           \
    }                                                                        \
    return retval;                                                           \
  }

/**
    Declare all functions for an array
 */
#define d_xdr_funcs(name)   \
  def_init_xdr_array(name); \
  def_free_xdr_array(name); \
  def_set_xdr_array(name);  \
  def_get_xdr_array(name);  \
  def_clone_xdr_array(name);

/**
    Define all functions for an array
 */
#define define_xdr_funcs(name)                                  \
  init_xdr_array(name) free_xdr_array(name) set_xdr_array(name) \
      get_xdr_array(name) clone_xdr_array(name)

/**
    Macro to do insertion sort
 */
#define insert_sort(type, x, n)                         \
  {                                                     \
    int i, j;                                           \
    for (i = 1; i < n; i++) { /* x[0..i-1] is sorted */ \
      type tmp;                                         \
      j = i;                                            \
      tmp = x[j];                                       \
      while (j > 0 && insert_sort_gt(x[j - 1], tmp)) {  \
        x[j] = x[j - 1];                                \
        j--;                                            \
      }                                                 \
      x[j] = tmp;                                       \
    }                                                   \
  }

/**
    Macro to do binary search for first occurence

    Invariant: x[l] < key and x[u] >= key and l < u
*/
#define bin_search_first_body(x, first, last, key, p) \
  int l = first - 1;                                  \
  int u = last + 1;                                   \
  int m = 0;                                          \
  while (l + 1 != u) {                                \
    m = (l + u) / 2;                                  \
    if (bin_search_lt((x)[m], (key))) {               \
      l = m;                                          \
    } else {                                          \
      u = m;                                          \
    }                                                 \
  }

/**
    Macro to do binary search for last occurence.

    Invariant: x[l] <= key and x[u] > key and l < u
*/
#define bin_search_last_body(x, first, last, key, p) \
  int l = first - 1;                                 \
  int u = last + 1;                                  \
  int m = 0;                                         \
  while (l + 1 != u) {                               \
    m = (l + u) / 2;                                 \
    if (bin_search_gt((x)[m], (key))) {              \
      u = m;                                         \
    } else {                                         \
      l = m;                                         \
    }                                                \
  }

/**
   Find first element which matches key
*/
#define bin_search_first(x, first, last, key, p)             \
  {                                                          \
    bin_search_first_body(x, first, last, key, p);           \
    p = u;                                                   \
    if (p > last || (!bin_search_eq((x)[p], (key)))) p = -1; \
  }

/**
 Find first element which is greater than key
*/
#define bin_search_first_gt(x, first, last, key, p)          \
  {                                                          \
    bin_search_last_body(x, first, last, key, p);            \
    p = u;                                                   \
    if (p > last || (!bin_search_gt((x)[p], (key)))) p = -1; \
  }

/**
   Find last element which matches key
*/
#define bin_search_last(x, first, last, key, p)               \
  {                                                           \
    bin_search_last_body(x, first, last, key, p);             \
    p = l;                                                    \
    if (p < first || (!bin_search_eq((x)[p], (key)))) p = -1; \
  }

/**
    Find first element which is less than key
*/
#define bin_search_last_lt(x, first, last, key, p)            \
  {                                                           \
    bin_search_first_body(x, first, last, key, p);            \
    p = l;                                                    \
    if (p < first || (!bin_search_lt((x)[p], (key)))) p = -1; \
  }

#define diff_get(type, a, i) get_##type##_array(a, i)
#define diff_output(type, x) set_##type##_array(&retval, x, retval_i++)
#define diff_gt(x, y) insert_sort_gt(x, y)

/**
    Macro to compute diff of two arrays, which as a side effect will
    be sorted after the operation has completed.
 */
#define diff_xdr_array(type, x, y)                                          \
  type##_array diff_##type##_array(type##_array x, type##_array y) {        \
    int x_i = 0;                                                            \
    int y_i = 0;                                                            \
    type retval;                                                            \
    int retval_i = 0;                                                       \
    init_##type##_array(&retval);                                           \
    insert_sort(type, x.type##_val, x.type##_len);                          \
    insert_sort(type, y.type##_val, y.type##_len);                          \
    while (x_i < x.type##_len && y < y.type##_len) {                        \
      if (diff_eq(diff_get(type, x, x_i), diff_get(type, y, y_i))) {        \
        x_i++;                                                              \
        y_i++;                                                              \
      } else if (diff_lt(diff_get(type, x, x_i), diff_get(type, y, y_i))) { \
        diff_output(type, diff_get(type, x, x_i++));                        \
      } else {                                                              \
        diff_output(type, diff_get(type, y, y_i++));                        \
      }                                                                     \
    }                                                                       \
    while (x_i < x.type##_len) {                                            \
      diff_output(type, diff_get(type, x, x_i++));                          \
    }                                                                       \
    while (y_i < y.type##_len) {                                            \
      diff_output(type, diff_get(type, y, y_i++));                          \
    }                                                                       \
    retval.type##_len = retval_i;                                           \
    return retval;                                                          \
  }

/* {{{ Reverse elements n1..n2 */

#define x_reverse(type, x, in_n1, in_n2) \
  {                                      \
    int n1 = in_n1;                      \
    int n2 = in_n2;                      \
    while ((n1) < (n2)) {                \
      type tmp = (x)[n1];                \
      (x)[n1] = (x)[n2];                 \
      (x)[n2] = tmp;                     \
      (n1)++;                            \
      (n2)--;                            \
    }                                    \
  }

/* }}} */

/* {{{ Move elements n1..n2 to after n3 */

#define x_blkmove(type, x, n1, n2, n3)        \
  {                                           \
    if ((n3) < (n1)-1) {                      \
      x_reverse(type, (x), (n3) + 1, (n1)-1); \
      x_reverse(type, (x), (n1), (n2));       \
      x_reverse(type, (x), (n3) + 1, (n2));   \
    } else if ((n3) > (n2)) {                 \
      x_reverse(type, (x), (n1), (n2));       \
      x_reverse(type, (x), (n2) + 1, (n3));   \
      x_reverse(type, (x), (n1), (n3));       \
    }                                         \
  }

/* }}} */

#ifdef __cplusplus
}
#endif

#endif<|MERGE_RESOLUTION|>--- conflicted
+++ resolved
@@ -25,11 +25,7 @@
 /**
     Initialize an array
  */
-<<<<<<< HEAD
-#define def_init_xdr_array(name) void init_##name##_array(name##_array *x)
-=======
 #define def_init_xdr_array(name) static inline void init_##name##_array(name##_array *x)
->>>>>>> 194ff94f
 #define init_xdr_array(name)                                                 \
   def_init_xdr_array(name) {                                                 \
     x->name##_array_len = 2;                                                 \
@@ -39,24 +35,13 @@
 /**
     Free the contents of an array
  */
-<<<<<<< HEAD
-#define def_free_xdr_array(name) void free_##name##_array(name##_array *x)
+#define def_free_xdr_array(name) static inline void free_##name##_array(name##_array *x)
 #define free_xdr_array(name)   \
   def_free_xdr_array(name) {   \
     free(x->name##_array_val); \
     x->name##_array_val = 0;   \
     x->name##_array_len = 0;   \
   }
-=======
-#define def_free_xdr_array(name) static inline void free_##name##_array(name##_array *x)
-#define free_xdr_array(name)\
-def_free_xdr_array(name)\
-{\
-  free(x->name##_array_val);\
-  x->name##_array_val = 0;\
-  x->name##_array_len = 0;\
-}
->>>>>>> 194ff94f
 
 #define in_range(x, name, n) ((n) >= 0 && (n) < ((x).name##_array_len))
 
@@ -80,11 +65,7 @@
     Define a set function for an array
  */
 #define def_set_xdr_array(name) \
-<<<<<<< HEAD
-  void set_##name(name##_array *x, name a, u_int n)
-=======
   static inline void set_##name(name##_array *x, name a, u_int n)
->>>>>>> 194ff94f
 #define set_xdr_array(name)          \
   def_set_xdr_array(name) {          \
     expand_xdr_array(name);          \
@@ -95,33 +76,19 @@
 /**
     Define a get function for an array
  */
-<<<<<<< HEAD
-#define def_get_xdr_array(name) name get_##name(name##_array *x, u_int n)
+#define def_get_xdr_array(name) static inline name get_##name(name##_array *x, u_int n)
 #define get_xdr_array(name)          \
   def_get_xdr_array(name) {          \
     expand_xdr_array(name);          \
     assert(n < x->name##_array_len); \
     return x->name##_array_val[n];   \
-=======
-#define def_get_xdr_array(name) static inline name get_##name(name##_array *x, u_int n)
-#define get_xdr_array(name)                     \
-  def_get_xdr_array(name)                       \
-  {                                             \
-    expand_xdr_array(name);                     \
-    assert(n < x->name##_array_len);          \
-    return x->name##_array_val[n];              \
->>>>>>> 194ff94f
   }
 
 /**
     Define a function to clone an array
  */
 #define def_clone_xdr_array(name) \
-<<<<<<< HEAD
-  name##_array clone_##name##_array(name##_array x)
-=======
   static inline name##_array clone_##name##_array(name##_array x)
->>>>>>> 194ff94f
 #define clone_xdr_array(name)                                                \
   def_clone_xdr_array(name) {                                                \
     name##_array retval = x;                                                 \
