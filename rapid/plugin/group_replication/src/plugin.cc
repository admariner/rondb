--- conflicted
+++ resolved
@@ -484,15 +484,9 @@
   {
     error= 1;
     log_message(MY_ERROR_LEVEL, "Can't start group replication on secondary"
-<<<<<<< HEAD
-                                " member with single primary-mode while"
-                                " asynchronous replication channels are"
-                                " running.");
-=======
       " member with single primary-mode while"
       " asynchronous replication channels are"
       " running.");
->>>>>>> d6654205
     goto err; /* purecov: inspected */
   }
 
