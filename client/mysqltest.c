--- conflicted
+++ resolved
@@ -2925,12 +2925,8 @@
 
     if (!disable_result_log)
     {
-<<<<<<< HEAD
       ulong affected_rows;    /* Ok to be undef if 'disable_info' is set */
       LINT_INIT(affected_rows);
-=======
-      ulong affected_rows;
->>>>>>> 72b08b7e
 
       if (res)
       {
