--- conflicted
+++ resolved
@@ -455,29 +455,19 @@
   MYSQL *mysql;
   if (verbose)
     fprintf(stdout, "Connecting to %s\n", host ? host : "localhost");
-<<<<<<< HEAD
-  native_mutex_lock(&init_mutex);
-  if (!(mysql= mysql_init(NULL)))
-  {
+  if (opt_use_threads && !lock_tables)
+  {
+    native_mutex_lock(&init_mutex);
+    if (!(mysql= mysql_init(NULL)))
+    {
+      native_mutex_unlock(&init_mutex);
+      return 0;
+    }
     native_mutex_unlock(&init_mutex);
-    return 0;
-  }
-  native_mutex_unlock(&init_mutex);
-=======
-  if (opt_use_threads && !lock_tables)
-  {
-    pthread_mutex_lock(&init_mutex);
-    if (!(mysql= mysql_init(NULL)))
-    {
-      pthread_mutex_unlock(&init_mutex);
-      return 0;
-    }
-    pthread_mutex_unlock(&init_mutex);
   }
   else
     if (!(mysql= mysql_init(NULL)))
       return 0;
->>>>>>> 8934bbd8
   if (opt_compress)
     mysql_options(mysql,MYSQL_OPT_COMPRESS,NullS);
   if (opt_local_file)
