/*
   Copyright (c) 2000, 2012, Oracle and/or its affiliates. All rights reserved.

   This program is free software; you can redistribute it and/or modify
   it under the terms of the GNU General Public License as published by
   the Free Software Foundation; version 2 of the License.

   This program is distributed in the hope that it will be useful,
   but WITHOUT ANY WARRANTY; without even the implied warranty of
   MERCHANTABILITY or FITNESS FOR A PARTICULAR PURPOSE.  See the
   GNU General Public License for more details.

   You should have received a copy of the GNU General Public License
   along with this program; if not, write to the Free Software
   Foundation, Inc., 51 Franklin St, Fifth Floor, Boston, MA 02110-1301  USA
*/

/* maintaince of mysql databases */

#include "client_priv.h"
#include "my_default.h"
#include <signal.h>
#include <my_pthread.h>				/* because of signal()	*/
#include <sys/stat.h>
#include <mysql.h>
#include <sql_common.h>
#include <welcome_copyright_notice.h>           /* ORACLE_WELCOME_COPYRIGHT_NOTICE */

#define ADMIN_VERSION "8.42"
#define MAX_MYSQL_VAR 512
#define SHUTDOWN_DEF_TIMEOUT 3600		/* Wait for shutdown */
#define MAX_TRUNC_LENGTH 3

char *host= NULL, *user= 0, *opt_password= 0,
     *default_charset= (char*) MYSQL_AUTODETECT_CHARSET_NAME;
char truncated_var_names[MAX_MYSQL_VAR][MAX_TRUNC_LENGTH];
char ex_var_names[MAX_MYSQL_VAR][FN_REFLEN];
ulonglong last_values[MAX_MYSQL_VAR];
static int interval=0;
static my_bool option_force=0,interrupted=0,new_line=0,
               opt_compress=0, opt_relative=0, opt_verbose=0, opt_vertical=0,
               tty_password= 0, opt_nobeep;
static my_bool debug_info_flag= 0, debug_check_flag= 0;
static uint tcp_port = 0, option_wait = 0, option_silent=0, nr_iterations;
static uint opt_count_iterations= 0, my_end_arg;
static char *opt_bind_addr = NULL;
static ulong opt_connect_timeout, opt_shutdown_timeout;
static char * unix_port=0;
static char *opt_plugin_dir= 0, *opt_default_auth= 0;
static uint opt_enable_cleartext_plugin= 0;
static my_bool using_opt_enable_cleartext_plugin= 0;

#ifdef HAVE_SMEM
static char *shared_memory_base_name=0;
#endif
static uint opt_protocol=0;
static myf error_flags; /* flags to pass to my_printf_error, like ME_BELL */

/*
  When using extended-status relatively, ex_val_max_len is the estimated
  maximum length for any relative value printed by extended-status. The
  idea is to try to keep the length of output as short as possible.
*/

static uint ex_val_max_len[MAX_MYSQL_VAR];
static my_bool ex_status_printed = 0; /* First output is not relative. */
static uint ex_var_count, max_var_length, max_val_length;

#include <sslopt-vars.h>

static void print_version(void);
static void usage(void);
extern "C" my_bool get_one_option(int optid, const struct my_option *opt,
                                  char *argument);
static my_bool sql_connect(MYSQL *mysql, uint wait);
static int execute_commands(MYSQL *mysql,int argc, char **argv);
static int drop_db(MYSQL *mysql,const char *db);
extern "C" sig_handler endprog(int signal_number);
static void nice_time(ulong sec,char *buff);
static void print_header(MYSQL_RES *result);
static void print_top(MYSQL_RES *result);
static void print_row(MYSQL_RES *result,MYSQL_ROW cur, uint row);
static void print_relative_row(MYSQL_RES *result, MYSQL_ROW cur, uint row);
static void print_relative_row_vert(MYSQL_RES *result, MYSQL_ROW cur, uint row);
static void print_relative_header();
static void print_relative_line();
static void truncate_names();
static my_bool get_pidfile(MYSQL *mysql, char *pidfile);
static my_bool wait_pidfile(char *pidfile, time_t last_modified,
			    struct stat *pidfile_status);
static void store_values(MYSQL_RES *result);

/*
  The order of commands must be the same as command_names,
  except ADMIN_ERROR
*/
enum commands {
  ADMIN_ERROR,
  ADMIN_CREATE,           ADMIN_DROP,            ADMIN_SHUTDOWN,
  ADMIN_RELOAD,           ADMIN_REFRESH,         ADMIN_VER,
  ADMIN_PROCESSLIST,      ADMIN_STATUS,          ADMIN_KILL,
  ADMIN_DEBUG,            ADMIN_VARIABLES,       ADMIN_FLUSH_LOGS,
  ADMIN_FLUSH_HOSTS,      ADMIN_FLUSH_TABLES,    ADMIN_PASSWORD,
  ADMIN_PING,             ADMIN_EXTENDED_STATUS, ADMIN_FLUSH_STATUS,
  ADMIN_FLUSH_PRIVILEGES, ADMIN_START_SLAVE,     ADMIN_STOP_SLAVE,
  ADMIN_FLUSH_THREADS,    ADMIN_OLD_PASSWORD
};
static const char *command_names[]= {
  "create",               "drop",                "shutdown",
  "reload",               "refresh",             "version",
  "processlist",          "status",              "kill",
  "debug",                "variables",           "flush-logs",
  "flush-hosts",          "flush-tables",        "password",
  "ping",                 "extended-status",     "flush-status",
  "flush-privileges",     "start-slave",         "stop-slave",
  "flush-threads","old-password",
  NullS
};

static TYPELIB command_typelib=
{ array_elements(command_names)-1,"commands", command_names, NULL};

static struct my_option my_long_options[] =
{
  {"bind-address", 0, "IP address to bind to.",
   (uchar**) &opt_bind_addr, (uchar**) &opt_bind_addr, 0, GET_STR,
   REQUIRED_ARG, 0, 0, 0, 0, 0, 0},
  {"count", 'c',
   "Number of iterations to make. This works with -i (--sleep) only.",
   &nr_iterations, &nr_iterations, 0, GET_UINT,
   REQUIRED_ARG, 0, 0, 0, 0, 0, 0},
#ifndef DBUG_OFF
  {"debug", '#', "Output debug log. Often this is 'd:t:o,filename'.",
   0, 0, 0, GET_STR, OPT_ARG, 0, 0, 0, 0, 0, 0},
#endif
  {"debug-check", OPT_DEBUG_CHECK, "Check memory and open file usage at exit.",
   &debug_check_flag, &debug_check_flag, 0,
   GET_BOOL, NO_ARG, 0, 0, 0, 0, 0, 0},
  {"debug-info", OPT_DEBUG_INFO, "Print some debug info at exit.",
   &debug_info_flag, &debug_info_flag,
   0, GET_BOOL, NO_ARG, 0, 0, 0, 0, 0, 0},
  {"force", 'f',
   "Don't ask for confirmation on drop database; with multiple commands, "
   "continue even if an error occurs.",
   &option_force, &option_force, 0, GET_BOOL, NO_ARG, 0, 0,
   0, 0, 0, 0},
  {"compress", 'C', "Use compression in server/client protocol.",
   &opt_compress, &opt_compress, 0, GET_BOOL, NO_ARG, 0, 0, 0,
   0, 0, 0},
  {"character-sets-dir", OPT_CHARSETS_DIR,
   "Directory for character set files.", &charsets_dir,
   &charsets_dir, 0, GET_STR, REQUIRED_ARG, 0, 0, 0, 0, 0, 0},
  {"default-character-set", OPT_DEFAULT_CHARSET,
   "Set the default character set.", &default_charset,
   &default_charset, 0, GET_STR, REQUIRED_ARG, 0, 0, 0, 0, 0, 0},
  {"help", '?', "Display this help and exit.", 0, 0, 0, GET_NO_ARG,
   NO_ARG, 0, 0, 0, 0, 0, 0},
  {"host", 'h', "Connect to host.", &host, &host, 0, GET_STR,
   REQUIRED_ARG, 0, 0, 0, 0, 0, 0},
  {"no-beep", 'b', "Turn off beep on error.", &opt_nobeep,
   &opt_nobeep, 0, GET_BOOL, NO_ARG, 0, 0, 0, 0, 0, 0}, 
  {"password", 'p',
   "Password to use when connecting to server. If password is not given it's asked from the tty.",
   0, 0, 0, GET_PASSWORD, OPT_ARG, 0, 0, 0, 0, 0, 0},
#ifdef __WIN__
  {"pipe", 'W', "Use named pipes to connect to server.", 0, 0, 0, GET_NO_ARG,
   NO_ARG, 0, 0, 0, 0, 0, 0},
#endif
  {"port", 'P', "Port number to use for connection or 0 for default to, in "
   "order of preference, my.cnf, $MYSQL_TCP_PORT, "
#if MYSQL_PORT_DEFAULT == 0
   "/etc/services, "
#endif
   "built-in default (" STRINGIFY_ARG(MYSQL_PORT) ").",
   &tcp_port, &tcp_port, 0, GET_UINT, REQUIRED_ARG, 0, 0, 0, 0, 0, 0},
  {"protocol", OPT_MYSQL_PROTOCOL, "The protocol to use for connection (tcp, socket, pipe, memory).",
    0, 0, 0, GET_STR,  REQUIRED_ARG, 0, 0, 0, 0, 0, 0},
  {"relative", 'r',
   "Show difference between current and previous values when used with -i. "
   "Currently only works with extended-status.",
   &opt_relative, &opt_relative, 0, GET_BOOL, NO_ARG, 0, 0, 0,
  0, 0, 0},
#ifdef HAVE_SMEM
  {"shared-memory-base-name", OPT_SHARED_MEMORY_BASE_NAME,
   "Base name of shared memory.", &shared_memory_base_name, &shared_memory_base_name,
   0, GET_STR_ALLOC, REQUIRED_ARG, 0, 0, 0, 0, 0, 0},
#endif
  {"silent", 's', "Silently exit if one can't connect to server.",
   0, 0, 0, GET_NO_ARG, NO_ARG, 0, 0, 0, 0, 0, 0},
  {"socket", 'S', "The socket file to use for connection.",
   &unix_port, &unix_port, 0, GET_STR, REQUIRED_ARG, 0, 0, 0,
   0, 0, 0},
  {"sleep", 'i', "Execute commands repeatedly with a sleep between.",
   &interval, &interval, 0, GET_INT, REQUIRED_ARG, 0, 0, 0, 0,
   0, 0},
#include <sslopt-longopts.h>
#ifndef DONT_ALLOW_USER_CHANGE
  {"user", 'u', "User for login if not current user.", &user,
   &user, 0, GET_STR_ALLOC, REQUIRED_ARG, 0, 0, 0, 0, 0, 0},
#endif
  {"verbose", 'v', "Write more information.", &opt_verbose,
   &opt_verbose, 0, GET_BOOL, NO_ARG, 0, 0, 0, 0, 0, 0},
  {"version", 'V', "Output version information and exit.", 0, 0, 0, GET_NO_ARG,
   NO_ARG, 0, 0, 0, 0, 0, 0},
  {"vertical", 'E',
   "Print output vertically. Is similar to --relative, but prints output vertically.",
   &opt_vertical, &opt_vertical, 0, GET_BOOL, NO_ARG, 0, 0, 0,
   0, 0, 0},
  {"wait", 'w', "Wait and retry if connection is down.", 0, 0, 0, GET_UINT,
   OPT_ARG, 0, 0, 0, 0, 0, 0},
  {"connect_timeout", OPT_CONNECT_TIMEOUT, "", &opt_connect_timeout,
   &opt_connect_timeout, 0, GET_ULONG, REQUIRED_ARG, 3600*12, 0,
   3600*12, 0, 1, 0},
  {"shutdown_timeout", OPT_SHUTDOWN_TIMEOUT, "", &opt_shutdown_timeout,
   &opt_shutdown_timeout, 0, GET_ULONG, REQUIRED_ARG,
   SHUTDOWN_DEF_TIMEOUT, 0, 3600*12, 0, 1, 0},
  {"plugin_dir", OPT_PLUGIN_DIR, "Directory for client-side plugins.",
    &opt_plugin_dir, &opt_plugin_dir, 0,
   GET_STR, REQUIRED_ARG, 0, 0, 0, 0, 0, 0},
  {"default_auth", OPT_DEFAULT_AUTH,
   "Default authentication client-side plugin to use.",
   &opt_default_auth, &opt_default_auth, 0,
   GET_STR, REQUIRED_ARG, 0, 0, 0, 0, 0, 0},
  {"enable_cleartext_plugin", OPT_ENABLE_CLEARTEXT_PLUGIN, 
    "Enable/disable the clear text authentication plugin.",
   &opt_enable_cleartext_plugin, &opt_enable_cleartext_plugin, 
   0, GET_BOOL, OPT_ARG, 0, 0, 0, 0, 0, 0},
  { 0, 0, 0, 0, 0, 0, GET_NO_ARG, NO_ARG, 0, 0, 0, 0, 0, 0}
};


static const char *load_default_groups[]= { "mysqladmin","client",0 };

my_bool
get_one_option(int optid, const struct my_option *opt __attribute__((unused)),
	       char *argument)
{
  int error = 0;

  switch(optid) {
  case 'c':
    opt_count_iterations= 1;
    break;
  case 'p':
    if (argument == disabled_my_option)
      argument= (char*) "";			// Don't require password
    if (argument)
    {
      char *start=argument;
      my_free(opt_password);
      opt_password=my_strdup(argument,MYF(MY_FAE));
      while (*argument) *argument++= 'x';		/* Destroy argument */
      if (*start)
	start[1]=0;				/* Cut length of argument */
      tty_password= 0;
    }
    else
      tty_password=1;
    break;
  case 's':
    option_silent++;
    break;
  case 'W':
#ifdef __WIN__
    opt_protocol = MYSQL_PROTOCOL_PIPE;
#endif
    break;
  case '#':
    DBUG_PUSH(argument ? argument : "d:t:o,/tmp/mysqladmin.trace");
    break;
#include <sslopt-case.h>
  case 'V':
    print_version();
    exit(0);
    break;
  case 'w':
    if (argument)
    {
      if ((option_wait=atoi(argument)) <= 0)
	option_wait=1;
    }
    else
      option_wait= ~(uint)0;
    break;
  case '?':
  case 'I':					/* Info */
    error++;
    break;
  case OPT_CHARSETS_DIR:
#if MYSQL_VERSION_ID > 32300
    charsets_dir = argument;
#endif
    break;
  case OPT_MYSQL_PROTOCOL:
    opt_protocol= find_type_or_exit(argument, &sql_protocol_typelib,
                                    opt->name);
    break;
  case OPT_ENABLE_CLEARTEXT_PLUGIN:
    using_opt_enable_cleartext_plugin= TRUE;
    break;
  }
  if (error)
  {
    usage();
    exit(1);
  }
  return 0;
}


int main(int argc,char *argv[])
{
  int error= 0, ho_error;
  MYSQL mysql;
  char **commands, **save_argv;

  MY_INIT(argv[0]);
  mysql_init(&mysql);
  my_getopt_use_args_separator= TRUE;
  if (load_defaults("my",load_default_groups,&argc,&argv))
   exit(1); 
  my_getopt_use_args_separator= FALSE;

  save_argv = argv;				/* Save for free_defaults */
  if ((ho_error=handle_options(&argc, &argv, my_long_options, get_one_option)))
  {
    free_defaults(save_argv);
    exit(ho_error);
  }
  if (debug_info_flag)
    my_end_arg= MY_CHECK_ERROR | MY_GIVE_INFO;
  if (debug_check_flag)
    my_end_arg= MY_CHECK_ERROR;

  if (argc == 0)
  {
    usage();
    exit(1);
  }
  commands = argv;
  if (tty_password)
    opt_password = get_tty_password(NullS);

  (void) signal(SIGINT,endprog);			/* Here if abort */
  (void) signal(SIGTERM,endprog);		/* Here if abort */

  if (opt_bind_addr)
    mysql_options(&mysql,MYSQL_OPT_BIND,opt_bind_addr);
  if (opt_compress)
    mysql_options(&mysql,MYSQL_OPT_COMPRESS,NullS);
  if (opt_connect_timeout)
  {
    uint tmp=opt_connect_timeout;
    mysql_options(&mysql,MYSQL_OPT_CONNECT_TIMEOUT, (char*) &tmp);
  }
#ifdef HAVE_OPENSSL
  if (opt_use_ssl)
  {
    mysql_ssl_set(&mysql, opt_ssl_key, opt_ssl_cert, opt_ssl_ca,
		  opt_ssl_capath, opt_ssl_cipher);
    mysql_options(&mysql, MYSQL_OPT_SSL_CRL, opt_ssl_crl);
    mysql_options(&mysql, MYSQL_OPT_SSL_CRLPATH, opt_ssl_crlpath);
  }
  mysql_options(&mysql,MYSQL_OPT_SSL_VERIFY_SERVER_CERT,
                (char*)&opt_ssl_verify_server_cert);
#endif
  if (opt_protocol)
    mysql_options(&mysql,MYSQL_OPT_PROTOCOL,(char*)&opt_protocol);
#ifdef HAVE_SMEM
  if (shared_memory_base_name)
    mysql_options(&mysql,MYSQL_SHARED_MEMORY_BASE_NAME,shared_memory_base_name);
#endif
  mysql_options(&mysql, MYSQL_SET_CHARSET_NAME, default_charset);
  error_flags= (myf)(opt_nobeep ? 0 : ME_BELL);

  if (opt_plugin_dir && *opt_plugin_dir)
    mysql_options(&mysql, MYSQL_PLUGIN_DIR, opt_plugin_dir);

  if (opt_default_auth && *opt_default_auth)
    mysql_options(&mysql, MYSQL_DEFAULT_AUTH, opt_default_auth);

  mysql_options(&mysql, MYSQL_OPT_CONNECT_ATTR_RESET, 0);
  mysql_options4(&mysql, MYSQL_OPT_CONNECT_ATTR_ADD,
                 "program_name", "mysqladmin");
  if (using_opt_enable_cleartext_plugin)
    mysql_options(&mysql, MYSQL_ENABLE_CLEARTEXT_PLUGIN, 
                  (char*) &opt_enable_cleartext_plugin);

  if (sql_connect(&mysql, option_wait))
  {
    /*
      We couldn't get an initial connection and will definitely exit.
      The following just determines the exit-code we'll give.
    */

    unsigned int err= mysql_errno(&mysql);
    if (err >= CR_MIN_ERROR && err <= CR_MAX_ERROR)
      error= 1;
    else
    {
      /* Return 0 if all commands are PING */
      for (; argc > 0; argv++, argc--)
      {
        if (find_type(argv[0], &command_typelib, FIND_TYPE_BASIC) !=
            ADMIN_PING)
        {
          error= 1;
          break;
        }
      }
    }
  }
  else
  {
    /*
      --count=0 aborts right here. Otherwise iff --sleep=t ("interval")
      is given a t!=0, we get an endless loop, or n iterations if --count=n
      was given an n!=0. If --sleep wasn't given, we get one iteration.

      To wit, --wait loops the connection-attempts, while --sleep loops
      the command execution (endlessly if no --count is given).
    */

    while (!interrupted && (!opt_count_iterations || nr_iterations))
    {
      new_line = 0;

      if ((error= execute_commands(&mysql,argc,commands)))
      {
        /*
          Unknown/malformed command always aborts and can't be --forced.
          If the user got confused about the syntax, proceeding would be
          dangerous ...
        */
	if (error > 0)
	  break;

        /*
          Command was well-formed, but failed on the server. Might succeed
          on retry (if conditions on server change etc.), but needs --force
          to retry.
        */
        if (!option_force)
          break;
      }                                         /* if((error= ... */

      if (interval)                             /* --sleep=interval given */
      {
        if (opt_count_iterations && --nr_iterations == 0)
          break;

        /*
          If connection was dropped (unintentionally, or due to SHUTDOWN),
          re-establish it if --wait ("retry-connect") was given and user
          didn't signal for us to die. Otherwise, signal failure.
        */

	if (mysql.net.vio == 0)
	{
	  if (option_wait && !interrupted)
	  {
	    sleep(1);
	    sql_connect(&mysql, option_wait);
	    /*
	      continue normally and decrease counters so that
	      "mysqladmin --count=1 --wait=1 shutdown"
	      cannot loop endlessly.
	    */
	  }
	  else
	  {
	    /*
	      connexion broke, and we have no order to re-establish it. fail.
	    */
	    if (!option_force)
	      error= 1;
	    break;
	  }
	}                                       /* lost connection */

	sleep(interval);
	if (new_line)
	  puts("");
      }
      else
        break;                                  /* no --sleep, done looping */
    }                                           /* command-loop */
  }                                             /* got connection */

  mysql_close(&mysql);
  my_free(opt_password);
  my_free(user);
#ifdef HAVE_SMEM
  my_free(shared_memory_base_name);
#endif
  free_defaults(save_argv);
  my_end(my_end_arg);
  exit(error ? 1 : 0);
  return 0;
}


sig_handler endprog(int signal_number __attribute__((unused)))
{
  interrupted=1;
}

/**
   @brief connect to server, optionally waiting for same to come up

   @param  mysql     connection struct
   @param  wait      wait for server to come up?
                     (0: no, ~0: forever, n: cycles)

   @return Operation result
   @retval 0         success
   @retval 1         failure
*/

static my_bool sql_connect(MYSQL *mysql, uint wait)
{
  my_bool info=0;

  for (;;)
  {
    if (mysql_real_connect(mysql,host,user,opt_password,NullS,tcp_port,
			   unix_port, CLIENT_REMEMBER_OPTIONS))
    {
      mysql->reconnect= 1;
      if (info)
      {
	fputs("\n",stderr);
	(void) fflush(stderr);
      }
      return 0;
    }

    if (!wait)                                  // was or reached 0, fail
    {
      if (!option_silent)                       // print diagnostics
      {
	if (!host)
	  host= (char*) LOCAL_HOST;
	my_printf_error(0,"connect to server at '%s' failed\nerror: '%s'",
			error_flags, host, mysql_error(mysql));
	if (mysql_errno(mysql) == CR_CONNECTION_ERROR)
	{
	  fprintf(stderr,
		  "Check that mysqld is running and that the socket: '%s' exists!\n",
		  unix_port ? unix_port : mysql_unix_port);
	}
	else if (mysql_errno(mysql) == CR_CONN_HOST_ERROR ||
		 mysql_errno(mysql) == CR_UNKNOWN_HOST)
	{
	  fprintf(stderr,"Check that mysqld is running on %s",host);
	  fprintf(stderr," and that the port is %d.\n",
		  tcp_port ? tcp_port: mysql_port);
	  fprintf(stderr,"You can check this by doing 'telnet %s %d'\n",
		  host, tcp_port ? tcp_port: mysql_port);
	}
      }
      return 1;
    }

    if (wait != (uint) ~0)
      wait--;				/* count down, one less retry */

    if ((mysql_errno(mysql) != CR_CONN_HOST_ERROR) &&
	(mysql_errno(mysql) != CR_CONNECTION_ERROR))
    {
      /*
        Error is worse than "server doesn't answer (yet?)";
        fail even if we still have "wait-coins" unless --force
        was also given.
      */
      fprintf(stderr,"Got error: %s\n", mysql_error(mysql));
      if (!option_force)
	return 1;
    }
    else if (!option_silent)
    {
      if (!info)
      {
	info=1;
	fputs("Waiting for MySQL server to answer",stderr);
	(void) fflush(stderr);
      }
      else
      {
	putc('.',stderr);
	(void) fflush(stderr);
      }
    }
    sleep(5);
  }
}


/**
   @brief Execute all commands

   @details We try to execute all commands we were given, in the order
            given, but return with non-zero as soon as we encounter trouble.
            By that token, individual commands can be considered a conjunction
            with boolean short-cut.

   @return success?
   @retval 0       Yes!  ALL commands worked!
   @retval 1       No, one failed and will never work (malformed): fatal error!
   @retval -1      No, one failed on the server, may work next time!
*/

static int execute_commands(MYSQL *mysql,int argc, char **argv)
{
  const char *status;
  /*
    MySQL documentation relies on the fact that mysqladmin will
    execute commands in the order specified, e.g.
    mysqladmin -u root flush-privileges password "newpassword"
    to reset a lost root password.
    If this behaviour is ever changed, Docs should be notified.
  */

  struct rand_struct rand_st;

  for (; argc > 0 ; argv++,argc--)
  {
    switch (find_type(argv[0],&command_typelib, FIND_TYPE_BASIC)) {
    case ADMIN_CREATE:
    {
      char buff[FN_REFLEN+20];
      if (argc < 2)
      {
	my_printf_error(0, "Too few arguments to create", error_flags);
	return 1;
      }
      sprintf(buff,"create database `%.*s`",FN_REFLEN,argv[1]);
      if (mysql_query(mysql,buff))
      {
	my_printf_error(0,"CREATE DATABASE failed; error: '%-.200s'",
			error_flags, mysql_error(mysql));
	return -1;
      }
      argc--; argv++;
      break;
    }
    case ADMIN_DROP:
    {
      if (argc < 2)
      {
	my_printf_error(0, "Too few arguments to drop", error_flags);
	return 1;
      }
      if (drop_db(mysql,argv[1]))
	return -1;
      argc--; argv++;
      break;
    }
    case ADMIN_SHUTDOWN:
    {
      char pidfile[FN_REFLEN];
      my_bool got_pidfile= 0;
      time_t last_modified= 0;
      struct stat pidfile_status;

      /*
	Only wait for pidfile on local connections
	If pidfile doesn't exist, continue without pid file checking
      */
      if (mysql->unix_socket && (got_pidfile= !get_pidfile(mysql, pidfile)) &&
	  !stat(pidfile, &pidfile_status))
	last_modified= pidfile_status.st_mtime;

      if (mysql_shutdown(mysql, SHUTDOWN_DEFAULT))
      {
	my_printf_error(0, "shutdown failed; error: '%s'", error_flags,
			mysql_error(mysql));
	return -1;
      }
      argc=1;                   /* force SHUTDOWN to be the last command    */
      if (got_pidfile)
      {
	if (opt_verbose)
	  printf("Shutdown signal sent to server;  Waiting for pid file to disappear\n");

	/* Wait until pid file is gone */
	if (wait_pidfile(pidfile, last_modified, &pidfile_status))
	  return -1;
      }
      break;
    }
    case ADMIN_FLUSH_PRIVILEGES:
    case ADMIN_RELOAD:
      if (mysql_query(mysql,"flush privileges"))
      {
	my_printf_error(0, "reload failed; error: '%s'", error_flags,
			mysql_error(mysql));
	return -1;
      }
      break;
    case ADMIN_REFRESH:
      if (mysql_refresh(mysql,
			(uint) ~(REFRESH_GRANT | REFRESH_STATUS |
				 REFRESH_READ_LOCK | REFRESH_SLAVE |
				 REFRESH_MASTER)))
      {
	my_printf_error(0, "refresh failed; error: '%s'", error_flags,
			mysql_error(mysql));
	return -1;
      }
      break;
    case ADMIN_FLUSH_THREADS:
      if (mysql_refresh(mysql,(uint) REFRESH_THREADS))
      {
	my_printf_error(0, "refresh failed; error: '%s'", error_flags,
			mysql_error(mysql));
	return -1;
      }
      break;
    case ADMIN_VER:
      new_line=1;
      print_version();
<<<<<<< HEAD
      puts(ORACLE_WELCOME_COPYRIGHT_NOTICE("2000, 2012"));
=======
      puts(ORACLE_WELCOME_COPYRIGHT_NOTICE("2000"));
>>>>>>> fb697972
      printf("Server version\t\t%s\n", mysql_get_server_info(mysql));
      printf("Protocol version\t%d\n", mysql_get_proto_info(mysql));
      printf("Connection\t\t%s\n",mysql_get_host_info(mysql));
      if (mysql->unix_socket)
	printf("UNIX socket\t\t%s\n", mysql->unix_socket);
      else
	printf("TCP port\t\t%d\n", mysql->port);
      status=mysql_stat(mysql);
      {
	char *pos,buff[40];
	ulong sec;
	pos= (char*) strchr(status,' ');
	*pos++=0;
	printf("%s\t\t\t",status);			/* print label */
	if ((status=str2int(pos,10,0,LONG_MAX,(long*) &sec)))
	{
	  nice_time(sec,buff);
	  puts(buff);				/* print nice time */
	  while (*status == ' ') status++;	/* to next info */
	}
      }
      putc('\n',stdout);
      if (status)
	puts(status);
      break;
    case ADMIN_PROCESSLIST:
    {
      MYSQL_RES *result;
      MYSQL_ROW row;

      if (mysql_query(mysql, (opt_verbose ? "show full processlist" :
			      "show processlist")) ||
	  !(result = mysql_store_result(mysql)))
      {
	my_printf_error(0, "process list failed; error: '%s'", error_flags,
			mysql_error(mysql));
	return -1;
      }
      print_header(result);
      while ((row=mysql_fetch_row(result)))
	print_row(result,row,0);
      print_top(result);
      mysql_free_result(result);
      new_line=1;
      break;
    }
    case ADMIN_STATUS:
      status=mysql_stat(mysql);
      if (status)
	puts(status);
      break;
    case ADMIN_KILL:
      {
	uint error=0;
	char *pos;
	if (argc < 2)
	{
	  my_printf_error(0, "Too few arguments to 'kill'", error_flags);
	  return 1;
	}
	pos=argv[1];
	for (;;)
	{
          /* We don't use mysql_kill(), since it only handles 32-bit IDs. */
          char buff[26], *out; /* "KILL " + max 20 digs + NUL */
          out= strxmov(buff, "KILL ", NullS);
          ullstr(strtoull(pos, NULL, 0), out);

          if (mysql_query(mysql, buff))
	  {
            /* out still points to just the number */
	    my_printf_error(0, "kill failed on %s; error: '%s'", error_flags,
			    out, mysql_error(mysql));
	    error=1;
	  }
	  if (!(pos=strchr(pos,',')))
	    break;
	  pos++;
	}
	argc--; argv++;
	if (error)
	  return -1;
	break;
      }
    case ADMIN_DEBUG:
      if (mysql_dump_debug_info(mysql))
      {
	my_printf_error(0, "debug failed; error: '%s'", error_flags,
			mysql_error(mysql));
	return -1;
      }
      break;
    case ADMIN_VARIABLES:
    {
      MYSQL_RES *res;
      MYSQL_ROW row;

      new_line=1;
      if (mysql_query(mysql,"show /*!40003 GLOBAL */ variables") ||
	  !(res=mysql_store_result(mysql)))
      {
	my_printf_error(0, "unable to show variables; error: '%s'", error_flags,
			mysql_error(mysql));
	return -1;
      }
      print_header(res);
      while ((row=mysql_fetch_row(res)))
	print_row(res,row,0);
      print_top(res);
      mysql_free_result(res);
      break;
    }
    case ADMIN_EXTENDED_STATUS:
    {
      MYSQL_RES *res;
      MYSQL_ROW row;
      uint rownr = 0;
      void (*func) (MYSQL_RES*, MYSQL_ROW, uint);

      new_line = 1;
      if (mysql_query(mysql, "show /*!50002 GLOBAL */ status") ||
	  !(res = mysql_store_result(mysql)))
      {
	my_printf_error(0, "unable to show status; error: '%s'", error_flags,
			mysql_error(mysql));
	return -1;
      }

      DBUG_ASSERT(mysql_num_rows(res) < MAX_MYSQL_VAR);

      if (!opt_vertical)
	print_header(res);
      else
      {
	if (!ex_status_printed)
	{
	  store_values(res);
	  truncate_names();   /* Does some printing also */
	}
	else
	{
	  print_relative_line();
	  print_relative_header();
	  print_relative_line();
	}
      }

      /*      void (*func) (MYSQL_RES*, MYSQL_ROW, uint); */
      if (opt_relative && !opt_vertical)
	func = print_relative_row;
      else if (opt_vertical)
	func = print_relative_row_vert;
      else
	func = print_row;

      while ((row = mysql_fetch_row(res)))
	(*func)(res, row, rownr++);
      if (opt_vertical)
      {
	if (ex_status_printed)
	{
	  putchar('\n');
	  print_relative_line();
	}
      }
      else
	print_top(res);

      ex_status_printed = 1; /* From now on the output will be relative */
      mysql_free_result(res);
      break;
    }
    case ADMIN_FLUSH_LOGS:
    {
      if (mysql_refresh(mysql,REFRESH_LOG))
      {
	my_printf_error(0, "refresh failed; error: '%s'", error_flags,
			mysql_error(mysql));
	return -1;
      }
      break;
    }
    case ADMIN_FLUSH_HOSTS:
    {
      if (mysql_query(mysql,"flush hosts"))
      {
	my_printf_error(0, "refresh failed; error: '%s'", error_flags,
			mysql_error(mysql));
	return -1;
      }
      break;
    }
    case ADMIN_FLUSH_TABLES:
    {
      if (mysql_query(mysql,"flush tables"))
      {
	my_printf_error(0, "refresh failed; error: '%s'", error_flags,
			mysql_error(mysql));
	return -1;
      }
      break;
    }
    case ADMIN_FLUSH_STATUS:
    {
      if (mysql_query(mysql,"flush status"))
      {
	my_printf_error(0, "refresh failed; error: '%s'", error_flags,
			mysql_error(mysql));
	return -1;
      }
      break;
    }
    case ADMIN_OLD_PASSWORD:
    case ADMIN_PASSWORD:
    {
      char buff[128],crypted_pw[64];
      time_t start_time;
      char *typed_password= NULL, *verified= NULL;
      /* Do initialization the same way as we do in mysqld */
      start_time=time((time_t*) 0);
      randominit(&rand_st,(ulong) start_time,(ulong) start_time/2);

      if (argc < 1)
      {
	my_printf_error(0, "Too few arguments to change password", error_flags);
	return 1;
      }
      else if (argc == 1)
      {
        /* prompt for password */
        typed_password= get_tty_password("New password: ");
        verified= get_tty_password("Confirm new password: ");
        if (strcmp(typed_password, verified) != 0)
        {
          my_printf_error(0,"Passwords don't match",MYF(ME_BELL));
          return -1;
        }
      }
      else
        typed_password= argv[1];

      if (typed_password[0])
      {
        bool old= (find_type(argv[0], &command_typelib, FIND_TYPE_BASIC) ==
                   ADMIN_OLD_PASSWORD);
#ifdef __WIN__
        size_t pw_len= strlen(typed_password);
        if (pw_len > 1 && typed_password[0] == '\'' &&
            typed_password[pw_len-1] == '\'')
          printf("Warning: single quotes were not trimmed from the password by"
                 " your command\nline client, as you might have expected.\n");
#endif
        /*
           If we don't already know to use an old-style password, see what
           the server is using
        */
        if (!old)
        {
          if (mysql_query(mysql, "SHOW VARIABLES LIKE 'old_passwords'"))
          {
            my_printf_error(0, "Could not determine old_passwords setting from server; error: '%s'",
                	    error_flags, mysql_error(mysql));
            return -1;
          }
          else
          {
            MYSQL_RES *res= mysql_store_result(mysql);
            if (!res)
            {
              my_printf_error(0,
                              "Could not get old_passwords setting from "
                              "server; error: '%s'",
        		      error_flags, mysql_error(mysql));
              return -1;
            }
            if (!mysql_num_rows(res))
              old= 1;
            else
            {
              MYSQL_ROW row= mysql_fetch_row(res);
              old= !strncmp(row[1], "ON", 2);
            }
            mysql_free_result(res);
          }
        }
        if (old)
          make_scrambled_password_323(crypted_pw, typed_password);
        else
          make_scrambled_password(crypted_pw, typed_password);
      }
      else
	crypted_pw[0]=0;			/* No password */
      sprintf(buff,"set password='%s',sql_log_off=0",crypted_pw);

      if (mysql_query(mysql,"set sql_log_off=1"))
      {
	my_printf_error(0, "Can't turn off logging; error: '%s'",
			error_flags, mysql_error(mysql));
	return -1;
      }
      if (mysql_query(mysql,buff))
      {
	if (mysql_errno(mysql)!=1290)
	{
	  my_printf_error(0,"unable to change password; error: '%s'",
			  error_flags, mysql_error(mysql));
	  return -1;
	}
	else
	{
	  /*
	    We don't try to execute 'update mysql.user set..'
	    because we can't perfectly find out the host
	   */
	  my_printf_error(0,"\n"
			  "You cannot use 'password' command as mysqld runs\n"
			  " with grant tables disabled (was started with"
			  " --skip-grant-tables).\n"
			  "Use: \"mysqladmin flush-privileges password '*'\""
			  " instead", error_flags);
	  return -1;
	}
      }
      /* free up memory from prompted password */
      if (typed_password != argv[1]) 
      {
        my_free(typed_password);
        my_free(verified);
      }
      argc--; argv++;
      break;
    }

    case ADMIN_START_SLAVE:
      if (mysql_query(mysql, "START SLAVE"))
      {
	my_printf_error(0, "Error starting slave: %s", error_flags,
			mysql_error(mysql));
	return -1;
      }
      else
	puts("Slave started");
      break;
    case ADMIN_STOP_SLAVE:
      if (mysql_query(mysql, "STOP SLAVE"))
      {
	  my_printf_error(0, "Error stopping slave: %s", error_flags,
			  mysql_error(mysql));
	  return -1;
      }
      else
	puts("Slave stopped");
      break;

    case ADMIN_PING:
      mysql->reconnect=0;	/* We want to know of reconnects */
      if (!mysql_ping(mysql))
      {
	if (option_silent < 2)
	  puts("mysqld is alive");
      }
      else
      {
	if (mysql_errno(mysql) == CR_SERVER_GONE_ERROR)
	{
	  mysql->reconnect=1;
	  if (!mysql_ping(mysql))
	    puts("connection was down, but mysqld is now alive");
	}
	else
	{
	  my_printf_error(0,"mysqld doesn't answer to ping, error: '%s'",
			  error_flags, mysql_error(mysql));
	  return -1;
	}
      }
      mysql->reconnect=1;	/* Automatic reconnect is default */
      break;
    default:
      my_printf_error(0, "Unknown command: '%-.60s'", error_flags, argv[0]);
      return 1;
    }
  }
  return 0;
}


static void print_version(void)
{
  printf("%s  Ver %s Distrib %s, for %s on %s\n",my_progname,ADMIN_VERSION,
	 MYSQL_SERVER_VERSION,SYSTEM_TYPE,MACHINE_TYPE);
}


static void usage(void)
{
  print_version();
<<<<<<< HEAD
  puts(ORACLE_WELCOME_COPYRIGHT_NOTICE("2000, 2012"));
=======
  puts(ORACLE_WELCOME_COPYRIGHT_NOTICE("2000"));
>>>>>>> fb697972
  puts("Administration program for the mysqld daemon.");
  printf("Usage: %s [OPTIONS] command command....\n", my_progname);
  my_print_help(my_long_options);
  my_print_variables(my_long_options);
  print_defaults("my",load_default_groups);
  puts("\nWhere command is a one or more of: (Commands may be shortened)\n\
  create databasename	Create a new database\n\
  debug			Instruct server to write debug information to log\n\
  drop databasename	Delete a database and all its tables\n\
  extended-status       Gives an extended status message from the server\n\
  flush-hosts           Flush all cached hosts\n\
  flush-logs            Flush all logs\n\
  flush-status		Clear status variables\n\
  flush-tables          Flush all tables\n\
  flush-threads         Flush the thread cache\n\
  flush-privileges      Reload grant tables (same as reload)\n\
  kill id,id,...	Kill mysql threads");
#if MYSQL_VERSION_ID >= 32200
  puts("\
  password [new-password] Change old password to new-password in current format\n\
  old-password [new-password] Change old password to new-password in old format");
#endif
  puts("\
  ping			Check if mysqld is alive\n\
  processlist		Show list of active threads in server\n\
  reload		Reload grant tables\n\
  refresh		Flush all tables and close and open logfiles\n\
  shutdown		Take server down\n\
  status		Gives a short status message from the server\n\
  start-slave		Start slave\n\
  stop-slave		Stop slave\n\
  variables             Prints variables available\n\
  version		Get version info from server");
}


static int drop_db(MYSQL *mysql, const char *db)
{
  char name_buff[FN_REFLEN+20], buf[10];
  char *input;

  if (!option_force)
  {
    puts("Dropping the database is potentially a very bad thing to do.");
    puts("Any data stored in the database will be destroyed.\n");
    printf("Do you really want to drop the '%s' database [y/N] ",db);
    fflush(stdout);
    input= fgets(buf, sizeof(buf)-1, stdin);
    if (!input || ((*input != 'y') && (*input != 'Y')))
    {
      puts("\nOK, aborting database drop!");
      return -1;
    }
  }
  sprintf(name_buff,"drop database `%.*s`",FN_REFLEN,db);
  if (mysql_query(mysql,name_buff))
  {
    my_printf_error(0, "DROP DATABASE %s failed;\nerror: '%s'", error_flags,
		    db,mysql_error(mysql));
    return 1;
  }
  printf("Database \"%s\" dropped\n",db);
  return 0;
}


static void nice_time(ulong sec,char *buff)
{
  ulong tmp;

  if (sec >= 3600L*24)
  {
    tmp=sec/(3600L*24);
    sec-=3600L*24*tmp;
    buff=int10_to_str(tmp, buff, 10);
    buff=strmov(buff,tmp > 1 ? " days " : " day ");
  }
  if (sec >= 3600L)
  {
    tmp=sec/3600L;
    sec-=3600L*tmp;
    buff=int10_to_str(tmp, buff, 10);
    buff=strmov(buff,tmp > 1 ? " hours " : " hour ");
  }
  if (sec >= 60)
  {
    tmp=sec/60;
    sec-=60*tmp;
    buff=int10_to_str(tmp, buff, 10);
    buff=strmov(buff," min ");
  }
  strmov(int10_to_str(sec, buff, 10)," sec");
}


static void print_header(MYSQL_RES *result)
{
  MYSQL_FIELD *field;

  print_top(result);
  mysql_field_seek(result,0);
  putchar('|');
  while ((field = mysql_fetch_field(result)))
  {
    printf(" %-*s|",(int) field->max_length+1,field->name);
  }
  putchar('\n');
  print_top(result);
}


static void print_top(MYSQL_RES *result)
{
  uint i,length;
  MYSQL_FIELD *field;

  putchar('+');
  mysql_field_seek(result,0);
  while((field = mysql_fetch_field(result)))
  {
    if ((length=(uint) strlen(field->name)) > field->max_length)
      field->max_length=length;
    else
      length=field->max_length;
    for (i=length+2 ; i--> 0 ; )
      putchar('-');
    putchar('+');
  }
  putchar('\n');
}


/* 3.rd argument, uint row, is not in use. Don't remove! */
static void print_row(MYSQL_RES *result, MYSQL_ROW cur,
		      uint row __attribute__((unused)))
{
  uint i,length;
  MYSQL_FIELD *field;

  putchar('|');
  mysql_field_seek(result,0);
  for (i=0 ; i < mysql_num_fields(result); i++)
  {
    field = mysql_fetch_field(result);
    length=field->max_length;
    printf(" %-*s|",length+1,cur[i] ? (char*) cur[i] : "");
  }
  putchar('\n');
}


static void print_relative_row(MYSQL_RES *result, MYSQL_ROW cur, uint row)
{
  ulonglong tmp;
  char buff[22];
  MYSQL_FIELD *field;

  mysql_field_seek(result, 0);
  field = mysql_fetch_field(result);
  printf("| %-*s|", (int) field->max_length + 1, cur[0]);

  field = mysql_fetch_field(result);
  tmp = cur[1] ? strtoull(cur[1], NULL, 10) : (ulonglong) 0;
  printf(" %-*s|\n", (int) field->max_length + 1,
	 llstr((tmp - last_values[row]), buff));
  last_values[row] = tmp;
}


static void print_relative_row_vert(MYSQL_RES *result __attribute__((unused)),
				    MYSQL_ROW cur,
				    uint row __attribute__((unused)))
{
  uint length;
  ulonglong tmp;
  char buff[22];

  if (!row)
    putchar('|');

  tmp = cur[1] ? strtoull(cur[1], NULL, 10) : (ulonglong) 0;
  printf(" %-*s|", ex_val_max_len[row] + 1,
	 llstr((tmp - last_values[row]), buff));

  /* Find the minimum row length needed to output the relative value */
  if ((length=(uint) strlen(buff) > ex_val_max_len[row]) && ex_status_printed)
    ex_val_max_len[row] = length;
  last_values[row] = tmp;
}


static void store_values(MYSQL_RES *result)
{
  uint i;
  MYSQL_ROW row;
  MYSQL_FIELD *field;

  field = mysql_fetch_field(result);
  max_var_length = field->max_length;
  field = mysql_fetch_field(result);
  max_val_length = field->max_length;

  for (i = 0; (row = mysql_fetch_row(result)); i++)
  {
    strmov(ex_var_names[i], row[0]);
    last_values[i]=strtoull(row[1],NULL,10);
    ex_val_max_len[i]=2;		/* Default print width for values */
  }
  ex_var_count = i;
  return;
}


static void print_relative_header()
{
  uint i;

  putchar('|');
  for (i = 0; i < ex_var_count; i++)
    printf(" %-*s|", ex_val_max_len[i] + 1, truncated_var_names[i]);
  putchar('\n');
}


static void print_relative_line()
{
  uint i;

  putchar('+');
  for (i = 0; i < ex_var_count; i++)
  {
    uint j;
    for (j = 0; j < ex_val_max_len[i] + 2; j++)
      putchar('-');
    putchar('+');
  }
  putchar('\n');
}


static void truncate_names()
{
  uint i;
  char *ptr,top_line[MAX_TRUNC_LENGTH+4+NAME_LEN+22+1],buff[22];

  ptr=top_line;
  *ptr++='+';
  ptr=strfill(ptr,max_var_length+2,'-');
  *ptr++='+';
  ptr=strfill(ptr,MAX_TRUNC_LENGTH+2,'-');
  *ptr++='+';
  ptr=strfill(ptr,max_val_length+2,'-');
  *ptr++='+';
  *ptr=0;
  puts(top_line);

  for (i = 0 ; i < ex_var_count; i++)
  {
    uint sfx=1,j;
    printf("| %-*s|", max_var_length + 1, ex_var_names[i]);
    ptr = ex_var_names[i];
    /* Make sure no two same truncated names will become */
    for (j = 0; j < i; j++)
      if (*truncated_var_names[j] == *ptr)
	sfx++;

    truncated_var_names[i][0]= *ptr;		/* Copy first var char */
    int10_to_str(sfx, truncated_var_names[i]+1,10);
    printf(" %-*s|", MAX_TRUNC_LENGTH + 1, truncated_var_names[i]);
    printf(" %-*s|\n", max_val_length + 1, llstr(last_values[i],buff));
  }
  puts(top_line);
  return;
}


static my_bool get_pidfile(MYSQL *mysql, char *pidfile)
{
  MYSQL_RES* result;

  if (mysql_query(mysql, "SHOW VARIABLES LIKE 'pid_file'"))
  {
    my_printf_error(0, "query failed; error: '%s'", error_flags,
		    mysql_error(mysql));
  }
  result = mysql_store_result(mysql);
  if (result)
  {
    MYSQL_ROW row=mysql_fetch_row(result);
    if (row)
      strmov(pidfile, row[1]);
    mysql_free_result(result);
    return row == 0;				/* Error if row = 0 */
  }
  return 1;					/* Error */
}

/*
  Return 1 if pid file didn't disappear or change
*/

static my_bool wait_pidfile(char *pidfile, time_t last_modified,
			    struct stat *pidfile_status)
{
  char buff[FN_REFLEN];
  int error= 1;
  uint count= 0;
  DBUG_ENTER("wait_pidfile");

  system_filename(buff, pidfile);
  do
  {
    int fd;
    if ((fd= my_open(buff, O_RDONLY, MYF(0))) < 0)
    {
      error= 0;
      break;
    }
    (void) my_close(fd,MYF(0));
    if (last_modified && !stat(pidfile, pidfile_status))
    {
      if (last_modified != pidfile_status->st_mtime)
      {
	/* File changed;  Let's assume that mysqld did restart */
	if (opt_verbose)
	  printf("pid file '%s' changed while waiting for it to disappear!\nmysqld did probably restart\n",
		 buff);
	error= 0;
	break;
      }
    }
    if (count++ == opt_shutdown_timeout)
      break;
    sleep(1);
  } while (!interrupted);

  if (error)
  {
    DBUG_PRINT("warning",("Pid file didn't disappear"));
    fprintf(stderr,
	    "Warning;  Aborted waiting on pid file: '%s' after %d seconds\n",
	    buff, count-1);
  }
  DBUG_RETURN(error);
}<|MERGE_RESOLUTION|>--- conflicted
+++ resolved
@@ -720,11 +720,7 @@
     case ADMIN_VER:
       new_line=1;
       print_version();
-<<<<<<< HEAD
-      puts(ORACLE_WELCOME_COPYRIGHT_NOTICE("2000, 2012"));
-=======
       puts(ORACLE_WELCOME_COPYRIGHT_NOTICE("2000"));
->>>>>>> fb697972
       printf("Server version\t\t%s\n", mysql_get_server_info(mysql));
       printf("Protocol version\t%d\n", mysql_get_proto_info(mysql));
       printf("Connection\t\t%s\n",mysql_get_host_info(mysql));
@@ -1122,11 +1118,7 @@
 static void usage(void)
 {
   print_version();
-<<<<<<< HEAD
-  puts(ORACLE_WELCOME_COPYRIGHT_NOTICE("2000, 2012"));
-=======
   puts(ORACLE_WELCOME_COPYRIGHT_NOTICE("2000"));
->>>>>>> fb697972
   puts("Administration program for the mysqld daemon.");
   printf("Usage: %s [OPTIONS] command command....\n", my_progname);
   my_print_help(my_long_options);
