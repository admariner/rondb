# Copyright (c) 2000, 2020, Oracle and/or its affiliates.
#
# This program is free software; you can redistribute it and/or modify
# it under the terms of the GNU General Public License, version 2.0,
# as published by the Free Software Foundation.
#
# This program is also distributed with certain software (including
# but not limited to OpenSSL) that is licensed under separate terms,
# as designated in a particular file or component or in included license
# documentation.  The authors of MySQL hereby grant you an additional
# permission to link the program and your derivative works with the
# separately licensed software that they have included with MySQL.
#
# This program is distributed in the hope that it will be useful,
# but WITHOUT ANY WARRANTY; without even the implied warranty of
# MERCHANTABILITY or FITNESS FOR A PARTICULAR PURPOSE.  See the
# GNU General Public License, version 2.0, for more details.
#
# You should have received a copy of the GNU General Public License
# along with this program; if not, write to the Free Software
# Foundation, Inc., 51 Franklin St, Fifth Floor, Boston, MA 02110-1301  USA

%global mysql_vendor    Oracle and/or its affiliates
%global mysqldatadir    /var/lib/mysql

%if 0%{?cluster}
%global with_meb    0
%global with_router 0
%else
%if 0%{?commercial}
%global with_meb    1
%else
%global with_meb    0
%endif
%global with_router 1
%endif

# Pass --define 'with_cluster 1' to build with cluster support
%{?with_cluster: %global cluster 1}

# Pass path to mecab lib
%{?with_mecab: %global mecab_option -DWITH_MECAB=%{with_mecab}}
%{?with_mecab: %global mecab 1}

# Pass path to the AWS SDK install
%{?with_aws_sdk: %global aws_sdk_option -DWITH_KEYRING_AWS=ON -DWITH_AWS_SDK=%{with_aws_sdk}}
%{?with_aws_sdk: %global aws_sdk 1}

# Regression tests may take a long time, override the default to skip them
%{!?runselftest:%global runselftest 0}

%{!?with_debuginfo:              %global nodebuginfo 1}
%{!?product_suffix:              %global product_suffix community}
%{!?compilation_comment_release: %global compilation_comment_release MySQL Community - GPL}
%{!?compilation_comment_debug:   %global compilation_comment_debug MySQL Community - GPL - Debug}
%{!?compilation_comment_server_release: %global compilation_comment_server_release MySQL Community Server - GPL}
%{!?compilation_comment_server_debug:   %global compilation_comment_server_debug MySQL Community Server - GPL - Debug}
%{!?src_base:                    %global src_base mysql%{?cluster:-cluster-gpl}}

%global src_dir               %{src_base}-@VERSION_SRC@

# multiarch
%global multiarchs            ppc %{power64} %{ix86} x86_64 %{sparc}

# No debuginfo for now, ships /usr/sbin/mysqld-debug and libmysqlcliet-debug.a
%if 0%{?nodebuginfo}
%global _enable_debug_package 0
%global debug_package         %{nil}
%global __os_install_post     /usr/lib/rpm/brp-compress %{nil}
%endif

%global license_files_server  %{src_dir}/LICENSE %{src_dir}/README

%if 0%{?commercial}
%global license_type          Commercial
%else
%global license_type          GPLv2
%endif

%if 0%{?suse_version} == 1315
%global dist                  .sles12
%global sles12                1
%endif

%if 0%{?suse_version} == 1500
%global dist                  .sl15
%global sles15                1
%endif

%if 0%{?suse_version} == 1550
%global dist                  .sl16
%global sles16                1
%endif

# https://en.opensuse.org/openSUSE:Systemd_packaging_guidelines
%{!?_tmpfilesdir:             %global _tmpfilesdir /usr/lib/tmpfiles.d}

%global min                   8.0.11

Name:           mysql%{?cluster:-cluster}-%{product_suffix}
Summary:        A very fast and reliable SQL database server
Group:          Applications/Databases
Version:        @MYSQL_NO_DASH_VERSION@
Release:        1@MYSQL_VERSION_EXTRA_DOT@%{?commercial:.1}%{?dist}
License:        Copyright (c) 2000, @MYSQL_COPYRIGHT_YEAR@, %{mysql_vendor}. Under %{?license_type} license as shown in the Description field.
Source0:        https://cdn.mysql.com/Downloads/MySQL-@MYSQL_BASE_VERSION@/%{src_dir}.tar.gz
URL:            http://www.mysql.com/
Packager:       MySQL Release Engineering <mysql-build@oss.oracle.com>
Vendor:         %{mysql_vendor}
Source10:       https://downloads.sourceforge.net/boost/@BOOST_PACKAGE_NAME@.tar.bz2
BuildRequires:  cmake >= 2.8.2
BuildRequires:  bison >= 2.1
BuildRequires:  perl
BuildRequires:  perl(Config)
BuildRequires:  perl(Cwd)
BuildRequires:  perl(Data::Dumper)
BuildRequires:  perl(File::Basename)
BuildRequires:  perl(File::Copy)
BuildRequires:  perl(File::Find)
BuildRequires:  perl(File::Path)
BuildRequires:  perl(File::Spec)
BuildRequires:  perl(File::Spec::Functions)
BuildRequires:  perl(File::Temp)
BuildRequires:  perl(Getopt::Long)
BuildRequires:  perl(IO::File)
BuildRequires:  perl(IO::Select)
BuildRequires:  perl(IO::Socket)
BuildRequires:  perl(IO::Socket::INET)
BuildRequires:  perl(JSON)
BuildRequires:  perl(Sys::Hostname)
BuildRequires:  libaio-devel
%if 0%{?commercial}
BuildRequires:  cyrus-sasl-gssapi
BuildRequires:  krb5-devel
BuildRequires:  libcurl-devel
%endif
BuildRequires:  libnuma-devel
BuildRequires:  ncurses-devel
BuildRequires:  openssl-devel
BuildRequires:  zlib-devel
%{?sles12:BuildRequires: gcc7 gcc7-c++}
%{?sles16:BuildRequires: rpcgen pkgconfig(libtirpc)}
BuildRequires:  systemd
BuildRequires:  pkgconfig(systemd)
BuildRequires:  systemd-rpm-macros
BuildRequires:  cyrus-sasl-devel
BuildRequires:  openldap2-devel
BuildRoot:      %(mktemp -ud %{_tmppath}/%{name}-%{version}-%{release}-XXXXXX)

%global _privatelibs libprotobuf.*|libmysqlharness\.so.*|libmysqlharness_stdx\.so.*|libmysqlrouter\.so\..*|libmysqlrouter_.*\.so\..*
%global _privateperl perl\\((GD|hostnames|lib::mtr|lib::v1|mtr_|My::)
%global __requires_exclude ^((%{_privatelibs})|(%{_privateperl}))
%global __provides_exclude_from ^(/usr/share/(mysql|mysql-test)/.*|%{_libdir}/mysql/plugin/.*\\.so|%{_libdir}/mysql/private/.*|%{_libdir}/mysqlrouter/%{?sles12:libprotobuf-lite}.*|%{_libdir}/mysqlrouter/private/.*)$

%description
The MySQL(TM) software delivers a very fast, multi-threaded, multi-user,
and robust SQL (Structured Query Language) database server. MySQL Server
is intended for mission-critical, heavy-load production systems as well
as for embedding into mass-deployed software. MySQL is a trademark of
%{mysql_vendor}

The MySQL software has Dual Licensing, which means you can use the MySQL
software free of charge under the GNU General Public License
(http://www.gnu.org/licenses/). You can also purchase commercial MySQL
licenses from %{mysql_vendor} if you do not wish to be bound by the terms of
the GPL. See the chapter "Licensing and Support" in the manual for
further info.

The MySQL web site (http://www.mysql.com/) provides the latest
news and information about the MySQL software. Also please see the
documentation and the manual for more information.

%package        server
Summary:        A very fast and reliable SQL database server
Group:          Applications/Databases
Requires:       coreutils
Requires:       grep
Requires:       procps
Requires:       net-tools
Requires:       perl-base
Requires:       %{name}-client >= %{min}
Requires:       %{name}-common = %{version}-%{release}
%if 0%{?commercial}
Obsoletes:      mysql-commercial-bench < 5.7.8
Provides:       MySQL-server-advanced = %{version}-%{release}
Obsoletes:      MySQL-server-advanced < %{version}-%{release}
Obsoletes:      mysql-community-server < %{version}-%{release}
Obsoletes:      MySQL-embedded-advanced < %{version}-%{release}
Obsoletes:      mysql-commercial-embedded < 8.0.1
Obsoletes:      mysql-commercial-embedded-devel < 8.0.1
%if 0%{?cluster}
Provides:       MySQL-Cluster-server-advanced = %{version}-%{release}
Obsoletes:      MySQL-Cluster-server-advanced < %{version}-%{release}
Obsoletes:      MySQL-Cluster-embedded-advanced < %{version}-%{release}
Obsoletes:      mysql-commercial-server < %{version}-%{release}
Obsoletes:      mysql-cluster-community-server < %{version}-%{release}
Obsoletes:      mysql-cluster-community-embedded < 8.0.1
Obsoletes:      mysql-cluster-community-embedded-devel < 8.0.1
%endif
%endif
%if 0%{?cluster}
Provides:       MySQL-Cluster-server-gpl%{?_isa} = %{version}-%{release}
Obsoletes:      MySQL-Cluster-server-gpl%{?_isa} < %{version}-%{release}
Obsoletes:      MySQL-Cluster-embedded-gpl < %{version}-%{release}
%endif
Obsoletes:      mysql-community-bench < 5.7.8
Obsoletes:      mysql-community-embedded < 8.0.1
Obsoletes:      mysql-community-embedded-devel < 8.0.1
Obsoletes:      MySQL-embedded < %{version}-%{release}
Obsoletes:      mysql-embedded < %{version}-%{release}
Obsoletes:      mysql-embedded-devel < %{version}-%{release}
Obsoletes:      community-mysql-bench
Obsoletes:      mysql-bench
Provides:       MySQL-server = %{version}-%{release}
Obsoletes:      MySQL-server < %{version}-%{release}
Obsoletes:      mysql < %{version}-%{release}
Obsoletes:      mysql-tools < %{version}-%{release}
Obsoletes:      mariadb-bench
Obsoletes:      mariadb-embedded
Obsoletes:      mariadb-embedded-devel
Obsoletes:      mariadb-galera
Obsoletes:      mariadb-galera-server
Obsoletes:      mariadb-server
Obsoletes:      mariadb-tools
Provides:       mysql = %{version}-%{release}
Provides:       mysql-tools = %{version}-%{release}
Requires:       systemd >= 228
PreReq:         sed
PreReq:         pwdutils
Conflicts:      otherproviders(mysql)
Conflicts:      otherproviders(mysql-debug)
Conflicts:      otherproviders(mysql-tools)

%description    server
The MySQL(TM) software delivers a very fast, multi-threaded, multi-user,
and robust SQL (Structured Query Language) database server. MySQL Server
is intended for mission-critical, heavy-load production systems as well
as for embedding into mass-deployed software. MySQL is a trademark of
%{mysql_vendor}

The MySQL software has Dual Licensing, which means you can use the MySQL
software free of charge under the GNU General Public License
(http://www.gnu.org/licenses/). You can also purchase commercial MySQL
licenses from %{mysql_vendor} if you do not wish to be bound by the terms of
the GPL. See the chapter "Licensing and Support" in the manual for
further info.

The MySQL web site (http://www.mysql.com/) provides the latest news and
information about the MySQL software.  Also please see the documentation
and the manual for more information.

This package includes the MySQL server binary as well as related utilities
to run and administer a MySQL server.

%package        client
Summary:        MySQL database client applications and tools
Group:          Applications/Databases
Requires:       %{name}-libs >= %{min}
Requires:       %{name}-client-plugins = %{version}-%{release}
%if 0%{?commercial}
Provides:       MySQL-client-advanced = %{version}-%{release}
Obsoletes:      MySQL-client-advanced < %{version}-%{release}
Obsoletes:      mysql-community-client < %{version}-%{release}
%if 0%{?cluster}
Provides:       MySQL-Cluster-client-advanced = %{version}-%{release}
Obsoletes:      MySQL-Cluster-client-advanced < %{version}-%{release}
Obsoletes:      mysql-commercial-client < %{version}-%{release}
Obsoletes:      mysql-cluster-community-client < %{version}-%{release}
%endif
%endif
%if 0%{?cluster}
Provides:       MySQL-Cluster-client-gpl = %{version}-%{release}
Obsoletes:      MySQL-Cluster-client-gpl < %{version}-%{release}
%endif
Provides:       MySQL-client = %{version}-%{release}
Obsoletes:      MySQL-client < %{version}-%{release}
Provides:       mysql-client = %{version}-%{release}
Obsoletes:      mysql-client < %{version}-%{release}
Obsoletes:      mariadb
Obsoletes:      mariadb-client
Conflicts:      otherproviders(mysql-client)

%description    client
This package contains the standard MySQL clients and administration
tools.

%package        common
Summary:        MySQL database common files for server and client libs
Group:          Applications/Databases
%if 0%{?commercial}
Obsoletes:      mysql-community-common < %{version}-%{release}
%if 0%{?cluster}
Obsoletes:      mysql-commercial-common < %{version}-%{release}
Obsoletes:      mysql-cluster-community-common < %{version}-%{release}
%endif
%endif
Provides:       mysql-common = %{version}-%{release}

%description    common
This packages contains common files needed by MySQL client library and
MySQL database server


%package        test
Summary:        Test suite for the MySQL database server
Group:          Applications/Databases
Requires:       %{name}-server >= %{min}
Requires:       perl(Config)
Requires:       perl(Cwd)
Requires:       perl(Data::Dumper)
Requires:       perl(File::Basename)
Requires:       perl(File::Copy)
Requires:       perl(File::Find)
Requires:       perl(File::Path)
Requires:       perl(File::Spec)
Requires:       perl(File::Spec::Functions)
Requires:       perl(File::Temp)
Requires:       perl(Getopt::Long)
Requires:       perl(IO::File)
Requires:       perl(IO::Select)
Requires:       perl(IO::Socket)
Requires:       perl(IO::Socket::INET)
Requires:       perl(JSON)
Requires:       perl(Sys::Hostname)
%if 0%{?cluster}
Requires:       %{name}-data-node%{?_isa} >= %{min}
Requires:       %{name}-management-server%{?_isa} >= %{min}
%endif
%if 0%{?commercial}
Provides:       MySQL-test-advanced = %{version}-%{release}
Obsoletes:      MySQL-test-advanced < %{version}-%{release}
Obsoletes:      mysql-community-test < %{version}-%{release}
%if 0%{?cluster}
Provides:       MySQL-Cluster-test-advanced = %{version}-%{release}
Obsoletes:      MySQL-Cluster-test-advanced < %{version}-%{release}
Obsoletes:      mysql-commercial-test < %{version}-%{release}
Obsoletes:      mysql-cluster-community-test < %{version}-%{release}
%endif
%endif
%if 0%{?cluster}
Provides:       MySQL-Cluster-test-gpl = %{version}-%{release}
Obsoletes:      MySQL-Cluster-test-gpl < %{version}-%{release}
%endif
Provides:       MySQL-test = %{version}-%{release}
Obsoletes:      MySQL-test < %{version}-%{release}
Obsoletes:      mysql-test < %{version}-%{release}
Obsoletes:      mariadb-test
Provides:       mysql-test = %{version}-%{release}
Conflicts:      otherproviders(mysql-test)

%description    test
This package contains the MySQL regression test suite for MySQL
database server.

%package        devel
Summary:        Development header files and libraries for MySQL database client applications
Group:          Applications/Databases
Requires:       %{name}-libs >= %{min}
Requires:       openssl-devel
%if 0%{?commercial}
Provides:       MySQL-devel-advanced = %{version}-%{release}
Obsoletes:      MySQL-devel-advanced < %{version}-%{release}
Obsoletes:      mysql-community-devel < %{version}-%{release}
%if 0%{?cluster}
Provides:       MySQL-Cluster-devel-advanced = %{version}-%{release}
Obsoletes:      MySQL-Cluster-devel-advanced < %{version}-%{release}
Obsoletes:      mysql-commercial-devel < %{version}-%{release}
Obsoletes:      mysql-cluster-community-devel < %{version}-%{release}
%endif
%endif
%if 0%{?cluster}
Provides:       MySQL-Cluster-devel-gpl = %{version}-%{release}
Obsoletes:      MySQL-Cluster-devel-gpl < %{version}-%{release}
%endif
Provides:       MySQL-devel = %{version}-%{release}
Obsoletes:      MySQL-devel < %{version}-%{release}
Obsoletes:      mysql-devel < %{version}-%{release}
Obsoletes:      mariadb-devel
Obsoletes:      libmysqlclient-devel
Obsoletes:      mysql-connector-c-devel < 6.2
Provides:       mysql-devel = %{version}-%{release}
Provides:       libmysqlclient-devel = %{version}-%{release}

%description    devel
This package contains the development header files and libraries necessary
to develop MySQL client applications.

%package        libs
Summary:        Shared libraries for MySQL database client applications
Group:          Applications/Databases
Requires:       %{name}-common >= %{min}
Requires:       %{name}-client-plugins = %{version}-%{release}
%if 0%{?commercial}
Provides:       MySQL-shared-advanced = %{version}-%{release}
Obsoletes:      MySQL-shared-advanced < %{version}-%{release}
Obsoletes:      mysql-community-libs < %{version}-%{release}
%if 0%{?cluster}
Provides:       MySQL-Cluster-shared-advanced = %{version}-%{release}
Obsoletes:      MySQL-Cluster-shared-advanced < %{version}-%{release}
Obsoletes:      MySQL-shared-advanced < %{version}-%{release}
Obsoletes:      mysql-cluster-community-libs < %{version}-%{release}
%endif
%endif
%if 0%{?cluster}
Provides:       MySQL-Cluster-shared-gpl = %{version}-%{release}
Obsoletes:      MySQL-Cluster-shared-gpl < %{version}-%{release}
%endif
Provides:       MySQL-shared = %{version}-%{release}
Obsoletes:      MySQL-shared < %{version}-%{release}
Obsoletes:      mysql-libs < %{version}-%{release}
Obsoletes:      mariadb-libs
Obsoletes:      libmysqlclient21 < %{version}-%{release}
Obsoletes:      mysql-connector-c-shared < 6.2
Provides:       mysql-libs = %{version}-%{release}
Provides:       libmysqlclient21 = %{version}-%{release}

%description    libs
This package contains the shared libraries for MySQL client
applications.

%package        client-plugins
Summary:        Shared plugins for MySQL client applications
Group:          Applications/Databases
Provides:       mysql-client-plugins = %{version}-%{release}
%if 0%{?commercial}
Conflicts:      mysql-commercial-server < 8.0.21
Conflicts:      mysql-commercial-client < 8.0.22
Obsoletes:      mysql-community-client-plugins < %{version}-%{release}
%if 0%{?cluster}
Obsoletes:      mysql-commercial-client-plugins < %{version}-%{release}
%endif
%else
Conflicts:      mysql-community-server < 8.0.21
Conflicts:      mysql-community-client < 8.0.22
%endif

%description    client-plugins
This package contains the client-plugins libraries used by MySQL client applications.

%if 0%{?cluster}
%package        management-server
Summary:        MySQL Cluster Management Server Daemon
Group:          Applications/Databases
%description    management-server
This package contains the MySQL Cluster Management Server Daemon,
which reads the cluster configuration file and distributes this
information to all nodes in the cluster.

%package        data-node
Summary:        MySQL Cluster Data Node Daemon
Group:          Applications/Databases
%description    data-node
This package contains MySQL Cluster Data Node Daemon, its the process
that is used to handle all the data in tables using the NDB Cluster
storage engine. It comes in two variants: ndbd and ndbmtd, the former
is single threaded while the latter is multi-threaded.

%package        auto-installer
Summary:        Web-based graphical configuration installer for MySQL Cluster
Group:          Applications/Databases
Requires:       %{name}-server%{?_isa} = %{version}-%{release}
Requires:       python-paramiko
Requires:       python-pycrypto
%description    auto-installer
This package contains the MySQL Cluster web-based graphical
configuration installer, which can be used to set up and start or stop
a MySQL Cluster on one or more host computers.

%package        ndbclient
Summary:        Shared libraries for MySQL NDB storage engine client applications
Group:          Applications/Databases
%description    ndbclient
This package contains the shared libraries for MySQL MySQL NDB storage
engine client applications.

%package        ndbclient-devel
Summary:        Development files for MySQL NDB storage engine client applications
Group:          Applications/Databases
Requires:       %{name}-devel%{?_isa} = %{version}-%{release}
Requires:       %{name}-ndbclient%{?_isa} = %{version}-%{release}
%description    ndbclient-devel
This package contains the development header files and libraries
necessary to develop client applications for MySQL NDB storage engine.

%if 0%{?ndb_nodejs_extras_path:1}
%package        nodejs
Summary:        Set of Node.js adapters for MySQL Cluster
Group:          Applications/Databases
%description    nodejs
This package contains MySQL NoSQL Connector for JavaScript, a set of
Node.js adapters for MySQL Cluster and MySQL Server, which make it
possible to write JavaScript applications for Node.js using MySQL
data.
%endif

%package        java
Summary:        MySQL Cluster Connector for Java
Group:          Applications/Databases
%description    java
This package contains MySQL Cluster Connector for Java, which includes
ClusterJ and ClusterJPA, a plugin for use with OpenJPA.

ClusterJ is a high level database API that is similar in style and
concept to object-relational mapping persistence frameworks such as
Hibernate and JPA.

ClusterJPA is an OpenJPA implementation for MySQL Cluster that
attempts to offer the best possible performance by leveraging the
strengths of both ClusterJ and JDBC.

%package        memcached
Summary:        Memcached API for MySQL Cluster implemented as a loadable storage engine for memcached
Group:          Applications/Databases
Requires:       %{name}-server%{?_isa} = %{version}-%{release}
%description    memcached
This package contains the standard memcached server and a loadable
storage engine for memcached using the Memcache API for MySQL Cluster
to provide a persistent MySQL Cluster data store.

%endif # cluster

%if 0%{?with_meb}
%package        backup
Summary:        MySQL Enterprise Backup
Group:          Applications/Databases
Provides:       meb = %{version}-%{release}
Provides:       meb%{?_isa} = %{version}-%{release}
Obsoletes:      meb < %{version}-%{release}
Obsoletes:      meb%{?_isa} < %{version}-%{release}
%description    backup
Implementing proper database backup and disaster recovery plans to
protect against accidental loss of data, database corruption,
hardware/operating system crashes orany natural disasters has become
one of the most important responsibilities of the Database
Administrator (DBAs).

MySQL Enterprise Backup provides DBAs with a high-performance, online
"hot" backup solution with data compression technology to ensure your
data is protected in case of downtime or an outage. MySQL is a
trademark of %{mysql_vendor}
%endif # with_meb

%if 0%{?with_router}
%package  -n   mysql-router-%{product_suffix}
Summary:       MySQL Router
Group:         Applications/Databases
Provides:      mysql-router = %{version}-%{release}
Obsoletes:     mysql-router < %{version}-%{release}
%if 0%{?commercial}
Obsoletes:     mysql-router-community < %{version}-%{release}
%endif
%description -n mysql-router-%{product_suffix}
The MySQL(TM) Router software delivers a fast, multi-threaded way of
routing connections from MySQL Clients to MySQL Servers. MySQL is a
trademark of Oracle.

The MySQL software has Dual Licensing, which means you can use the
MySQL software free of charge under the GNU General Public License
(http://www.gnu.org/licenses/). You can also purchase commercial MySQL
licenses from Oracle and/or its affiliates if you do not wish to be
bound by the terms of the GPL. See the chapter "Licensing and Support"
in the manual for further info.

The MySQL web site (http://www.mysql.com/) provides the latest news
and information about the MySQL software. Also please see the
documentation and the manual for more information.

%package   -n   mysql-router-%{product_suffix}-devel
Summary:        Development header files and libraries for MySQL Router
Group:          Applications/Databases
Provides:       mysql-router-devel = %{version}-%{release}
Obsoletes:      mysql-router-devel < %{version}-%{release}
%if 0%{?commercial}
Obsoletes:      mysql-router-community-devel < %{version}-%{release}
Requires:       mysql-router-commercial = %{version}-%{release}
%else
Requires:       mysql-router-community = %{version}-%{release}
%endif
%description -n mysql-router-%{product_suffix}-devel
This package contains the development header files and libraries
necessary to develop MySQL Router applications.
%endif # with_router

%prep
%setup -q -T -a 0 -a 10 -c -n %{src_dir}
pushd %{src_dir}

%build
# Fail quickly and obviously if user tries to build as root
%if 0%{?runselftest}
if [ "x$(id -u)" = "x0" ] ; then
   echo "The MySQL regression tests may fail if run as root."
   echo "If you really need to build the RPM as root, use"
   echo "--define='runselftest 0' to skip the regression tests."
   exit 1
fi
%endif

# Build debug versions of mysqld
mkdir debug
(
  cd debug
  # Attempt to remove any optimisation flags from the debug build
  optflags=$(echo "%{optflags}" | sed -e 's/-O2 / /' -e 's/-D_FORTIFY_SOURCE=2/ /' -e 's/-Wp, / /')
  cmake ../%{src_dir} \
           -DBUILD_CONFIG=mysql_release \
           -DINSTALL_LAYOUT=RPM \
           -DPIDFILE_RPM="/var/run/mysql/mysqld.pid" \
           -DLOGFILE_RPM="/var/log/mysql/mysqld.log" \
           -DCMAKE_BUILD_TYPE=Debug \
           -DWITH_BOOST=.. \
           -DCMAKE_C_FLAGS="$optflags" \
           -DCMAKE_CXX_FLAGS="$optflags" \
           -DUSE_LD_LLD=0 \
           -DWITH_SYSTEMD=1 \
           -DSYSTEMD_SERVICE_NAME="mysql" \
           -DSYSTEMD_PID_DIR="/var/run/mysql" \
           -DWITH_MEB=%{with_meb} \
           -DWITH_ROUTER=%{with_router} \
%if 0%{?cluster}
           -DWITH_NDBCLUSTER=1 \
%endif
%if 0%{?ndb_nodejs_path:1}
           -DNDB_NODEJS_PATH=%{ndb_nodejs_path} \
%endif
%if 0%{?ndb_nodejs_extras_path:1}
           -DNDB_NODEJS_EXTRAS_PATH=%{ndb_nodejs_extras_path} \
%endif
%if 0%{?commercial}
           -DWITH_CURL=system \
           %{?aws_sdk_option} \
%endif
           -DWITH_INNODB_MEMCACHED=1 \
           -DMYSQL_UNIX_ADDR="%{mysqldatadir}/mysql.sock" \
           -DMYSQLX_UNIX_ADDR="/var/run/mysql/mysqlx.sock" \
           -DWITH_NUMA=ON \
           %{?mecab_option} \
           -DCOMPILATION_COMMENT="%{compilation_comment_debug}" \
           -DCOMPILATION_COMMENT_SERVER="%{compilation_comment_server_debug}" \
           -DMYSQL_SERVER_SUFFIX="%{?server_suffix}"
  echo BEGIN_DEBUG_CONFIG ; egrep '^#define' include/config.h ; echo END_DEBUG_CONFIG
  make %{?_smp_mflags} VERBOSE=1
)

# Build full release
mkdir release
(
  cd release
  cmake ../%{src_dir} \
           -DBUILD_CONFIG=mysql_release \
           -DINSTALL_LAYOUT=RPM \
           -DPIDFILE_RPM="/var/run/mysql/mysqld.pid" \
           -DLOGFILE_RPM="/var/log/mysql/mysqld.log" \
           -DCMAKE_BUILD_TYPE=RelWithDebInfo \
           -DWITH_BOOST=.. \
           -DCMAKE_C_FLAGS="%{optflags}" \
           -DCMAKE_CXX_FLAGS="%{optflags}" \
           -DUSE_LD_LLD=0 \
           -DWITH_SYSTEMD=1 \
           -DSYSTEMD_SERVICE_NAME="mysql" \
           -DSYSTEMD_PID_DIR="/var/run/mysql" \
           -DWITH_MEB=%{with_meb} \
           -DWITH_ROUTER=%{with_router} \
%if 0%{?cluster}
           -DWITH_NDBCLUSTER=1 \
%endif
%if 0%{?ndb_nodejs_path:1}
           -DNDB_NODEJS_PATH=%{ndb_nodejs_path} \
%endif
%if 0%{?ndb_nodejs_extras_path:1}
           -DNDB_NODEJS_EXTRAS_PATH=%{ndb_nodejs_extras_path} \
%endif
%if 0%{?commercial}
           -DWITH_CURL=system \
           %{?aws_sdk_option} \
%endif
           -DWITH_INNODB_MEMCACHED=1 \
           -DMYSQL_UNIX_ADDR="%{mysqldatadir}/mysql.sock" \
           -DMYSQLX_UNIX_ADDR="/var/run/mysql/mysqlx.sock" \
           -DWITH_NUMA=ON \
           %{?mecab_option} \
           -DCOMPILATION_COMMENT="%{compilation_comment_release}" \
           -DCOMPILATION_COMMENT_SERVER="%{compilation_comment_server_release}" \
           -DMYSQL_SERVER_SUFFIX="%{?server_suffix}"
  echo BEGIN_NORMAL_CONFIG ; egrep '^#define' include/config.h ; echo END_NORMAL_CONFIG
  make %{?_smp_mflags} VERBOSE=1
)

%install
MBD=$RPM_BUILD_DIR/%{src_dir}

# Ensure that needed directories exists
install -d -m 0751 %{buildroot}/var/lib/mysql
install -d -m 0755 %{buildroot}/var/run/mysql
install -d -m 0750 %{buildroot}/var/log/mysql
install -d -m 0750 %{buildroot}/var/lib/mysql-files
install -d -m 0750 %{buildroot}/var/lib/mysql-keyring


# Install all binaries
cd $MBD/release
make DESTDIR=%{buildroot} install

# Install logrotate and autostart
install -D -m 0644 packaging/rpm-common/mysql.logrotate %{buildroot}%{_sysconfdir}/logrotate.d/mysql
install -D -m 0644 packaging/rpm-common/my.cnf %{buildroot}%{_sysconfdir}/my.cnf
install -d %{buildroot}%{_sysconfdir}/my.cnf.d

# Make library links
install -d -m 0755 %{buildroot}%{_sysconfdir}/ld.so.conf.d
echo "%{_libdir}/mysql" > %{buildroot}%{_sysconfdir}/ld.so.conf.d/mysql-%{_arch}.conf

# Router directories
%if 0%{?with_router}
install -d -m 0755 %{buildroot}/var/log/mysqlrouter
install -d -m 0755 %{buildroot}/var/run/mysqlrouter

install -D -p -m 0644 packaging/rpm-common/mysqlrouter.conf %{buildroot}%{_sysconfdir}/mysqlrouter/mysqlrouter.conf
%endif

# Remove files pages we explicitly do not want to package
rm -rf %{buildroot}%{_infodir}/mysql.info*
rm -f %{buildroot}%{_datadir}/mysql-*/win_install_firewall.sql
rm -f %{buildroot}%{_datadir}/mysql-*/audit_log_filter_win_install.sql

# Remove upcoming man pages, to avoid breakage when they materialize
# Keep this comment as a placeholder for future cases
# rm -f %{buildroot}%{_mandir}/man1/<manpage>.1

# Remove removed manpages here until they are removed from the docs repo

# rcmysql symlink
install -d %{buildroot}%{_sbindir}
ln -sf %{_sbindir}/service %{buildroot}%{_sbindir}/rcmysql

%check
%if 0%{?runselftest} || 0%{?with_unittests}
pushd release
export CTEST_OUTPUT_ON_FAILURE=1
make test || true
%endif
%if 0%{?runselftest}
export MTR_BUILD_THREAD=auto
pushd mysql-test
./mtr \
    --mem --parallel=auto --force --retry=0 \
    --mysqld=--binlog-format=mixed \
    --suite-timeout=720 --testcase-timeout=30 \
    --clean-vardir
rm -r $(readlink var) var
%endif

%pre server
/usr/sbin/groupadd -r mysql >/dev/null 2>&1 || :
/usr/sbin/useradd -g mysql -o -r -d /var/lib/mysql -s /bin/false \
    -c "MySQL Server" -u 60 mysql >/dev/null 2>&1 || :
%service_add_pre mysql.service

%post server
[ -e /var/log/mysqld.log ] || install -m0640 -omysql -gmysql /dev/null /var/log/mysqld.log >/dev/null 2>&1 || :
%service_add_post mysql.service
/usr/bin/systemd-tmpfiles --create %{_tmpfilesdir}/mysql.conf >/dev/null 2>&1 || :
/bin/systemctl enable mysql.service >/dev/null 2>&1 || :

%preun server
%service_del_preun mysql.service

%postun server
%service_del_postun mysql.service

%post libs -p /sbin/ldconfig

%postun libs -p /sbin/ldconfig

%if 0%{?compatlib}
%post libs-compat -p /sbin/ldconfig

%postun libs-compat -p /sbin/ldconfig
%endif

%if 0%{?with_router}
%pre -n mysql-router-%{product_suffix}
/usr/sbin/groupadd -r mysqlrouter >/dev/null 2>&1 || :
/usr/sbin/useradd -M -N -g mysqlrouter -r -d /var/lib/mysqlrouter -s /bin/false \
    -c "MySQL Router" mysqlrouter >/dev/null 2>&1 || :

%post -n mysql-router-%{product_suffix}
/sbin/ldconfig
%systemd_post mysqlrouter.service

%preun -n mysql-router-%{product_suffix}
%systemd_preun mysqlrouter.service

%postun -n mysql-router-%{product_suffix}
/sbin/ldconfig
%systemd_postun_with_restart mysqlrouter.service
%endif # with_router

%files server
%defattr(-, root, root, -)
%doc %{?license_files_server}
%doc %{src_dir}/Docs/INFO_SRC*
%doc release/Docs/INFO_BIN*
%attr(644, root, root) %{_mandir}/man1/innochecksum.1*
%attr(644, root, root) %{_mandir}/man1/ibd2sdi.1*
%attr(644, root, root) %{_mandir}/man1/my_print_defaults.1*
%attr(644, root, root) %{_mandir}/man1/myisam_ftdump.1*
%attr(644, root, root) %{_mandir}/man1/myisamchk.1*
%attr(644, root, root) %{_mandir}/man1/myisamlog.1*
%attr(644, root, root) %{_mandir}/man1/myisampack.1*
%attr(644, root, root) %{_mandir}/man8/mysqld.8*
%attr(644, root, root) %{_mandir}/man1/mysqldumpslow.1*
%attr(644, root, root) %{_mandir}/man1/mysql_secure_installation.1*
%attr(644, root, root) %{_mandir}/man1/mysql_upgrade.1*
%attr(644, root, root) %{_mandir}/man1/mysqlman.1*
%attr(644, root, root) %{_mandir}/man1/mysql_tzinfo_to_sql.1*
%attr(644, root, root) %{_mandir}/man1/perror.1*
%attr(644, root, root) %{_mandir}/man1/mysql_ssl_rsa_setup.1*
%attr(644, root, root) %{_mandir}/man1/lz4_decompress.1*
%attr(644, root, root) %{_mandir}/man1/zlib_decompress.1*

%config(noreplace) %{_sysconfdir}/my.cnf
%dir %{_sysconfdir}/my.cnf.d

%attr(755, root, root) %{_bindir}/innochecksum
%attr(755, root, root) %{_bindir}/ibd2sdi
%attr(755, root, root) %{_bindir}/my_print_defaults
%attr(755, root, root) %{_bindir}/myisam_ftdump
%attr(755, root, root) %{_bindir}/myisamchk
%attr(755, root, root) %{_bindir}/myisamlog
%attr(755, root, root) %{_bindir}/myisampack
%attr(755, root, root) %{_bindir}/mysql_secure_installation
%attr(755, root, root) %{_bindir}/mysql_tzinfo_to_sql
%attr(755, root, root) %{_bindir}/mysql_upgrade
%attr(755, root, root) %{_bindir}/mysqldumpslow
%attr(755, root, root) %{_bindir}/perror
%attr(755, root, root) %{_bindir}/mysql_ssl_rsa_setup
%attr(755, root, root) %{_bindir}/lz4_decompress
%attr(755, root, root) %{_bindir}/zlib_decompress
%attr(755, root, root) %{_bindir}/mysqld_pre_systemd
%attr(755, root, root) %{_sbindir}/mysqld
%attr(755, root, root) %{_sbindir}/mysqld-debug
%attr(755, root, root) %{_sbindir}/rcmysql

%dir %{_libdir}/mysql/private
%attr(755, root, root) %{_libdir}/mysql/private/libprotobuf-lite.so.3.11.4
%attr(755, root, root) %{_libdir}/mysql/private/libprotobuf.so.3.11.4

%dir %{_libdir}/mysql/plugin
%attr(755, root, root) %{_libdir}/mysql/plugin/adt_null.so
%attr(755, root, root) %{_libdir}/mysql/plugin/auth_socket.so
%attr(755, root, root) %{_libdir}/mysql/plugin/group_replication.so
%attr(755, root, root) %{_libdir}/mysql/plugin/component_log_sink_syseventlog.so
%attr(755, root, root) %{_libdir}/mysql/plugin/component_log_sink_json.so
%attr(755, root, root) %{_libdir}/mysql/plugin/component_log_filter_dragnet.so
%attr(755, root, root) %{_libdir}/mysql/plugin/component_mysqlbackup.so
%attr(755, root, root) %{_libdir}/mysql/plugin/component_validate_password.so
%attr(755, root, root) %{_libdir}/mysql/plugin/component_audit_api_message_emit.so
%attr(755, root, root) %{_libdir}/mysql/plugin/component_query_attributes.so
%attr(755, root, root) %{_libdir}/mysql/plugin/connection_control.so
%attr(755, root, root) %{_libdir}/mysql/plugin/ddl_rewriter.so
%attr(755, root, root) %{_libdir}/mysql/plugin/ha_example.so
%attr(755, root, root) %{_libdir}/mysql/plugin/ha_mock.so
%attr(755, root, root) %{_libdir}/mysql/plugin/keyring_file.so
%attr(755, root, root) %{_libdir}/mysql/plugin/keyring_udf.so
%attr(755, root, root) %{_libdir}/mysql/plugin/innodb_engine.so
%attr(755, root, root) %{_libdir}/mysql/plugin/libmemcached.so
%attr(755, root, root) %{_libdir}/mysql/plugin/locking_service.so
%attr(755, root, root) %{_libdir}/mysql/plugin/mypluglib.so
%attr(755, root, root) %{_libdir}/mysql/plugin/mysql_clone.so
%attr(755, root, root) %{_libdir}/mysql/plugin/mysql_no_login.so
%attr(755, root, root) %{_libdir}/mysql/plugin/rewrite_example.so
%attr(755, root, root) %{_libdir}/mysql/plugin/rewriter.so
%attr(755, root, root) %{_libdir}/mysql/plugin/semisync_master.so
%attr(755, root, root) %{_libdir}/mysql/plugin/semisync_slave.so
%attr(755, root, root) %{_libdir}/mysql/plugin/validate_password.so
%attr(755, root, root) %{_libdir}/mysql/plugin/version_token.so
%dir %{_libdir}/mysql/plugin/debug
%attr(755, root, root) %{_libdir}/mysql/plugin/debug/adt_null.so
%attr(755, root, root) %{_libdir}/mysql/plugin/debug/auth_socket.so
%attr(755, root, root) %{_libdir}/mysql/plugin/debug/group_replication.so
%attr(755, root, root) %{_libdir}/mysql/plugin/debug/component_log_sink_syseventlog.so
%attr(755, root, root) %{_libdir}/mysql/plugin/debug/component_log_sink_json.so
%attr(755, root, root) %{_libdir}/mysql/plugin/debug/component_log_filter_dragnet.so
%attr(755, root, root) %{_libdir}/mysql/plugin/debug/component_mysqlbackup.so
%attr(755, root, root) %{_libdir}/mysql/plugin/debug/component_validate_password.so
%attr(755, root, root) %{_libdir}/mysql/plugin/debug/component_audit_api_message_emit.so
%attr(755, root, root) %{_libdir}/mysql/plugin/debug/component_query_attributes.so
%attr(755, root, root) %{_libdir}/mysql/plugin/debug/connection_control.so
%attr(755, root, root) %{_libdir}/mysql/plugin/debug/ddl_rewriter.so
%attr(755, root, root) %{_libdir}/mysql/plugin/debug/ha_example.so
%attr(755, root, root) %{_libdir}/mysql/plugin/debug/ha_mock.so
%attr(755, root, root) %{_libdir}/mysql/plugin/debug/keyring_file.so
%attr(755, root, root) %{_libdir}/mysql/plugin/debug/keyring_udf.so
%attr(755, root, root) %{_libdir}/mysql/plugin/debug/innodb_engine.so
%attr(755, root, root) %{_libdir}/mysql/plugin/debug/libmemcached.so
%attr(755, root, root) %{_libdir}/mysql/plugin/debug/locking_service.so
%attr(755, root, root) %{_libdir}/mysql/plugin/debug/mypluglib.so
%attr(755, root, root) %{_libdir}/mysql/plugin/debug/mysql_clone.so
%attr(755, root, root) %{_libdir}/mysql/plugin/debug/mysql_no_login.so
%attr(755, root, root) %{_libdir}/mysql/plugin/debug/rewrite_example.so
%attr(755, root, root) %{_libdir}/mysql/plugin/debug/rewriter.so
%attr(755, root, root) %{_libdir}/mysql/plugin/debug/semisync_master.so
%attr(755, root, root) %{_libdir}/mysql/plugin/debug/semisync_slave.so
%attr(755, root, root) %{_libdir}/mysql/plugin/debug/validate_password.so
%attr(755, root, root) %{_libdir}/mysql/plugin/debug/version_token.so
%if 0%{?mecab}
%{_libdir}/mysql/mecab
%attr(755, root, root) %{_libdir}/mysql/plugin/libpluginmecab.so
%attr(755, root, root) %{_libdir}/mysql/plugin/debug/libpluginmecab.so
%endif
%if 0%{?commercial}
%attr(755, root, root) %{_libdir}/mysql/plugin/audit_log.so
%attr(644, root, root) %{_datadir}/mysql-*/audit_log_filter_linux_install.sql
%attr(755, root, root) %{_libdir}/mysql/plugin/authentication_pam.so
%attr(755, root, root) %{_libdir}/mysql/plugin/authentication_ldap_sasl.so
%attr(755, root, root) %{_libdir}/mysql/plugin/authentication_ldap_simple.so
%attr(755, root, root) %{_libdir}/mysql/plugin/data_masking.so
%attr(755, root, root) %{_libdir}/mysql/plugin/keyring_okv.so
%attr(755, root, root) %{_libdir}/mysql/plugin/keyring_encrypted_file.so
%attr(755, root, root) %{_libdir}/mysql/plugin/keyring_hashicorp.so
%attr(755, root, root) %{_libdir}/mysql/plugin/keyring_oci.so
%attr(755, root, root) %{_libdir}/mysql/plugin/thread_pool.so
%attr(755, root, root) %{_libdir}/mysql/plugin/openssl_udf.so
%attr(755, root, root) %{_libdir}/mysql/plugin/firewall.so
%attr(644, root, root) %{_datadir}/mysql-*/linux_install_firewall.sql
%attr(755, root, root) %{_libdir}/mysql/plugin/debug/audit_log.so
%attr(755, root, root) %{_libdir}/mysql/plugin/debug/authentication_pam.so
%attr(755, root, root) %{_libdir}/mysql/plugin/debug/authentication_ldap_sasl.so
%attr(755, root, root) %{_libdir}/mysql/plugin/debug/authentication_ldap_simple.so
%attr(755, root, root) %{_libdir}/mysql/plugin/debug/data_masking.so
%attr(755, root, root) %{_libdir}/mysql/plugin/debug/keyring_okv.so
%attr(755, root, root) %{_libdir}/mysql/plugin/debug/keyring_encrypted_file.so
%attr(755, root, root) %{_libdir}/mysql/plugin/debug/keyring_hashicorp.so
%attr(755, root, root) %{_libdir}/mysql/plugin/debug/keyring_oci.so
%attr(755, root, root) %{_libdir}/mysql/plugin/debug/thread_pool.so
%attr(755, root, root) %{_libdir}/mysql/plugin/debug/openssl_udf.so
%attr(755, root, root) %{_libdir}/mysql/plugin/debug/firewall.so
%if 0%{?aws_sdk}
%attr(755, root, root) %{_libdir}/mysql/plugin/keyring_aws.so
%attr(755, root, root) %{_libdir}/mysql/plugin/debug/keyring_aws.so
%endif
%endif
%attr(644, root, root) %{_datadir}/mysql-*/mysql-log-rotate
%attr(644, root, root) %{_datadir}/mysql-*/dictionary.txt
%attr(644, root, root) %{_datadir}/mysql-*/innodb_memcached_config.sql
%attr(644, root, root) %{_datadir}/mysql-*/install_rewriter.sql
%attr(644, root, root) %{_datadir}/mysql-*/uninstall_rewriter.sql
%attr(644, root, root) %{_unitdir}/mysql.service
%attr(644, root, root) %{_unitdir}/mysql@.service
%attr(644, root, root) %{_tmpfilesdir}/mysql.conf
%attr(644, root, root) %config(noreplace,missingok) %{_sysconfdir}/logrotate.d/mysql
%dir %attr(751, mysql, mysql) /var/lib/mysql
%dir %attr(755, mysql, mysql) /var/run/mysql
%dir %attr(750, mysql, mysql) /var/log/mysql
%dir %attr(750, mysql, mysql) /var/lib/mysql-files
%dir %attr(750, mysql, mysql) /var/lib/mysql-keyring

%files common
%defattr(-, root, root, -)
%doc %{?license_files_server}
%{_datadir}/mysql-*/charsets/
%{_datadir}/mysql-*/messages_to_error_log.txt
%{_datadir}/mysql-*/messages_to_clients.txt
%{_datadir}/mysql-*/bulgarian/
%{_datadir}/mysql-*/czech/
%{_datadir}/mysql-*/danish/
%{_datadir}/mysql-*/dutch/
%{_datadir}/mysql-*/english/
%{_datadir}/mysql-*/estonian/
%{_datadir}/mysql-*/french/
%{_datadir}/mysql-*/german/
%{_datadir}/mysql-*/greek/
%{_datadir}/mysql-*/hungarian/
%{_datadir}/mysql-*/italian/
%{_datadir}/mysql-*/japanese/
%{_datadir}/mysql-*/korean/
%{_datadir}/mysql-*/norwegian-ny/
%{_datadir}/mysql-*/norwegian/
%{_datadir}/mysql-*/polish/
%{_datadir}/mysql-*/portuguese/
%{_datadir}/mysql-*/romanian/
%{_datadir}/mysql-*/russian/
%{_datadir}/mysql-*/serbian/
%{_datadir}/mysql-*/slovak/
%{_datadir}/mysql-*/spanish/
%{_datadir}/mysql-*/swedish/
%{_datadir}/mysql-*/ukrainian/

%files client
%defattr(-, root, root, -)
%doc %{?license_files_server}
%attr(755, root, root) %{_bindir}/mysql
%attr(755, root, root) %{_bindir}/mysqladmin
%attr(755, root, root) %{_bindir}/mysqlbinlog
%attr(755, root, root) %{_bindir}/mysqlcheck
%attr(755, root, root) %{_bindir}/mysqldump
%attr(755, root, root) %{_bindir}/mysqlimport
%attr(755, root, root) %{_bindir}/mysqlpump
%attr(755, root, root) %{_bindir}/mysqlshow
%attr(755, root, root) %{_bindir}/mysqlslap
%attr(755, root, root) %{_bindir}/mysql_config_editor

%attr(644, root, root) %{_mandir}/man1/mysql.1*
%attr(644, root, root) %{_mandir}/man1/mysqladmin.1*
%attr(644, root, root) %{_mandir}/man1/mysqlbinlog.1*
%attr(644, root, root) %{_mandir}/man1/mysqlcheck.1*
%attr(644, root, root) %{_mandir}/man1/mysqldump.1*
%attr(644, root, root) %{_mandir}/man1/mysqlpump.1*
%attr(644, root, root) %{_mandir}/man1/mysqlimport.1*
%attr(644, root, root) %{_mandir}/man1/mysqlshow.1*
%attr(644, root, root) %{_mandir}/man1/mysqlslap.1*
%attr(644, root, root) %{_mandir}/man1/mysql_config_editor.1*


%if 0%{?cluster}
%attr(755, root, root) %{_bindir}/ndb_blob_tool
%attr(755, root, root) %{_bindir}/ndb_config
%attr(755, root, root) %{_bindir}/ndb_delete_all
%attr(755, root, root) %{_bindir}/ndb_desc
%attr(755, root, root) %{_bindir}/ndb_drop_index
%attr(755, root, root) %{_bindir}/ndb_drop_table
%attr(755, root, root) %{_bindir}/ndb_error_reporter
%attr(755, root, root) %{_bindir}/ndb_index_stat
%attr(755, root, root) %{_bindir}/ndb_import
%attr(755, root, root) %{_bindir}/ndb_mgm
%attr(755, root, root) %{_bindir}/ndb_move_data
%attr(755, root, root) %{_bindir}/ndb_perror
%attr(755, root, root) %{_bindir}/ndb_print_backup_file
%attr(755, root, root) %{_bindir}/ndb_print_file
%attr(755, root, root) %{_bindir}/ndb_print_frag_file
%attr(755, root, root) %{_bindir}/ndb_print_schema_file
%attr(755, root, root) %{_bindir}/ndb_print_sys_file
%attr(755, root, root) %{_bindir}/ndb_redo_log_reader
%attr(755, root, root) %{_bindir}/ndb_restore
%attr(755, root, root) %{_bindir}/ndb_select_all
%attr(755, root, root) %{_bindir}/ndb_select_count
%attr(755, root, root) %{_bindir}/ndb_setup.py
%attr(755, root, root) %{_bindir}/ndb_show_tables
%attr(755, root, root) %{_bindir}/ndb_size.pl
%attr(755, root, root) %{_bindir}/ndb_top
%attr(755, root, root) %{_bindir}/ndb_waiter
%attr(755, root, root) %{_bindir}/ndbinfo_select_all
%attr(755, root, root) %{_bindir}/ndbxfrm

%attr(644, root, root) %{_mandir}/man1/ndb-common-options.1*
%attr(644, root, root) %{_mandir}/man1/ndb_blob_tool.1*
%attr(644, root, root) %{_mandir}/man1/ndb_config.1*
%attr(644, root, root) %{_mandir}/man1/ndb_cpcd.1*
%attr(644, root, root) %{_mandir}/man1/ndb_delete_all.1*
%attr(644, root, root) %{_mandir}/man1/ndb_desc.1*
%attr(644, root, root) %{_mandir}/man1/ndb_drop_index.1*
%attr(644, root, root) %{_mandir}/man1/ndb_drop_table.1*
%attr(644, root, root) %{_mandir}/man1/ndb_error_reporter.1*
%attr(644, root, root) %{_mandir}/man1/ndb_import.1*
%attr(644, root, root) %{_mandir}/man1/ndb_index_stat.1*
%attr(644, root, root) %{_mandir}/man1/ndb_mgm.1*
%attr(644, root, root) %{_mandir}/man1/ndb_move_data.1*
%attr(644, root, root) %{_mandir}/man1/ndb_perror.1*
%attr(644, root, root) %{_mandir}/man1/ndb_print_backup_file.1*
%attr(644, root, root) %{_mandir}/man1/ndb_print_file.1*
%attr(644, root, root) %{_mandir}/man1/ndb_print_frag_file.1*
%attr(644, root, root) %{_mandir}/man1/ndb_print_schema_file.1*
%attr(644, root, root) %{_mandir}/man1/ndb_print_sys_file.1*
%attr(644, root, root) %{_mandir}/man1/ndb_restore.1*
%attr(644, root, root) %{_mandir}/man1/ndb_select_all.1*
%attr(644, root, root) %{_mandir}/man1/ndb_select_count.1*
%attr(644, root, root) %{_mandir}/man1/ndb_setup.py.1*
%attr(644, root, root) %{_mandir}/man1/ndb_show_tables.1*
%attr(644, root, root) %{_mandir}/man1/ndb_size.pl.1*
%attr(644, root, root) %{_mandir}/man1/ndb_top.1*
%attr(644, root, root) %{_mandir}/man1/ndb_waiter.1*
%attr(644, root, root) %{_mandir}/man1/ndb_redo_log_reader.1*
%attr(644, root, root) %{_mandir}/man1/ndbinfo_select_all.1*
%endif #cluster

%files devel
%defattr(-, root, root, -)
%doc %{?license_files_server}
%attr(644, root, root) %{_mandir}/man1/mysql_config.1*
%attr(755, root, root) %{_bindir}/mysql_config
%{_includedir}/mysql
%if 0%{?cluster}
%exclude %{_includedir}/mysql/storage
%endif #cluster
%{_datadir}/aclocal/mysql.m4
%{_libdir}/mysql/libmysqlclient.a
%{_libdir}/mysql/libmysqlservices.a
%{_libdir}/mysql/libmysqlclient.so
%{_libdir}/pkgconfig/mysqlclient.pc

%files libs
%defattr(-, root, root, -)
%doc %{?license_files_server}
%dir %attr(755, root, root) %{_libdir}/mysql
%attr(644, root, root) %{_sysconfdir}/ld.so.conf.d/mysql-%{_arch}.conf
%{_libdir}/mysql/libmysqlclient.so.21*

%files client-plugins
%defattr(-, root, root, -)
%doc %{?license_files_server}
%attr(755, root, root) %{_libdir}/mysql/plugin/authentication_ldap_sasl_client.so

%if 0%{?compatlib}
%files libs-compat
%defattr(-, root, root, -)
%doc %{?license_files_server}
%dir %attr(755, root, root) %{_libdir}/mysql
%attr(644, root, root) %{_sysconfdir}/ld.so.conf.d/mysql-%{_arch}.conf
%{_libdir}/mysql/libmysqlclient.so.%{compatlib}
%{_libdir}/mysql/libmysqlclient.so.%{compatlib}.0.0
%{_libdir}/mysql/libmysqlclient_r.so.%{compatlib}
%{_libdir}/mysql/libmysqlclient_r.so.%{compatlib}.0.0
%endif

%files test
%defattr(-, root, root, -)
%doc %{?license_files_server}
%attr(-, root, root) %{_datadir}/mysql-test
%attr(755, root, root) %{_bindir}/comp_err
%attr(755, root, root) %{_bindir}/mysql_client_test
%attr(755, root, root) %{_bindir}/mysqld_safe
%attr(755, root, root) %{_bindir}/mysqltest
%attr(755, root, root) %{_bindir}/mysqltest_safe_process
%attr(755, root, root) %{_bindir}/mysqlxtest
%attr(644, root, root) %{_mandir}/man1/comp_err.1*

%attr(755, root, root) %{_libdir}/mysql/plugin/auth.so
%attr(755, root, root) %{_libdir}/mysql/plugin/auth_test_plugin.so
%attr(755, root, root) %{_libdir}/mysql/plugin/component_example_component1.so
%attr(755, root, root) %{_libdir}/mysql/plugin/component_example_component2.so
%attr(755, root, root) %{_libdir}/mysql/plugin/component_example_component3.so
%attr(755, root, root) %{_libdir}/mysql/plugin/component_log_sink_test.so
%attr(755, root, root) %{_libdir}/mysql/plugin/component_test_backup_lock_service.so
%if 0%{?commercial}
%attr(755, root, root) %{_libdir}/mysql/plugin/component_test_page_track_component.so
%endif
%attr(755, root, root) %{_libdir}/mysql/plugin/component_test_string_service_charset.so
%attr(755, root, root) %{_libdir}/mysql/plugin/component_test_string_service_long.so
%attr(755, root, root) %{_libdir}/mysql/plugin/component_test_string_service.so
%attr(755, root, root) %{_libdir}/mysql/plugin/component_pfs_example.so
%attr(755, root, root) %{_libdir}/mysql/plugin/component_pfs_example_component_population.so
%attr(755, root, root) %{_libdir}/mysql/plugin/pfs_example_plugin_employee.so
%attr(755, root, root) %{_libdir}/mysql/plugin/component_test_pfs_notification.so
%attr(755, root, root) %{_libdir}/mysql/plugin/component_test_pfs_resource_group.so
%attr(755, root, root) %{_libdir}/mysql/plugin/component_test_udf_registration.so
%attr(755, root, root) %{_libdir}/mysql/plugin/component_test_host_application_signal.so
%attr(755, root, root) %{_libdir}/mysql/plugin/component_test_mysql_current_thread_reader.so
%attr(755, root, root) %{_libdir}/mysql/plugin/component_test_mysql_runtime_error.so
%attr(755, root, root) %{_libdir}/mysql/plugin/component_test_component_deinit.so
%attr(755, root, root) %{_libdir}/mysql/plugin/component_reference_cache.so
%attr(755, root, root) %{_libdir}/mysql/plugin/component_udf_reg_3_func.so
%attr(755, root, root) %{_libdir}/mysql/plugin/component_udf_reg_avg_func.so
%attr(755, root, root) %{_libdir}/mysql/plugin/component_udf_reg_int_func.so
%attr(755, root, root) %{_libdir}/mysql/plugin/component_udf_reg_int_same_func.so
%attr(755, root, root) %{_libdir}/mysql/plugin/component_udf_reg_only_3_func.so
%attr(755, root, root) %{_libdir}/mysql/plugin/component_udf_reg_real_func.so
%attr(755, root, root) %{_libdir}/mysql/plugin/component_udf_unreg_3_func.so
%attr(755, root, root) %{_libdir}/mysql/plugin/component_udf_unreg_int_func.so
%attr(755, root, root) %{_libdir}/mysql/plugin/component_udf_unreg_real_func.so
%attr(755, root, root) %{_libdir}/mysql/plugin/component_test_sys_var_service_int.so
%attr(755, root, root) %{_libdir}/mysql/plugin/component_test_sys_var_service.so
%attr(755, root, root) %{_libdir}/mysql/plugin/component_test_sys_var_service_same.so
%attr(755, root, root) %{_libdir}/mysql/plugin/component_test_sys_var_service_str.so
%attr(755, root, root) %{_libdir}/mysql/plugin/component_test_status_var_service.so
%attr(755, root, root) %{_libdir}/mysql/plugin/component_test_status_var_service_int.so
%attr(755, root, root) %{_libdir}/mysql/plugin/component_test_status_var_service_reg_only.so
%attr(755, root, root) %{_libdir}/mysql/plugin/component_test_status_var_service_str.so
%attr(755, root, root) %{_libdir}/mysql/plugin/component_test_status_var_service_unreg_only.so
%attr(755, root, root) %{_libdir}/mysql/plugin/component_test_system_variable_source.so
%attr(755, root, root) %{_libdir}/mysql/plugin/component_test_audit_api_message.so
%attr(755, root, root) %{_libdir}/mysql/plugin/component_test_udf_services.so
%attr(644, root, root) %{_libdir}/mysql/plugin/daemon_example.ini
%attr(755, root, root) %{_libdir}/mysql/plugin/libdaemon_example.so
%attr(755, root, root) %{_libdir}/mysql/plugin/test_udf_services.so
%attr(755, root, root) %{_libdir}/mysql/plugin/udf_example.so
%attr(755, root, root) %{_libdir}/mysql/plugin/replication_observers_example_plugin.so
%attr(755, root, root) %{_libdir}/mysql/plugin/libtest_framework.so
%attr(755, root, root) %{_libdir}/mysql/plugin/libtest_services.so
%attr(755, root, root) %{_libdir}/mysql/plugin/libtest_services_threaded.so
%attr(755, root, root) %{_libdir}/mysql/plugin/libtest_session_detach.so
%attr(755, root, root) %{_libdir}/mysql/plugin/libtest_session_attach.so
%attr(755, root, root) %{_libdir}/mysql/plugin/libtest_session_in_thd.so
%attr(755, root, root) %{_libdir}/mysql/plugin/libtest_session_info.so
%attr(755, root, root) %{_libdir}/mysql/plugin/libtest_sql_2_sessions.so
%attr(755, root, root) %{_libdir}/mysql/plugin/libtest_sql_all_col_types.so
%attr(755, root, root) %{_libdir}/mysql/plugin/libtest_sql_cmds_1.so
%attr(755, root, root) %{_libdir}/mysql/plugin/libtest_sql_commit.so
%attr(755, root, root) %{_libdir}/mysql/plugin/libtest_sql_complex.so
%attr(755, root, root) %{_libdir}/mysql/plugin/libtest_sql_errors.so
%attr(755, root, root) %{_libdir}/mysql/plugin/libtest_sql_lock.so
%attr(755, root, root) %{_libdir}/mysql/plugin/libtest_sql_processlist.so
%attr(755, root, root) %{_libdir}/mysql/plugin/libtest_sql_replication.so
%attr(755, root, root) %{_libdir}/mysql/plugin/libtest_sql_shutdown.so
%attr(755, root, root) %{_libdir}/mysql/plugin/libtest_sql_sleep_is_connected.so
%attr(755, root, root) %{_libdir}/mysql/plugin/libtest_sql_stmt.so
%attr(755, root, root) %{_libdir}/mysql/plugin/libtest_sql_sqlmode.so
%attr(755, root, root) %{_libdir}/mysql/plugin/libtest_sql_stored_procedures_functions.so
%attr(755, root, root) %{_libdir}/mysql/plugin/libtest_sql_views_triggers.so
%attr(755, root, root) %{_libdir}/mysql/plugin/libtest_sql_reset_connection.so
%attr(755, root, root) %{_libdir}/mysql/plugin/libtest_x_sessions_deinit.so
%attr(755, root, root) %{_libdir}/mysql/plugin/libtest_x_sessions_init.so
%attr(755, root, root) %{_libdir}/mysql/plugin/qa_auth_client.so
%attr(755, root, root) %{_libdir}/mysql/plugin/qa_auth_interface.so
%attr(755, root, root) %{_libdir}/mysql/plugin/qa_auth_server.so
%attr(755, root, root) %{_libdir}/mysql/plugin/test_security_context.so
%attr(755, root, root) %{_libdir}/mysql/plugin/test_services_plugin_registry.so
%attr(755, root, root) %{_libdir}/mysql/plugin/test_services_host_application_signal.so
%attr(755, root, root) %{_libdir}/mysql/plugin/component_mysqlx_global_reset.so
%attr(755, root, root) %{_libdir}/mysql/plugin/debug/auth.so
%attr(755, root, root) %{_libdir}/mysql/plugin/debug/auth_test_plugin.so
%attr(755, root, root) %{_libdir}/mysql/plugin/debug/authentication_ldap_sasl_client.so
%attr(755, root, root) %{_libdir}/mysql/plugin/debug/component_example_component1.so
%attr(755, root, root) %{_libdir}/mysql/plugin/debug/component_example_component2.so
%attr(755, root, root) %{_libdir}/mysql/plugin/debug/component_example_component3.so
%attr(755, root, root) %{_libdir}/mysql/plugin/debug/component_log_sink_test.so
%attr(755, root, root) %{_libdir}/mysql/plugin/debug/component_test_backup_lock_service.so
%if 0%{?commercial}
%attr(755, root, root) %{_libdir}/mysql/plugin/debug/component_test_page_track_component.so
%endif
%attr(755, root, root) %{_libdir}/mysql/plugin/debug/component_test_string_service_charset.so
%attr(755, root, root) %{_libdir}/mysql/plugin/debug/component_test_string_service_long.so
%attr(755, root, root) %{_libdir}/mysql/plugin/debug/component_test_string_service.so
%attr(755, root, root) %{_libdir}/mysql/plugin/debug/component_pfs_example.so
%attr(755, root, root) %{_libdir}/mysql/plugin/debug/component_pfs_example_component_population.so
%attr(755, root, root) %{_libdir}/mysql/plugin/debug/pfs_example_plugin_employee.so
%attr(755, root, root) %{_libdir}/mysql/plugin/debug/component_test_pfs_notification.so
%attr(755, root, root) %{_libdir}/mysql/plugin/debug/component_test_pfs_resource_group.so
%attr(755, root, root) %{_libdir}/mysql/plugin/debug/component_test_udf_registration.so
%attr(755, root, root) %{_libdir}/mysql/plugin/debug/component_test_host_application_signal.so
%attr(755, root, root) %{_libdir}/mysql/plugin/debug/component_test_mysql_current_thread_reader.so
%attr(755, root, root) %{_libdir}/mysql/plugin/debug/component_test_mysql_runtime_error.so
%attr(755, root, root) %{_libdir}/mysql/plugin/debug/component_test_component_deinit.so
%attr(755, root, root) %{_libdir}/mysql/plugin/debug/component_reference_cache.so
%attr(755, root, root) %{_libdir}/mysql/plugin/debug/component_udf_reg_3_func.so
%attr(755, root, root) %{_libdir}/mysql/plugin/debug/component_udf_reg_avg_func.so
%attr(755, root, root) %{_libdir}/mysql/plugin/debug/component_udf_reg_int_func.so
%attr(755, root, root) %{_libdir}/mysql/plugin/debug/component_udf_reg_int_same_func.so
%attr(755, root, root) %{_libdir}/mysql/plugin/debug/component_udf_reg_only_3_func.so
%attr(755, root, root) %{_libdir}/mysql/plugin/debug/component_udf_reg_real_func.so
%attr(755, root, root) %{_libdir}/mysql/plugin/debug/component_udf_unreg_3_func.so
%attr(755, root, root) %{_libdir}/mysql/plugin/debug/component_udf_unreg_int_func.so
%attr(755, root, root) %{_libdir}/mysql/plugin/debug/component_udf_unreg_real_func.so
%attr(755, root, root) %{_libdir}/mysql/plugin/debug/component_test_sys_var_service_int.so
%attr(755, root, root) %{_libdir}/mysql/plugin/debug/component_test_sys_var_service.so
%attr(755, root, root) %{_libdir}/mysql/plugin/debug/component_test_sys_var_service_same.so
%attr(755, root, root) %{_libdir}/mysql/plugin/debug/component_test_sys_var_service_str.so
%attr(755, root, root) %{_libdir}/mysql/plugin/debug/component_test_status_var_service.so
%attr(755, root, root) %{_libdir}/mysql/plugin/debug/component_test_status_var_service_int.so
%attr(755, root, root) %{_libdir}/mysql/plugin/debug/component_test_status_var_service_reg_only.so
%attr(755, root, root) %{_libdir}/mysql/plugin/debug/component_test_status_var_service_str.so
%attr(755, root, root) %{_libdir}/mysql/plugin/debug/component_test_status_var_service_unreg_only.so
%attr(755, root, root) %{_libdir}/mysql/plugin/debug/component_test_system_variable_source.so
%attr(755, root, root) %{_libdir}/mysql/plugin/debug/component_test_audit_api_message.so
%attr(755, root, root) %{_libdir}/mysql/plugin/debug/component_test_udf_services.so
%attr(755, root, root) %{_libdir}/mysql/plugin/debug/libdaemon_example.so
%attr(755, root, root) %{_libdir}/mysql/plugin/debug/test_udf_services.so
%attr(755, root, root) %{_libdir}/mysql/plugin/debug/udf_example.so
%attr(755, root, root) %{_libdir}/mysql/plugin/debug/replication_observers_example_plugin.so
%attr(755, root, root) %{_libdir}/mysql/plugin/debug/libtest_framework.so
%attr(755, root, root) %{_libdir}/mysql/plugin/debug/libtest_services.so
%attr(755, root, root) %{_libdir}/mysql/plugin/debug/libtest_services_threaded.so
%attr(755, root, root) %{_libdir}/mysql/plugin/debug/libtest_session_detach.so
%attr(755, root, root) %{_libdir}/mysql/plugin/debug/libtest_session_attach.so
%attr(755, root, root) %{_libdir}/mysql/plugin/debug/libtest_session_in_thd.so
%attr(755, root, root) %{_libdir}/mysql/plugin/debug/libtest_session_info.so
%attr(755, root, root) %{_libdir}/mysql/plugin/debug/libtest_sql_2_sessions.so
%attr(755, root, root) %{_libdir}/mysql/plugin/debug/libtest_sql_all_col_types.so
%attr(755, root, root) %{_libdir}/mysql/plugin/debug/libtest_sql_cmds_1.so
%attr(755, root, root) %{_libdir}/mysql/plugin/debug/libtest_sql_commit.so
%attr(755, root, root) %{_libdir}/mysql/plugin/debug/libtest_sql_complex.so
%attr(755, root, root) %{_libdir}/mysql/plugin/debug/libtest_sql_errors.so
%attr(755, root, root) %{_libdir}/mysql/plugin/debug/libtest_sql_lock.so
%attr(755, root, root) %{_libdir}/mysql/plugin/debug/libtest_sql_processlist.so
%attr(755, root, root) %{_libdir}/mysql/plugin/debug/libtest_sql_replication.so
%attr(755, root, root) %{_libdir}/mysql/plugin/debug/libtest_sql_shutdown.so
%attr(755, root, root) %{_libdir}/mysql/plugin/debug/libtest_sql_sleep_is_connected.so
%attr(755, root, root) %{_libdir}/mysql/plugin/debug/libtest_sql_stmt.so
%attr(755, root, root) %{_libdir}/mysql/plugin/debug/libtest_sql_sqlmode.so
%attr(755, root, root) %{_libdir}/mysql/plugin/debug/libtest_sql_stored_procedures_functions.so
%attr(755, root, root) %{_libdir}/mysql/plugin/debug/libtest_sql_views_triggers.so
%attr(755, root, root) %{_libdir}/mysql/plugin/debug/libtest_sql_reset_connection.so
%attr(755, root, root) %{_libdir}/mysql/plugin/debug/libtest_x_sessions_deinit.so
%attr(755, root, root) %{_libdir}/mysql/plugin/debug/libtest_x_sessions_init.so
%attr(755, root, root) %{_libdir}/mysql/plugin/debug/qa_auth_client.so
%attr(755, root, root) %{_libdir}/mysql/plugin/debug/qa_auth_interface.so
%attr(755, root, root) %{_libdir}/mysql/plugin/debug/qa_auth_server.so
%attr(755, root, root) %{_libdir}/mysql/plugin/debug/test_security_context.so
%attr(755, root, root) %{_libdir}/mysql/plugin/debug/test_services_plugin_registry.so
%attr(755, root, root) %{_libdir}/mysql/plugin/debug/test_services_host_application_signal.so
%attr(755, root, root) %{_libdir}/mysql/plugin/debug/component_mysqlx_global_reset.so

%if 0%{?cluster}
%files management-server
%defattr(-, root, root, -)
%doc %{?license_files_server}
%attr(755, root, root) %{_sbindir}/ndb_mgmd
%attr(644, root, root) %{_mandir}/man8/ndb_mgmd.8*

%files data-node
%defattr(-, root, root, -)
%doc %{?license_files_server}
%attr(755, root, root) %{_sbindir}/ndbd
%attr(755, root, root) %{_sbindir}/ndbmtd
%attr(644, root, root) %{_mandir}/man8/ndbd.8*
%attr(644, root, root) %{_mandir}/man8/ndbmtd.8*

%files auto-installer
%defattr(-, root, root, -)
%doc %{?license_files_server}
%attr(755, root, root) %{_bindir}/mcc_config.py
%{_datadir}/mysql-*/mcc/
%exclude %{_datadir}/mysql-*/mcc/tst/

%files memcached
%defattr(-, root, root, -)
%doc %{?license_files_server}
%attr(755, root, root) %{_bindir}/memclient
%attr(755, root, root) %{_sbindir}/memcached
%attr(755, root, root) %{_libdir}/mysql/ndb_engine.so
%{_datadir}/mysql-*/memcache-api/

%files ndbclient
%defattr(-, root, root, -)
%doc %{?license_files_server}
%attr(755, root, root) %{_libdir}/mysql/libndbclient.so.6.1.0

%files ndbclient-devel
%defattr(-, root, root, -)
%doc %{?license_files_server}
%attr(644, root, root) %{_libdir}/mysql/libndbclient_static.a
%{_libdir}/mysql/libndbclient.so
%{_includedir}/mysql/storage

%if 0%{?ndb_nodejs_extras_path:1}
%files nodejs
%defattr(-, root, root, -)
%doc %{?license_files_server}
%{_datadir}/mysql-*/nodejs/
%endif

%files java
%defattr(-, root, root, -)
%doc %{?license_files_server}
%{_datadir}/mysql-*/java/
%endif # cluster

%if 0%{?with_meb}
%files backup
%defattr(-, root, root, -)
%doc %{src_dir}/packaging/meb/LICENSE.meb
%doc %{src_dir}/packaging/meb/README.meb
%attr(755, root, root) %{_bindir}/mysqlbackup
%endif # with_meb

%if 0%{?with_router}
%files -n mysql-router-%{product_suffix}
%defattr(-, root, root, -)
%doc %{src_dir}/router/README.router  %{src_dir}/router/LICENSE.router
%dir %{_sysconfdir}/mysqlrouter
%config(noreplace) %{_sysconfdir}/mysqlrouter/mysqlrouter.conf
%attr(644, root, root) %config(noreplace,missingok) %{_sysconfdir}/logrotate.d/mysqlrouter
%{_bindir}/mysqlrouter
%{_bindir}/mysqlrouter_keyring
%{_bindir}/mysqlrouter_passwd
%{_bindir}/mysqlrouter_plugin_info
%attr(644, root, root) %{_mandir}/man1/mysqlrouter.1*
%attr(644, root, root) %{_mandir}/man1/mysqlrouter_passwd.1*
%attr(644, root, root) %{_mandir}/man1/mysqlrouter_plugin_info.1*
%{_unitdir}/mysqlrouter.service
%{_tmpfilesdir}/mysqlrouter.conf
%{_libdir}/mysqlrouter/private/libmysqlharness.so.*
%{_libdir}/mysqlrouter/private/libmysqlharness_stdx.so.*
%{_libdir}/mysqlrouter/private/libmysqlrouter.so.*
%{_libdir}/mysqlrouter/private/libmysqlrouter_http.so.*
%{_libdir}/mysqlrouter/private/libmysqlrouter_http_auth_backend.so.*
%{_libdir}/mysqlrouter/private/libmysqlrouter_http_auth_realm.so.*
%{_libdir}/mysqlrouter/private/libmysqlrouter_io_component.so.*
%{_libdir}/mysqlrouter/private/libprotobuf-lite.so.3.11.4
%dir %{_libdir}/mysqlrouter
%dir %{_libdir}/mysqlrouter/private
%{_libdir}/mysqlrouter/*.so
%dir %attr(755, mysqlrouter, mysqlrouter) /var/log/mysqlrouter
%dir %attr(755, mysqlrouter, mysqlrouter) /var/run/mysqlrouter
%endif # with_router

%changelog
<<<<<<< HEAD
* Wed Sep 09 2020 Joro Kodinov <georgi.kodinov@oracle.com> - 8.0.23-1
- Add a new component_query_attributes
=======
* Mon Sep 21 2020 Murthy Sidagam <venkata.sidagam@oracle.com> - 8.0.23-1
- Added component_reference_cache.so component
>>>>>>> 15c6c63e

* Sun Jul 12 2020 Sreedhar S <sreedhar.sreedhargadda@oracle.com> - 8.0.22-1
- Add a new subpackage client-plugins

* Mon May 11 2020 Murthy Sidagam <venkata.sidagam@oracle.com> - 8.0.15-1
- Added component_test_component_deinit.so test component

* Wed Aug 14 2019 Rahul Sisondia <rahul.sisondia@oracle.com> - 8.0.19-1
- Added component_test_udf_services test component

* Wed Jun 26 2019 Maheedhar PV <maheedhar.panchalamarri.venka@oracle.com> - 8.0.18-1
- Add component_mysqlbackup component

* Mon May 13 2019 Bjorn Munch <bjorn.munch@oracle.com> - 8.0.17-1
- Add router man pages
- Remove support for System V init

* Mon Feb 18 2019 Bjorn Munch <bjorn.munch@oracle.com> - 8.0.16-1
- Add back support for alternative with_ssl

* Fri Dec 14 2018 Murthy Sidagam <venkata.sidagam@oracle.com> - 8.0.15-1
- Added component_test_mysql_runtime_error.so test component

* Wed Nov 21 2018 Erlend Dahl <erlend.dahl@oracle.com> - 8.0.14-1
- Added specific compilation comment for the server
- Remove resolveip
- Remove resolve_stack_dump

* Mon Aug 20 2018 Georgi Kodinov <georgi.kodinov@oracle.com> - 8.0.13-1
- Added test_services_host_application_signal test plugin
- Added component_test_host_application_signal.so test component
- Adapt to numbered share directory for NDB files
- Add support for SLES 15
- Add Router

* Mon Mar 12 2018 Erlend Dahl <erlend.dahl@oracle.com> - 8.0.12-1
- Move mysqlx to default plugin
- Add component_mysqlx_global_reset.so
- Change the global milestone to 'dmr'
- Add meb as sub package
- Remove obsoleted mysqltest man pages
- Include udf_example.so in test package
- Add component_validate_password component
- Add License Book, remove COPYING
- No longer need to remove obsoleted mysqltest man pages
- Add perl modules for test subpackage
- Add router as subpackage

* Fri Jul 28 2017 Horst Hunger <Horst.hunger@oracle.com> - 8.0.3-0.1
- Add component_test_status_var_service plugin

* Fri May 26 2017 Harin Vadodaria <harin.vadodaria@oracle.com> - 8.0.2-0.1
- Add keyring_aws plugin and UDF components
- Add component_test_sys_var_service plugins

* Tue Sep 13 2016 Balasubramanian Kandasamy <balasubramanian.kandasamy@oracle.com> - 8.0.1-0.1
- Add test_services_plugin_registry.so plugin
- Add connection_control.so to server subpackage

* Sun Jun 05 2016 Erlend Dahl <erlend.dahl@oracle.com> - 8.0.0-0.1
- Change the version number to 8.0.0
- Add manual page for ibd2sdi utility
- Adapt MySQL server 5.7 packaging to MySQL Cluster 7.5

* Fri Jun 03 2016 Balasubramanian Kandasamy <balasubramanian.kandasamy@oracle.com> - 5.8.0-0.1
- Add example component to test package
- Add test_udf_services.so plugin
- Add keyring_udf.so plugin to server subpackage
- Add keyring_okv.so plugin to commercial server subpackage
- Purge man page for mysql_install_db in preparation for its removal
- Include mysql-keyring directory
- Provide keyring_file.so plugin

* Tue Nov 24 2015 Bjorn Munch <bjorn.munch@oracle.com> - 5.7.10-1
- Included man pages for lz4_decompress and zlib_decompress

* Thu Nov 12 2015 Bjorn Munch <bjorn.munch@oracle.com> - 5.7.10-1
- Added lines to remove man pages we are not ready to include yet

* Mon Oct 19 2015 Bharathy Satish <bharathy.x.satish@oracle.com> - 5.7.10-1
- Added new decompression utilities lz4_decompress and zlib_decompress binaries to
  client subpackage.

* Mon Oct 5 2015 Tor Didriksen <tor.didriksen@oracle.com>
- Added mysqlx.so

* Tue Sep 29 2015 Balasubramanian Kandasamy <balasubramanian.kandasamy@oracle.com> - 5.7.9-1
- Updated for 5.7.9
- Added libtest_* plugins to test subpackage
- Add mysqlpump man page
- Obsolete mysql-connector-c-shared dependencies

* Mon Jul 06 2015 Murthy Narkedimilli <murthy.narkedimilli@oracle.com> - 5.7.8-0.2.rc
- Bumped the libmysqlclient.so version from 20 -> 21.

* Thu Jun 25 2015 Balasubramanian Kandasamy <balasubramanian.kandasamy@oracle.com> - 5.7.8-0.2.rc
- Add support for pkg-config

* Wed May 20 2015 Balasubramanian Kandasamy <balasubramanian.kandasamy@oracle.com> - 5.7.8-0.2.rc
- Added libtest_framework.so, libtest_services.so, libtest_services_threaded.so plugins
- Build and ship mecab plugin

* Tue Feb 3 2015 Balasubramanian Kandasamy <balasubramanian.kandasamy@oracle.com> - 5.7.6-0.2.m16
- Include boost sources
- Add license info in each subpackage
- Soname bump
- Added mysql_ssl_rsa_setup
- Include mysql-files directory

* Thu Sep 18 2014 Balasubramanian Kandasamy <balasubramanian.kandasamy@oracle.com> - 5.7.6-0.2.m16
- Provide replication_observers_example_plugin.so plugin

* Tue Sep 02 2014 Bjorn Munch <bjorn.munch@oracle.com> - 5.7.6-0.1.m16

* Tue Sep 2 2014 Bjorn Munch <bjorn.munch@oracle.com> - 5.7.6-0.1.m16
- Updated for 5.7.6

* Mon Sep 01 2014 Balasubramanian Kandasamy <balasubramanian.kandasamy@oracle.com> - 5.7.5-0.2.m15
- Added openssl_udf.so plugin to commercial packages

* Mon Jun 30 2014 Balasubramanian Kandasamy <balasubramanian.kandasamy@oracle.com> - 5.7.5-0.1.m15
- Port to SLES

* Thu Jun 26 2014 Balasubramanian Kandasamy <balasubramanian.kandasamy@oracle.com> - 5.7.5-0.3.m15
- Resolve embedded-devel conflict issue

* Wed Jun 25 2014 Balasubramanian Kandasamy <balasubramanian.kandasamy@oracle.com> - 5.7.5-0.2.m15
- Add bench package
- Enable dtrace 

* Thu Apr 24 2014 Balasubramanian Kandasamy <balasubramanian.kandasamy@oracle.com> - 5.7.5-0.1.m15
- Updated for 5.7.5

* Mon Apr 07 2014 Balasubramanian Kandasamy <balasubramanian.kandasamy@oracle.com> - 5.7.4-0.5.m14
- Fix Cflags for el7 

* Mon Mar 31 2014 Balasubramanian Kandasamy <balasubramanian.kandasamy@oracle.com> - 5.7.4-0.4.m14
- Support for enterprise packages
- Upgrade from MySQL-* packages

* Wed Mar 12 2014 Balasubramanian Kandasamy <balasubramanian.kandasamy@oracle.com> - 5.7.4-0.3.m14
- Resolve conflict with mysql-libs-compat 

* Thu Mar 06 2014 Balasubramanian Kandasamy <balasubramanian.kandasamy@oracle.com> - 5.7.4-0.2.m14
- Resolve conflict issues during upgrade
- Add ha_example.so plugin which is now included

* Fri Feb 07 2014 Balasubramanian Kandasamy <balasubramanian.kandasamy@oracle.com> - 5.7.4-0.1.m14
- 5.7.4
- Enable shared libmysqld by cmake option
- Move mysqltest and test plugins to test subpackage

* Mon Nov 18 2013 Balasubramanian Kandasamy <balasubramanian.kandasamy@oracle.com> - 5.7.3-0.3.m13
- Fixed isa_bits error 

* Fri Oct 25 2013 Balasubramanian Kandasamy <balasubramanian.kandasamy@oracle.com> - 5.7.3-0.1.m13
- Initial 5.7 port

* Fri Oct 25 2013 Balasubramanian Kandasamy <balasubramanian.kandasamy@oracle.com> - 5.6.15-1
- Fixed uln advanced rpm libyassl.a error
- Updated to 5.6.15

* Wed Oct 16 2013 Balasubramanian Kandasamy <balasubramanian.kandasamy@oracle.com> - 5.6.14-3
- Fixed mysql_install_db usage 
- Improved handling of plugin directory 

* Fri Sep 27 2013 Balasubramanian Kandasamy <balasubramanian.kandasamy@oracle.com> - 5.6.14-2
- Refresh mysql-install patch and service renaming

* Mon Sep 16 2013 Balasubramanian Kandasamy <balasubramanian.kandasamy@oracle.com> - 5.6.14-1
- Updated to 5.6.14

* Wed Sep 04 2013 Balasubramanian Kandasamy <balasubramanian.kandasamy@oracle.com> - 5.6.13-5
- Support upgrade from 5.5 ULN packages to 5.6 

* Tue Aug 27 2013 Balasubramanian Kandasamy <balasubramanian.kandasamy@oracle.com> - 5.6.13-4
- Enhanced perl filtering 
- Added openssl-devel to buildreq 

* Wed Aug 21 2013 Balasubramanian Kandasamy <balasubramanian.kandasamy@oracle.com> - 5.6.13-3
- Removed mysql_embedded binary to resolve multilib conflict issue

* Fri Aug 16 2013 Balasubramanian Kandasamy <balasubramanian.kandasamy@oracle.com> - 5.6.13-2 
- Fixed Provides and Obsoletes issues in server, test packages 

* Wed Aug 14 2013 Balasubramanian Kandasamy <balasubramanian.kandasamy@oracle.com> - 5.6.13-1
- Updated to 5.6.13

* Mon Aug 05 2013 Balasubramanian Kandasamy <balasubramanian.kandasamy@oracle.com> - 5.6.12-9
- Added files list to embedded packages 

* Thu Aug 01 2013 Balasubramanian Kandasamy <balasubramanian.kandasamy@oracle.com> - 5.6.12-8
- Updated libmysqld.a with libmysqld.so in embedded package

* Mon Jul 29 2013 Balasubramanian Kandasamy <balasubramanian.kandasamy@oracle.com> - 5.6.12-7
- Updated test package dependency from client to server

* Wed Jul 24 2013 Balasubramanian Kandasamy <balasubramanian.kandasamy@oracle.com> - 5.6.12-6
- Added libs-compat dependency under libs package to resolve server
  installation conflicts issue.
 
* Wed Jul 17 2013 Balasubramanian Kandasamy <balasubramanian.kandasamy@oracle.com> - 5.6.12-5
- Removed libmysqlclient.so.16 from libs package
 
* Fri Jul 05 2013 Balasubramanian Kandasamy <balasubramanian.kandasamy@oracle.com> - 5.6.12-4
- Adjusted to work on OEL6

* Wed Jun 26 2013 Balasubramanian Kandasamy <balasubramanian.kandasamy@oracle.com> - 5.6.12-3
- Move libs to mysql/
- Basic multi arch support
- Fix changelog dates

* Thu Jun 20 2013 Balasubramanian Kandasamy <balasubramanian.kandasamy@oracle.com> - 5.6.12-2
- Major cleanup

* Tue Jun 04 2013 Balasubramanian Kandasamy <balasubramanian.kandasamy@oracle.com> - 5.6.12-1
- Updated to 5.6.12

* Mon Nov 05 2012 Joerg Bruehe <joerg.bruehe@oracle.com>

- Allow to override the default to use the bundled yaSSL by an option like
      --define="with_ssl /path/to/ssl"

* Wed Oct 10 2012 Bjorn Munch <bjorn.munch@oracle.com>

- Replace old my-*.cnf config file examples with template my-default.cnf

* Fri Oct 05 2012 Joerg Bruehe <joerg.bruehe@oracle.com>

- Let the installation use the new option "--random-passwords" of "mysql_install_db".
  (Bug# 12794345 Ensure root password)
- Fix an inconsistency: "new install" vs "upgrade" are told from the (non)existence
  of "$mysql_datadir/mysql" (holding table "mysql.user" and other system stuff).

* Tue Jul 24 2012 Joerg Bruehe <joerg.bruehe@oracle.com>

- Add a macro "runselftest":
  if set to 1 (default), the test suite will be run during the RPM build;
  this can be oveeridden via the command line by adding
      --define "runselftest 0"
  Failures of the test suite will NOT make the RPM build fail!

* Mon Jul 16 2012 Joerg Bruehe <joerg.bruehe@oracle.com>

- Add the man page for the "mysql_config_editor".

* Mon Jun 11 2012 Joerg Bruehe <joerg.bruehe@oracle.com>

- Make sure newly added "SPECIFIC-ULN/" directory does not disturb packaging.

* Wed Feb 29 2012 Brajmohan Saxena <brajmohan.saxena@oracle.com>

- Removal all traces of the readline library from mysql (BUG 13738013)

* Wed Sep 28 2011 Joerg Bruehe <joerg.bruehe@oracle.com>

- Fix duplicate mentioning of "mysql_plugin" and its manual page,
  it is better to keep alphabetic order in the files list (merging!).

* Wed Sep 14 2011 Joerg Bruehe <joerg.bruehe@oracle.com>

- Let the RPM capabilities ("obsoletes" etc) ensure that an upgrade may replace
  the RPMs of any configuration (of the current or the preceding release series)
  by the new ones. This is done by not using the implicitly generated capabilities
  (which include the configuration name) and relying on more generic ones which
  just list the function ("server", "client", ...).
  The implicit generation cannot be prevented, so all these capabilities must be
  explicitly listed in "Obsoletes:"

* Tue Sep 13 2011 Jonathan Perkin <jonathan.perkin@oracle.com>

- Add support for Oracle Linux 6 and Red Hat Enterprise Linux 6.  Due to
  changes in RPM behaviour ($RPM_BUILD_ROOT is removed prior to install)
  this necessitated a move of the libmygcc.a installation to the install
  phase, which is probably where it belonged in the first place.

* Tue Sep 13 2011 Joerg Bruehe <joerg.bruehe@oracle.com>

- "make_win_bin_dist" and its manual are dropped, cmake does it different.

* Thu Sep 08 2011 Daniel Fischer <daniel.fischer@oracle.com>

- Add mysql_plugin man page.

* Tue Aug 30 2011 Tor Didriksen <tor.didriksen@oracle.com>

- Set CXX=g++ by default to add a dependency on libgcc/libstdc++.
  Also, remove the use of the -fno-exceptions and -fno-rtti flags.
  TODO: update distro_buildreq/distro_requires

* Tue Aug 30 2011 Joerg Bruehe <joerg.bruehe@oracle.com>

- Add the manual page for "mysql_plugin" to the server package.

* Fri Aug 19 2011 Joerg Bruehe <joerg.bruehe@oracle.com>

- Null-upmerge the fix of bug#37165: This spec file is not affected.
- Replace "/var/lib/mysql" by the spec file variable "%%{mysqldatadir}".

* Fri Aug 12 2011 Daniel Fischer <daniel.fischer@oracle.com>

- Source plugin library files list from cmake-generated file.

* Mon Jul 25 2011 Chuck Bell <chuck.bell@oracle.com>

- Added the mysql_plugin client - enables or disables plugins.

* Thu Jul 21 2011 Sunanda Menon <sunanda.menon@oracle.com>

- Fix bug#12561297: Added the MySQL embedded binary

* Thu Jul 07 2011 Joerg Bruehe <joerg.bruehe@oracle.com>

- Fix bug#45415: "rpm upgrade recreates test database"
  Let the creation of the "test" database happen only during a new installation,
  not in an RPM upgrade.
  This affects both the "mkdir" and the call of "mysql_install_db".

* Wed Feb 09 2011 Joerg Bruehe <joerg.bruehe@oracle.com>

- Fix bug#56581: If an installation deviates from the default file locations
  ("datadir" and "pid-file"), the mechanism to detect a running server (on upgrade)
  should still work, and use these locations.
  The problem was that the fix for bug#27072 did not check for local settings.

* Mon Jan 31 2011 Joerg Bruehe <joerg.bruehe@oracle.com>

- Install the new "manifest" files: "INFO_SRC" and "INFO_BIN".

* Tue Nov 23 2010 Jonathan Perkin <jonathan.perkin@oracle.com>

- EXCEPTIONS-CLIENT has been deleted, remove it from here too
- Support MYSQL_BUILD_MAKE_JFLAG environment variable for passing
  a '-j' argument to make.

* Mon Nov 1 2010 Georgi Kodinov <georgi.godinov@oracle.com>

- Added test authentication (WL#1054) plugin binaries

* Wed Oct 6 2010 Georgi Kodinov <georgi.godinov@oracle.com>

- Added example external authentication (WL#1054) plugin binaries

* Wed Aug 11 2010 Joerg Bruehe <joerg.bruehe@oracle.com>

- With a recent spec file cleanup, names have changed: A "-community" part was dropped.
  Reflect that in the "Obsoletes" specifications.
- Add a "triggerpostun" to handle the uninstall of the "-community" server RPM.
- This fixes bug#55015 "MySQL server is not restarted properly after RPM upgrade".

* Tue Jun 15 2010 Joerg Bruehe <joerg.bruehe@sun.com>

- Change the behaviour on installation and upgrade:
  On installation, do not autostart the server.
  *Iff* the server was stopped before the upgrade is started, this is taken as a
  sign the administrator is handling that manually, and so the new server will
  not be started automatically at the end of the upgrade.
  The start/stop scripts will still be installed, so the server will be started
  on the next machine boot.
  This is the 5.5 version of fixing bug#27072 (RPM autostarting the server).

* Tue Jun 1 2010 Jonathan Perkin <jonathan.perkin@oracle.com>

- Implement SELinux checks from distribution-specific spec file.

* Wed May 12 2010 Jonathan Perkin <jonathan.perkin@oracle.com>

- Large number of changes to build using CMake
- Introduce distribution-specific RPMs
- Drop debuginfo, build all binaries with debug/symbols
- Remove __os_install_post, use native macro
- Remove _unpackaged_files_terminate_build, make it an error to have
  unpackaged files
- Remove cluster RPMs

* Wed Mar 24 2010 Joerg Bruehe <joerg.bruehe@sun.com>

- Add "--with-perfschema" to the configure options.

* Mon Mar 22 2010 Joerg Bruehe <joerg.bruehe@sun.com>

- User "usr/lib*" to allow for both "usr/lib" and "usr/lib64",
  mask "rmdir" return code 1.
- Remove "ha_example.*" files from the list, they aren't built.

* Wed Mar 17 2010 Joerg Bruehe <joerg.bruehe@sun.com>

- Fix a wrong path name in handling the debug plugins.

* Wed Mar 10 2010 Joerg Bruehe <joerg.bruehe@sun.com>

- Take the result of the debug plugin build and put it into the optimized tree,
  so that it becomes part of the final installation;
  include the files in the packlist. Part of the fixes for bug#49022.

* Mon Mar 01 2010 Joerg Bruehe <joerg.bruehe@sun.com>

- Set "Oracle and/or its affiliates" as the vendor and copyright owner,
  accept upgrading from packages showing MySQL or Sun as vendor.

* Fri Feb 12 2010 Joerg Bruehe <joerg.bruehe@sun.com>

- Formatting changes:
  Have a consistent structure of separator lines and of indentation
  (8 leading blanks => tab).
- Introduce the variable "src_dir".
- Give the environment variables "MYSQL_BUILD_CC(CXX)" precedence
  over "CC" ("CXX").
- Drop the old "with_static" argument analysis, this is not supported
  in 5.1 since ages.
- Introduce variables to control the handlers individually, as well
  as other options.
- Use the new "--with-plugin" notation for the table handlers.
- Drop handling "/etc/rc.d/init.d/mysql", the switch to "/etc/init.d/mysql"
  was done back in 2002 already.
- Make "--with-zlib-dir=bundled" the default, add an option to disable it.
- Add missing manual pages to the file list.
- Improve the runtime check for "libgcc.a", protect it against being tried
  with the Intel compiler "icc".

* Mon Jan 11 2010 Joerg Bruehe <joerg.bruehe@sun.com>

- Change RPM file naming:
  - Suffix like "-m2", "-rc" becomes part of version as "_m2", "_rc".
  - Release counts from 1, not 0.

* Wed Dec 23 2009 Joerg Bruehe <joerg.bruehe@sun.com>

- The "semisync" plugin file name has lost its introductory "lib",
  adapt the file lists for the subpackages.
  This is a part missing from the fix for bug#48351.
- Remove the "fix_privilege_tables" manual, it does not exist in 5.5
  (and likely, the whole script will go, too).

* Mon Nov 16 2009 Joerg Bruehe <joerg.bruehe@sun.com>

- remove erroneous traces of the InnoDB plugin (that is 5.1 only).

* Tue Oct 06 2009 Magnus Blaudd <mvensson@mysql.com>

- Removed mysql_fix_privilege_tables

* Fri Oct 02 2009 Alexander Nozdrin <alexander.nozdrin@sun.com>

- "mysqlmanager" got removed from version 5.4, all references deleted.

* Fri Aug 28 2009 Joerg Bruehe <joerg.bruehe@sun.com>

- Merge up from 5.1 to 5.4: Remove handling for the InnoDB plugin.

* Thu Aug 27 2009 Joerg Bruehe <joerg.bruehe@sun.com>

- This version does not contain the "Instance manager", "mysqlmanager":
  Remove it from the spec file so that packaging succeeds.

* Mon Aug 24 2009 Jonathan Perkin <jperkin@sun.com>

- Add conditionals for bundled zlib and innodb plugin

* Fri Aug 21 2009 Jonathan Perkin <jperkin@sun.com>

- Install plugin libraries in appropriate packages.
- Disable libdaemon_example and ftexample plugins.

* Thu Aug 20 2009 Jonathan Perkin <jperkin@sun.com>

- Update variable used for mysql-test suite location to match source.

* Fri Nov 07 2008 Joerg Bruehe <joerg@mysql.com>

- Correct yesterday's fix, so that it also works for the last flag,
  and fix a wrong quoting: un-quoted quote marks must not be escaped.

* Thu Nov 06 2008 Kent Boortz <kent.boortz@sun.com>

- Removed "mysql_upgrade_shell"
- Removed some copy/paste between debug and normal build

* Thu Nov 06 2008 Joerg Bruehe <joerg@mysql.com>

- Modify CFLAGS and CXXFLAGS such that a debug build is not optimized.
  This should cover both gcc and icc flags.  Fixes bug#40546.

* Fri Aug 29 2008 Kent Boortz <kent@mysql.com>

- Removed the "Federated" storage engine option, and enabled in all

* Tue Aug 26 2008 Joerg Bruehe <joerg@mysql.com>

- Get rid of the "warning: Installed (but unpackaged) file(s) found:"
  Some generated files aren't needed in RPMs:
  - the "sql-bench/" subdirectory
  Some files were missing:
  - /usr/share/aclocal/mysql.m4  ("devel" subpackage)
  - Manual "mysqlbug" ("server" subpackage)
  - Program "innochecksum" and its manual ("server" subpackage)
  - Manual "mysql_find_rows" ("client" subpackage)
  - Script "mysql_upgrade_shell" ("client" subpackage)
  - Program "ndb_cpcd" and its manual ("ndb-extra" subpackage)
  - Manuals "ndb_mgm" + "ndb_restore" ("ndb-tools" subpackage)

* Mon Mar 31 2008 Kent Boortz <kent@mysql.com>

- Made the "Federated" storage engine an option
- Made the "Cluster" storage engine and sub packages an option

* Wed Mar 19 2008 Joerg Bruehe <joerg@mysql.com>

- Add the man pages for "ndbd" and "ndb_mgmd".

* Mon Feb 18 2008 Timothy Smith <tim@mysql.com>

- Require a manual upgrade if the alread-installed mysql-server is
  from another vendor, or is of a different major version.

* Wed May 02 2007 Joerg Bruehe <joerg@mysql.com>

- "ndb_size.tmpl" is not needed any more,
  "man1/mysql_install_db.1" lacked the trailing '*'.

* Sat Apr 07 2007 Kent Boortz <kent@mysql.com>

- Removed man page for "mysql_create_system_tables"

* Wed Mar 21 2007 Daniel Fischer <df@mysql.com>

- Add debug server.

* Mon Mar 19 2007 Daniel Fischer <df@mysql.com>

- Remove Max RPMs; the server RPMs contain a mysqld compiled with all
  features that previously only were built into Max.

* Fri Mar 02 2007 Joerg Bruehe <joerg@mysql.com>

- Add several man pages for NDB which are now created.

* Fri Jan 05 2007 Kent Boortz <kent@mysql.com>

- Put back "libmygcc.a", found no real reason it was removed.

- Add CFLAGS to gcc call with --print-libgcc-file, to make sure the
  correct "libgcc.a" path is returned for the 32/64 bit architecture.

* Mon Dec 18 2006 Joerg Bruehe <joerg@mysql.com>

- Fix the move of "mysqlmanager" to section 8: Directory name was wrong.

* Thu Dec 14 2006 Joerg Bruehe <joerg@mysql.com>

- Include the new man pages for "my_print_defaults" and "mysql_tzinfo_to_sql"
  in the server RPM.
- The "mysqlmanager" man page got moved from section 1 to 8.

* Thu Nov 30 2006 Joerg Bruehe <joerg@mysql.com>

- Call "make install" using "benchdir_root=%%{_datadir}",
  because that is affecting the regression test suite as well.

* Thu Nov 16 2006 Joerg Bruehe <joerg@mysql.com>

- Explicitly note that the "MySQL-shared" RPMs (as built by MySQL AB)
  replace "mysql-shared" (as distributed by SuSE) to allow easy upgrading
  (bug#22081).

* Mon Nov 13 2006 Joerg Bruehe <joerg@mysql.com>

- Add "--with-partition" t 2006 Joerg Bruehe <joerg@mysql.com>

- Use the Perl script to run the tests, because it will automatically check
  whether the server is configured with SSL.

* Tue Jun 27 2006 Joerg Bruehe <joerg@mysql.com>

- move "mysqldumpslow" from the client RPM to the server RPM (bug#20216)

- Revert all previous attempts to call "mysql_upgrade" during RPM upgrade,
  there are some more aspects which need to be solved before this is possible.
  For now, just ensure the binary "mysql_upgrade" is delivered and installysql.com>

- To run "mysql_upgrade", we need a running server;
  start it in isolation and skip password checks.

* Sat May 20 2006 Kent Boortz <kent@mysql.com>

- Always compile for PIC, position independent code.

* Wed May 10 2006 Kent Boortz <kent@mysql.com>

- Use character set "all" when compiling with Cluster, to make Cluster
  nodes independent on the character set directory, and the problem
  that two RPM sub packages both wants to install this directory.

* Mon May 01 2006 Kent Boortz <kent@mysql.com>

- Use "./libtool --mode=execute" instead of searching for the
  executable in current directory and ".libs".

* Fri Apr 28 2006 Kent Boortz <kent@mysql.com>

- Install and run "mysql_upgrade"

* Wed Apr 12 2006 Jim Winstead <jimw@mysql.com>

- Remove sql-bench, and MySQL-bench RPM (will be built as an independent
  project from the mysql-bench repository)

* Tue Apr 11 2006 Jim Winstead <jimw@mysql.com>

- Remove old mysqltestmanager and related programs
* Sat Apr 01 2006 Kent Boortz <kent@mysql.com>

- Set $LDFLAGS from $MYSQL_BUILD_LDFLAGS

* Tue Mar 07 2006 Kent Boortz <kent@mysql.com>

- Changed product name from "Community Edition" to "Community Server"

* Mon Mar 06 2006 Kent Boortz <kent@mysql.com>

- Fast mutexes is now disabled by default, but should be
  used in Linux builds.

* Mon Feb 20 2006 Kent Boortz <kent@mysql.com>

- Reintroduced a max build
- Limited testing of 'debug' and 'max' servers
- Berkeley DB only in 'max'

* Mon Feb 13 2006 Joerg Bruehe <joerg@mysql.com>

- Use "-i" on "make test-force";
  this is essential for later evaluation of this log file.

* Thu Feb 09 2006 Kent Boortz <kent@mysql.com>

- Pass '-static' to libtool, link static with our own libraries, dynamic
  with system libraries.  Link with the bundled zlib.

* Wed Feb 08 2006 Kristian Nielsen <knielsen@mysql.com>

- Modified RPM spec to match new 5.1 debug+max combined community packaging.

* Sun Dec 18 2005 Kent Boortz <kent@mysql.com>

- Added "client/mysqlslap"

* Mon Dec 12 2005 Rodrigo Novo <rodrigo@mysql.com>

- Added zlib to the list of (static) libraries installed
- Added check against libtool wierdness (WRT: sql/mysqld || sql/.libs/mysqld)
- Compile MySQL with bundled zlib
- Fixed %%packager name to "MySQL Production Engineering Team"

* Mon Dec 05 2005 Joerg Bruehe <joerg@mysql.com>

- Avoid using the "bundled" zlib on "shared" builds:
  As it is not installed (on the build system), this gives dependency
  problems with "libtool" causing the build to fail.
  (Change was done on Nov 11, but left uncommented.)

* Tue Nov 22 2005 Joerg Bruehe <joerg@mysql.com>

- Extend the file existence check for "init.d/mysql" on un-install
  to also guard the call to "insserv"/"chkconfig".

* Thu Oct 27 2005 Lenz Grimmer <lenz@grimmer.com>

- added more man pages

* Wed Oct 19 2005 Kent Boortz <kent@mysql.com>

- Made yaSSL support an option (off by default)

* Wed Oct 19 2005 Kent Boortz <kent@mysql.com>

- Enabled yaSSL support

* Sat Oct 15 2005 Kent Boortz <kent@mysql.com>

- Give mode arguments the same way in all places
lenz@mysql.com>

- fixed the removing of the RPM_BUILD_ROOT in the %%clean section (the
  $RBR variable did not get expanded, thus leaving old build roots behind)

* Thu Aug 04 2005 Lenz Grimmer <lenz@mysql.com>

- Fixed the creation of the mysql user group account in the postinstall
  section (BUG 12348)
- Fixed enabling the Archive storage engine in the Max binary

* Tue Aug 02 2005 Lenz Grimmer <lenz@mysql.com>

- Fixed the Requires: tag for the server RPM (BUG 12233)

* Fri Jul 15 2005 Lenz Grimmer <lenz@mysql.com>

- create a "mysql" user group and assign the mysql user account to that group
  in the server postinstall section. (BUG 10984)

* Tue Jun 14 2005 Lenz Grimmer <lenz@mysql.com>

- Do not build statically on i386 by default, only when adding either "--with
  static" or "--define '_with_static 1'" to the RPM build options. Static
  linking really only makes sense when linking against the specially patched
  glibc 2.2.5.

* Mon Jun 06 2005 Lenz Grimmer <lenz@mysql.com>

- added mysql_client_test to the "bench" subpackage (BUG 10676)
- added the libndbclient static and shared libraries (BUG 10676)

* Wed Jun 01 2005 Lenz Grimmer <lenz@mysql.com>

- use "mysqldatadir" variable instead of hard-coding the path multiple times
- use the "mysqld_user" variable on all occasions a user name is referenced
- removed (incomplete) Brazilian translations
- removed redundant release tags from the subpackage descriptions

* Wed May 25 2005 Joerg Bruehe <joerg@mysql.com>

- Added a "make clean" between separate calls to "BuildMySQL".

* Thu May 12 2005 Guilhem Bichot <guilhem@mysql.com>

- Removed the mysql_tableinfo script made obsolete by the information schema

* Wed Apr 20 2005 Lenz Grimmer <lenz@mysql.com>

- Enabled the "blackhole" storage engine for the Max RPM

* Wed Apr 13 2005 Lenz Grimmer <lenz@mysql.com>

- removed the MySQL manual files (html/ps/texi) - they have been removed
  from the MySQL sources and are now available seperately.

* Mon Apr 4 2005 Petr Chardin <petr@mysql.com>

- old mysqlmanager, mysq* Mon Feb 7 2005 Tomas Ulin <tomas@mysql.com>

- enabled the "Ndbcluster" storage engine for the max binary
- added extra make install in ndb subdir after Max build to get ndb binaries
- added packages for ndbcluster storage engine

* Fri Jan 14 2005 Lenz Grimmer <lenz@mysql.com>

- replaced obsoleted "BuildPrereq" with "BuildRequires" instead

* Thu Jan 13 2005 Lenz Grimmer <lenz@mysql.com>

- enabled the "Federated" storage engine for the max binary

* Tue Jan 04 2005 Petr Chardin <petr@mysql.com>

- ISAM and merge storage engines were purged. As well as appropriate
  tools and manpages (isamchk and isamlog)

* Fri Dec 31 2004 Lenz Grimmer <lenz@mysql.com>

- enabled the "Archive" storage engine for the max binary
- enabled the "CSV" storage engine for the max binary
- enabled the "Example" storage engine for the max binary

* Thu Aug 26 2004 Lenz Grimmer <lenz@mysql.com>

- MySQL-Max now requires MySQL-server instead of MySQL (BUG 3860)

* Fri Aug 20 2004 Lenz Grimmer <lenz@mysql.com>

- do not link statically on IA64/AMD64 as these systems do not have
  a patched glibc installed

* Tue Aug 10 2004 Lenz Grimmer <lenz@mysql.com>

- Added libmygcc.a to the devel subpackage (required to link applications
  against the the embedded server libmysqld.a) (BUG 4921)

* Mon Aug 09 2004 Lenz Grimmer <lenz@mysql.com>

- Added EXCEPTIONS-CLIENT to the "devel" package

* Thu Jul 29 2004 Lenz Grimmer <lenz@mysql.com>

- disabled OpenSSL in the Max binaries again (the RPM packages were the
  only exception to this anyway) (BUG 1043)

* Wed Jun 30 2004 Lenz Grimmer <lenz@mysql.com>

- fixed server postinstall (mysql_install_db was called with the wrong
  parameter)

* Thu Jun 24 2004 Lenz Grimmer <lenz@mysql.com>

- added mysql_tzinfo_to_sql to the server subpackage
- run "make clean" instead of "make distclean"

* Mon Apr 05 2004 Lenz Grimmer <lenz@mysql.com>

- added ncurses-devel to the build prerequisites (BUG 3377)

* Thu Feb 12 2004 Lenz Grimmer <lenz@mysql.com>

- when using gcc, _always_ use CXX=gcc
- replaced Copyright with License field (Copyright is obsolete)

* Tue Feb 03 2004 Lenz Grimmer <lenz@mysql.com>

- added myisam_ftdump to the Server package

* Tue Jan 13 2004 Lenz Grimmer <lenz@mysql.com>

- link the mysql client against libreadline instead of libedit (BUG 2289)

* Mon Dec 22 2003 Lenz Grimmer <lenz@mysql.com>

- marked /etc/logrotate.d/mysql as a config file (BUG 2156)

* Sat Dec 13 2003 Lenz Grimmer <lenz@mysql.com>

- fixed file permissions (BUG 1672)

* Thu Dec 11 2003 Lenz Grimmer <lenz@mysql.com>

- made testing for gcc3 a bit more robust

* Fri Dec 05 2003 Lenz Grimmer <lenz@mysql.com>

- added missing file mysql_create_system_tables to the server subpackage

* Fri Nov 21 2003 Lenz Grimmer <lenz@mysql.com>

- removed dependency on MySQL-client from the MySQL-devel subpackage
  as it is not really required. (BUG 1610)

* Fri Aug 29 2003 Lenz Grimmer <lenz@mysql.com>

- Fixed BUG 1162 (removed macro names from the changelog)
- Really fixed BUG 998 (disable the checking for installed but
  unpackaged files)

* Tue Aug 05 2003 Lenz Grimmer <lenz@mysql.com>

- Fixed BUG 959 (libmysqld not being compiled properly)
- Fixed BUG 998 (RPM build errors): added missing files to the
  distribution (mysql_fix_extensions, mysql_tableinfo, mysqldumpslow,
  mysql_fix_privilege_tables.1), removed "-n" from install section.

* Wed Jul 09 2003 Lenz Grimmer <lenz@mysql.com>

- removed the GIF Icon (file was not included in the sources anyway)
- removed unused variable shared_lib_version
- do not run automake before building the standard binary
  (should not be necessary)
- add server suffix '-standard' to standard binary (to be in line
  with the binary tarball distributions)
- Use more RPM macros (_exec_prefix, _sbindir, _libdir, _sysconfdir,
  _datadir, _includedir) throughout the spec file.
- allow overriding CC and CXX (required when building with other compilers)

* Fri May 16 2003 Lenz Grimmer <lenz@mysql.com>

- re-enabled RAID again

* Wed Apr 30 2003 Lenz Grimmer <lenz@mysql.com>

- disabled MyISAM RAID (--with-raid)- it throws an assertion which
  needs to be investigated first.

* Mon Mar 10 2003 Lenz Grimmer <lenz@mysql.com>

- added missing file mysql_secure_installation to server subpackage
  (BUG 141)

* Tue Feb 11 2003 Lenz Grimmer <lenz@mysql.com>

- re-added missing pre- and post(un)install scripts to server subpackage
- added config file /etc/my.cnf to the file list (just for completeness)
- make sure to create the datadir with 755 permissions

* Mon Jan 27 2003 Lenz Grimmer <lenz@mysql.com>

- removed unusedql.com>

- Reworked the build steps a little bit: the Max binary is supposed
  to include OpenSSL, which cannot be linked statically, thus trying
  to statically link against a special glibc is futile anyway
- because of this, it is not required to make yet another build run
  just to compile the shared libs (saves a lot of time)
- updated package description of the Max subpackage
- clean up the BuildRoot directory afterwards

* Mon Jul 15 2002 Lenz Grimmer <lenz@mysql.com>

- Updated Packager information
- Fixed the build options: the regular package is supposed to
  include InnoDB and linked statically, while the Max package
  should include BDB and SSL support

* Fri May 03 2002 Lenz Grimmer <lenz@mysql.com>

- Use more RPM macros (e.g. infodir, mandir) to make the spec
  file more portable
- reorganized the installation of documentation files: let RPM
  take care of this
- reorganized the file list: actually install man pages along
  with the binaries of the respective subpackage
- do not include libmysqld.a in the devel subpackage as well, if we
  have a special "embedded" subpackage
- reworked the package descriptions

* Mon Oct  8 2001 Monty

- Added embedded server as a separate RPM

* Fri Apr 13 2001 Monty

- Added mysqld-max to the distribution

* Tue Jan 2  2001  Monty

- Added mysql-test to the bench package

* Fri Aug 18 2000 Tim Smith <tim@mysql.com>

- Added separate libmysql_r directory; now both a threaded
  and non-threaded library is shipped.

* Tue Sep 28 1999 David Axmark <davida@mysql.com>

- Added the support-files/my-example.cnf to the docs directory.

- Removed devel dependency on base since it is about client
  development.

* Wed Sep 8 1999 David Axmark <davida@mysql.com>

- Cleaned up some for 3.23.

* Thu Jul 1 1999 David Axmark <davida@mysql.com>

- Added support for shared libraries in a separate sub
  package. Original fix by David Fox (dsfox@cogsci.ucsd.edu)

- The --enable-assembler switch is now automatically disables on
  platforms there assembler code is unavailable. This should allow
  building this RPM on non i386 systems.

* Mon Feb 22 1999 David Axmark <david@detron.se>

- Removed unportable cc switches from the spec file. The defaults can
  now be overridden with environment variables. This feature is used
  to compile the official RPM with optimal (but compiler version
  specific) switches.

- Removed the repetitive description parts for the sub rpms. Maybe add
  again if RPM gets a multiline macro capability.

- Added support for a pt_BR translation. Translation contributed by
  Jorge Godoy <jorge@bestway.com.br>.

* Wed Nov 4 1998 David Axmark <david@detron.se>

- A lot of changes in all the rpm and install scripts. This may even
  be a working RPM :-)

* Sun Aug 16 1998 David Axmark <david@detron.se>

- A developers changelog for MySQL is available in the source RPM. And
  there is a history of major user visible changed in the Reference
  Manual.  Only RPM specific changes will be documented here.<|MERGE_RESOLUTION|>--- conflicted
+++ resolved
@@ -1385,13 +1385,11 @@
 %endif # with_router
 
 %changelog
-<<<<<<< HEAD
+* Mon Sep 21 2020 Murthy Sidagam <venkata.sidagam@oracle.com> - 8.0.23-1
+- Added component_reference_cache.so component
+
 * Wed Sep 09 2020 Joro Kodinov <georgi.kodinov@oracle.com> - 8.0.23-1
 - Add a new component_query_attributes
-=======
-* Mon Sep 21 2020 Murthy Sidagam <venkata.sidagam@oracle.com> - 8.0.23-1
-- Added component_reference_cache.so component
->>>>>>> 15c6c63e
 
 * Sun Jul 12 2020 Sreedhar S <sreedhar.sreedhargadda@oracle.com> - 8.0.22-1
 - Add a new subpackage client-plugins
