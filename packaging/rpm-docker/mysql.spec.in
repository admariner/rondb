# Copyright (c) 2000, 2017, Oracle and/or its affiliates. All rights reserved.
#
# This program is free software; you can redistribute it and/or modify
# it under the terms of the GNU General Public License as published by
# the Free Software Foundation; version 2 of the License.
#
# This program is distributed in the hope that it will be useful,
# but WITHOUT ANY WARRANTY; without even the implied warranty of
# MERCHANTABILITY or FITNESS FOR A PARTICULAR PURPOSE.  See the
# GNU General Public License for more details.
#
# You should have received a copy of the GNU General Public License
# along with this program; see the file COPYING. If not, write to the
# Free Software Foundation, Inc., 51 Franklin St, Fifth Floor, Boston
# MA  02110-1301  USA.

%global mysql_vendor Oracle and/or its affiliates
%global mysqldatadir /var/lib/mysql

%global milestone    dmr

# Pass path to mecab lib
%{?with_mecab: %global mecab_option -DWITH_MECAB=%{with_mecab}}
%{?with_mecab: %global mecab 1}

# Regression tests may take a long time, override the default to skip them
%{!?runselftest:%global runselftest 0}

%{!?product_suffix:              %global product_suffix community}
%{!?feature_set:                 %global feature_set community}
%{!?compilation_comment_release: %global compilation_comment_release MySQL Community Server - (GPL)}
%{!?compilation_comment_debug:   %global compilation_comment_debug MySQL Community Server - Debug (GPL)}
%{!?src_base:                    %global src_base mysql%{?cluster:-cluster-gpl}}

%global src_dir               %{src_base}-%{version}%{?milestone:-%{milestone}}

%if 0%{?commercial}
%global license_files_server  %{src_dir}/LICENSE.mysql %{src_dir}/README
%global license_type          Commercial
%else
%global license_files_server  %{src_dir}/COPYING %{src_dir}/README
%global license_type          GPLv2
%endif

Name:           mysql%{?cluster:-cluster}-%{product_suffix}-minimal
Summary:        A very fast and reliable SQL database server
Group:          Applications/Databases
Version:        @MYSQL_NO_DASH_VERSION@
Release:        0.1%{?milestone:.%{milestone}}%{?commercial:.1}%{?dist}
License:        Copyright (c) 2000, @MYSQL_COPYRIGHT_YEAR@, %{mysql_vendor}. All rights reserved. Under %{?license_type} license as shown in the Description field.
URL:            http://www.mysql.com/
Packager:       MySQL Release Engineering <mysql-build@oss.oracle.com>
Vendor:         %{mysql_vendor}
Source0:        https://cdn.mysql.com/Downloads/MySQL-@MYSQL_BASE_VERSION@/%{src_dir}.tar.gz
Source1:        http://downloads.sourceforge.net/boost/@BOOST_PACKAGE_NAME@.tar.bz2
BuildRequires:  cmake >= 2.8.2
BuildRequires:  perl
BuildRequires:  perl(Time::HiRes)
BuildRequires:  perl(Env)
BuildRequires:  time
BuildRequires:  cyrus-sasl-devel
BuildRequires:  libaio-devel
BuildRequires:  ncurses-devel
BuildRequires:  numactl-devel
BuildRequires:  openssl-devel
BuildRequires:  zlib-devel
BuildRoot:      %(mktemp -ud %{_tmppath}/%{name}-%{version}-%{release}-XXXXXX)

# For rpm => 4.9 only: https://fedoraproject.org/wiki/Packaging:AutoProvidesAndRequiresFiltering
%global __requires_exclude ^perl\\((GD|hostnames|lib::mtr|lib::v1|mtr_|My::)
%global __provides_exclude_from ^(/usr/share/(mysql|mysql-test)/.*|%{_libdir}/mysql/plugin/.*\\.so)$

%description
The MySQL(TM) software delivers a very fast, multi-threaded, multi-user,
and robust SQL (Structured Query Language) database server. MySQL Server
is intended for mission-critical, heavy-load production systems as well
as for embedding into mass-deployed software. MySQL is a trademark of
%{mysql_vendor}

The MySQL software has Dual Licensing, which means you can use the MySQL
software free of charge under the GNU General Public License
(http://www.gnu.org/licenses/). You can also purchase commercial MySQL
licenses from %{mysql_vendor} if you do not wish to be bound by the terms of
the GPL. See the chapter "Licensing and Support" in the manual for
further info.

The MySQL web site (http://www.mysql.com/) provides the latest
news and information about the MySQL software. Also please see the
documentation and the manual for more information.

%package -n     mysql%{?cluster:-cluster}-%{product_suffix}-server-minimal
Summary:        A very fast and reliable SQL database server
Group:          Applications/Databases
Requires:       shadow-utils
Provides:       mysql-server = %{version}-%{release}
Provides:       mysql-server%{?_isa} = %{version}-%{release}
Provides:       mysql-compat-server = %{version}-%{release}
Provides:       mysql-compat-server%{?_isa} = %{version}-%{release}

%description -n mysql%{?cluster:-cluster}-%{product_suffix}-server-minimal
The MySQL(TM) software delivers a very fast, multi-threaded, multi-user,
and robust SQL (Structured Query Language) database server. MySQL Server
is intended for mission-critical, heavy-load production systems as well
as for embedding into mass-deployed software. MySQL is a trademark of
%{mysql_vendor}

The MySQL software has Dual Licensing, which means you can use the MySQL
software free of charge under the GNU General Public License
(http://www.gnu.org/licenses/). You can also purchase commercial MySQL
licenses from %{mysql_vendor} if you do not wish to be bound by the terms of
the GPL. See the chapter "Licensing and Support" in the manual for
further info.

The MySQL web site (http://www.mysql.com/) provides the latest news and
information about the MySQL software.  Also please see the documentation
and the manual for more information.

This package includes the MySQL server binary as well as related utilities
to run and administer a MySQL server.
%prep
%setup -q -T -a 0 -a 1 -c -n %{src_dir}

%build
# Fail quickly and obviously if user tries to build as root
%if 0%{?runselftest}
if [ "x$(id -u)" = "x0" ] ; then
   echo "The MySQL regression tests may fail if run as root."
   echo "If you really need to build the RPM as root, use"
   echo "--define='runselftest 0' to skip the regression tests."
   exit 1
fi
%endif

# Build full release
mkdir release
(
  cd release
  cmake ../%{src_dir} \
           -DBUILD_CONFIG=mysql_release \
           -DINSTALL_LAYOUT=RPM \
           -DCMAKE_BUILD_TYPE=RelWithDebInfo \
	   -DWITH_BOOST=.. \
           -DCMAKE_C_FLAGS="%{optflags}" \
           -DCMAKE_CXX_FLAGS="%{optflags}" \
           -DWITH_INNODB_MEMCACHED=1 \
           -DINSTALL_LIBDIR="%{_lib}/mysql" \
           -DINSTALL_PLUGINDIR="%{_lib}/mysql/plugin" \
           -DINSTALL_MYSQLTESTDIR="" \
           -DMYSQL_UNIX_ADDR="%{mysqldatadir}/mysql.sock" \
           -DMYSQLX_UNIX_ADDR="/var/run/mysqld/mysqlx.sock" \
           -DFEATURE_SET="%{feature_set}" \
           -DWITH_NUMA=ON \
           %{?mecab_option} \
           -DWITH_SSL=system \
%if 0%{?with_meb:1}
           -DWITH_MEB=1 \
%endif
           -DCOMPILATION_COMMENT="%{compilation_comment_release}" \
           -DMYSQL_SERVER_SUFFIX="%{?server_suffix}"
  echo BEGIN_NORMAL_CONFIG ; egrep '^#define' include/config.h ; echo END_NORMAL_CONFIG
  make %{?_smp_mflags} VERBOSE=1
)

%install
MBD=$RPM_BUILD_DIR/%{src_dir}

# Ensure that needed directories exists
install -d -m 0750 %{buildroot}/var/lib/mysql
install -d -m 0755 %{buildroot}/var/run/mysqld
install -d -m 0750 %{buildroot}/var/lib/mysql-files
install -d -m 0750 %{buildroot}/var/lib/mysql-keyring

# Install all binaries
cd $MBD/release
make DESTDIR=%{buildroot} install

# TODO: move to rpm-docker
install -D -m 0644 $MBD/release/packaging/rpm-docker/my.cnf %{buildroot}%{_sysconfdir}/my.cnf
install -d %{buildroot}%{_sysconfdir}/my.cnf.d

# Remove man, include, and libs
for f in %{_mandir} %{_includedir} %{_datadir}/aclocal/mysql.m4 ; do
    rm -rf %{buildroot}$f
done
rm -rf %{buildroot}%{_libdir}/mysql/libmysql*

# Removing some tools
for f in innochecksum ibd2sdi myisamchk myisam_ftdump myisamlog myisampack \
         my_safe_process mysqlbinlog mysqlcheck mysql_client_test \
         mysql_config_editor mysqld_multi mysqld_safe mysqldumpslow mysqlimport \
         mysql_secure_installation mysqlshow mysqlslap mysqltest mysqlxtest \
         perror resolveip  resolve_stack_dump lz4_decompress \
         zlib_decompress; do
    rm -f %{buildroot}%{_bindir}/$f
done

%if 0%{?cluster}
for f in mcc_config.py ndb_blob_tool ndb_config ndb_delete_all ndb_desc ndb_drop_index \
         ndb_drop_table ndb_error_reporter ndb_import ndb_index_stat ndb_move_data \
         ndb_perror ndb_print_backup_file ndb_print_file ndb_print_frag_file \
         ndb_print_schema_file ndb_print_sys_file ndb_redo_log_reader ndb_restore ndb_select_all \
         ndb_select_count ndb_setup.py ndb_show_tables ndb_size.pl ndbinfo_select_all ndb_waiter ; do
    rm -f %{buildroot}%{_bindir}/$f
done
%endif

#  Remove test plugins
for p in auth.so auth_test_plugin.so authentication_ldap_sasl.so \
         authentication_ldap_simple.so component_example_component1.so \
         component_example_component2.so component_example_component3.so \
         component_log_sink_test.so component_pfs_example.so \
         component_pfs_example_component_population.so \
         component_test_pfs_notification.so component_test_pfs_resource_group.so \
         component_test_string_service_charset.so component_test_string_service.so \
         component_test_string_service_long.so component_udf_reg_3_func.so \
         component_udf_reg_int_same_func.so component_udf_reg_avg_func.so \
         component_udf_reg_only_3_func.so component_udf_reg_int_func.so \
         component_udf_reg_real_func.so component_test_udf_registration.so \
         component_udf_unreg_3_func.so component_udf_unreg_int_func.so \
         component_udf_unreg_real_func.so component_test_component_sys_var_service.so \
         component_test_sys_var_service_int.so component_test_sys_var_service.so \
         component_test_sys_var_service_same.so component_test_sys_var_service_str.so \
         component_test_status_var_service.so\
         component_test_status_var_service_int.so\
         component_test_status_var_service_reg_only.so\
         component_test_status_var_service_str.so\
         component_test_status_var_service_unreg_only.so\
         component_test_system_variable_source.so\
         component_validate_password.so\
         daemon_example.ini ha_example.so libdaemon_example.so \
         pfs_example_plugin_employee.so qa_auth_client.so qa_auth_interface.so \
         qa_auth_server.so replication_observers_example_plugin.so \
         test_security_context.so test_services_plugin_registry.so \
         udf_example.so \
	 test_udf_services.so component_test_backup_lock_service.so ; do
    rm -f %{buildroot}%{_libdir}/mysql/plugin/$p
done

rm -f %{buildroot}%{_libdir}/mysql/plugin/libtest_*.so
rm -f %{buildroot}%{_libdir}/pkgconfig/mysqlclient.pc

# No need for these scripts
rm -f %{buildroot}%{_datadir}/mysql/{mysql.server,mysqld_multi.server,mysql-log-rotate}

# Extra files/dirs removed from Cluster build
%if 0%{?cluster}
rm -rf %{buildroot}/usr/share/mysql/mcc
rm -f %{buildroot}/lib/memcached_path.pl
rm -f %{buildroot}/%{_libdir}/mysql/libndbclient*
rm -rf %{buildroot}%{_datadir}/mysql/nodejs/
rm -rf %{buildroot}%{_datadir}/mysql/java/
%endif

# Remove files pages we explicitly do not want to package
rm -rf %{buildroot}%{_infodir}/mysql.info*
rm -f %{buildroot}%{_datadir}/mysql/win_install_firewall.sql
rm -f %{buildroot}%{_datadir}/mysql/audit_log_filter_win_install.sql

%check
%if 0%{?runselftest} || 0%{?with_unittests}
pushd release
export CTEST_OUTPUT_ON_FAILURE=1
make test || true
%endif
%if 0%{?runselftest}
export MTR_BUILD_THREAD=auto
pushd mysql-test
./mtr \
    --mem --parallel=auto --force --retry=0 \
    --mysqld=--binlog-format=mixed \
    --suite-timeout=720 --testcase-timeout=30 \
    --clean-vardir
rm -r $(readlink var) var
%endif

%pre -n mysql%{?cluster:-cluster}-%{product_suffix}-server-minimal
/usr/sbin/groupadd -g 27 -o -r mysql >/dev/null 2>&1 || :
/usr/sbin/useradd -M -N -g mysql -o -r -d /var/lib/mysql -s /bin/false \
    -c "MySQL Server" -u 27 mysql >/dev/null 2>&1 || :

%post -n mysql%{?cluster:-cluster}-%{product_suffix}-server-minimal
/bin/touch /var/log/mysqld.log >/dev/null 2>&1 || :
/bin/chmod 0640 /var/log/mysqld.log >/dev/null 2>&1 || :
/bin/chown mysql:mysql /var/log/mysqld.log >/dev/null 2>&1 || :

%files -n mysql%{?cluster:-cluster}-%{product_suffix}-server-minimal
%defattr(-, root, root, -)
%doc %{?license_files_server} %{src_dir}/Docs/ChangeLog
%doc %{src_dir}/Docs/INFO_SRC*
%doc release/Docs/INFO_BIN*
%config(noreplace) %{_sysconfdir}/my.cnf
%dir %{_sysconfdir}/my.cnf.d

%if 0%{?cluster}
%attr(755, root, root) %{_bindir}/ndb_mgm
%attr(755, root, root) %{_bindir}/ndb_top
%attr(755, root, root) %{_sbindir}/ndb_mgmd
%attr(755, root, root) %{_sbindir}/ndbd
%attr(755, root, root) %{_sbindir}/ndbmtd
%attr(755, root, root) %{_bindir}/memclient
%attr(755, root, root) %{_sbindir}/memcached
%attr(755, root, root) %{_libdir}/mysql/ndb_engine.so
%attr(644, root, root) %{_datadir}/mysql/ndb_dist_priv.sql
%{_datadir}/mysql/memcache-api/
%endif

%attr(755, root, root) %{_sbindir}/mysqld
%attr(755, root, root) %{_bindir}/mysql
%attr(755, root, root) %{_bindir}/mysqladmin
%attr(755, root, root) %{_bindir}/mysqldump
%attr(755, root, root) %{_bindir}/mysqlpump
%attr(755, root, root) %{_bindir}/mysql_config
%attr(755, root, root) %{_bindir}/mysql_ssl_rsa_setup
%attr(755, root, root) %{_bindir}/mysql_tzinfo_to_sql
%attr(755, root, root) %{_bindir}/mysql_upgrade
%attr(755, root, root) %{_bindir}/my_print_defaults
%dir %{_libdir}/mysql/plugin
%attr(755, root, root) %{_libdir}/mysql/plugin/adt_null.so
%attr(755, root, root) %{_libdir}/mysql/plugin/auth_socket.so
%attr(755, root, root) %{_libdir}/mysql/plugin/authentication_ldap_sasl_client.so
%attr(755, root, root) %{_libdir}/mysql/plugin/group_replication.so
%attr(755, root, root) %{_libdir}/mysql/plugin/component_log_sink_syseventlog.so
%attr(755, root, root) %{_libdir}/mysql/plugin/component_log_sink_json.so
%attr(755, root, root) %{_libdir}/mysql/plugin/component_log_filter_dragnet.so
%attr(755, root, root) %{_libdir}/mysql/plugin/connection_control.so
%attr(755, root, root) %{_libdir}/mysql/plugin/innodb_engine.so
%attr(755, root, root) %{_libdir}/mysql/plugin/keyring_file.so
%attr(755, root, root) %{_libdir}/mysql/plugin/keyring_udf.so
%attr(755, root, root) %{_libdir}/mysql/plugin/libmemcached.so
%if 0%{?mecab}
%{_libdir}/mysql/mecab
%attr(755, root, root) %{_libdir}/mysql/plugin/libpluginmecab.so
%endif
%attr(755, root, root) %{_libdir}/mysql/plugin/locking_service.so
%attr(755, root, root) %{_libdir}/mysql/plugin/mypluglib.so
%attr(755, root, root) %{_libdir}/mysql/plugin/mysql_no_login.so
%attr(755, root, root) %{_libdir}/mysql/plugin/mysqlx.so
%attr(755, root, root) %{_libdir}/mysql/plugin/rewrite_example.so
%attr(755, root, root) %{_libdir}/mysql/plugin/rewriter.so
%attr(755, root, root) %{_libdir}/mysql/plugin/semisync_master.so
%attr(755, root, root) %{_libdir}/mysql/plugin/semisync_slave.so
%attr(755, root, root) %{_libdir}/mysql/plugin/validate_password.so
%attr(755, root, root) %{_libdir}/mysql/plugin/version_token.so
%dir %{_datadir}/mysql/
%{_datadir}/mysql/charsets/
%{_datadir}/mysql/bulgarian/
%{_datadir}/mysql/czech/
%{_datadir}/mysql/danish/
%{_datadir}/mysql/dutch/
%{_datadir}/mysql/english/
%{_datadir}/mysql/estonian/
%{_datadir}/mysql/french/
%{_datadir}/mysql/german/
%{_datadir}/mysql/greek/
%{_datadir}/mysql/hungarian/
%{_datadir}/mysql/italian/
%{_datadir}/mysql/japanese/
%{_datadir}/mysql/korean/
%{_datadir}/mysql/norwegian-ny/
%{_datadir}/mysql/norwegian/
%{_datadir}/mysql/polish/
%{_datadir}/mysql/portuguese/
%{_datadir}/mysql/romanian/
%{_datadir}/mysql/russian/
%{_datadir}/mysql/serbian/
%{_datadir}/mysql/slovak/
%{_datadir}/mysql/spanish/
%{_datadir}/mysql/swedish/
%{_datadir}/mysql/ukrainian/
%attr(644, root, root) %{_datadir}/mysql/errmsg-utf8.txt
%attr(644, root, root) %{_datadir}/mysql/fill_help_tables.sql
%attr(644, root, root) %{_datadir}/mysql/mysql_system_tables.sql
%attr(644, root, root) %{_datadir}/mysql/mysql_system_tables_data.sql
%attr(644, root, root) %{_datadir}/mysql/mysql_sys_schema.sql
%attr(644, root, root) %{_datadir}/mysql/mysql_test_data_timezone.sql
%attr(644, root, root) %{_datadir}/mysql/dictionary.txt
%attr(644, root, root) %{_datadir}/mysql/innodb_memcached_config.sql
%attr(644, root, root) %{_datadir}/mysql/install_rewriter.sql
%attr(644, root, root) %{_datadir}/mysql/uninstall_rewriter.sql
%attr(644, root, root) %{_datadir}/mysql/magic

%if 0%{?commercial}
%attr(755, root, root) %{_bindir}/mysqlbackup
%attr(755, root, root) %{_libdir}/mysql/plugin/audit_log.so
%attr(644, root, root) %{_datadir}/mysql/audit_log_filter_linux_install.sql
%attr(755, root, root) %{_libdir}/mysql/plugin/authentication_pam.so
%attr(755, root, root) %{_libdir}/mysql/plugin/keyring_okv.so
%attr(755, root, root) %{_libdir}/mysql/plugin/keyring_encrypted_file.so
%attr(755, root, root) %{_libdir}/mysql/plugin/mysql_clone.so
%attr(755, root, root) %{_libdir}/mysql/plugin/thread_pool.so
%attr(755, root, root) %{_libdir}/mysql/plugin/openssl_udf.so
%attr(755, root, root) %{_libdir}/mysql/plugin/firewall.so
%attr(644, root, root) %{_datadir}/mysql/linux_install_firewall.sql
%endif

%dir %attr(750, mysql, mysql) /var/lib/mysql
%dir %attr(755, mysql, mysql) /var/run/mysqld
%dir %attr(750, mysql, mysql) /var/lib/mysql-files
%dir %attr(750, mysql, mysql) /var/lib/mysql-keyring

%changelog
* Wed Dec 06 2017 V S Murthy Sidagam <venkata.sidagam@oracle.com> - 8.0.4-0.1
- Add component_validate_password component

* Thu Nov 30 2017 Bharathy Satish <bharathy.x.satish@oracle.com> - 8.0.4-0.1
- Add keyring_encrypted_file.so plugin
- Do not package udf_example.so

<<<<<<< HEAD
* Mon Nov 06 2017 Erlend Dahl <erlend.dahl@oracle.com> - 9.0.0-0.1
- Change the global milestone to 'dmr'

* Mon Nov 06 2017 Balasubramanian Kandasamy <balasubramanian.kandasamy@oracle.com> - 8.0.4-0.1
=======
* Mon Nov 06 2017 Balasubramanian Kandasamy
* <balasubramanian.kandasamy@oracle.com> - 8.0.4-0.1
>>>>>>> e1b7b143
- Add mysqlbackup

* Thu Jul 28 2017 Horst Hunger <horst.hunger@oracle.com> - 8.0.3-0.1
- Add component_test_component_sys_status_service plugin

* Tue Jul 19 2017 V S Murthy Sidagam <venkata.sidagam@oracle.com> - 8.0.3-0.1
- Add component_test_status_var_service plugin

* Thu Jun 08 2017 Balasubramanian Kandasamy <balasubramanian.kandasamy@oracle.com> - 8.0.3-0.1
- Updated for 8.0.3 release
- Add component_test_status_var_service plugin

* Thu May 11 2017 Horst Hunger <horst.hunger@oracle.com> - 8.0.2-0.1
- Add UDF components
- Add component_test_component_sys_var_service plugin
- Add component_test_sys_var_service plugins

* Tue Sep 13 2016 Balasubramanian Kandasamy <balasubramanian.kandasamy@oracle.com> - 8.0.1-0.1
- Add test_services_plugin_registry.so plugin
- Add connection_control.so to server subpackage

* Mon Jun 20 2016 Balasubramanian Kandasamy <balasubramanian.kandasamy@oracle.com> - 8.0.0-0.1
- Change the version number to 8.0.0

* Mon Apr 04 2016 Georgi Kodinov <georgi.kodinov@oracle.com> - 5.7.13-1
- Add test_udf_services.so plugin
- Add keyring_udf.so plugin to server subpackage

* Mon Jan 4 2016 Balasubramanian Kandasamy <balasubramanian.kandasamy@oracle.com> - 5.7.11-1
- Include mysql-keyring directory
- Provide keyring_file.so plugin

* Mon Oct 19 2015 Bharathy Satish <bharathy.x.satish@oracle.com> - 5.7.10-1
  Added new decompression utilities lz4_decompress and zlib_decompress binaries to
  client subpackage.

* Mon Jul 6 2015 Balasubramanian Kandasamy <balasubramanian.kandasamy@oracle.com> - 5.7.9-1
- Updated for 5.7.9

* Wed Jul 1 2015 Balasubramanian Kandasamy <balasubramanian.kandasamy@oracle.com> - 5.7.8-0.3.rc
- Update package names
- Handle plugin changes

* Mon Feb 16 2015 Terje Rosten <terje.rosten@oracle.com> - 5.7.6-0.3.m16
- Introduce minimal server for docker

* Tue Feb 3 2015 Balasubramanian Kandasamy <balasubramanian.kandasamy@oracle.com> - 5.7.6-0.2.m16
- Include boost sources
- Fix cmake buildrequires
- Fix build on el5 with gcc44
- Add license info in each subpackage
- Soname bump, more compat packages
- Updated default shell for mysql user
- Added mysql_ssl_rsa_setup
- Include mysql-files directory

* Thu Sep 18 2014 Balasubramanian Kandasamy <balasubramanian.kandasamy@oracle.com> - 5.7.6-0.2.m16
- Provide replication_observers_example_plugin.so plugin

* Tue Sep 2 2014 Bjorn Munch <bjorn.munch@oracle.com> - 5.7.6-0.1.m16
- Updated for 5.7.6

* Fri Aug 08 2014 Erlend Dahl <erlend.dahl@oracle.com> - 5.7.5-0.6.m15
- Provide mysql_no_login.so plugin

* Wed Aug 06 2014 Balasubramanian Kandasamy <balasubramanian.kandasamy@oracle.com> - 5.7.5-0.5.m15
- Provide mysql-compat-server dependencies 

* Wed Jul 09 2014 Balasubramanian Kandasamy <balasubramanian.kandasamy@oracle.com> - 5.7.5-0.4.m15
- Remove perl(GD) and dtrace dependencies

* Thu Jun 26 2014 Balasubramanian Kandasamy <balasubramanian.kandasamy@oracle.com> - 5.7.5-0.3.m15
- Resolve embedded-devel conflict issue

* Wed Jun 25 2014 Balasubramanian Kandasamy <balasubramanian.kandasamy@oracle.com> - 5.7.5-0.2.m15
- Add bench package
- Enable dtrace 

* Thu Apr 24 2014 Balasubramanian Kandasamy <balasubramanian.kandasamy@oracle.com> - 5.7.5-0.1.m15
- Updated for 5.7.5

* Mon Apr 07 2014 Balasubramanian Kandasamy <balasubramanian.kandasamy@oracle.com> - 5.7.4-0.5.m14
- Fix Cflags for el7 

* Mon Mar 31 2014 Balasubramanian Kandasamy <balasubramanian.kandasamy@oracle.com> - 5.7.4-0.4.m14
- Support for enterprise packages
- Upgrade from MySQL-* packages

* Wed Mar 12 2014 Balasubramanian Kandasamy <balasubramanian.kandasamy@oracle.com> - 5.7.4-0.3.m14
- Resolve conflict with mysql-libs-compat 

* Thu Mar 06 2014 Balasubramanian Kandasamy <balasubramanian.kandasamy@oracle.com> - 5.7.4-0.2.m14
- Resolve conflict issues during upgrade
- Add ha_example.so plugin which is now included

* Fri Feb 07 2014 Balasubramanian Kandasamy <balasubramanian.kandasamy@oracle.com> - 5.7.4-0.1.m14
- 5.7.4
- Enable shared libmysqld by cmake option
- Move mysqltest and test plugins to test subpackage

* Mon Nov 18 2013 Balasubramanian Kandasamy <balasubramanian.kandasamy@oracle.com> - 5.7.3-0.3.m13
- Fixed isa_bits error 

* Fri Oct 25 2013 Balasubramanian Kandasamy <balasubramanian.kandasamy@oracle.com> - 5.7.3-0.1.m13
- Initial 5.7 port

* Fri Oct 25 2013 Balasubramanian Kandasamy <balasubramanian.kandasamy@oracle.com> - 5.6.15-1
- Fixed uln advanced rpm libyassl.a error
- Updated to 5.6.15

* Wed Oct 16 2013 Balasubramanian Kandasamy <balasubramanian.kandasamy@oracle.com> - 5.6.14-3
- Fixed mysql_install_db usage 
- Improved handling of plugin directory 

* Fri Sep 27 2013 Balasubramanian Kandasamy <balasubramanian.kandasamy@oracle.com> - 5.6.14-2
- Refresh mysql-install patch and service renaming

* Mon Sep 16 2013 Balasubramanian Kandasamy <balasubramanian.kandasamy@oracle.com> - 5.6.14-1
- Updated to 5.6.14

* Wed Sep 04 2013 Balasubramanian Kandasamy <balasubramanian.kandasamy@oracle.com> - 5.6.13-5
- Support upgrade from 5.5 ULN packages to 5.6 

* Tue Aug 27 2013 Balasubramanian Kandasamy <balasubramanian.kandasamy@oracle.com> - 5.6.13-4
- Enhanced perl filtering 
- Added openssl-devel to buildreq 

* Wed Aug 21 2013 Balasubramanian Kandasamy <balasubramanian.kandasamy@oracle.com> - 5.6.13-3
- Removed mysql_embedded binary to resolve multilib conflict issue

* Fri Aug 16 2013 Balasubramanian Kandasamy <balasubramanian.kandasamy@oracle.com> - 5.6.13-2 
- Fixed Provides and Obsoletes issues in server, test packages 

* Wed Aug 14 2013 Balasubramanian Kandasamy <balasubramanian.kandasamy@oracle.com> - 5.6.13-1
- Updated to 5.6.13

* Mon Aug 05 2013 Balasubramanian Kandasamy <balasubramanian.kandasamy@oracle.com> - 5.6.12-9
- Added files list to embedded packages 

* Thu Aug 01 2013 Balasubramanian Kandasamy <balasubramanian.kandasamy@oracle.com> - 5.6.12-8
- Updated libmysqld.a with libmysqld.so in embedded package

* Mon Jul 29 2013 Balasubramanian Kandasamy <balasubramanian.kandasamy@oracle.com> - 5.6.12-7
- Updated test package dependency from client to server

* Wed Jul 24 2013 Balasubramanian Kandasamy <balasubramanian.kandasamy@oracle.com> - 5.6.12-6
- Added libs-compat dependency under libs package to resolve server
  installation conflicts issue.
 
* Wed Jul 17 2013 Balasubramanian Kandasamy <balasubramanian.kandasamy@oracle.com> - 5.6.12-5
- Removed libmysqlclient.so.16 from libs package
 
* Fri Jul 05 2013 Balasubramanian Kandasamy <balasubramanian.kandasamy@oracle.com> - 5.6.12-4
- Adjusted to work on OEL6

* Wed Jun 26 2013 Balasubramanian Kandasamy <balasubramanian.kandasamy@oracle.com> - 5.6.12-3
- Move libs to mysql/
- Basic multi arch support
- Fix changelog dates

* Thu Jun 20 2013 Balasubramanian Kandasamy <balasubramanian.kandasamy@oracle.com> - 5.6.12-2
- Major cleanup

* Tue Jun 04 2013 Balasubramanian Kandasamy <balasubramanian.kandasamy@oracle.com> - 5.6.12-1
- Updated to 5.6.12

* Mon Nov 05 2012 Joerg Bruehe <joerg.bruehe@oracle.com>

- Allow to override the default to use the bundled yaSSL by an option like
      --define="with_ssl /path/to/ssl"

* Wed Oct 10 2012 Bjorn Munch <bjorn.munch@oracle.com>

- Replace old my-*.cnf config file examples with template my-default.cnf

* Fri Oct 05 2012 Joerg Bruehe <joerg.bruehe@oracle.com>

- Let the installation use the new option "--random-passwords" of "mysql_install_db".
  (Bug# 12794345 Ensure root password)
- Fix an inconsistency: "new install" vs "upgrade" are told from the (non)existence
  of "$mysql_datadir/mysql" (holding table "mysql.user" and other system stuff).

* Tue Jul 24 2012 Joerg Bruehe <joerg.bruehe@oracle.com>

- Add a macro "runselftest":
  if set to 1 (default), the test suite will be run during the RPM build;
  this can be oveeridden via the command line by adding
      --define "runselftest 0"
  Failures of the test suite will NOT make the RPM build fail!

* Mon Jul 16 2012 Joerg Bruehe <joerg.bruehe@oracle.com>

- Add the man page for the "mysql_config_editor".

* Mon Jun 11 2012 Joerg Bruehe <joerg.bruehe@oracle.com>

- Make sure newly added "SPECIFIC-ULN/" directory does not disturb packaging.

* Wed Feb 29 2012 Brajmohan Saxena <brajmohan.saxena@oracle.com>

- Removal all traces of the readline library from mysql (BUG 13738013)

* Wed Sep 28 2011 Joerg Bruehe <joerg.bruehe@oracle.com>

- Fix duplicate mentioning of "mysql_plugin" and its manual page,
  it is better to keep alphabetic order in the files list (merging!).

* Wed Sep 14 2011 Joerg Bruehe <joerg.bruehe@oracle.com>

- Let the RPM capabilities ("obsoletes" etc) ensure that an upgrade may replace
  the RPMs of any configuration (of the current or the preceding release series)
  by the new ones. This is done by not using the implicitly generated capabilities
  (which include the configuration name) and relying on more generic ones which
  just list the function ("server", "client", ...).
  The implicit generation cannot be prevented, so all these capabilities must be
  explicitly listed in "Obsoletes:"

* Tue Sep 13 2011 Jonathan Perkin <jonathan.perkin@oracle.com>

- Add support for Oracle Linux 6 and Red Hat Enterprise Linux 6.  Due to
  changes in RPM behaviour ($RPM_BUILD_ROOT is removed prior to install)
  this necessitated a move of the libmygcc.a installation to the install
  phase, which is probably where it belonged in the first place.

* Tue Sep 13 2011 Joerg Bruehe <joerg.bruehe@oracle.com>

- "make_win_bin_dist" and its manual are dropped, cmake does it different.

* Thu Sep 08 2011 Daniel Fischer <daniel.fischer@oracle.com>

- Add mysql_plugin man page.

* Tue Aug 30 2011 Tor Didriksen <tor.didriksen@oracle.com>

- Set CXX=g++ by default to add a dependency on libgcc/libstdc++.
  Also, remove the use of the -fno-exceptions and -fno-rtti flags.
  TODO: update distro_buildreq/distro_requires

* Tue Aug 30 2011 Joerg Bruehe <joerg.bruehe@oracle.com>

- Add the manual page for "mysql_plugin" to the server package.

* Fri Aug 19 2011 Joerg Bruehe <joerg.bruehe@oracle.com>

- Null-upmerge the fix of bug#37165: This spec file is not affected.
- Replace "/var/lib/mysql" by the spec file variable "%%{mysqldatadir}".

* Fri Aug 12 2011 Daniel Fischer <daniel.fischer@oracle.com>

- Source plugin library files list from cmake-generated file.

* Mon Jul 25 2011 Chuck Bell <chuck.bell@oracle.com>

- Added the mysql_plugin client - enables or disables plugins.

* Thu Jul 21 2011 Sunanda Menon <sunanda.menon@oracle.com>

- Fix bug#12561297: Added the MySQL embedded binary

* Thu Jul 07 2011 Joerg Bruehe <joerg.bruehe@oracle.com>

- Fix bug#45415: "rpm upgrade recreates test database"
  Let the creation of the "test" database happen only during a new installation,
  not in an RPM upgrade.
  This affects both the "mkdir" and the call of "mysql_install_db".

* Wed Feb 09 2011 Joerg Bruehe <joerg.bruehe@oracle.com>

- Fix bug#56581: If an installation deviates from the default file locations
  ("datadir" and "pid-file"), the mechanism to detect a running server (on upgrade)
  should still work, and use these locations.
  The problem was that the fix for bug#27072 did not check for local settings.

* Mon Jan 31 2011 Joerg Bruehe <joerg.bruehe@oracle.com>

- Install the new "manifest" files: "INFO_SRC" and "INFO_BIN".

* Tue Nov 23 2010 Jonathan Perkin <jonathan.perkin@oracle.com>

- EXCEPTIONS-CLIENT has been deleted, remove it from here too
- Support MYSQL_BUILD_MAKE_JFLAG environment variable for passing
  a '-j' argument to make.

* Mon Nov 1 2010 Georgi Kodinov <georgi.godinov@oracle.com>

- Added test authentication (WL#1054) plugin binaries

* Wed Oct 6 2010 Georgi Kodinov <georgi.godinov@oracle.com>

- Added example external authentication (WL#1054) plugin binaries

* Wed Aug 11 2010 Joerg Bruehe <joerg.bruehe@oracle.com>

- With a recent spec file cleanup, names have changed: A "-community" part was dropped.
  Reflect that in the "Obsoletes" specifications.
- Add a "triggerpostun" to handle the uninstall of the "-community" server RPM.
- This fixes bug#55015 "MySQL server is not restarted properly after RPM upgrade".

* Tue Jun 15 2010 Joerg Bruehe <joerg.bruehe@sun.com>

- Change the behaviour on installation and upgrade:
  On installation, do not autostart the server.
  *Iff* the server was stopped before the upgrade is started, this is taken as a
  sign the administrator is handling that manually, and so the new server will
  not be started automatically at the end of the upgrade.
  The start/stop scripts will still be installed, so the server will be started
  on the next machine boot.
  This is the 5.5 version of fixing bug#27072 (RPM autostarting the server).

* Tue Jun 1 2010 Jonathan Perkin <jonathan.perkin@oracle.com>

- Implement SELinux checks from distribution-specific spec file.

* Wed May 12 2010 Jonathan Perkin <jonathan.perkin@oracle.com>

- Large number of changes to build using CMake
- Introduce distribution-specific RPMs
- Drop debuginfo, build all binaries with debug/symbols
- Remove __os_install_post, use native macro
- Remove _unpackaged_files_terminate_build, make it an error to have
  unpackaged files
- Remove cluster RPMs

* Wed Mar 24 2010 Joerg Bruehe <joerg.bruehe@sun.com>

- Add "--with-perfschema" to the configure options.

* Mon Mar 22 2010 Joerg Bruehe <joerg.bruehe@sun.com>

- User "usr/lib*" to allow for both "usr/lib" and "usr/lib64",
  mask "rmdir" return code 1.
- Remove "ha_example.*" files from the list, they aren't built.

* Wed Mar 17 2010 Joerg Bruehe <joerg.bruehe@sun.com>

- Fix a wrong path name in handling the debug plugins.

* Wed Mar 10 2010 Joerg Bruehe <joerg.bruehe@sun.com>

- Take the result of the debug plugin build and put it into the optimized tree,
  so that it becomes part of the final installation;
  include the files in the packlist. Part of the fixes for bug#49022.

* Mon Mar 01 2010 Joerg Bruehe <joerg.bruehe@sun.com>

- Set "Oracle and/or its affiliates" as the vendor and copyright owner,
  accept upgrading from packages showing MySQL or Sun as vendor.

* Fri Feb 12 2010 Joerg Bruehe <joerg.bruehe@sun.com>

- Formatting changes:
  Have a consistent structure of separator lines and of indentation
  (8 leading blanks => tab).
- Introduce the variable "src_dir".
- Give the environment variables "MYSQL_BUILD_CC(CXX)" precedence
  over "CC" ("CXX").
- Drop the old "with_static" argument analysis, this is not supported
  in 5.1 since ages.
- Introduce variables to control the handlers individually, as well
  as other options.
- Use the new "--with-plugin" notation for the table handlers.
- Drop handling "/etc/rc.d/init.d/mysql", the switch to "/etc/init.d/mysql"
  was done back in 2002 already.
- Make "--with-zlib-dir=bundled" the default, add an option to disable it.
- Add missing manual pages to the file list.
- Improve the runtime check for "libgcc.a", protect it against being tried
  with the Intel compiler "icc".

* Mon Jan 11 2010 Joerg Bruehe <joerg.bruehe@sun.com>

- Change RPM file naming:
  - Suffix like "-m2", "-rc" becomes part of version as "_m2", "_rc".
  - Release counts from 1, not 0.

* Wed Dec 23 2009 Joerg Bruehe <joerg.bruehe@sun.com>

- The "semisync" plugin file name has lost its introductory "lib",
  adapt the file lists for the subpackages.
  This is a part missing from the fix for bug#48351.
- Remove the "fix_privilege_tables" manual, it does not exist in 5.5
  (and likely, the whole script will go, too).

* Mon Nov 16 2009 Joerg Bruehe <joerg.bruehe@sun.com>

- Fix some problems with the directives around "tcmalloc" (experimental),
  remove erroneous traces of the InnoDB plugin (that is 5.1 only).

* Tue Oct 06 2009 Magnus Blaudd <mvensson@mysql.com>

- Removed mysql_fix_privilege_tables

* Fri Oct 02 2009 Alexander Nozdrin <alexander.nozdrin@sun.com>

- "mysqlmanager" got removed from version 5.4, all references deleted.

* Fri Aug 28 2009 Joerg Bruehe <joerg.bruehe@sun.com>

- Merge up from 5.1 to 5.4: Remove handling for the InnoDB plugin.

* Thu Aug 27 2009 Joerg Bruehe <joerg.bruehe@sun.com>

- This version does not contain the "Instance manager", "mysqlmanager":
  Remove it from the spec file so that packaging succeeds.

* Mon Aug 24 2009 Jonathan Perkin <jperkin@sun.com>

- Add conditionals for bundled zlib and innodb plugin

* Fri Aug 21 2009 Jonathan Perkin <jperkin@sun.com>

- Install plugin libraries in appropriate packages.
- Disable libdaemon_example and ftexample plugins.

* Thu Aug 20 2009 Jonathan Perkin <jperkin@sun.com>

- Update variable used for mysql-test suite location to match source.

* Fri Nov 07 2008 Joerg Bruehe <joerg@mysql.com>

- Correct yesterday's fix, so that it also works for the last flag,
  and fix a wrong quoting: un-quoted quote marks must not be escaped.

* Thu Nov 06 2008 Kent Boortz <kent.boortz@sun.com>

- Removed "mysql_upgrade_shell"
- Removed some copy/paste between debug and normal build

* Thu Nov 06 2008 Joerg Bruehe <joerg@mysql.com>

- Modify CFLAGS and CXXFLAGS such that a debug build is not optimized.
  This should cover both gcc and icc flags.  Fixes bug#40546.

* Fri Aug 29 2008 Kent Boortz <kent@mysql.com>

- Removed the "Federated" storage engine option, and enabled in all

* Tue Aug 26 2008 Joerg Bruehe <joerg@mysql.com>

- Get rid of the "warning: Installed (but unpackaged) file(s) found:"
  Some generated files aren't needed in RPMs:
  - the "sql-bench/" subdirectory
  Some files were missing:
  - /usr/share/aclocal/mysql.m4  ("devel" subpackage)
  - Manual "mysqlbug" ("server" subpackage)
  - Program "innochecksum" and its manual ("server" subpackage)
  - Manual "mysql_find_rows" ("client" subpackage)
  - Script "mysql_upgrade_shell" ("client" subpackage)
  - Program "ndb_cpcd" and its manual ("ndb-extra" subpackage)
  - Manuals "ndb_mgm" + "ndb_restore" ("ndb-tools" subpackage)

* Mon Mar 31 2008 Kent Boortz <kent@mysql.com>

- Made the "Federated" storage engine an option
- Made the "Cluster" storage engine and sub packages an option

* Wed Mar 19 2008 Joerg Bruehe <joerg@mysql.com>

- Add the man pages for "ndbd" and "ndb_mgmd".

* Mon Feb 18 2008 Timothy Smith <tim@mysql.com>

- Require a manual upgrade if the alread-installed mysql-server is
  from another vendor, or is of a different major version.

* Wed May 02 2007 Joerg Bruehe <joerg@mysql.com>

- "ndb_size.tmpl" is not needed any more,
  "man1/mysql_install_db.1" lacked the trailing '*'.

* Sat Apr 07 2007 Kent Boortz <kent@mysql.com>

- Removed man page for "mysql_create_system_tables"

* Wed Mar 21 2007 Daniel Fischer <df@mysql.com>

- Add debug server.

* Mon Mar 19 2007 Daniel Fischer <df@mysql.com>

- Remove Max RPMs; the server RPMs contain a mysqld compiled with all
  features that previously only were built into Max.

* Fri Mar 02 2007 Joerg Bruehe <joerg@mysql.com>

- Add several man pages for NDB which are now created.

* Fri Jan 05 2007 Kent Boortz <kent@mysql.com>

- Put back "libmygcc.a", found no real reason it was removed.

- Add CFLAGS to gcc call with --print-libgcc-file, to make sure the
  correct "libgcc.a" path is returned for the 32/64 bit architecture.

* Mon Dec 18 2006 Joerg Bruehe <joerg@mysql.com>

- Fix the move of "mysqlmanager" to section 8: Directory name was wrong.

* Thu Dec 14 2006 Joerg Bruehe <joerg@mysql.com>

- Include the new man pages for "my_print_defaults" and "mysql_tzinfo_to_sql"
  in the server RPM.
- The "mysqlmanager" man page got moved from section 1 to 8.

* Thu Nov 30 2006 Joerg Bruehe <joerg@mysql.com>

- Call "make install" using "benchdir_root=%%{_datadir}",
  because that is affecting the regression test suite as well.

* Thu Nov 16 2006 Joerg Bruehe <joerg@mysql.com>

- Explicitly note that the "MySQL-shared" RPMs (as built by MySQL AB)
  replace "mysql-shared" (as distributed by SuSE) to allow easy upgrading
  (bug#22081).

* Mon Nov 13 2006 Joerg Bruehe <joerg@mysql.com>

- Add "--with-partition" t 2006 Joerg Bruehe <joerg@mysql.com>

- Use the Perl script to run the tests, because it will automatically check
  whether the server is configured with SSL.

* Tue Jun 27 2006 Joerg Bruehe <joerg@mysql.com>

- move "mysqldumpslow" from the client RPM to the server RPM (bug#20216)

- Revert all previous attempts to call "mysql_upgrade" during RPM upgrade,
  there are some more aspects which need to be solved before this is possible.
  For now, just ensure the binary "mysql_upgrade" is delivered and installysql.com>

- To run "mysql_upgrade", we need a running server;
  start it in isolation and skip password checks.

* Sat May 20 2006 Kent Boortz <kent@mysql.com>

- Always compile for PIC, position independent code.

* Wed May 10 2006 Kent Boortz <kent@mysql.com>

- Use character set "all" when compiling with Cluster, to make Cluster
  nodes independent on the character set directory, and the problem
  that two RPM sub packages both wants to install this directory.

* Mon May 01 2006 Kent Boortz <kent@mysql.com>

- Use "./libtool --mode=execute" instead of searching for the
  executable in current directory and ".libs".

* Fri Apr 28 2006 Kent Boortz <kent@mysql.com>

- Install and run "mysql_upgrade"

* Wed Apr 12 2006 Jim Winstead <jimw@mysql.com>

- Remove sql-bench, and MySQL-bench RPM (will be built as an independent
  project from the mysql-bench repository)

* Tue Apr 11 2006 Jim Winstead <jimw@mysql.com>

- Remove old mysqltestmanager and related programs
* Sat Apr 01 2006 Kent Boortz <kent@mysql.com>

- Set $LDFLAGS from $MYSQL_BUILD_LDFLAGS

* Tue Mar 07 2006 Kent Boortz <kent@mysql.com>

- Changed product name from "Community Edition" to "Community Server"

* Mon Mar 06 2006 Kent Boortz <kent@mysql.com>

- Fast mutexes is now disabled by default, but should be
  used in Linux builds.

* Mon Feb 20 2006 Kent Boortz <kent@mysql.com>

- Reintroduced a max build
- Limited testing of 'debug' and 'max' servers
- Berkeley DB only in 'max'

* Mon Feb 13 2006 Joerg Bruehe <joerg@mysql.com>

- Use "-i" on "make test-force";
  this is essential for later evaluation of this log file.

* Thu Feb 09 2006 Kent Boortz <kent@mysql.com>

- Pass '-static' to libtool, link static with our own libraries, dynamic
  with system libraries.  Link with the bundled zlib.

* Wed Feb 08 2006 Kristian Nielsen <knielsen@mysql.com>

- Modified RPM spec to match new 5.1 debug+max combined community packaging.

* Sun Dec 18 2005 Kent Boortz <kent@mysql.com>

- Added "client/mysqlslap"

* Mon Dec 12 2005 Rodrigo Novo <rodrigo@mysql.com>

- Added zlib to the list of (static) libraries installed
- Added check against libtool wierdness (WRT: sql/mysqld || sql/.libs/mysqld)
- Compile MySQL with bundled zlib
- Fixed %%packager name to "MySQL Production Engineering Team"

* Mon Dec 05 2005 Joerg Bruehe <joerg@mysql.com>

- Avoid using the "bundled" zlib on "shared" builds:
  As it is not installed (on the build system), this gives dependency
  problems with "libtool" causing the build to fail.
  (Change was done on Nov 11, but left uncommented.)

* Tue Nov 22 2005 Joerg Bruehe <joerg@mysql.com>

- Extend the file existence check for "init.d/mysql" on un-install
  to also guard the call to "insserv"/"chkconfig".

* Thu Oct 27 2005 Lenz Grimmer <lenz@grimmer.com>

- added more man pages

* Wed Oct 19 2005 Kent Boortz <kent@mysql.com>

- Made yaSSL support an option (off by default)

* Wed Oct 19 2005 Kent Boortz <kent@mysql.com>

- Enabled yaSSL support

* Sat Oct 15 2005 Kent Boortz <kent@mysql.com>

- Give mode arguments the same way in all places
lenz@mysql.com>

- fixed the removing of the RPM_BUILD_ROOT in the %%clean section (the
  $RBR variable did not get expanded, thus leaving old build roots behind)

* Thu Aug 04 2005 Lenz Grimmer <lenz@mysql.com>

- Fixed the creation of the mysql user group account in the postinstall
  section (BUG 12348)
- Fixed enabling the Archive storage engine in the Max binary

* Tue Aug 02 2005 Lenz Grimmer <lenz@mysql.com>

- Fixed the Requires: tag for the server RPM (BUG 12233)

* Fri Jul 15 2005 Lenz Grimmer <lenz@mysql.com>

- create a "mysql" user group and assign the mysql user account to that group
  in the server postinstall section. (BUG 10984)

* Tue Jun 14 2005 Lenz Grimmer <lenz@mysql.com>

- Do not build statically on i386 by default, only when adding either "--with
  static" or "--define '_with_static 1'" to the RPM build options. Static
  linking really only makes sense when linking against the specially patched
  glibc 2.2.5.

* Mon Jun 06 2005 Lenz Grimmer <lenz@mysql.com>

- added mysql_client_test to the "bench" subpackage (BUG 10676)
- added the libndbclient static and shared libraries (BUG 10676)

* Wed Jun 01 2005 Lenz Grimmer <lenz@mysql.com>

- use "mysqldatadir" variable instead of hard-coding the path multiple times
- use the "mysqld_user" variable on all occasions a user name is referenced
- removed (incomplete) Brazilian translations
- removed redundant release tags from the subpackage descriptions

* Wed May 25 2005 Joerg Bruehe <joerg@mysql.com>

- Added a "make clean" between separate calls to "BuildMySQL".

* Thu May 12 2005 Guilhem Bichot <guilhem@mysql.com>

- Removed the mysql_tableinfo script made obsolete by the information schema

* Wed Apr 20 2005 Lenz Grimmer <lenz@mysql.com>

- Enabled the "blackhole" storage engine for the Max RPM

* Wed Apr 13 2005 Lenz Grimmer <lenz@mysql.com>

- removed the MySQL manual files (html/ps/texi) - they have been removed
  from the MySQL sources and are now available seperately.

* Mon Apr 4 2005 Petr Chardin <petr@mysql.com>

- old mysqlmanager, mysq* Mon Feb 7 2005 Tomas Ulin <tomas@mysql.com>

- enabled the "Ndbcluster" storage engine for the max binary
- added extra make install in ndb subdir after Max build to get ndb binaries
- added packages for ndbcluster storage engine

* Fri Jan 14 2005 Lenz Grimmer <lenz@mysql.com>

- replaced obsoleted "BuildPrereq" with "BuildRequires" instead

* Thu Jan 13 2005 Lenz Grimmer <lenz@mysql.com>

- enabled the "Federated" storage engine for the max binary

* Tue Jan 04 2005 Petr Chardin <petr@mysql.com>

- ISAM and merge storage engines were purged. As well as appropriate
  tools and manpages (isamchk and isamlog)

* Fri Dec 31 2004 Lenz Grimmer <lenz@mysql.com>

- enabled the "Archive" storage engine for the max binary
- enabled the "CSV" storage engine for the max binary
- enabled the "Example" storage engine for the max binary

* Thu Aug 26 2004 Lenz Grimmer <lenz@mysql.com>

- MySQL-Max now requires MySQL-server instead of MySQL (BUG 3860)

* Fri Aug 20 2004 Lenz Grimmer <lenz@mysql.com>

- do not link statically on IA64/AMD64 as these systems do not have
  a patched glibc installed

* Tue Aug 10 2004 Lenz Grimmer <lenz@mysql.com>

- Added libmygcc.a to the devel subpackage (required to link applications
  against the the embedded server libmysqld.a) (BUG 4921)

* Mon Aug 09 2004 Lenz Grimmer <lenz@mysql.com>

- Added EXCEPTIONS-CLIENT to the "devel" package

* Thu Jul 29 2004 Lenz Grimmer <lenz@mysql.com>

- disabled OpenSSL in the Max binaries again (the RPM packages were the
  only exception to this anyway) (BUG 1043)

* Wed Jun 30 2004 Lenz Grimmer <lenz@mysql.com>

- fixed server postinstall (mysql_install_db was called with the wrong
  parameter)

* Thu Jun 24 2004 Lenz Grimmer <lenz@mysql.com>

- added mysql_tzinfo_to_sql to the server subpackage
- run "make clean" instead of "make distclean"

* Mon Apr 05 2004 Lenz Grimmer <lenz@mysql.com>

- added ncurses-devel to the build prerequisites (BUG 3377)

* Thu Feb 12 2004 Lenz Grimmer <lenz@mysql.com>

- when using gcc, _always_ use CXX=gcc
- replaced Copyright with License field (Copyright is obsolete)

* Tue Feb 03 2004 Lenz Grimmer <lenz@mysql.com>

- added myisam_ftdump to the Server package

* Tue Jan 13 2004 Lenz Grimmer <lenz@mysql.com>

- link the mysql client against libreadline instead of libedit (BUG 2289)

* Mon Dec 22 2003 Lenz Grimmer <lenz@mysql.com>

- marked /etc/logrotate.d/mysql as a config file (BUG 2156)

* Sat Dec 13 2003 Lenz Grimmer <lenz@mysql.com>

- fixed file permissions (BUG 1672)

* Thu Dec 11 2003 Lenz Grimmer <lenz@mysql.com>

- made testing for gcc3 a bit more robust

* Fri Dec 05 2003 Lenz Grimmer <lenz@mysql.com>

- added missing file mysql_create_system_tables to the server subpackage

* Fri Nov 21 2003 Lenz Grimmer <lenz@mysql.com>

- removed dependency on MySQL-client from the MySQL-devel subpackage
  as it is not really required. (BUG 1610)

* Fri Aug 29 2003 Lenz Grimmer <lenz@mysql.com>

- Fixed BUG 1162 (removed macro names from the changelog)
- Really fixed BUG 998 (disable the checking for installed but
  unpackaged files)

* Tue Aug 05 2003 Lenz Grimmer <lenz@mysql.com>

- Fixed BUG 959 (libmysqld not being compiled properly)
- Fixed BUG 998 (RPM build errors): added missing files to the
  distribution (mysql_fix_extensions, mysql_tableinfo, mysqldumpslow,
  mysql_fix_privilege_tables.1), removed "-n" from install section.

* Wed Jul 09 2003 Lenz Grimmer <lenz@mysql.com>

- removed the GIF Icon (file was not included in the sources anyway)
- removed unused variable shared_lib_version
- do not run automake before building the standard binary
  (should not be necessary)
- add server suffix '-standard' to standard binary (to be in line
  with the binary tarball distributions)
- Use more RPM macros (_exec_prefix, _sbindir, _libdir, _sysconfdir,
  _datadir, _includedir) throughout the spec file.
- allow overriding CC and CXX (required when building with other compilers)

* Fri May 16 2003 Lenz Grimmer <lenz@mysql.com>

- re-enabled RAID again

* Wed Apr 30 2003 Lenz Grimmer <lenz@mysql.com>

- disabled MyISAM RAID (--with-raid)- it throws an assertion which
  needs to be investigated first.

* Mon Mar 10 2003 Lenz Grimmer <lenz@mysql.com>

- added missing file mysql_secure_installation to server subpackage
  (BUG 141)

* Tue Feb 11 2003 Lenz Grimmer <lenz@mysql.com>

- re-added missing pre- and post(un)install scripts to server subpackage
- added config file /etc/my.cnf to the file list (just for completeness)
- make sure to create the datadir with 755 permissions

* Mon Jan 27 2003 Lenz Grimmer <lenz@mysql.com>

- removed unusedql.com>

- Reworked the build steps a little bit: the Max binary is supposed
  to include OpenSSL, which cannot be linked statically, thus trying
  to statically link against a special glibc is futile anyway
- because of this, it is not required to make yet another build run
  just to compile the shared libs (saves a lot of time)
- updated package description of the Max subpackage
- clean up the BuildRoot directory afterwards

* Mon Jul 15 2002 Lenz Grimmer <lenz@mysql.com>

- Updated Packager information
- Fixed the build options: the regular package is supposed to
  include InnoDB and linked statically, while the Max package
  should include BDB and SSL support

* Fri May 03 2002 Lenz Grimmer <lenz@mysql.com>

- Use more RPM macros (e.g. infodir, mandir) to make the spec
  file more portable
- reorganized the installation of documentation files: let RPM
  take care of this
- reorganized the file list: actually install man pages along
  with the binaries of the respective subpackage
- do not include libmysqld.a in the devel subpackage as well, if we
  have a special "embedded" subpackage
- reworked the package descriptions

* Mon Oct  8 2001 Monty

- Added embedded server as a separate RPM

* Fri Apr 13 2001 Monty

- Added mysqld-max to the distribution

* Tue Jan 2  2001  Monty

- Added mysql-test to the bench package

* Fri Aug 18 2000 Tim Smith <tim@mysql.com>

- Added separate libmysql_r directory; now both a threaded
  and non-threaded library is shipped.

* Tue Sep 28 1999 David Axmark <davida@mysql.com>

- Added the support-files/my-example.cnf to the docs directory.

- Removed devel dependency on base since it is about client
  development.

* Wed Sep 8 1999 David Axmark <davida@mysql.com>

- Cleaned up some for 3.23.

* Thu Jul 1 1999 David Axmark <davida@mysql.com>

- Added support for shared libraries in a separate sub
  package. Original fix by David Fox (dsfox@cogsci.ucsd.edu)

- The --enable-assembler switch is now automatically disables on
  platforms there assembler code is unavailable. This should allow
  building this RPM on non i386 systems.

* Mon Feb 22 1999 David Axmark <david@detron.se>

- Removed unportable cc switches from the spec file. The defaults can
  now be overridden with environment variables. This feature is used
  to compile the official RPM with optimal (but compiler version
  specific) switches.

- Removed the repetitive description parts for the sub rpms. Maybe add
  again if RPM gets a multiline macro capability.

- Added support for a pt_BR translation. Translation contributed by
  Jorge Godoy <jorge@bestway.com.br>.

* Wed Nov 4 1998 David Axmark <david@detron.se>

- A lot of changes in all the rpm and install scripts. This may even
  be a working RPM :-)

* Sun Aug 16 1998 David Axmark <david@detron.se>

- A developers changelog for MySQL is available in the source RPM. And
  there is a history of major user visible changed in the Reference
  Manual.  Only RPM specific changes will be documented here.<|MERGE_RESOLUTION|>--- conflicted
+++ resolved
@@ -406,21 +406,16 @@
 - Add keyring_encrypted_file.so plugin
 - Do not package udf_example.so
 
-<<<<<<< HEAD
 * Mon Nov 06 2017 Erlend Dahl <erlend.dahl@oracle.com> - 9.0.0-0.1
 - Change the global milestone to 'dmr'
 
 * Mon Nov 06 2017 Balasubramanian Kandasamy <balasubramanian.kandasamy@oracle.com> - 8.0.4-0.1
-=======
-* Mon Nov 06 2017 Balasubramanian Kandasamy
-* <balasubramanian.kandasamy@oracle.com> - 8.0.4-0.1
->>>>>>> e1b7b143
 - Add mysqlbackup
 
 * Thu Jul 28 2017 Horst Hunger <horst.hunger@oracle.com> - 8.0.3-0.1
 - Add component_test_component_sys_status_service plugin
 
-* Tue Jul 19 2017 V S Murthy Sidagam <venkata.sidagam@oracle.com> - 8.0.3-0.1
+* Wed Jul 19 2017 V S Murthy Sidagam <venkata.sidagam@oracle.com> - 8.0.3-0.1
 - Add component_test_status_var_service plugin
 
 * Thu Jun 08 2017 Balasubramanian Kandasamy <balasubramanian.kandasamy@oracle.com> - 8.0.3-0.1
