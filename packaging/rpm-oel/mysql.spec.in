# Copyright (c) 2000, 2014, Oracle and/or its affiliates. All rights reserved.
#
# This program is free software; you can redistribute it and/or modify
# it under the terms of the GNU General Public License as published by
# the Free Software Foundation; version 2 of the License.
#
# This program is distributed in the hope that it will be useful,
# but WITHOUT ANY WARRANTY; without even the implied warranty of
# MERCHANTABILITY or FITNESS FOR A PARTICULAR PURPOSE.  See the
# GNU General Public License for more details.
#
# You should have received a copy of the GNU General Public License
# along with this program; see the file COPYING. If not, write to the
# Free Software Foundation, Inc., 51 Franklin St, Fifth Floor, Boston
# MA  02110-1301  USA.

# Rebuild on OL5/RHEL5 needs following rpmbuild options:
#  rpmbuild --define 'dist .el5' --define 'rhel 5' --define 'el5 1' mysql.spec

# NOTE: "vendor" is used in upgrade/downgrade check, so you can't
# change these, has to be exactly as is.

%global mysql_vendor Oracle and/or its affiliates
%global mysqldatadir /var/lib/mysql

# By default, a build will include the bundeled "yaSSL" library for SSL.
%{?with_ssl: %global ssl_option -DWITH_SSL=%{with_ssl}}

# Regression tests may take a long time, override the default to skip them
%{!?runselftest:%global runselftest 0}

%{!?with_systemd:                %global systemd 0}
%{?el7:                          %global systemd 1}
%{!?with_debuginfo:              %global nodebuginfo 1}
%{!?product_suffix:              %global product_suffix community}
%{!?feature_set:                 %global feature_set community}
%{!?compilation_comment_release: %global compilation_comment_release MySQL Community Server - (GPL)}
%{!?compilation_comment_debug:   %global compilation_comment_debug MySQL Community Server - Debug (GPL)}
%{!?src_base:                    %global src_base mysql}

# Version for compat libs
%if 0%{?rhel} == 5
%global compatver             5.0.96
%global compatlib             15
%global compatsrc             http://downloads.mysql.com/archives/mysql-5.0/mysql-%{compatver}.tar.gz
%endif

%if 0%{?rhel} == 6
%global compatver             5.1.72
%global compatlib             16
%global compatsrc             https://cdn.mysql.com/Downloads/MySQL-5.1/mysql-%{compatver}.tar.gz
%endif

# multiarch
%global multiarchs            ppc %{power64} %{ix86} x86_64 %{sparc}

# Hack to support el5 where __isa_bits not defined. Note: supports i386 and x86_64 only, sorry.
%if x%{?__isa_bits} == x
%ifarch %{ix86}
%global __isa_bits            32
%endif
%ifarch x86_64
%global __isa_bits            64
%endif
%endif

%global src_dir               %{src_base}-%{version}

# No debuginfo for now, ships /usr/sbin/mysqld-debug and libmysqlcliet-debug.a
%if 0%{?nodebuginfo}
%global _enable_debug_package 0
%global debug_package         %{nil}
%global __os_install_post     /usr/lib/rpm/brp-compress %{nil}
%endif

%if 0%{?commercial}
%global license_files_server  %{src_dir}/LICENSE.mysql
%global license_type          Commercial
%else
%global license_files_server  %{src_dir}/COPYING %{src_dir}/README
%global license_type          GPLv2
%endif

Name:           mysql-%{product_suffix}
Summary:        A very fast and reliable SQL database server
Group:          Applications/Databases
Version:        @VERSION@
Release:        2%{?dist}
License:        Copyright (c) 2000, @MYSQL_COPYRIGHT_YEAR@, %{mysql_vendor}. All rights reserved. Under %{?license_type} license as shown in the Description field.
Source0:        https://cdn.mysql.com/Downloads/MySQL-@MYSQL_BASE_VERSION@/%{src_dir}.tar.gz
URL:            http://www.mysql.com/
Packager:       MySQL Release Engineering <mysql-build@oss.oracle.com>
Vendor:         %{mysql_vendor}
Source1:        mysql-systemd-start
Source2:        mysqld.service
Source3:        mysql.conf
Source4:        my_config.h
Source5:        mysql_config.sh
%if 0%{?compatlib}
Source7:        %{compatsrc}
%endif
Source90:       filter-provides.sh
Source91:       filter-requires.sh
Patch0:         mysql-5.6.16-mysql-install.patch
Patch1:         mysql-5.6-libmysqlclient-symbols.patch
BuildRequires:  cmake
BuildRequires:  perl
%{?el7:BuildRequires: perl(Time::HiRes)}
%{?el7:BuildRequires: perl(Env)}
BuildRequires:  time
BuildRequires:  libaio-devel
BuildRequires:  ncurses-devel
BuildRequires:  openssl-devel
BuildRequires:  zlib-devel
%if 0%{?systemd}
BuildRequires:  systemd
%endif
BuildRoot:      %(mktemp -ud %{_tmppath}/%{name}-%{version}-%{release}-XXXXXX)

%if 0%{?rhel} > 6
# For rpm => 4.9 only: https://fedoraproject.org/wiki/Packaging:AutoProvidesAndRequiresFiltering
%global __requires_exclude ^perl\\((hostnames|lib::mtr|lib::v1|mtr_|My::)
%global __provides_exclude_from ^(/usr/share/(mysql|mysql-test)/.*|%{_libdir}/mysql/plugin/.*\\.so)$
%else
# https://fedoraproject.org/wiki/EPEL:Packaging#Generic_Filtering_on_EPEL6
%global __perl_provides %{SOURCE90}
%global __perl_requires %{SOURCE91}
%endif

%description
The MySQL(TM) software delivers a very fast, multi-threaded, multi-user,
and robust SQL (Structured Query Language) database server. MySQL Server
is intended for mission-critical, heavy-load production systems as well
as for embedding into mass-deployed software. MySQL is a trademark of
%{mysql_vendor}

The MySQL software has Dual Licensing, which means you can use the MySQL
software free of charge under the GNU General Public License
(http://www.gnu.org/licenses/). You can also purchase commercial MySQL
licenses from %{mysql_vendor} if you do not wish to be bound by the terms of
the GPL. See the chapter "Licensing and Support" in the manual for
further info.

The MySQL web site (http://www.mysql.com/) provides the latest
news and information about the MySQL software. Also please see the
documentation and the manual for more information.

%package        server
Summary:        A very fast and reliable SQL database server
Group:          Applications/Databases
Requires:       coreutils
Requires:       grep
Requires:       procps
Requires:       shadow-utils
Requires:       net-tools
%if 0%{?commercial}
Obsoletes:      mysql-community-server < %{version}-%{release}
Requires:       mysql-enterprise-client%{?_isa} = %{version}-%{release}
Requires:       mysql-enterprise-common%{?_isa} = %{version}-%{release}
%else
Requires:       mysql-community-client%{?_isa} = %{version}-%{release}
Requires:       mysql-community-common%{?_isa} = %{version}-%{release}
%endif
Obsoletes:      mysql-server < %{version}-%{release}
Obsoletes:      mariadb-server
Provides:       mysql-server = %{version}-%{release}
Provides:       mysql-server%{?_isa} = %{version}-%{release}
%if 0%{?systemd}
Requires(post):   systemd
Requires(preun):  systemd
Requires(postun): systemd
%else
Requires(post):   /sbin/chkconfig
Requires(preun):  /sbin/chkconfig
Requires(preun):  /sbin/service
%endif

%description    server
The MySQL(TM) software delivers a very fast, multi-threaded, multi-user,
and robust SQL (Structured Query Language) database server. MySQL Server
is intended for mission-critical, heavy-load production systems as well
as for embedding into mass-deployed software. MySQL is a trademark of
%{mysql_vendor}

The MySQL software has Dual Licensing, which means you can use the MySQL
software free of charge under the GNU General Public License
(http://www.gnu.org/licenses/). You can also purchase commercial MySQL
licenses from %{mysql_vendor} if you do not wish to be bound by the terms of
the GPL. See the chapter "Licensing and Support" in the manual for
further info.

The MySQL web site (http://www.mysql.com/) provides the latest news and
information about the MySQL software.  Also please see the documentation
and the manual for more information.

This package includes the MySQL server binary as well as related utilities
to run and administer a MySQL server.

%package        client
Summary:        MySQL database client applications and tools
Group:          Applications/Databases
%if 0%{?commercial}
Obsoletes:      mysql-community-client < %{version}-%{release}
Requires:       mysql-enterprise-libs%{?_isa} = %{version}-%{release}
%else
Requires:       mysql-community-libs%{?_isa} = %{version}-%{release}
%endif
Obsoletes:      mariadb
%if 0%{?rhel} > 5
Obsoletes:      mysql < %{version}-%{release}
Provides:       mysql = %{version}-%{release}
Provides:       mysql%{?_isa} = %{version}-%{release}
%endif

%description    client
This package contains the standard MySQL clients and administration
tools.

%package        common
Summary:        MySQL database common files for server and client libs
Group:          Applications/Databases
%if 0%{?commercial}
Obsoletes:      mysql-community-common < %{version}-%{release}
%endif
Provides:       mysql-common = %{version}-%{release}
Provides:       mysql-common%{?_isa} = %{version}-%{release}

%description    common
This packages contains common files needed by MySQL client library,
MySQL database server, and MySQL embedded server.


%package        test
Summary:        Test suite for the MySQL database server
Group:          Applications/Databases
%if 0%{?commercial}
Obsoletes:      mysql-community-test < %{version}-%{release}
Requires:       mysql-enterprise-server%{?_isa} = %{version}-%{release}
%else
Requires:       mysql-community-server%{?_isa} = %{version}-%{release}
%endif
Obsoletes:      mysql-test < %{version}-%{release}
Obsoletes:      mariadb-test
Provides:       mysql-test = %{version}-%{release}
Provides:       mysql-test%{?_isa} = %{version}-%{release}


%description    test
This package contains the MySQL regression test suite for MySQL
database server.


%package        devel
Summary:        Development header files and libraries for MySQL database client applications
Group:          Applications/Databases
%if 0%{?commercial}
Obsoletes:      mysql-community-devel < %{version}-%{release}
Requires:       mysql-enterprise-libs%{?_isa} = %{version}-%{release}
%else
Requires:       mysql-community-libs%{?_isa} = %{version}-%{release}
%endif
Obsoletes:      mysql-devel < %{version}-%{release}
Obsoletes:      mariadb-devel
Provides:       mysql-devel = %{version}-%{release}
Provides:       mysql-devel%{?_isa} = %{version}-%{release}

%description    devel
This package contains the development header files and libraries necessary
to develop MySQL client applications.

%package        libs
Summary:        Shared libraries for MySQL database client applications
Group:          Applications/Databases
%if 0%{?commercial}
Obsoletes:      mysql-community-libs < %{version}-%{release}
Requires:       mysql-enterprise-common%{?_isa} = %{version}-%{release}
%else
Requires:       mysql-community-common%{?_isa} = %{version}-%{release}
%endif
Obsoletes:      mysql-libs < %{version}-%{release}
Obsoletes:      mariadb-libs
Provides:       mysql-libs = %{version}-%{release}
Provides:       mysql-libs%{?_isa} = %{version}-%{release}

%description    libs
This package contains the shared libraries for MySQL client
applications.

%if 0%{?compatlib}
%package        libs-compat
Summary:        Shared compat libraries for MySQL %{compatver} database client applications
Group:          Applications/Databases
%if 0%{?commercial}
Obsoletes:      mysql-community-libs-compat < %{version}-%{release}
Requires:       mysql-enterprise-libs%{?_isa} = %{version}-%{release}
%else
Requires:       mysql-community-libs%{?_isa} = %{version}-%{release}
%endif
%if 0%{?rhel} > 5
Obsoletes:      mysql-libs < %{version}-%{release}
%endif

%description    libs-compat
This package contains the shared compat libraries for MySQL %{compatver} client
applications.
%endif

%package        embedded
Summary:        MySQL embedded library
Group:          Applications/Databases
%if 0%{?commercial}
Obsoletes:      mysql-community-embedded < %{version}-%{release}
Requires:       mysql-enterprise-common%{?_isa} = %{version}-%{release}
%else
Requires:       mysql-community-common%{?_isa} = %{version}-%{release}
%endif
Obsoletes:      mysql-embedded < %{version}-%{release}
Provides:       mysql-embedded = %{version}-%{release}
Provides:       mysql-emdedded%{?_isa} = %{version}-%{release}

%description    embedded
This package contains the MySQL server as an embedded library.

The embedded MySQL server library makes it possible to run a full-featured
MySQL server inside the client application. The main benefits are increased
speed and more simple management for embedded applications.

The API is identical for the embedded MySQL version and the
client/server version.

For a description of MySQL see the base MySQL RPM or http://www.mysql.com/

%package        embedded-devel
Summary:        Development header files and libraries for MySQL as an embeddable library
Group:          Applications/Databases
%if 0%{?commercial}
Obsoletes:      mysql-community-embedded-devel < %{version}-%{release}
Requires:       mysql-enterprise-devel%{?_isa} = %{version}-%{release}
Requires:       mysql-enterprise-embedded%{?_isa} = %{version}-%{release}
%else
Requires:       mysql-community-devel%{?_isa} = %{version}-%{release}
Requires:       mysql-community-embedded%{?_isa} = %{version}-%{release}
%endif
Obsoletes:      mysql-embedded-devel < %{version}-%{release}
Provides:       mysql-embedded-devel = %{version}-%{release}
Provides:       mysql-embedded-devel%{?_isa} = %{version}-%{release}

%description    embedded-devel
This package contains files needed for developing applications using
the embedded version of the MySQL server.

%if 0%{?rhel} == 5
%package -n     mysql
Summary:        Convenience package for easy upgrades of MySQL package set
Group:          Applications/Databases
%if 0%{?commercial}
Requires:       mysql-enterprise-client%{?_isa} = %{version}-%{release}
Requires:       mysql-enterprise-libs%{?_isa} = %{version}-%{release}
Requires:       mysql-enterprise-libs-compat%{?_isa} = %{version}-%{release}
%else
Requires:       mysql-community-client%{?_isa} = %{version}-%{release}
Requires:       mysql-community-libs%{?_isa} = %{version}-%{release}
Requires:       mysql-community-libs-compat%{?_isa} = %{version}-%{release}
%endif

%description -n mysql
This package has as sole purpose to require other MySQL packages such
that upgrades will be more convenient.

Technical background: this is done to reflect the fact that mysql
package has been split into several subpackages.
%endif

%prep
%if 0%{?compatlib}
%setup -q -T -a 0 -a 7 -c -n %{src_dir}
%else
%setup -q -T -a 0 -c -n %{src_dir}
%endif # 0%{?compatlib}
pushd %{src_dir}
%patch0 -p1
%{?el7:%patch1 -p1}

%build
# Fail quickly and obviously if user tries to build as root
%if 0%{?runselftest}
if [ "x$(id -u)" = "x0" ] ; then
   echo "The MySQL regression tests may fail if run as root."
   echo "If you really need to build the RPM as root, use"
   echo "--define='runselftest 0' to skip the regression tests."
   exit 1
fi
%endif

%if 0%{?compatlib}
# Build compat libs
(
export CFLAGS="%{optflags} -D_GNU_SOURCE -D_FILE_OFFSET_BITS=64 -D_LARGEFILE_SOURCE -fno-strict-aliasing -fwrapv"
export CXXFLAGS="$CFLAGS %{?el6:-felide-constructors} -fno-rtti -fno-exceptions"
pushd mysql-%{compatver}
%configure \
    --with-readline \
    --without-debug \
    --enable-shared \
    --localstatedir=/var/lib/mysql \
    --with-unix-socket-path=/var/lib/mysql/mysql.sock \
    --with-mysqld-user="mysql" \
    --with-extra-charsets=all \
    --enable-local-infile \
    --enable-largefile \
    --enable-thread-safe-client \
%if 0%{?rhel} == 6
    --with-ssl=%{_prefix} \
    --with-embedded-server \
    --with-big-tables \
    --with-pic \
    --with-plugin-innobase \
    --with-plugin-innodb_plugin \
    --with-plugin-partition \
%endif
%if 0%{?rhel} == 5
    --with-openssl \
    --with-bench \
     -with-innodb \
    --with-berkeley-db \
    --enable-community-features \
    --enable-profiling \
    --with-named-thread-libs="-lpthread" \
%endif
    --disable-dependency-tracking
make %{?_smp_mflags}
popd
)
%endif # 0%{?compatlib}

export CFLAGS="%{optflags} %{?el7:-DTAOCRYPT_DISABLE_X86ASM}"
export CXXFLAGS="%{optflags} %{?el7:-DTAOCRYPT_DISABLE_X86ASM}"

# Build debug versions of mysqld and libmysqld.a
mkdir debug
(
  cd debug
  # Attempt to remove any optimisation flags from the debug build
  CFLAGS=$(echo "${CFLAGS}" | sed -e 's/-O2 / /' -e 's/-Wp,-D_FORTIFY_SOURCE=2/ /')
  CXXFLAGS=$(echo "${CFLAGS}" | sed -e 's/-O2 / /' -e 's/-Wp,-D_FORTIFY_SOURCE=2/ /') 
  cmake ../%{src_dir} \
           -DBUILD_CONFIG=mysql_release \
           -DINSTALL_LAYOUT=RPM \
           -DCMAKE_BUILD_TYPE=Debug \
           -DWITH_INNODB_MEMCACHED=1 \
           -DINSTALL_LIBDIR="%{_lib}/mysql" \
           -DINSTALL_PLUGINDIR="%{_lib}/mysql/plugin" \
           -DMYSQL_UNIX_ADDR="%{mysqldatadir}/mysql.sock" \
           -DFEATURE_SET="%{feature_set}" \
           -DWITH_EMBEDDED_SERVER=1 \
           -DWITH_EMBEDDED_SHARED_LIBRARY=1 \
           %{?ssl_option} \
           -DCOMPILATION_COMMENT="%{compilation_comment_debug}" \
           -DMYSQL_SERVER_SUFFIX="%{?server_suffix}"
  echo BEGIN_DEBUG_CONFIG ; egrep '^#define' include/config.h ; echo END_DEBUG_CONFIG
  make %{?_smp_mflags} VERBOSE=1
)

# Build full release
mkdir release
(
  cd release
  cmake ../%{src_dir} \
           -DBUILD_CONFIG=mysql_release \
           -DINSTALL_LAYOUT=RPM \
           -DCMAKE_BUILD_TYPE=RelWithDebInfo \
           -DWITH_INNODB_MEMCACHED=1 \
           -DINSTALL_LIBDIR="%{_lib}/mysql" \
           -DINSTALL_PLUGINDIR="%{_lib}/mysql/plugin" \
           -DMYSQL_UNIX_ADDR="%{mysqldatadir}/mysql.sock" \
           -DFEATURE_SET="%{feature_set}" \
           -DWITH_EMBEDDED_SERVER=1 \
           -DWITH_EMBEDDED_SHARED_LIBRARY=1 \
           %{?ssl_option} \
           -DCOMPILATION_COMMENT="%{compilation_comment_release}" \
           -DMYSQL_SERVER_SUFFIX="%{?server_suffix}"
  echo BEGIN_NORMAL_CONFIG ; egrep '^#define' include/config.h ; echo END_NORMAL_CONFIG
  make %{?_smp_mflags} VERBOSE=1
)

%install
%if 0%{?compatlib}
# Install compat libs
for dir in libmysql libmysql_r ; do
    pushd mysql-%{compatver}/$dir
    make DESTDIR=%{buildroot} install
    popd
done
rm -f %{buildroot}%{_libdir}/mysql/libmysqlclient{,_r}.{a,la,so}
%endif # 0%{?compatlib}

MBD=$RPM_BUILD_DIR/%{src_dir}

# Ensure that needed directories exists
install -d -m 0755 %{buildroot}%{_datadir}/mysql/SELinux/RHEL4
install -d -m 0755 %{buildroot}/var/lib/mysql
install -d -m 0755 %{buildroot}/var/run/mysqld

# Install all binaries
cd $MBD/release
make DESTDIR=%{buildroot} install

# Install logrotate and autostart
install -D -m 0644 $MBD/release/support-files/mysql-log-rotate %{buildroot}%{_sysconfdir}/logrotate.d/mysql
install -D -m 0644 $MBD/release/packaging/rpm-oel/my.cnf %{buildroot}%{_sysconfdir}/my.cnf
%if 0%{?systemd}
install -D -m 0755 %{SOURCE1} %{buildroot}%{_bindir}/mysql-systemd-start
install -D -m 0644 %{SOURCE2} %{buildroot}%{_unitdir}/mysqld.service
%else
install -D -m 0755 $MBD/release/packaging/rpm-oel/mysql.init %{buildroot}%{_sysconfdir}/init.d/mysqld
%endif
install -D -m 0644 %{SOURCE3} %{buildroot}%{_prefix}/lib/tmpfiles.d/mysql.conf

# Make library links
install -d -m 0755 %{buildroot}%{_sysconfdir}/ld.so.conf.d
echo "%{_libdir}/mysql" > %{buildroot}%{_sysconfdir}/ld.so.conf.d/mysql-%{_arch}.conf

# multiarch support
%ifarch %{multiarchs}
mv %{buildroot}/%{_includedir}/mysql/my_config.h \
   %{buildroot}/%{_includedir}/mysql/my_config_%{_arch}.h
install -p -m 0644 %{SOURCE4} %{buildroot}/%{_includedir}/mysql/my_config.h
mv %{buildroot}/%{_bindir}/mysql_config %{buildroot}/%{_bindir}/mysql_config-%{__isa_bits}
install -p -m 0755 %{SOURCE5} %{buildroot}/%{_bindir}/mysql_config
%endif

# Install SELinux files in datadir
install -m 0644 $MBD/%{src_dir}/support-files/RHEL4-SElinux/mysql.{fc,te} \
    %{buildroot}%{_datadir}/mysql/SELinux/RHEL4

# Remove files pages we explicitly do not want to package
rm -rf %{buildroot}%{_datadir}/mysql/solaris
rm -rf %{buildroot}%{_infodir}/mysql.info*
rm -rf %{buildroot}%{_datadir}/mysql/binary-configure
rm -rf %{buildroot}%{_datadir}/mysql/mysql.server
rm -rf %{buildroot}%{_datadir}/mysql/mysqld_multi.server
%if 0%{?systemd}
rm -rf %{buildroot}%{_sysconfdir}/init.d/mysqld
%endif
rm -rf %{buildroot}%{_bindir}/mysql_embedded
rm -rf %{buildroot}%{_bindir}/mysql_setpermission
rm -rf %{buildroot}%{_mandir}/man1/mysql_setpermission.1*

%check
%if 0%{?runselftest}
pushd release
make test VERBOSE=1
export MTR_BUILD_THREAD=auto
pushd mysql-test
./mtr \
    --mem --parallel=auto --force --retry=0 \
    --mysqld=--binlog-format=mixed \
    --suite-timeout=720 --testcase-timeout=30 \
    --clean-vardir
rm -r $(readlink var) var
%endif

%pre server
/usr/sbin/groupadd -g 27 -o -r mysql >/dev/null 2>&1 || :
/usr/sbin/useradd -M -N -g mysql -o -r -d /var/lib/mysql -s /bin/bash \
    -c "MySQL Server" -u 27 mysql >/dev/null 2>&1 || :

%post server
datadir=$(/usr/bin/my_print_defaults server mysqld | grep '^--datadir=' | sed -n 's/--datadir=//p')
/bin/chmod 0755 "$datadir"
/bin/touch /var/log/mysqld.log
%if 0%{?systemd}
%systemd_post mysqld.service
/sbin/service mysqld enable >/dev/null 2>&1 || :
%else
/sbin/chkconfig --add mysqld
%endif

%preun server
%if 0%{?systemd}
%systemd_preun mysqld.service
%else
if [ "$1" = 0 ]; then
    /sbin/service mysqld stop >/dev/null 2>&1 || :
    /sbin/chkconfig --del mysqld
fi
%endif

%postun server
%if 0%{?systemd}
%systemd_postun_with_restart mysqld.service
%else
if [ $1 -ge 1 ]; then
    /sbin/service mysqld condrestart >/dev/null 2>&1 || :
fi
%endif

%post libs -p /sbin/ldconfig

%postun libs -p /sbin/ldconfig

%if 0%{?compatlib}
%post libs-compat -p /sbin/ldconfig

%postun libs-compat -p /sbin/ldconfig
%endif

%post embedded -p /sbin/ldconfig

%postun embedded -p /sbin/ldconfig

%files server
%defattr(-, root, root, -)
%doc %{?license_files_server} %{src_dir}/Docs/ChangeLog
%doc %{src_dir}/Docs/INFO_SRC*
%doc release/Docs/INFO_BIN*
%doc release/support-files/my-default.cnf
%attr(644, root, root) %{_mandir}/man1/innochecksum.1*
%attr(644, root, root) %{_mandir}/man1/my_print_defaults.1*
%attr(644, root, root) %{_mandir}/man1/myisam_ftdump.1*
%attr(644, root, root) %{_mandir}/man1/myisamchk.1*
%attr(644, root, root) %{_mandir}/man1/myisamlog.1*
%attr(644, root, root) %{_mandir}/man1/myisampack.1*
%attr(644, root, root) %{_mandir}/man1/mysql_convert_table_format.1*
%attr(644, root, root) %{_mandir}/man1/mysql_fix_extensions.1*
%attr(644, root, root) %{_mandir}/man8/mysqld.8*
%attr(644, root, root) %{_mandir}/man1/mysqld_multi.1*
%attr(644, root, root) %{_mandir}/man1/mysqld_safe.1*
%attr(644, root, root) %{_mandir}/man1/mysqldumpslow.1*
%attr(644, root, root) %{_mandir}/man1/mysql_install_db.1*
%attr(644, root, root) %{_mandir}/man1/mysql_plugin.1*
%attr(644, root, root) %{_mandir}/man1/mysql_secure_installation.1*
%attr(644, root, root) %{_mandir}/man1/mysql_upgrade.1*
%attr(644, root, root) %{_mandir}/man1/mysqlhotcopy.1*
%attr(644, root, root) %{_mandir}/man1/mysqlman.1*
%attr(644, root, root) %{_mandir}/man1/mysql.server.1*
%attr(644, root, root) %{_mandir}/man1/mysqltest.1*
%attr(644, root, root) %{_mandir}/man1/mysql_tzinfo_to_sql.1*
%attr(644, root, root) %{_mandir}/man1/mysql_zap.1*
%attr(644, root, root) %{_mandir}/man1/mysqlbug.1*
%attr(644, root, root) %{_mandir}/man1/perror.1*
%attr(644, root, root) %{_mandir}/man1/replace.1*
%attr(644, root, root) %{_mandir}/man1/resolve_stack_dump.1*
%attr(644, root, root) %{_mandir}/man1/resolveip.1*

%config(noreplace) %{_sysconfdir}/my.cnf

%attr(755, root, root) %{_bindir}/innochecksum
%attr(755, root, root) %{_bindir}/my_print_defaults
%attr(755, root, root) %{_bindir}/myisam_ftdump
%attr(755, root, root) %{_bindir}/myisamchk
%attr(755, root, root) %{_bindir}/myisamlog
%attr(755, root, root) %{_bindir}/myisampack
%attr(755, root, root) %{_bindir}/mysql_convert_table_format
%attr(755, root, root) %{_bindir}/mysql_fix_extensions
%attr(755, root, root) %{_bindir}/mysql_install_db
%attr(755, root, root) %{_bindir}/mysql_plugin
%attr(755, root, root) %{_bindir}/mysql_secure_installation
%attr(755, root, root) %{_bindir}/mysql_tzinfo_to_sql
%attr(755, root, root) %{_bindir}/mysql_upgrade
%attr(755, root, root) %{_bindir}/mysql_zap
%attr(755, root, root) %{_bindir}/mysqlbug
%attr(755, root, root) %{_bindir}/mysqld_multi
%attr(755, root, root) %{_bindir}/mysqld_safe
%attr(755, root, root) %{_bindir}/mysqldumpslow
%attr(755, root, root) %{_bindir}/mysqlhotcopy
%attr(755, root, root) %{_bindir}/mysqltest
%attr(755, root, root) %{_bindir}/perror
%attr(755, root, root) %{_bindir}/replace
%attr(755, root, root) %{_bindir}/resolve_stack_dump
%attr(755, root, root) %{_bindir}/resolveip
%if 0%{?systemd}
%attr(755, root, root) %{_bindir}/mysql-systemd-start
%endif
%attr(755, root, root) %{_sbindir}/mysqld
%attr(755, root, root) %{_sbindir}/mysqld-debug

%dir %{_libdir}/mysql/plugin
%attr(755, root, root) %{_libdir}/mysql/plugin/adt_null.so
%attr(755, root, root) %{_libdir}/mysql/plugin/auth_socket.so
%attr(755, root, root) %{_libdir}/mysql/plugin/innodb_engine.so
%attr(755, root, root) %{_libdir}/mysql/plugin/libmemcached.so
%attr(755, root, root) %{_libdir}/mysql/plugin/mypluglib.so
%attr(755, root, root) %{_libdir}/mysql/plugin/semisync_master.so
%attr(755, root, root) %{_libdir}/mysql/plugin/semisync_slave.so
%attr(755, root, root) %{_libdir}/mysql/plugin/validate_password.so
%dir %{_libdir}/mysql/plugin/debug
%attr(755, root, root) %{_libdir}/mysql/plugin/debug/adt_null.so
%attr(755, root, root) %{_libdir}/mysql/plugin/debug/auth_socket.so
%attr(755, root, root) %{_libdir}/mysql/plugin/debug/innodb_engine.so
%attr(755, root, root) %{_libdir}/mysql/plugin/debug/libmemcached.so
%attr(755, root, root) %{_libdir}/mysql/plugin/debug/mypluglib.so
%attr(755, root, root) %{_libdir}/mysql/plugin/debug/semisync_master.so
%attr(755, root, root) %{_libdir}/mysql/plugin/debug/semisync_slave.so
%attr(755, root, root) %{_libdir}/mysql/plugin/debug/validate_password.so

%attr(755, root, root) %{_libdir}/mysql/plugin/auth.so
%attr(755, root, root) %{_libdir}/mysql/plugin/auth_test_plugin.so
%attr(644, root, root) %{_libdir}/mysql/plugin/daemon_example.ini
%attr(755, root, root) %{_libdir}/mysql/plugin/libdaemon_example.so
%attr(755, root, root) %{_libdir}/mysql/plugin/qa_auth_client.so
%attr(755, root, root) %{_libdir}/mysql/plugin/qa_auth_interface.so
%attr(755, root, root) %{_libdir}/mysql/plugin/qa_auth_server.so
%attr(755, root, root) %{_libdir}/mysql/plugin/debug/auth.so
%attr(755, root, root) %{_libdir}/mysql/plugin/debug/auth_test_plugin.so
%attr(755, root, root) %{_libdir}/mysql/plugin/debug/libdaemon_example.so
%attr(755, root, root) %{_libdir}/mysql/plugin/debug/qa_auth_client.so
%attr(755, root, root) %{_libdir}/mysql/plugin/debug/qa_auth_interface.so
%attr(755, root, root) %{_libdir}/mysql/plugin/debug/qa_auth_server.so

%attr(644, root, root) %{_datadir}/mysql/fill_help_tables.sql
%attr(644, root, root) %{_datadir}/mysql/mysql_system_tables.sql
%attr(644, root, root) %{_datadir}/mysql/mysql_system_tables_data.sql
%attr(644, root, root) %{_datadir}/mysql/mysql_test_data_timezone.sql
%attr(644, root, root) %{_datadir}/mysql/my-*.cnf
%attr(644, root, root) %{_datadir}/mysql/mysql-log-rotate
%attr(644, root, root) %{_datadir}/mysql/mysql_security_commands.sql
%attr(644, root, root) %{_datadir}/mysql/SELinux/RHEL4/mysql.fc
%attr(644, root, root) %{_datadir}/mysql/SELinux/RHEL4/mysql.te
%attr(644, root, root) %{_datadir}/mysql/dictionary.txt
%attr(644, root, root) %{_datadir}/mysql/innodb_memcached_config.sql
%attr(644, root, root) %{_datadir}/mysql/magic
%attr(644, root, root) %{_prefix}/lib/tmpfiles.d/mysql.conf
%if 0%{?systemd}
%attr(644, root, root) %{_unitdir}/mysqld.service
%else
%attr(755, root, root) %{_sysconfdir}/init.d/mysqld
%endif
%attr(644, root, root) %config(noreplace,missingok) %{_sysconfdir}/logrotate.d/mysql
%dir %attr(755, mysql, mysql) /var/lib/mysql
%dir %attr(755, mysql, mysql) /var/run/mysqld

%files common
%defattr(-, root, root, -)
%{_datadir}/mysql/charsets/
%{_datadir}/mysql/errmsg-utf8.txt
%{_datadir}/mysql/bulgarian/
%{_datadir}/mysql/czech/
%{_datadir}/mysql/danish/
%{_datadir}/mysql/dutch/
%{_datadir}/mysql/english/
%{_datadir}/mysql/estonian/
%{_datadir}/mysql/french/
%{_datadir}/mysql/german/
%{_datadir}/mysql/greek/
%{_datadir}/mysql/hungarian/
%{_datadir}/mysql/italian/
%{_datadir}/mysql/japanese/
%{_datadir}/mysql/korean/
%{_datadir}/mysql/norwegian-ny/
%{_datadir}/mysql/norwegian/
%{_datadir}/mysql/polish/
%{_datadir}/mysql/portuguese/
%{_datadir}/mysql/romanian/
%{_datadir}/mysql/russian/
%{_datadir}/mysql/serbian/
%{_datadir}/mysql/slovak/
%{_datadir}/mysql/spanish/
%{_datadir}/mysql/swedish/
%{_datadir}/mysql/ukrainian/

%files client
%defattr(-, root, root, -)
%attr(755, root, root) %{_bindir}/msql2mysql
%attr(755, root, root) %{_bindir}/mysql
%attr(755, root, root) %{_bindir}/mysql_find_rows
%attr(755, root, root) %{_bindir}/mysql_waitpid
%attr(755, root, root) %{_bindir}/mysqlaccess
# XXX: This should be moved to %{_sysconfdir}
%attr(644, root, root) %{_bindir}/mysqlaccess.conf
%attr(755, root, root) %{_bindir}/mysqladmin
%attr(755, root, root) %{_bindir}/mysqlbinlog
%attr(755, root, root) %{_bindir}/mysqlcheck
%attr(755, root, root) %{_bindir}/mysqldump
%attr(755, root, root) %{_bindir}/mysqlimport
%attr(755, root, root) %{_bindir}/mysqlshow
%attr(755, root, root) %{_bindir}/mysqlslap
%attr(755, root, root) %{_bindir}/mysql_config
%attr(755, root, root) %{_bindir}/mysql_config-%{__isa_bits}
%attr(755, root, root) %{_bindir}/mysql_config_editor

%attr(644, root, root) %{_mandir}/man1/msql2mysql.1*
%attr(644, root, root) %{_mandir}/man1/mysql.1*
%attr(644, root, root) %{_mandir}/man1/mysql_find_rows.1*
%attr(644, root, root) %{_mandir}/man1/mysql_waitpid.1*
%attr(644, root, root) %{_mandir}/man1/mysqlaccess.1*
%attr(644, root, root) %{_mandir}/man1/mysqladmin.1*
%attr(644, root, root) %{_mandir}/man1/mysqlbinlog.1*
%attr(644, root, root) %{_mandir}/man1/mysqlcheck.1*
%attr(644, root, root) %{_mandir}/man1/mysqldump.1*
%attr(644, root, root) %{_mandir}/man1/mysqlimport.1*
%attr(644, root, root) %{_mandir}/man1/mysqlshow.1*
%attr(644, root, root) %{_mandir}/man1/mysqlslap.1*
%attr(644, root, root) %{_mandir}/man1/mysql_config_editor.1*

%files devel
%defattr(-, root, root, -)
%attr(644, root, root) %{_mandir}/man1/comp_err.1*
%attr(644, root, root) %{_mandir}/man1/mysql_config.1*
%attr(755, root, root) %{_bindir}/mysql_config
%attr(755, root, root) %{_bindir}/mysql_config-%{__isa_bits}
%{_includedir}/mysql
%{_datadir}/aclocal/mysql.m4
%{_libdir}/mysql/libmysqlclient.a
%{_libdir}/mysql/libmysqlclient_r.a
%{_libdir}/mysql/libmysqlservices.a
%{_libdir}/mysql/libmysqlclient_r.so
%{_libdir}/mysql/libmysqlclient.so

%files libs
%defattr(-, root, root, -)
%dir %attr(755, root, root) %{_libdir}/mysql
%attr(644, root, root) %{_sysconfdir}/ld.so.conf.d/mysql-%{_arch}.conf
%{_libdir}/mysql/libmysqlclient.so.18*
%{_libdir}/mysql/libmysqlclient_r.so.18*

%if 0%{?compatlib}
%files libs-compat
%defattr(-, root, root, -)
%dir %attr(755, root, root) %{_libdir}/mysql
%attr(644, root, root) %{_sysconfdir}/ld.so.conf.d/mysql-%{_arch}.conf
%{_libdir}/mysql/libmysqlclient.so.%{compatlib}
%{_libdir}/mysql/libmysqlclient.so.%{compatlib}.0.0
%{_libdir}/mysql/libmysqlclient_r.so.%{compatlib}
%{_libdir}/mysql/libmysqlclient_r.so.%{compatlib}.0.0
%endif

%files test
%defattr(-, root, root, -)
%attr(-, root, root) %{_datadir}/mysql-test
%attr(755, root, root) %{_bindir}/mysql_client_test
%attr(755, root, root) %{_bindir}/mysql_client_test_embedded
%attr(755, root, root) %{_bindir}/mysqltest_embedded
%attr(644, root, root) %{_mandir}/man1/mysql_client_test.1*
%attr(644, root, root) %{_mandir}/man1/mysql-stress-test.pl.1*
%attr(644, root, root) %{_mandir}/man1/mysql-test-run.pl.1*
%attr(644, root, root) %{_mandir}/man1/mysql_client_test_embedded.1*
%attr(644, root, root) %{_mandir}/man1/mysqltest_embedded.1*

%files embedded
%defattr(-, root, root, -)
%dir %attr(755, root, root) %{_libdir}/mysql
%attr(644, root, root) %{_sysconfdir}/ld.so.conf.d/mysql-%{_arch}.conf
%attr(755, root, root) %{_libdir}/mysql/libmysqld.so.*

%files embedded-devel
%defattr(-, root, root, -)
%attr(644, root, root) %{_libdir}/mysql/libmysqld.a
%attr(644, root, root) %{_libdir}/mysql/libmysqld-debug.a
%attr(755, root, root) %{_libdir}/mysql/libmysqld.so

%if 0%{?rhel} == 5
%files -n mysql
%defattr(-, root, root, -)
%doc %{?license_files_server}
%endif

%changelog
<<<<<<< HEAD
* Fri Feb 07 2014 Balasubramanian Kandasamy <balasubramanian.kandasamy@oracle.com> - 5.6.17-1
- 5.6.17
=======
* Thu Mar 06 2014 Balasubramanian Kandasamy <balasubramanian.kandasamy@oracle.com> - 5.5.37-2
- Resolve confict issues during upgrade

* Mon Feb 10 2014 Balasubramanian Kandasamy <balasubramanian.kandasamy@oracle.com> - 5.5.37-1
>>>>>>> 1436397a
- Add support for el7 (with systemd enabled)
- Enable shared libmysqld by cmake option

* Thu Jan 09 2014 Balasubramanian Kandasamy <balasubramanian.kandasamy@oracle.com> - 5.6.16-1
- Updated to 5.6.16

* Mon Nov 18 2013 Balasubramanian Kandasamy <balasubramanian.kandasamy@oracle.com> - 5.6.15-3
- Fixed isa_bits error

* Fri Nov 08 2013 Balasubramanian Kandasamy <balasubramanian.kandasamy@oracle.com> - 5.6.15-2
- Add el5 build option

* Fri Oct 25 2013 Balasubramanian Kandasamy <balasubramanian.kandasamy@oracle.com> - 5.6.15-1
- Fixed uln advanced rpm libyassl.a error
- Updated to 5.6.15

* Wed Oct 16 2013 Balasubramanian Kandasamy <balasubramanian.kandasamy@oracle.com> - 5.6.14-3
- Fixed mysql_install_db usage 
- Improved handling of plugin directory 

* Fri Sep 27 2013 Balasubramanian Kandasamy <balasubramanian.kandasamy@oracle.com> - 5.6.14-2
- Refresh mysql-install patch and service renaming

* Mon Sep 16 2013 Balasubramanian Kandasamy <balasubramanian.kandasamy@oracle.com> - 5.6.14-1
- Updated to 5.6.14

* Wed Sep 04 2013 Balasubramanian Kandasamy <balasubramanian.kandasamy@oracle.com> - 5.6.13-5
- Support upgrade from 5.5 ULN packages to 5.6 

* Tue Aug 27 2013 Balasubramanian Kandasamy <balasubramanian.kandasamy@oracle.com> - 5.6.13-4
- Enhanced perl filtering 
- Added openssl-devel to buildreq 

* Wed Aug 21 2013 Balasubramanian Kandasamy <balasubramanian.kandasamy@oracle.com> - 5.6.13-3
- Removed mysql_embedded binary to resolve multilib conflict issue

* Fri Aug 16 2013 Balasubramanian Kandasamy <balasubramanian.kandasamy@oracle.com> - 5.6.13-2 
- Fixed Provides and Obsoletes issues in server, test packages 

* Wed Aug 14 2013 Balasubramanian Kandasamy <balasubramanian.kandasamy@oracle.com> - 5.6.13-1
- Updated to 5.6.13

* Mon Aug 05 2013 Balasubramanian Kandasamy <balasubramanian.kandasamy@oracle.com> - 5.6.12-9
- Added files list to embedded packages 

* Thu Aug 01 2013 Balasubramanian Kandasamy <balasubramanian.kandasamy@oracle.com> - 5.6.12-8
- Updated libmysqld.a with libmysqld.so in embedded package

* Mon Jul 29 2013 Balasubramanian Kandasamy <balasubramanian.kandasamy@oracle.com> - 5.6.12-7
- Updated test package dependency from client to server

* Wed Jul 24 2013 Balasubramanian Kandasamy <balasubramanian.kandasamy@oracle.com> - 5.6.12-6
- Added libs-compat dependency under libs package to resolve server
  installation conflicts issue.
 
* Wed Jul 17 2013 Balasubramanian Kandasamy <balasubramanian.kandasamy@oracle.com> - 5.6.12-5
- Removed libmysqlclient.so.16 from libs package
 
* Fri Jul 05 2013 Balasubramanian Kandasamy <balasubramanian.kandasamy@oracle.com> - 5.6.12-4
- Adjusted to work on OEL6

* Wed Jun 26 2013 Balasubramanian Kandasamy <balasubramanian.kandasamy@oracle.com> - 5.6.12-3
- Move libs to mysql/
- Basic multi arch support
- Fix changelog dates

* Thu Jun 20 2013 Balasubramanian Kandasamy <balasubramanian.kandasamy@oracle.com> - 5.6.12-2
- Major cleanup

* Tue Jun 04 2013 Balasubramanian Kandasamy <balasubramanian.kandasamy@oracle.com> - 5.6.12-1
- Updated to 5.6.12

* Mon Nov 05 2012 Joerg Bruehe <joerg.bruehe@oracle.com>

- Allow to override the default to use the bundled yaSSL by an option like
      --define="with_ssl /path/to/ssl"

* Wed Oct 10 2012 Bjorn Munch <bjorn.munch@oracle.com>

- Replace old my-*.cnf config file examples with template my-default.cnf

* Fri Oct 05 2012 Joerg Bruehe <joerg.bruehe@oracle.com>

- Let the installation use the new option "--random-passwords" of "mysql_install_db".
  (Bug# 12794345 Ensure root password)
- Fix an inconsistency: "new install" vs "upgrade" are told from the (non)existence
  of "$mysql_datadir/mysql" (holding table "mysql.user" and other system stuff).

* Tue Jul 24 2012 Joerg Bruehe <joerg.bruehe@oracle.com>

- Add a macro "runselftest":
  if set to 1 (default), the test suite will be run during the RPM build;
  this can be oveeridden via the command line by adding
      --define "runselftest 0"
  Failures of the test suite will NOT make the RPM build fail!

* Mon Jul 16 2012 Joerg Bruehe <joerg.bruehe@oracle.com>

- Add the man page for the "mysql_config_editor".

* Mon Jun 11 2012 Joerg Bruehe <joerg.bruehe@oracle.com>

- Make sure newly added "SPECIFIC-ULN/" directory does not disturb packaging.

* Wed Feb 29 2012 Brajmohan Saxena <brajmohan.saxena@oracle.com>

- Removal all traces of the readline library from mysql (BUG 13738013)

* Wed Sep 28 2011 Joerg Bruehe <joerg.bruehe@oracle.com>

- Fix duplicate mentioning of "mysql_plugin" and its manual page,
  it is better to keep alphabetic order in the files list (merging!).

* Wed Sep 14 2011 Joerg Bruehe <joerg.bruehe@oracle.com>

- Let the RPM capabilities ("obsoletes" etc) ensure that an upgrade may replace
  the RPMs of any configuration (of the current or the preceding release series)
  by the new ones. This is done by not using the implicitly generated capabilities
  (which include the configuration name) and relying on more generic ones which
  just list the function ("server", "client", ...).
  The implicit generation cannot be prevented, so all these capabilities must be
  explicitly listed in "Obsoletes:"

* Tue Sep 13 2011 Jonathan Perkin <jonathan.perkin@oracle.com>

- Add support for Oracle Linux 6 and Red Hat Enterprise Linux 6.  Due to
  changes in RPM behaviour ($RPM_BUILD_ROOT is removed prior to install)
  this necessitated a move of the libmygcc.a installation to the install
  phase, which is probably where it belonged in the first place.

* Tue Sep 13 2011 Joerg Bruehe <joerg.bruehe@oracle.com>

- "make_win_bin_dist" and its manual are dropped, cmake does it different.

* Thu Sep 08 2011 Daniel Fischer <daniel.fischer@oracle.com>

- Add mysql_plugin man page.

* Tue Aug 30 2011 Tor Didriksen <tor.didriksen@oracle.com>

- Set CXX=g++ by default to add a dependency on libgcc/libstdc++.
  Also, remove the use of the -fno-exceptions and -fno-rtti flags.
  TODO: update distro_buildreq/distro_requires

* Tue Aug 30 2011 Joerg Bruehe <joerg.bruehe@oracle.com>

- Add the manual page for "mysql_plugin" to the server package.

* Fri Aug 19 2011 Joerg Bruehe <joerg.bruehe@oracle.com>

- Null-upmerge the fix of bug#37165: This spec file is not affected.
- Replace "/var/lib/mysql" by the spec file variable "%%{mysqldatadir}".

* Fri Aug 12 2011 Daniel Fischer <daniel.fischer@oracle.com>

- Source plugin library files list from cmake-generated file.

* Mon Jul 25 2011 Chuck Bell <chuck.bell@oracle.com>

- Added the mysql_plugin client - enables or disables plugins.

* Thu Jul 21 2011 Sunanda Menon <sunanda.menon@oracle.com>

- Fix bug#12561297: Added the MySQL embedded binary

* Thu Jul 07 2011 Joerg Bruehe <joerg.bruehe@oracle.com>

- Fix bug#45415: "rpm upgrade recreates test database"
  Let the creation of the "test" database happen only during a new installation,
  not in an RPM upgrade.
  This affects both the "mkdir" and the call of "mysql_install_db".

* Wed Feb 09 2011 Joerg Bruehe <joerg.bruehe@oracle.com>

- Fix bug#56581: If an installation deviates from the default file locations
  ("datadir" and "pid-file"), the mechanism to detect a running server (on upgrade)
  should still work, and use these locations.
  The problem was that the fix for bug#27072 did not check for local settings.

* Mon Jan 31 2011 Joerg Bruehe <joerg.bruehe@oracle.com>

- Install the new "manifest" files: "INFO_SRC" and "INFO_BIN".

* Tue Nov 23 2010 Jonathan Perkin <jonathan.perkin@oracle.com>

- EXCEPTIONS-CLIENT has been deleted, remove it from here too
- Support MYSQL_BUILD_MAKE_JFLAG environment variable for passing
  a '-j' argument to make.

* Mon Nov 1 2010 Georgi Kodinov <georgi.godinov@oracle.com>

- Added test authentication (WL#1054) plugin binaries

* Wed Oct 6 2010 Georgi Kodinov <georgi.godinov@oracle.com>

- Added example external authentication (WL#1054) plugin binaries

* Wed Aug 11 2010 Joerg Bruehe <joerg.bruehe@oracle.com>

- With a recent spec file cleanup, names have changed: A "-community" part was dropped.
  Reflect that in the "Obsoletes" specifications.
- Add a "triggerpostun" to handle the uninstall of the "-community" server RPM.
- This fixes bug#55015 "MySQL server is not restarted properly after RPM upgrade".

* Tue Jun 15 2010 Joerg Bruehe <joerg.bruehe@sun.com>

- Change the behaviour on installation and upgrade:
  On installation, do not autostart the server.
  *Iff* the server was stopped before the upgrade is started, this is taken as a
  sign the administrator is handling that manually, and so the new server will
  not be started automatically at the end of the upgrade.
  The start/stop scripts will still be installed, so the server will be started
  on the next machine boot.
  This is the 5.5 version of fixing bug#27072 (RPM autostarting the server).

* Tue Jun 1 2010 Jonathan Perkin <jonathan.perkin@oracle.com>

- Implement SELinux checks from distribution-specific spec file.

* Wed May 12 2010 Jonathan Perkin <jonathan.perkin@oracle.com>

- Large number of changes to build using CMake
- Introduce distribution-specific RPMs
- Drop debuginfo, build all binaries with debug/symbols
- Remove __os_install_post, use native macro
- Remove _unpackaged_files_terminate_build, make it an error to have
  unpackaged files
- Remove cluster RPMs

* Wed Mar 24 2010 Joerg Bruehe <joerg.bruehe@sun.com>

- Add "--with-perfschema" to the configure options.

* Mon Mar 22 2010 Joerg Bruehe <joerg.bruehe@sun.com>

- User "usr/lib*" to allow for both "usr/lib" and "usr/lib64",
  mask "rmdir" return code 1.
- Remove "ha_example.*" files from the list, they aren't built.

* Wed Mar 17 2010 Joerg Bruehe <joerg.bruehe@sun.com>

- Fix a wrong path name in handling the debug plugins.

* Wed Mar 10 2010 Joerg Bruehe <joerg.bruehe@sun.com>

- Take the result of the debug plugin build and put it into the optimized tree,
  so that it becomes part of the final installation;
  include the files in the packlist. Part of the fixes for bug#49022.

* Mon Mar 01 2010 Joerg Bruehe <joerg.bruehe@sun.com>

- Set "Oracle and/or its affiliates" as the vendor and copyright owner,
  accept upgrading from packages showing MySQL or Sun as vendor.

* Fri Feb 12 2010 Joerg Bruehe <joerg.bruehe@sun.com>

- Formatting changes:
  Have a consistent structure of separator lines and of indentation
  (8 leading blanks => tab).
- Introduce the variable "src_dir".
- Give the environment variables "MYSQL_BUILD_CC(CXX)" precedence
  over "CC" ("CXX").
- Drop the old "with_static" argument analysis, this is not supported
  in 5.1 since ages.
- Introduce variables to control the handlers individually, as well
  as other options.
- Use the new "--with-plugin" notation for the table handlers.
- Drop handling "/etc/rc.d/init.d/mysql", the switch to "/etc/init.d/mysql"
  was done back in 2002 already.
- Make "--with-zlib-dir=bundled" the default, add an option to disable it.
- Add missing manual pages to the file list.
- Improve the runtime check for "libgcc.a", protect it against being tried
  with the Intel compiler "icc".

* Mon Jan 11 2010 Joerg Bruehe <joerg.bruehe@sun.com>

- Change RPM file naming:
  - Suffix like "-m2", "-rc" becomes part of version as "_m2", "_rc".
  - Release counts from 1, not 0.

* Wed Dec 23 2009 Joerg Bruehe <joerg.bruehe@sun.com>

- The "semisync" plugin file name has lost its introductory "lib",
  adapt the file lists for the subpackages.
  This is a part missing from the fix for bug#48351.
- Remove the "fix_privilege_tables" manual, it does not exist in 5.5
  (and likely, the whole script will go, too).

* Mon Nov 16 2009 Joerg Bruehe <joerg.bruehe@sun.com>

- Fix some problems with the directives around "tcmalloc" (experimental),
  remove erroneous traces of the InnoDB plugin (that is 5.1 only).

* Tue Oct 06 2009 Magnus Blaudd <mvensson@mysql.com>

- Removed mysql_fix_privilege_tables

* Fri Oct 02 2009 Alexander Nozdrin <alexander.nozdrin@sun.com>

- "mysqlmanager" got removed from version 5.4, all references deleted.

* Fri Aug 28 2009 Joerg Bruehe <joerg.bruehe@sun.com>

- Merge up from 5.1 to 5.4: Remove handling for the InnoDB plugin.

* Thu Aug 27 2009 Joerg Bruehe <joerg.bruehe@sun.com>

- This version does not contain the "Instance manager", "mysqlmanager":
  Remove it from the spec file so that packaging succeeds.

* Mon Aug 24 2009 Jonathan Perkin <jperkin@sun.com>

- Add conditionals for bundled zlib and innodb plugin

* Fri Aug 21 2009 Jonathan Perkin <jperkin@sun.com>

- Install plugin libraries in appropriate packages.
- Disable libdaemon_example and ftexample plugins.

* Thu Aug 20 2009 Jonathan Perkin <jperkin@sun.com>

- Update variable used for mysql-test suite location to match source.

* Fri Nov 07 2008 Joerg Bruehe <joerg@mysql.com>

- Correct yesterday's fix, so that it also works for the last flag,
  and fix a wrong quoting: un-quoted quote marks must not be escaped.

* Thu Nov 06 2008 Kent Boortz <kent.boortz@sun.com>

- Removed "mysql_upgrade_shell"
- Removed some copy/paste between debug and normal build

* Thu Nov 06 2008 Joerg Bruehe <joerg@mysql.com>

- Modify CFLAGS and CXXFLAGS such that a debug build is not optimized.
  This should cover both gcc and icc flags.  Fixes bug#40546.

* Fri Aug 29 2008 Kent Boortz <kent@mysql.com>

- Removed the "Federated" storage engine option, and enabled in all

* Tue Aug 26 2008 Joerg Bruehe <joerg@mysql.com>

- Get rid of the "warning: Installed (but unpackaged) file(s) found:"
  Some generated files aren't needed in RPMs:
  - the "sql-bench/" subdirectory
  Some files were missing:
  - /usr/share/aclocal/mysql.m4  ("devel" subpackage)
  - Manual "mysqlbug" ("server" subpackage)
  - Program "innochecksum" and its manual ("server" subpackage)
  - Manual "mysql_find_rows" ("client" subpackage)
  - Script "mysql_upgrade_shell" ("client" subpackage)
  - Program "ndb_cpcd" and its manual ("ndb-extra" subpackage)
  - Manuals "ndb_mgm" + "ndb_restore" ("ndb-tools" subpackage)

* Mon Mar 31 2008 Kent Boortz <kent@mysql.com>

- Made the "Federated" storage engine an option
- Made the "Cluster" storage engine and sub packages an option

* Wed Mar 19 2008 Joerg Bruehe <joerg@mysql.com>

- Add the man pages for "ndbd" and "ndb_mgmd".

* Mon Feb 18 2008 Timothy Smith <tim@mysql.com>

- Require a manual upgrade if the alread-installed mysql-server is
  from another vendor, or is of a different major version.

* Wed May 02 2007 Joerg Bruehe <joerg@mysql.com>

- "ndb_size.tmpl" is not needed any more,
  "man1/mysql_install_db.1" lacked the trailing '*'.

* Sat Apr 07 2007 Kent Boortz <kent@mysql.com>

- Removed man page for "mysql_create_system_tables"

* Wed Mar 21 2007 Daniel Fischer <df@mysql.com>

- Add debug server.

* Mon Mar 19 2007 Daniel Fischer <df@mysql.com>

- Remove Max RPMs; the server RPMs contain a mysqld compiled with all
  features that previously only were built into Max.

* Fri Mar 02 2007 Joerg Bruehe <joerg@mysql.com>

- Add several man pages for NDB which are now created.

* Fri Jan 05 2007 Kent Boortz <kent@mysql.com>

- Put back "libmygcc.a", found no real reason it was removed.

- Add CFLAGS to gcc call with --print-libgcc-file, to make sure the
  correct "libgcc.a" path is returned for the 32/64 bit architecture.

* Mon Dec 18 2006 Joerg Bruehe <joerg@mysql.com>

- Fix the move of "mysqlmanager" to section 8: Directory name was wrong.

* Thu Dec 14 2006 Joerg Bruehe <joerg@mysql.com>

- Include the new man pages for "my_print_defaults" and "mysql_tzinfo_to_sql"
  in the server RPM.
- The "mysqlmanager" man page got moved from section 1 to 8.

* Thu Nov 30 2006 Joerg Bruehe <joerg@mysql.com>

- Call "make install" using "benchdir_root=%%{_datadir}",
  because that is affecting the regression test suite as well.

* Thu Nov 16 2006 Joerg Bruehe <joerg@mysql.com>

- Explicitly note that the "MySQL-shared" RPMs (as built by MySQL AB)
  replace "mysql-shared" (as distributed by SuSE) to allow easy upgrading
  (bug#22081).

* Mon Nov 13 2006 Joerg Bruehe <joerg@mysql.com>

- Add "--with-partition" t 2006 Joerg Bruehe <joerg@mysql.com>

- Use the Perl script to run the tests, because it will automatically check
  whether the server is configured with SSL.

* Tue Jun 27 2006 Joerg Bruehe <joerg@mysql.com>

- move "mysqldumpslow" from the client RPM to the server RPM (bug#20216)

- Revert all previous attempts to call "mysql_upgrade" during RPM upgrade,
  there are some more aspects which need to be solved before this is possible.
  For now, just ensure the binary "mysql_upgrade" is delivered and installysql.com>

- To run "mysql_upgrade", we need a running server;
  start it in isolation and skip password checks.

* Sat May 20 2006 Kent Boortz <kent@mysql.com>

- Always compile for PIC, position independent code.

* Wed May 10 2006 Kent Boortz <kent@mysql.com>

- Use character set "all" when compiling with Cluster, to make Cluster
  nodes independent on the character set directory, and the problem
  that two RPM sub packages both wants to install this directory.

* Mon May 01 2006 Kent Boortz <kent@mysql.com>

- Use "./libtool --mode=execute" instead of searching for the
  executable in current directory and ".libs".

* Fri Apr 28 2006 Kent Boortz <kent@mysql.com>

- Install and run "mysql_upgrade"

* Wed Apr 12 2006 Jim Winstead <jimw@mysql.com>

- Remove sql-bench, and MySQL-bench RPM (will be built as an independent
  project from the mysql-bench repository)

* Tue Apr 11 2006 Jim Winstead <jimw@mysql.com>

- Remove old mysqltestmanager and related programs
* Sat Apr 01 2006 Kent Boortz <kent@mysql.com>

- Set $LDFLAGS from $MYSQL_BUILD_LDFLAGS

* Tue Mar 07 2006 Kent Boortz <kent@mysql.com>

- Changed product name from "Community Edition" to "Community Server"

* Mon Mar 06 2006 Kent Boortz <kent@mysql.com>

- Fast mutexes is now disabled by default, but should be
  used in Linux builds.

* Mon Feb 20 2006 Kent Boortz <kent@mysql.com>

- Reintroduced a max build
- Limited testing of 'debug' and 'max' servers
- Berkeley DB only in 'max'

* Mon Feb 13 2006 Joerg Bruehe <joerg@mysql.com>

- Use "-i" on "make test-force";
  this is essential for later evaluation of this log file.

* Thu Feb 09 2006 Kent Boortz <kent@mysql.com>

- Pass '-static' to libtool, link static with our own libraries, dynamic
  with system libraries.  Link with the bundled zlib.

* Wed Feb 08 2006 Kristian Nielsen <knielsen@mysql.com>

- Modified RPM spec to match new 5.1 debug+max combined community packaging.

* Sun Dec 18 2005 Kent Boortz <kent@mysql.com>

- Added "client/mysqlslap"

* Mon Dec 12 2005 Rodrigo Novo <rodrigo@mysql.com>

- Added zlib to the list of (static) libraries installed
- Added check against libtool wierdness (WRT: sql/mysqld || sql/.libs/mysqld)
- Compile MySQL with bundled zlib
- Fixed %%packager name to "MySQL Production Engineering Team"

* Mon Dec 05 2005 Joerg Bruehe <joerg@mysql.com>

- Avoid using the "bundled" zlib on "shared" builds:
  As it is not installed (on the build system), this gives dependency
  problems with "libtool" causing the build to fail.
  (Change was done on Nov 11, but left uncommented.)

* Tue Nov 22 2005 Joerg Bruehe <joerg@mysql.com>

- Extend the file existence check for "init.d/mysql" on un-install
  to also guard the call to "insserv"/"chkconfig".

* Thu Oct 27 2005 Lenz Grimmer <lenz@grimmer.com>

- added more man pages

* Wed Oct 19 2005 Kent Boortz <kent@mysql.com>

- Made yaSSL support an option (off by default)

* Wed Oct 19 2005 Kent Boortz <kent@mysql.com>

- Enabled yaSSL support

* Sat Oct 15 2005 Kent Boortz <kent@mysql.com>

- Give mode arguments the same way in all places
lenz@mysql.com>

- fixed the removing of the RPM_BUILD_ROOT in the %%clean section (the
  $RBR variable did not get expanded, thus leaving old build roots behind)

* Thu Aug 04 2005 Lenz Grimmer <lenz@mysql.com>

- Fixed the creation of the mysql user group account in the postinstall
  section (BUG 12348)
- Fixed enabling the Archive storage engine in the Max binary

* Tue Aug 02 2005 Lenz Grimmer <lenz@mysql.com>

- Fixed the Requires: tag for the server RPM (BUG 12233)

* Fri Jul 15 2005 Lenz Grimmer <lenz@mysql.com>

- create a "mysql" user group and assign the mysql user account to that group
  in the server postinstall section. (BUG 10984)

* Tue Jun 14 2005 Lenz Grimmer <lenz@mysql.com>

- Do not build statically on i386 by default, only when adding either "--with
  static" or "--define '_with_static 1'" to the RPM build options. Static
  linking really only makes sense when linking against the specially patched
  glibc 2.2.5.

* Mon Jun 06 2005 Lenz Grimmer <lenz@mysql.com>

- added mysql_client_test to the "bench" subpackage (BUG 10676)
- added the libndbclient static and shared libraries (BUG 10676)

* Wed Jun 01 2005 Lenz Grimmer <lenz@mysql.com>

- use "mysqldatadir" variable instead of hard-coding the path multiple times
- use the "mysqld_user" variable on all occasions a user name is referenced
- removed (incomplete) Brazilian translations
- removed redundant release tags from the subpackage descriptions

* Wed May 25 2005 Joerg Bruehe <joerg@mysql.com>

- Added a "make clean" between separate calls to "BuildMySQL".

* Thu May 12 2005 Guilhem Bichot <guilhem@mysql.com>

- Removed the mysql_tableinfo script made obsolete by the information schema

* Wed Apr 20 2005 Lenz Grimmer <lenz@mysql.com>

- Enabled the "blackhole" storage engine for the Max RPM

* Wed Apr 13 2005 Lenz Grimmer <lenz@mysql.com>

- removed the MySQL manual files (html/ps/texi) - they have been removed
  from the MySQL sources and are now available seperately.

* Mon Apr 4 2005 Petr Chardin <petr@mysql.com>

- old mysqlmanager, mysq* Mon Feb 7 2005 Tomas Ulin <tomas@mysql.com>

- enabled the "Ndbcluster" storage engine for the max binary
- added extra make install in ndb subdir after Max build to get ndb binaries
- added packages for ndbcluster storage engine

* Fri Jan 14 2005 Lenz Grimmer <lenz@mysql.com>

- replaced obsoleted "BuildPrereq" with "BuildRequires" instead

* Thu Jan 13 2005 Lenz Grimmer <lenz@mysql.com>

- enabled the "Federated" storage engine for the max binary

* Tue Jan 04 2005 Petr Chardin <petr@mysql.com>

- ISAM and merge storage engines were purged. As well as appropriate
  tools and manpages (isamchk and isamlog)

* Fri Dec 31 2004 Lenz Grimmer <lenz@mysql.com>

- enabled the "Archive" storage engine for the max binary
- enabled the "CSV" storage engine for the max binary
- enabled the "Example" storage engine for the max binary

* Thu Aug 26 2004 Lenz Grimmer <lenz@mysql.com>

- MySQL-Max now requires MySQL-server instead of MySQL (BUG 3860)

* Fri Aug 20 2004 Lenz Grimmer <lenz@mysql.com>

- do not link statically on IA64/AMD64 as these systems do not have
  a patched glibc installed

* Tue Aug 10 2004 Lenz Grimmer <lenz@mysql.com>

- Added libmygcc.a to the devel subpackage (required to link applications
  against the the embedded server libmysqld.a) (BUG 4921)

* Mon Aug 09 2004 Lenz Grimmer <lenz@mysql.com>

- Added EXCEPTIONS-CLIENT to the "devel" package

* Thu Jul 29 2004 Lenz Grimmer <lenz@mysql.com>

- disabled OpenSSL in the Max binaries again (the RPM packages were the
  only exception to this anyway) (BUG 1043)

* Wed Jun 30 2004 Lenz Grimmer <lenz@mysql.com>

- fixed server postinstall (mysql_install_db was called with the wrong
  parameter)

* Thu Jun 24 2004 Lenz Grimmer <lenz@mysql.com>

- added mysql_tzinfo_to_sql to the server subpackage
- run "make clean" instead of "make distclean"

* Mon Apr 05 2004 Lenz Grimmer <lenz@mysql.com>

- added ncurses-devel to the build prerequisites (BUG 3377)

* Thu Feb 12 2004 Lenz Grimmer <lenz@mysql.com>

- when using gcc, _always_ use CXX=gcc
- replaced Copyright with License field (Copyright is obsolete)

* Tue Feb 03 2004 Lenz Grimmer <lenz@mysql.com>

- added myisam_ftdump to the Server package

* Tue Jan 13 2004 Lenz Grimmer <lenz@mysql.com>

- link the mysql client against libreadline instead of libedit (BUG 2289)

* Mon Dec 22 2003 Lenz Grimmer <lenz@mysql.com>

- marked /etc/logrotate.d/mysql as a config file (BUG 2156)

* Sat Dec 13 2003 Lenz Grimmer <lenz@mysql.com>

- fixed file permissions (BUG 1672)

* Thu Dec 11 2003 Lenz Grimmer <lenz@mysql.com>

- made testing for gcc3 a bit more robust

* Fri Dec 05 2003 Lenz Grimmer <lenz@mysql.com>

- added missing file mysql_create_system_tables to the server subpackage

* Fri Nov 21 2003 Lenz Grimmer <lenz@mysql.com>

- removed dependency on MySQL-client from the MySQL-devel subpackage
  as it is not really required. (BUG 1610)

* Fri Aug 29 2003 Lenz Grimmer <lenz@mysql.com>

- Fixed BUG 1162 (removed macro names from the changelog)
- Really fixed BUG 998 (disable the checking for installed but
  unpackaged files)

* Tue Aug 05 2003 Lenz Grimmer <lenz@mysql.com>

- Fixed BUG 959 (libmysqld not being compiled properly)
- Fixed BUG 998 (RPM build errors): added missing files to the
  distribution (mysql_fix_extensions, mysql_tableinfo, mysqldumpslow,
  mysql_fix_privilege_tables.1), removed "-n" from install section.

* Wed Jul 09 2003 Lenz Grimmer <lenz@mysql.com>

- removed the GIF Icon (file was not included in the sources anyway)
- removed unused variable shared_lib_version
- do not run automake before building the standard binary
  (should not be necessary)
- add server suffix '-standard' to standard binary (to be in line
  with the binary tarball distributions)
- Use more RPM macros (_exec_prefix, _sbindir, _libdir, _sysconfdir,
  _datadir, _includedir) throughout the spec file.
- allow overriding CC and CXX (required when building with other compilers)

* Fri May 16 2003 Lenz Grimmer <lenz@mysql.com>

- re-enabled RAID again

* Wed Apr 30 2003 Lenz Grimmer <lenz@mysql.com>

- disabled MyISAM RAID (--with-raid)- it throws an assertion which
  needs to be investigated first.

* Mon Mar 10 2003 Lenz Grimmer <lenz@mysql.com>

- added missing file mysql_secure_installation to server subpackage
  (BUG 141)

* Tue Feb 11 2003 Lenz Grimmer <lenz@mysql.com>

- re-added missing pre- and post(un)install scripts to server subpackage
- added config file /etc/my.cnf to the file list (just for completeness)
- make sure to create the datadir with 755 permissions

* Mon Jan 27 2003 Lenz Grimmer <lenz@mysql.com>

- removed unusedql.com>

- Reworked the build steps a little bit: the Max binary is supposed
  to include OpenSSL, which cannot be linked statically, thus trying
  to statically link against a special glibc is futile anyway
- because of this, it is not required to make yet another build run
  just to compile the shared libs (saves a lot of time)
- updated package description of the Max subpackage
- clean up the BuildRoot directory afterwards

* Mon Jul 15 2002 Lenz Grimmer <lenz@mysql.com>

- Updated Packager information
- Fixed the build options: the regular package is supposed to
  include InnoDB and linked statically, while the Max package
  should include BDB and SSL support

* Fri May 03 2002 Lenz Grimmer <lenz@mysql.com>

- Use more RPM macros (e.g. infodir, mandir) to make the spec
  file more portable
- reorganized the installation of documentation files: let RPM
  take care of this
- reorganized the file list: actually install man pages along
  with the binaries of the respective subpackage
- do not include libmysqld.a in the devel subpackage as well, if we
  have a special "embedded" subpackage
- reworked the package descriptions

* Mon Oct  8 2001 Monty

- Added embedded server as a separate RPM

* Fri Apr 13 2001 Monty

- Added mysqld-max to the distribution

* Tue Jan 2  2001  Monty

- Added mysql-test to the bench package

* Fri Aug 18 2000 Tim Smith <tim@mysql.com>

- Added separate libmysql_r directory; now both a threaded
  and non-threaded library is shipped.

* Tue Sep 28 1999 David Axmark <davida@mysql.com>

- Added the support-files/my-example.cnf to the docs directory.

- Removed devel dependency on base since it is about client
  development.

* Wed Sep 8 1999 David Axmark <davida@mysql.com>

- Cleaned up some for 3.23.

* Thu Jul 1 1999 David Axmark <davida@mysql.com>

- Added support for shared libraries in a separate sub
  package. Original fix by David Fox (dsfox@cogsci.ucsd.edu)

- The --enable-assembler switch is now automatically disables on
  platforms there assembler code is unavailable. This should allow
  building this RPM on non i386 systems.

* Mon Feb 22 1999 David Axmark <david@detron.se>

- Removed unportable cc switches from the spec file. The defaults can
  now be overridden with environment variables. This feature is used
  to compile the official RPM with optimal (but compiler version
  specific) switches.

- Removed the repetitive description parts for the sub rpms. Maybe add
  again if RPM gets a multiline macro capability.

- Added support for a pt_BR translation. Translation contributed by
  Jorge Godoy <jorge@bestway.com.br>.

* Wed Nov 4 1998 David Axmark <david@detron.se>

- A lot of changes in all the rpm and install scripts. This may even
  be a working RPM :-)

* Sun Aug 16 1998 David Axmark <david@detron.se>

- A developers changelog for MySQL is available in the source RPM. And
  there is a history of major user visible changed in the Reference
  Manual.  Only RPM specific changes will be documented here.<|MERGE_RESOLUTION|>--- conflicted
+++ resolved
@@ -856,15 +856,11 @@
 %endif
 
 %changelog
-<<<<<<< HEAD
+* Thu Mar 06 2014 Balasubramanian Kandasamy <balasubramanian.kandasamy@oracle.com> - 5.6.17-2
+- Resolve confict issues during upgrade
+
 * Fri Feb 07 2014 Balasubramanian Kandasamy <balasubramanian.kandasamy@oracle.com> - 5.6.17-1
 - 5.6.17
-=======
-* Thu Mar 06 2014 Balasubramanian Kandasamy <balasubramanian.kandasamy@oracle.com> - 5.5.37-2
-- Resolve confict issues during upgrade
-
-* Mon Feb 10 2014 Balasubramanian Kandasamy <balasubramanian.kandasamy@oracle.com> - 5.5.37-1
->>>>>>> 1436397a
 - Add support for el7 (with systemd enabled)
 - Enable shared libmysqld by cmake option
 
