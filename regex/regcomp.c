--- conflicted
+++ resolved
@@ -225,21 +225,16 @@
 		/* do a bunch of concatenated expressions */
 		conc = HERE();
 		while (MORE() && (c = PEEK()) != '|' && c != stop)
-<<<<<<< HEAD
-			p_ere_exp(p);
-		if(REQUIRE(HERE() != conc, MY_REG_EMPTY)) {}/* require nonempty */
-=======
 		{
 		  if (my_regex_enough_mem_in_stack &&
 		      my_regex_enough_mem_in_stack())
 		  {
-		    SETERROR(REG_ESPACE);
+		    SETERROR(MY_REG_ESPACE);
 		    return;
 		  }
 		  p_ere_exp(p);
 		}
-		if(REQUIRE(HERE() != conc, REG_EMPTY)) {}/* require nonempty */
->>>>>>> d284940f
+		if(REQUIRE(HERE() != conc, MY_REG_EMPTY)) {}/* require nonempty */
 
 		if (!EAT('|'))
 			break;		/* NOTE BREAK OUT */
