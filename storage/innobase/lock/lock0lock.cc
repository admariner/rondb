--- conflicted
+++ resolved
@@ -27,16 +27,13 @@
 
 #include <mysql/service_thd_engine_lock.h>
 #include <sys/types.h>
+#include <sql_thd_internal_api.h>
 
 #include <set>
-<<<<<<< HEAD
-#include <sql_thd_internal_api.h>
-=======
 #include <vector>
 #include <algorithm>
 #include <unordered_map>
 #include <unordered_set>
->>>>>>> 0aac3570
 
 #include "btr0btr.h"
 #include "current_thd.h"
@@ -1622,18 +1619,12 @@
 	if (m_index->table->is_dd_table
 	    && m_index->table->id != 9
 	    && m_index->table->id != 29
-<<<<<<< HEAD
 	    && m_index->table->id != 30
 	    && m_index->table->id != 31) {
-		ut_ad(((m_mode - (LOCK_MODE_MASK & m_mode)) - (LOCK_TYPE_MASK & m_mode)
-		      - (LOCK_WAIT & m_mode)) == LOCK_REC_NOT_GAP);
-=======
-	    && m_index->table->id != 30) {
 
 		ut_ad(((m_mode - (LOCK_MODE_MASK & m_mode))
 		       - (LOCK_TYPE_MASK & m_mode)
 		       - (LOCK_WAIT & m_mode)) == LOCK_REC_NOT_GAP);
->>>>>>> 0aac3570
 	}
 #endif /* UNIV_DEBUG */
 
@@ -4827,26 +4818,6 @@
 
 			lock_rec_dequeue_from_page(lock, false);
 		} else {
-<<<<<<< HEAD
-			dict_table_t*	table;
-
-			table = lock->un_member.tab_lock.table;
-			ut_ad(table->ddl_lock_count >= 0);
-			if (table->ddl_lock_count > 0) {
-				table->ddl_lock_count = 0;
-			}
-
-			if (lock_get_mode(lock) != LOCK_IS
-			    && trx->undo_no != 0) {
-
-				/* The trx may have modified the table. We
-				block the use of the MySQL query cache for
-				all currently active transactions. */
-
-				table->query_cache_inv_id = max_trx_id;
-			}
-=======
->>>>>>> 0aac3570
 
 			lock_table_dequeue(lock);
 		}
