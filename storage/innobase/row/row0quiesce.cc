/*****************************************************************************

Copyright (c) 2014, Oracle and/or its affiliates. All Rights Reserved.

This program is free software; you can redistribute it and/or modify it under
the terms of the GNU General Public License as published by the Free Software
Foundation; version 2 of the License.

This program is distributed in the hope that it will be useful, but WITHOUT
ANY WARRANTY; without even the implied warranty of MERCHANTABILITY or FITNESS
FOR A PARTICULAR PURPOSE. See the GNU General Public License for more details.

You should have received a copy of the GNU General Public License along with
this program; if not, write to the Free Software Foundation, Inc.,
51 Franklin Street, Suite 500, Boston, MA 02110-1335 USA

*****************************************************************************/

/**************************************************//**
@file row/row0quiesce.cc
Quiesce a tablespace.

Created 2012-02-08 by Sunny Bains.
*******************************************************/

#include "ha_prototypes.h"

#include "row0quiesce.h"
#ifdef UNIV_NONINL
#include "row0quiesce.ic"
#endif

#include "row0mysql.h"
#include "ibuf0ibuf.h"
#include "srv0start.h"
#include "trx0purge.h"
#include "fsp0sysspace.h"

/*********************************************************************//**
Write the meta data (index user fields) config file.
@return DB_SUCCESS or error code. */
static	__attribute__((nonnull, warn_unused_result))
dberr_t
row_quiesce_write_index_fields(
/*===========================*/
	const dict_index_t*	index,	/*!< in: write the meta data for
					this index */
	FILE*			file,	/*!< in: file to write to */
	THD*			thd)	/*!< in/out: session */
{
	byte			row[sizeof(ib_uint32_t) * 2];

	for (ulint i = 0; i < index->n_fields; ++i) {
		byte*			ptr = row;
		const dict_field_t*	field = &index->fields[i];

		mach_write_to_4(ptr, field->prefix_len);
		ptr += sizeof(ib_uint32_t);

		mach_write_to_4(ptr, field->fixed_len);

		DBUG_EXECUTE_IF("ib_export_io_write_failure_9",
				close(fileno(file)););

		if (fwrite(row, 1, sizeof(row), file) != sizeof(row)) {

			ib_senderrf(
				thd, IB_LOG_LEVEL_WARN, ER_IO_WRITE_ERROR,
				errno, strerror(errno),
				"while writing index fields.");

			return(DB_IO_ERROR);
		}

		/* Include the NUL byte in the length. */
<<<<<<< HEAD
		ib_uint32_t len = (ib_uint32_t) strlen(field->name) + 1;
=======
		ib_uint32_t	len = static_cast<ib_uint32_t>(strlen(field->name) + 1);
>>>>>>> b7095272
		ut_a(len > 1);

		mach_write_to_4(row, len);

		DBUG_EXECUTE_IF("ib_export_io_write_failure_10",
				close(fileno(file)););

		if (fwrite(row, 1,  sizeof(len), file) != sizeof(len)
		    || fwrite(field->name, 1, len, file) != len) {

			ib_senderrf(
				thd, IB_LOG_LEVEL_WARN, ER_IO_WRITE_ERROR,
				errno, strerror(errno),
				"while writing index column.");

			return(DB_IO_ERROR);
		}
	}

	return(DB_SUCCESS);
}

/*********************************************************************//**
Write the meta data config file index information.
@return DB_SUCCESS or error code. */
static	__attribute__((nonnull, warn_unused_result))
dberr_t
row_quiesce_write_indexes(
/*======================*/
	const dict_table_t*	table,	/*!< in: write the meta data for
					this table */
	FILE*			file,	/*!< in: file to write to */
	THD*			thd)	/*!< in/out: session */
{
	{
		byte		row[sizeof(ib_uint32_t)];

		/* Write the number of indexes in the table. */
		mach_write_to_4(row, UT_LIST_GET_LEN(table->indexes));

		DBUG_EXECUTE_IF("ib_export_io_write_failure_11",
				close(fileno(file)););

		if (fwrite(row, 1,  sizeof(row), file) != sizeof(row)) {
			ib_senderrf(
				thd, IB_LOG_LEVEL_WARN, ER_IO_WRITE_ERROR,
				errno, strerror(errno),
				"while writing index count.");

			return(DB_IO_ERROR);
		}
	}

	dberr_t			err = DB_SUCCESS;

	/* Write the index meta data. */
	for (const dict_index_t* index = UT_LIST_GET_FIRST(table->indexes);
	     index != 0 && err == DB_SUCCESS;
	     index = UT_LIST_GET_NEXT(indexes, index)) {

		byte*		ptr;
		byte		row[sizeof(index_id_t)
				    + sizeof(ib_uint32_t) * 8];

		ptr = row;

		ut_ad(sizeof(index_id_t) == 8);
		mach_write_to_8(ptr, index->id);
		ptr += sizeof(index_id_t);

		mach_write_to_4(ptr, index->space);
		ptr += sizeof(ib_uint32_t);

		mach_write_to_4(ptr, index->page);
		ptr += sizeof(ib_uint32_t);

		mach_write_to_4(ptr, index->type);
		ptr += sizeof(ib_uint32_t);

		mach_write_to_4(ptr, index->trx_id_offset);
		ptr += sizeof(ib_uint32_t);

		mach_write_to_4(ptr, index->n_user_defined_cols);
		ptr += sizeof(ib_uint32_t);

		mach_write_to_4(ptr, index->n_uniq);
		ptr += sizeof(ib_uint32_t);

		mach_write_to_4(ptr, index->n_nullable);
		ptr += sizeof(ib_uint32_t);

		mach_write_to_4(ptr, index->n_fields);

		DBUG_EXECUTE_IF("ib_export_io_write_failure_12",
				close(fileno(file)););

		if (fwrite(row, 1, sizeof(row), file) != sizeof(row)) {

			ib_senderrf(
				thd, IB_LOG_LEVEL_WARN, ER_IO_WRITE_ERROR,
				errno, strerror(errno),
				"while writing index meta-data.");

			return(DB_IO_ERROR);
		}

		/* Write the length of the index name.
		NUL byte is included in the length. */
<<<<<<< HEAD
		ib_uint32_t len = (ib_uint32_t) strlen(index->name) + 1;
=======
		ib_uint32_t	len = static_cast<ib_uint32_t>(strlen(index->name) + 1);
>>>>>>> b7095272
		ut_a(len > 1);

		mach_write_to_4(row, len);

		DBUG_EXECUTE_IF("ib_export_io_write_failure_1",
				close(fileno(file)););

		if (fwrite(row, 1, sizeof(len), file) != sizeof(len)
		    || fwrite(index->name, 1, len, file) != len) {

			ib_senderrf(
				thd, IB_LOG_LEVEL_WARN, ER_IO_WRITE_ERROR,
				errno, strerror(errno),
				"while writing index name.");

			return(DB_IO_ERROR);
		}

		err = row_quiesce_write_index_fields(index, file, thd);
	}

	return(err);
}

/*********************************************************************//**
Write the meta data (table columns) config file. Serialise the contents of
dict_col_t structure, along with the column name. All fields are serialized
as ib_uint32_t.
@return DB_SUCCESS or error code. */
static	__attribute__((nonnull, warn_unused_result))
dberr_t
row_quiesce_write_table(
/*====================*/
	const dict_table_t*	table,	/*!< in: write the meta data for
					this table */
	FILE*			file,	/*!< in: file to write to */
	THD*			thd)	/*!< in/out: session */
{
	dict_col_t*		col;
	byte			row[sizeof(ib_uint32_t) * 7];

	col = table->cols;

	for (ulint i = 0; i < table->n_cols; ++i, ++col) {
		byte*		ptr = row;

		mach_write_to_4(ptr, col->prtype);
		ptr += sizeof(ib_uint32_t);

		mach_write_to_4(ptr, col->mtype);
		ptr += sizeof(ib_uint32_t);

		mach_write_to_4(ptr, col->len);
		ptr += sizeof(ib_uint32_t);

		mach_write_to_4(ptr, col->mbminmaxlen);
		ptr += sizeof(ib_uint32_t);

		mach_write_to_4(ptr, col->ind);
		ptr += sizeof(ib_uint32_t);

		mach_write_to_4(ptr, col->ord_part);
		ptr += sizeof(ib_uint32_t);

		mach_write_to_4(ptr, col->max_prefix);

		DBUG_EXECUTE_IF("ib_export_io_write_failure_2",
				close(fileno(file)););

		if (fwrite(row, 1,  sizeof(row), file) != sizeof(row)) {
			ib_senderrf(
				thd, IB_LOG_LEVEL_WARN, ER_IO_WRITE_ERROR,
				errno, strerror(errno),
				"while writing table column data.");

			return(DB_IO_ERROR);
		}

		/* Write out the column name as [len, byte array]. The len
		includes the NUL byte. */
		ib_uint32_t	len;
		const char*	col_name;

		col_name = dict_table_get_col_name(table, dict_col_get_no(col));

		/* Include the NUL byte in the length. */
<<<<<<< HEAD
		len = (ib_uint32_t) strlen(col_name) + 1;
=======
		len = static_cast<ib_uint32_t>(strlen(col_name) + 1);
>>>>>>> b7095272
		ut_a(len > 1);

		mach_write_to_4(row, len);

		DBUG_EXECUTE_IF("ib_export_io_write_failure_3",
				close(fileno(file)););

		if (fwrite(row, 1,  sizeof(len), file) != sizeof(len)
		    || fwrite(col_name, 1, len, file) != len) {

			ib_senderrf(
				thd, IB_LOG_LEVEL_WARN, ER_IO_WRITE_ERROR,
				errno, strerror(errno),
				"while writing column name.");

			return(DB_IO_ERROR);
		}
	}

	return(DB_SUCCESS);
}

/*********************************************************************//**
Write the meta data config file header.
@return DB_SUCCESS or error code. */
static	__attribute__((nonnull, warn_unused_result))
dberr_t
row_quiesce_write_header(
/*=====================*/
	const dict_table_t*	table,	/*!< in: write the meta data for
					this table */
	FILE*			file,	/*!< in: file to write to */
	THD*			thd)	/*!< in/out: session */
{
	byte			value[sizeof(ib_uint32_t)];

	/* Write the meta-data version number. */
	mach_write_to_4(value, IB_EXPORT_CFG_VERSION_V1);

	DBUG_EXECUTE_IF("ib_export_io_write_failure_4", close(fileno(file)););

	if (fwrite(&value, 1,  sizeof(value), file) != sizeof(value)) {
		ib_senderrf(
			thd, IB_LOG_LEVEL_WARN, ER_IO_WRITE_ERROR,
			errno, strerror(errno),
			"while writing meta-data version number.");

		return(DB_IO_ERROR);
	}

	/* Write the server hostname. */
	ib_uint32_t		len;
	const char*		hostname = server_get_hostname();

	/* Play it safe and check for NULL. */
	if (hostname == 0) {
		static const char	NullHostname[] = "Hostname unknown";

		ib_logf(IB_LOG_LEVEL_WARN,
			"Unable to determine server hostname.");

		hostname = NullHostname;
	}

	/* The server hostname includes the NUL byte. */
<<<<<<< HEAD
	len = (ib_uint32_t) strlen(hostname) + 1;
=======
	len = static_cast<ib_uint32_t>(strlen(hostname) + 1);
>>>>>>> b7095272
	mach_write_to_4(value, len);

	DBUG_EXECUTE_IF("ib_export_io_write_failure_5", close(fileno(file)););

	if (fwrite(&value, 1,  sizeof(value), file) != sizeof(value)
	    || fwrite(hostname, 1,  len, file) != len) {

		ib_senderrf(
			thd, IB_LOG_LEVEL_WARN, ER_IO_WRITE_ERROR,
			errno, strerror(errno),
			"while writing hostname.");

		return(DB_IO_ERROR);
	}

	/* The table name includes the NUL byte. */
	ut_a(table->name != 0);
<<<<<<< HEAD
	len = (ib_uint32_t) strlen(table->name) + 1;
=======
	len = static_cast<ib_uint32_t>(strlen(table->name) + 1);
>>>>>>> b7095272

	/* Write the table name. */
	mach_write_to_4(value, len);

	DBUG_EXECUTE_IF("ib_export_io_write_failure_6", close(fileno(file)););

	if (fwrite(&value, 1,  sizeof(value), file) != sizeof(value)
	    || fwrite(table->name, 1,  len, file) != len) {

		ib_senderrf(
			thd, IB_LOG_LEVEL_WARN, ER_IO_WRITE_ERROR,
			errno, strerror(errno),
			"while writing table name.");

		return(DB_IO_ERROR);
	}

	byte		row[sizeof(ib_uint32_t) * 3];

	/* Write the next autoinc value. */
	mach_write_to_8(row, table->autoinc);

	DBUG_EXECUTE_IF("ib_export_io_write_failure_7", close(fileno(file)););

	if (fwrite(row, 1,  sizeof(ib_uint64_t), file) != sizeof(ib_uint64_t)) {
		ib_senderrf(
			thd, IB_LOG_LEVEL_WARN, ER_IO_WRITE_ERROR,
			errno, strerror(errno),
			"while writing table autoinc value.");

		return(DB_IO_ERROR);
	}

	byte*		ptr = row;

	/* Write the system page size. */
	mach_write_to_4(ptr, UNIV_PAGE_SIZE);
	ptr += sizeof(ib_uint32_t);

	/* Write the table->flags. */
	mach_write_to_4(ptr, table->flags);
	ptr += sizeof(ib_uint32_t);

	/* Write the number of columns in the table. */
	mach_write_to_4(ptr, table->n_cols);

	DBUG_EXECUTE_IF("ib_export_io_write_failure_8", close(fileno(file)););

	if (fwrite(row, 1,  sizeof(row), file) != sizeof(row)) {
		ib_senderrf(
			thd, IB_LOG_LEVEL_WARN, ER_IO_WRITE_ERROR,
			errno, strerror(errno),
			"while writing table meta-data.");

		return(DB_IO_ERROR);
	}

	return(DB_SUCCESS);
}

/*********************************************************************//**
Write the table meta data after quiesce.
@return DB_SUCCESS or error code */
static	__attribute__((nonnull, warn_unused_result))
dberr_t
row_quiesce_write_cfg(
/*==================*/
	dict_table_t*	table,	/*!< in: write the meta data for
					this table */
	THD*			thd)	/*!< in/out: session */
{
	dberr_t			err;
	char			name[OS_FILE_MAX_PATH];

	srv_get_meta_data_filename(table, name, sizeof(name));

	ib_logf(IB_LOG_LEVEL_INFO, "Writing table metadata to '%s'", name);

	FILE*	file = fopen(name, "w+b");

	if (file == NULL) {
		ib_errf(thd, IB_LOG_LEVEL_WARN, ER_CANT_CREATE_FILE,
			 name, errno, strerror(errno));

		err = DB_IO_ERROR;
	} else {
		err = row_quiesce_write_header(table, file, thd);

		if (err == DB_SUCCESS) {
			err = row_quiesce_write_table(table, file, thd);
		}

		if (err == DB_SUCCESS) {
			err = row_quiesce_write_indexes(table, file, thd);
		}

		if (fflush(file) != 0) {

			char	msg[BUFSIZ];

			ut_snprintf(msg, sizeof(msg), "%s flush() failed",
				    name);

			ib_senderrf(
				thd, IB_LOG_LEVEL_WARN, ER_IO_WRITE_ERROR,
				errno, strerror(errno), msg);
		}

		if (fclose(file) != 0) {
			char	msg[BUFSIZ];

			ut_snprintf(msg, sizeof(msg), "%s flose() failed",
				    name);

			ib_senderrf(
				thd, IB_LOG_LEVEL_WARN, ER_IO_WRITE_ERROR,
				errno, strerror(errno), msg);
		}
	}

	return(err);
}

/*********************************************************************//**
Check whether a table has an FTS index defined on it.
@return true if an FTS index exists on the table */
static
bool
row_quiesce_table_has_fts_index(
/*============================*/
	const dict_table_t*	table)	/*!< in: quiesce this table */
{
	bool			exists = false;

	dict_mutex_enter_for_mysql();

	for (const dict_index_t* index = UT_LIST_GET_FIRST(table->indexes);
	     index != 0;
	     index = UT_LIST_GET_NEXT(indexes, index)) {

		if (index->type & DICT_FTS) {
			exists = true;
			break;
		}
	}

	dict_mutex_exit_for_mysql();

	return(exists);
}

/*********************************************************************//**
Quiesce the tablespace that the table resides in. */

void
row_quiesce_table_start(
/*====================*/
	dict_table_t*	table,		/*!< in: quiesce this table */
	trx_t*		trx)		/*!< in/out: transaction/session */
{
	ut_a(trx->mysql_thd != 0);
	ut_a(srv_n_purge_threads > 0);
	ut_ad(!srv_read_only_mode);

	char		table_name[MAX_FULL_NAME_LEN + 1];

	ut_a(trx->mysql_thd != 0);

	innobase_format_name(
		table_name, sizeof(table_name), table->name, FALSE);

	ib_logf(IB_LOG_LEVEL_INFO,
		"Sync to disk of '%s' started.", table_name);

	if (trx_purge_state() != PURGE_STATE_DISABLED) {
		trx_purge_stop();
	}

	ut_a(table->id > 0);

	for (ulint count = 0;
	     ibuf_contract_in_background(table->id, TRUE) != 0
	     && !trx_is_interrupted(trx);
	     ++count) {
		if (!(count % 20)) {
			ib_logf(IB_LOG_LEVEL_INFO,
				"Merging change buffer entries for '%s'",
				table_name);
		}
	}

	if (!trx_is_interrupted(trx)) {
		buf_LRU_flush_or_remove_pages(
			table->space, BUF_REMOVE_FLUSH_WRITE, trx);

		if (trx_is_interrupted(trx)) {

			ib_logf(IB_LOG_LEVEL_WARN, "Quiesce aborted!");

		} else if (row_quiesce_write_cfg(table, trx->mysql_thd)
			   != DB_SUCCESS) {

			ib_logf(IB_LOG_LEVEL_WARN,
				"There was an error writing to the"
				" meta data file");
		} else {
			ib_logf(IB_LOG_LEVEL_INFO,
				"Table '%s' flushed to disk", table_name);
		}
	} else {
		ib_logf(IB_LOG_LEVEL_WARN, "Quiesce aborted!");
	}

	dberr_t	err = row_quiesce_set_state(table, QUIESCE_COMPLETE, trx);
	ut_a(err == DB_SUCCESS);
}

/*********************************************************************//**
Cleanup after table quiesce. */

void
row_quiesce_table_complete(
/*=======================*/
	dict_table_t*	table,		/*!< in: quiesce this table */
	trx_t*		trx)		/*!< in/out: transaction/session */
{
	ulint		count = 0;
	char		table_name[MAX_FULL_NAME_LEN + 1];

	ut_a(trx->mysql_thd != 0);

	innobase_format_name(
		table_name, sizeof(table_name), table->name, FALSE);

	/* We need to wait for the operation to complete if the
	transaction has been killed. */

	while (table->quiesce != QUIESCE_COMPLETE) {

		/* Print a warning after every minute. */
		if (!(count % 60)) {
			ib_logf(IB_LOG_LEVEL_WARN,
				"Waiting for quiesce of '%s' to complete",
				table_name);
		}

		/* Sleep for a second. */
		os_thread_sleep(1000000);

		++count;
	}

	/* Remove the .cfg file now that the user has resumed
	normal operations. Otherwise it will cause problems when
	the user tries to drop the database (remove directory). */
	char		cfg_name[OS_FILE_MAX_PATH];

	srv_get_meta_data_filename(table, cfg_name, sizeof(cfg_name));

	os_file_delete_if_exists(innodb_data_file_key, cfg_name, NULL);

	ib_logf(IB_LOG_LEVEL_INFO,
		"Deleting the meta-data file '%s'", cfg_name);

	if (trx_purge_state() != PURGE_STATE_DISABLED) {
		trx_purge_run();
	}

	dberr_t	err = row_quiesce_set_state(table, QUIESCE_NONE, trx);
	ut_a(err == DB_SUCCESS);
}

/*********************************************************************//**
Set a table's quiesce state.
@return DB_SUCCESS or error code. */

dberr_t
row_quiesce_set_state(
/*==================*/
	dict_table_t*	table,		/*!< in: quiesce this table */
	ib_quiesce_t	state,		/*!< in: quiesce state to set */
	trx_t*		trx)		/*!< in/out: transaction */
{
	ut_a(srv_n_purge_threads > 0);

	if (srv_read_only_mode) {

		ib_senderrf(trx->mysql_thd,
			    IB_LOG_LEVEL_WARN, ER_READ_ONLY_MODE);

		return(DB_UNSUPPORTED);

	} else if (dict_table_is_temporary(table)) {

		ib_senderrf(trx->mysql_thd, IB_LOG_LEVEL_WARN,
			    ER_CANNOT_DISCARD_TEMPORARY_TABLE);

		return(DB_UNSUPPORTED);
	} else if (table->space == srv_sys_space.space_id()) {

		char	table_name[MAX_FULL_NAME_LEN + 1];

		innobase_format_name(
			table_name, sizeof(table_name), table->name, FALSE);

		ib_senderrf(trx->mysql_thd, IB_LOG_LEVEL_WARN,
			    ER_TABLE_IN_SYSTEM_TABLESPACE, table_name);

		return(DB_UNSUPPORTED);

	} else if (row_quiesce_table_has_fts_index(table)) {

		ib_senderrf(trx->mysql_thd, IB_LOG_LEVEL_WARN,
			    ER_NOT_SUPPORTED_YET,
			    "FLUSH TABLES on tables that have an FTS index."
			    " FTS auxiliary tables will not be flushed.");

	} else if (DICT_TF2_FLAG_IS_SET(table, DICT_TF2_FTS_HAS_DOC_ID)) {
		/* If this flag is set then the table may not have any active
		FTS indexes but it will still have the auxiliary tables. */

		ib_senderrf(trx->mysql_thd, IB_LOG_LEVEL_WARN,
			    ER_NOT_SUPPORTED_YET,
			    "FLUSH TABLES on a table that had an FTS index,"
			    " created on a hidden column, the"
			    " auxiliary tables haven't been dropped as yet."
			    " FTS auxiliary tables will not be flushed.");
	}

	row_mysql_lock_data_dictionary(trx);

	dict_table_x_lock_indexes(table);

	switch (state) {
	case QUIESCE_START:
		ut_a(table->quiesce == QUIESCE_NONE);
		break;

	case QUIESCE_COMPLETE:
		ut_a(table->quiesce == QUIESCE_START);
		break;

	case QUIESCE_NONE:
		ut_a(table->quiesce == QUIESCE_COMPLETE);
		break;
	}

	table->quiesce = state;

	dict_table_x_unlock_indexes(table);

	row_mysql_unlock_data_dictionary(trx);

	return(DB_SUCCESS);
}
<|MERGE_RESOLUTION|>--- conflicted
+++ resolved
@@ -73,11 +73,7 @@
 		}
 
 		/* Include the NUL byte in the length. */
-<<<<<<< HEAD
-		ib_uint32_t len = (ib_uint32_t) strlen(field->name) + 1;
-=======
 		ib_uint32_t	len = static_cast<ib_uint32_t>(strlen(field->name) + 1);
->>>>>>> b7095272
 		ut_a(len > 1);
 
 		mach_write_to_4(row, len);
@@ -186,11 +182,7 @@
 
 		/* Write the length of the index name.
 		NUL byte is included in the length. */
-<<<<<<< HEAD
-		ib_uint32_t len = (ib_uint32_t) strlen(index->name) + 1;
-=======
 		ib_uint32_t	len = static_cast<ib_uint32_t>(strlen(index->name) + 1);
->>>>>>> b7095272
 		ut_a(len > 1);
 
 		mach_write_to_4(row, len);
@@ -277,11 +269,7 @@
 		col_name = dict_table_get_col_name(table, dict_col_get_no(col));
 
 		/* Include the NUL byte in the length. */
-<<<<<<< HEAD
-		len = (ib_uint32_t) strlen(col_name) + 1;
-=======
 		len = static_cast<ib_uint32_t>(strlen(col_name) + 1);
->>>>>>> b7095272
 		ut_a(len > 1);
 
 		mach_write_to_4(row, len);
@@ -347,11 +335,7 @@
 	}
 
 	/* The server hostname includes the NUL byte. */
-<<<<<<< HEAD
-	len = (ib_uint32_t) strlen(hostname) + 1;
-=======
 	len = static_cast<ib_uint32_t>(strlen(hostname) + 1);
->>>>>>> b7095272
 	mach_write_to_4(value, len);
 
 	DBUG_EXECUTE_IF("ib_export_io_write_failure_5", close(fileno(file)););
@@ -369,11 +353,7 @@
 
 	/* The table name includes the NUL byte. */
 	ut_a(table->name != 0);
-<<<<<<< HEAD
-	len = (ib_uint32_t) strlen(table->name) + 1;
-=======
 	len = static_cast<ib_uint32_t>(strlen(table->name) + 1);
->>>>>>> b7095272
 
 	/* Write the table name. */
 	mach_write_to_4(value, len);
