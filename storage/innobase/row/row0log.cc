/*****************************************************************************

Copyright (c) 2011, 2018, Oracle and/or its affiliates. All Rights Reserved.

This program is free software; you can redistribute it and/or modify it under
the terms of the GNU General Public License, version 2.0, as published by the
Free Software Foundation.

This program is also distributed with certain software (including but not
limited to OpenSSL) that is licensed under separate terms, as designated in a
particular file or component or in included license documentation. The authors
of MySQL hereby grant you an additional permission to link the program and
your derivative works with the separately licensed software that they have
included with MySQL.

This program is distributed in the hope that it will be useful, but WITHOUT
ANY WARRANTY; without even the implied warranty of MERCHANTABILITY or FITNESS
FOR A PARTICULAR PURPOSE. See the GNU General Public License, version 2.0,
for more details.

You should have received a copy of the GNU General Public License along with
this program; if not, write to the Free Software Foundation, Inc.,
51 Franklin St, Fifth Floor, Boston, MA 02110-1301  USA

*****************************************************************************/

/** @file row/row0log.cc
 Modification log for online index creation and online table rebuild

 Created 2011-05-26 Marko Makela
 *******************************************************/

#include "row0log.h"

#include "my_config.h"

#include <fcntl.h>
#include <algorithm>
#include <map>

#include "data0data.h"
#include "handler0alter.h"
#include "lob0lob.h"
#include "que0que.h"
#include "row0ext.h"
#include "row0ins.h"
#include "row0merge.h"
#include "row0row.h"
#include "row0upd.h"
#include "srv0mon.h"
#include "trx0rec.h"
#include "ut0new.h"
#include "ut0stage.h"

#include "my_dbug.h"

/** Table row modification operations during online table rebuild.
Delete-marked records are not copied to the rebuilt table. */
enum row_tab_op {
  /** Insert a record */
  ROW_T_INSERT = 0x41,
  /** Update a record in place */
  ROW_T_UPDATE,
  /** Delete (purge) a record */
  ROW_T_DELETE
};

/** Index record modification operations during online index creation */
enum row_op {
  /** Insert a record */
  ROW_OP_INSERT = 0x61,
  /** Delete a record */
  ROW_OP_DELETE
};

/** Size of the modification log entry header, in bytes */
#define ROW_LOG_HEADER_SIZE 2 /*op, extra_size*/

/** Log block for modifications during online ALTER TABLE */
struct row_log_buf_t {
  byte *block;            /*!< file block buffer */
  ut_new_pfx_t block_pfx; /*!< opaque descriptor of "block". Set
                       by ut_allocator::allocate_large() and fed to
                       ut_allocator::deallocate_large(). */
  mrec_buf_t buf;         /*!< buffer for accessing a record
                          that spans two blocks */
  ulint blocks;           /*!< current position in blocks */
  ulint bytes;            /*!< current position within block */
  ulonglong total;        /*!< logical position, in bytes from
                          the start of the row_log_table log;
                          0 for row_log_online_op() and
                          row_log_apply(). */
};

/** Tracks BLOB allocation during online ALTER TABLE */
class row_log_table_blob_t {
 public:
  /** Constructor (declaring a BLOB freed)
  @param offset_arg row_log_t::tail::total */
#ifdef UNIV_DEBUG
  row_log_table_blob_t(ulonglong offset_arg)
      : old_offset(0), free_offset(offset_arg), offset(BLOB_FREED) {}
#else  /* UNIV_DEBUG */
  row_log_table_blob_t() : offset(BLOB_FREED) {}
#endif /* UNIV_DEBUG */

    /** Declare a BLOB freed again.
    @param offset_arg row_log_t::tail::total */
#ifdef UNIV_DEBUG
  void blob_free(ulonglong offset_arg)
#else  /* UNIV_DEBUG */
  void blob_free()
#endif /* UNIV_DEBUG */
  {
    ut_ad(offset < offset_arg);
    ut_ad(offset != BLOB_FREED);
    ut_d(old_offset = offset);
    ut_d(free_offset = offset_arg);
    offset = BLOB_FREED;
  }
  /** Declare a freed BLOB reused.
  @param offset_arg row_log_t::tail::total */
  void blob_alloc(ulonglong offset_arg) {
    ut_ad(free_offset <= offset_arg);
    ut_d(old_offset = offset);
    offset = offset_arg;
  }
  /** Determine if a BLOB was freed at a given log position
  @param offset_arg row_log_t::head::total after the log record
  @return true if freed */
  bool is_freed(ulonglong offset_arg) const {
    /* This is supposed to be the offset at the end of the
    current log record. */
    ut_ad(offset_arg > 0);
    /* We should never get anywhere close the magic value. */
    ut_ad(offset_arg < BLOB_FREED);
    return (offset_arg < offset);
  }

 private:
  /** Magic value for a freed BLOB */
  static const ulonglong BLOB_FREED = ~0ULL;
#ifdef UNIV_DEBUG
  /** Old offset, in case a page was freed, reused, freed, ... */
  ulonglong old_offset;
  /** Offset of last blob_free() */
  ulonglong free_offset;
#endif /* UNIV_DEBUG */
  /** Byte offset to the log file */
  ulonglong offset;
};

/** @brief Map of off-page column page numbers to 0 or log byte offsets.

If there is no mapping for a page number, it is safe to access.
If a page number maps to 0, it is an off-page column that has been freed.
If a page number maps to a nonzero number, the number is a byte offset
into the index->online_log, indicating that the page is safe to access
when applying log records starting from that offset. */
typedef std::map<page_no_t, row_log_table_blob_t, std::less<page_no_t>,
                 ut_allocator<std::pair<const page_no_t, row_log_table_blob_t>>>
    page_no_map;

/** @brief Buffer for logging modifications during online index creation

All modifications to an index that is being created will be logged by
row_log_online_op() to this buffer.

All modifications to a table that is being rebuilt will be logged by
row_log_table_delete(), row_log_table_update(), row_log_table_insert()
to this buffer.

When head.blocks == tail.blocks, the reader will access tail.block
directly. When also head.bytes == tail.bytes, both counts will be
reset to 0 and the file will be truncated. */
struct row_log_t {
  int fd;              /*!< file descriptor */
  ib_mutex_t mutex;    /*!< mutex protecting error,
                       max_trx and tail */
  page_no_map *blobs;  /*!< map of page numbers of off-page columns
                       that have been freed during table-rebuilding
                       ALTER TABLE (row_log_table_*); protected by
                       index->lock X-latch only */
  dict_table_t *table; /*!< table that is being rebuilt,
                       or NULL when this is a secondary
                       index that is being created online */
  bool same_pk;        /*!< whether the definition of the PRIMARY KEY
                       has remained the same */
  const dtuple_t *add_cols;
  /*!< default values of added columns, or NULL */
  const ulint *col_map; /*!< mapping of old column numbers to
                        new ones, or NULL if !table */
  dberr_t error;        /*!< error that occurred during online
                        table rebuild */
  trx_id_t max_trx;     /*!< biggest observed trx_id in
                        row_log_online_op();
                        protected by mutex and index->lock S-latch,
                        or by index->lock X-latch only */
  row_log_buf_t tail;   /*!< writer context;
                        protected by mutex and index->lock S-latch,
                        or by index->lock X-latch only */
  row_log_buf_t head;   /*!< reader context; protected by MDL only;
                        modifiable by row_log_apply_ops() */
  ulint n_old_col;
  /*!< number of non-virtual column in
  old table */
  ulint n_old_vcol;
  /*!< number of virtual column in old table */
  const char *path; /*!< where to create temporary file during
                    log operation */
};

/** Create the file or online log if it does not exist.
@param[in,out] log     online rebuild log
@return true if success, false if not */
static MY_ATTRIBUTE((warn_unused_result)) int row_log_tmpfile(row_log_t *log) {
  DBUG_ENTER("row_log_tmpfile");
  if (log->fd < 0) {
    log->fd = row_merge_file_create_low(log->path);
    DBUG_EXECUTE_IF("row_log_tmpfile_fail",
                    if (log->fd > 0) row_merge_file_destroy_low(log->fd);
                    log->fd = -1;);
    if (log->fd >= 0) {
      MONITOR_ATOMIC_INC(MONITOR_ALTER_TABLE_LOG_FILES);
    }
  }

  DBUG_RETURN(log->fd);
}

/** Allocate the memory for the log buffer.
@param[in,out]	log_buf	Buffer used for log operation
@return true if success, false if not */
static MY_ATTRIBUTE((warn_unused_result)) bool row_log_block_allocate(
    row_log_buf_t &log_buf) {
  DBUG_ENTER("row_log_block_allocate");
  if (log_buf.block == NULL) {
    DBUG_EXECUTE_IF("simulate_row_log_allocation_failure", DBUG_RETURN(false););

    log_buf.block = ut_allocator<byte>(mem_key_row_log_buf)
                        .allocate_large(srv_sort_buf_size, &log_buf.block_pfx);

    if (log_buf.block == NULL) {
      DBUG_RETURN(false);
    }
  }
  DBUG_RETURN(true);
}

/** Free the log buffer.
@param[in,out]	log_buf	Buffer used for log operation */
static void row_log_block_free(row_log_buf_t &log_buf) {
  DBUG_ENTER("row_log_block_free");
  if (log_buf.block != NULL) {
    ut_allocator<byte>(mem_key_row_log_buf)
        .deallocate_large(log_buf.block, &log_buf.block_pfx);
    log_buf.block = NULL;
  }
  DBUG_VOID_RETURN;
}

/** Logs an operation to a secondary index that is (or was) being created. */
void row_log_online_op(
    dict_index_t *index,   /*!< in/out: index, S or X latched */
    const dtuple_t *tuple, /*!< in: index tuple */
    trx_id_t trx_id)       /*!< in: transaction ID for insert,
                           or 0 for delete */
{
  byte *b;
  ulint extra_size;
  ulint size;
  ulint mrec_size;
  ulint avail_size;
  row_log_t *log;

  ut_ad(dtuple_validate(tuple));
  ut_ad(dtuple_get_n_fields(tuple) == dict_index_get_n_fields(index));
  ut_ad(rw_lock_own(dict_index_get_lock(index), RW_LOCK_S) ||
        rw_lock_own(dict_index_get_lock(index), RW_LOCK_X));

  if (index->is_corrupted()) {
    return;
  }

  ut_ad(dict_index_is_online_ddl(index));

  /* Compute the size of the record. This differs from
  row_merge_buf_encode(), because here we do not encode
  extra_size+1 (and reserve 0 as the end-of-chunk marker). */

  size = rec_get_converted_size_temp(index, tuple->fields, tuple->n_fields,
                                     NULL, &extra_size);
  ut_ad(size >= extra_size);
  ut_ad(size <= sizeof log->tail.buf);

  mrec_size = ROW_LOG_HEADER_SIZE + (extra_size >= 0x80) + size +
              (trx_id ? DATA_TRX_ID_LEN : 0);

  log = index->online_log;
  mutex_enter(&log->mutex);

  if (trx_id > log->max_trx) {
    log->max_trx = trx_id;
  }

  if (!row_log_block_allocate(log->tail)) {
    log->error = DB_OUT_OF_MEMORY;
    goto err_exit;
  }

  UNIV_MEM_INVALID(log->tail.buf, sizeof log->tail.buf);

  ut_ad(log->tail.bytes < srv_sort_buf_size);
  avail_size = srv_sort_buf_size - log->tail.bytes;

  if (mrec_size > avail_size) {
    b = log->tail.buf;
  } else {
    b = log->tail.block + log->tail.bytes;
  }

  if (trx_id != 0) {
    *b++ = ROW_OP_INSERT;
    trx_write_trx_id(b, trx_id);
    b += DATA_TRX_ID_LEN;
  } else {
    *b++ = ROW_OP_DELETE;
  }

  if (extra_size < 0x80) {
    *b++ = (byte)extra_size;
  } else {
    ut_ad(extra_size < 0x8000);
    *b++ = (byte)(0x80 | (extra_size >> 8));
    *b++ = (byte)extra_size;
  }

  rec_convert_dtuple_to_temp(b + extra_size, index, tuple->fields,
                             tuple->n_fields, NULL);
  b += size;

  if (mrec_size >= avail_size) {
    dberr_t err;
    IORequest request(IORequest::WRITE);
    const os_offset_t byte_offset =
        (os_offset_t)log->tail.blocks * srv_sort_buf_size;

    if (byte_offset + srv_sort_buf_size >= srv_online_max_size) {
      goto write_failed;
    }

    if (mrec_size == avail_size) {
      ut_ad(b == &log->tail.block[srv_sort_buf_size]);
    } else {
      ut_ad(b == log->tail.buf + mrec_size);
      memcpy(log->tail.block + log->tail.bytes, log->tail.buf, avail_size);
    }

    UNIV_MEM_ASSERT_RW(log->tail.block, srv_sort_buf_size);

    if (row_log_tmpfile(log) < 0) {
      log->error = DB_OUT_OF_MEMORY;
      goto err_exit;
    }

    err = os_file_write_int_fd(request, "(modification log)", log->fd,
                               log->tail.block, byte_offset, srv_sort_buf_size);

    log->tail.blocks++;
    if (err != DB_SUCCESS) {
    write_failed:
      /* We set the flag directly instead of
      invoking dict_set_corrupted() here,
      because the index is not "public" yet. */
      index->type |= DICT_CORRUPT;
    }
    UNIV_MEM_INVALID(log->tail.block, srv_sort_buf_size);
    memcpy(log->tail.block, log->tail.buf + avail_size, mrec_size - avail_size);
    log->tail.bytes = mrec_size - avail_size;
  } else {
    log->tail.bytes += mrec_size;
    ut_ad(b == log->tail.block + log->tail.bytes);
  }

  UNIV_MEM_INVALID(log->tail.buf, sizeof log->tail.buf);
err_exit:
  mutex_exit(&log->mutex);
}

/** Gets the error status of the online index rebuild log.
 @return DB_SUCCESS or error code */
dberr_t row_log_table_get_error(
    const dict_index_t *index) /*!< in: clustered index of a table
                               that is being rebuilt online */
{
  ut_ad(index->is_clustered());
  ut_ad(dict_index_is_online_ddl(index));
  return (index->online_log->error);
}

/** Starts logging an operation to a table that is being rebuilt.
 @return pointer to log, or NULL if no logging is necessary */
static MY_ATTRIBUTE((warn_unused_result)) byte *row_log_table_open(
    row_log_t *log, /*!< in/out: online rebuild log */
    ulint size,     /*!< in: size of log record */
    ulint *avail)   /*!< out: available size for log record */
{
  mutex_enter(&log->mutex);

  UNIV_MEM_INVALID(log->tail.buf, sizeof log->tail.buf);

  if (log->error != DB_SUCCESS) {
  err_exit:
    mutex_exit(&log->mutex);
    return (NULL);
  }

  if (!row_log_block_allocate(log->tail)) {
    log->error = DB_OUT_OF_MEMORY;
    goto err_exit;
  }

  ut_ad(log->tail.bytes < srv_sort_buf_size);
  *avail = srv_sort_buf_size - log->tail.bytes;

  if (size > *avail) {
    /* Make sure log->tail.buf is large enough */
    ut_ad(size <= sizeof log->tail.buf);
    return (log->tail.buf);
  } else {
    return (log->tail.block + log->tail.bytes);
  }
}

/** Stops logging an operation to a table that is being rebuilt. */
static void row_log_table_close_func(
    row_log_t *log, /*!< in/out: online rebuild log */
#ifdef UNIV_DEBUG
    const byte *b, /*!< in: end of log record */
#endif             /* UNIV_DEBUG */
    ulint size,    /*!< in: size of log record */
    ulint avail)   /*!< in: available size for log record */
{
  ut_ad(mutex_own(&log->mutex));

  if (size >= avail) {
    dberr_t err;
    IORequest request(IORequest::WRITE);
    const os_offset_t byte_offset =
        (os_offset_t)log->tail.blocks * srv_sort_buf_size;

    if (byte_offset + srv_sort_buf_size >= srv_online_max_size) {
      goto write_failed;
    }

    if (size == avail) {
      ut_ad(b == &log->tail.block[srv_sort_buf_size]);
    } else {
      ut_ad(b == log->tail.buf + size);
      memcpy(log->tail.block + log->tail.bytes, log->tail.buf, avail);
    }

    UNIV_MEM_ASSERT_RW(log->tail.block, srv_sort_buf_size);

    if (row_log_tmpfile(log) < 0) {
      log->error = DB_OUT_OF_MEMORY;
      goto err_exit;
    }

    err = os_file_write_int_fd(request, "(modification log)", log->fd,
                               log->tail.block, byte_offset, srv_sort_buf_size);

    log->tail.blocks++;
    if (err != DB_SUCCESS) {
    write_failed:
      log->error = DB_ONLINE_LOG_TOO_BIG;
    }
    UNIV_MEM_INVALID(log->tail.block, srv_sort_buf_size);
    memcpy(log->tail.block, log->tail.buf + avail, size - avail);
    log->tail.bytes = size - avail;
  } else {
    log->tail.bytes += size;
    ut_ad(b == log->tail.block + log->tail.bytes);
  }

  log->tail.total += size;
  UNIV_MEM_INVALID(log->tail.buf, sizeof log->tail.buf);
err_exit:
  mutex_exit(&log->mutex);
}

#ifdef UNIV_DEBUG
#define row_log_table_close(log, b, size, avail) \
  row_log_table_close_func(log, b, size, avail)
#else /* UNIV_DEBUG */
#define row_log_table_close(log, b, size, avail) \
  row_log_table_close_func(log, size, avail)
#endif /* UNIV_DEBUG */

/** Check whether a virtual column is indexed in the new table being
created during alter table
@param[in]	index	cluster index
@param[in]	v_no	virtual column number
@return true if it is indexed, else false */
bool row_log_col_is_indexed(const dict_index_t *index, ulint v_no) {
  return (
      dict_table_get_nth_v_col(index->online_log->table, v_no)->m_col.ord_part);
}

/** Logs a delete operation to a table that is being rebuilt.
 This will be merged in row_log_table_apply_delete(). */
void row_log_table_delete(
    trx_t *trx,             /*!< in: current transaction */
    const rec_t *rec,       /*!< in: clustered index leaf page record,
                            page X-latched */
    const dtuple_t *ventry, /*!< in: dtuple holding virtual column info */
    dict_index_t *index,    /*!< in/out: clustered index, S-latched
                            or X-latched */
    const ulint *offsets,   /*!< in: rec_get_offsets(rec,index) */
    const byte *sys)        /*!< in: DB_TRX_ID,DB_ROLL_PTR that should
                            be logged, or NULL to use those in rec */
{
  ulint old_pk_extra_size;
  ulint old_pk_size;
  ulint mrec_size;
  ulint avail_size;
  mem_heap_t *heap = NULL;
  const dtuple_t *old_pk;

  if (index->is_corrupted() || !dict_index_is_online_ddl(index) ||
      index->online_log->error != DB_SUCCESS) {
    return;
  }

  ut_ad(index->is_clustered());
  ut_ad(rec_offs_validate(rec, index, offsets));
  ut_ad(rec_offs_n_fields(offsets) == dict_index_get_n_fields(index));
  ut_ad(rec_offs_size(offsets) <= sizeof index->online_log->tail.buf);
  ut_ad(rw_lock_own_flagged(&index->lock,
                            RW_LOCK_FLAG_S | RW_LOCK_FLAG_X | RW_LOCK_FLAG_SX));

  dict_table_t *new_table = index->online_log->table;
  dict_index_t *new_index = new_table->first_index();

  ut_ad(new_index->is_clustered());
  ut_ad(!dict_index_is_online_ddl(new_index));

  /* Create the tuple PRIMARY KEY,DB_TRX_ID,DB_ROLL_PTR in new_table. */
  if (index->online_log->same_pk) {
    dtuple_t *tuple;
    ut_ad(new_index->n_uniq == index->n_uniq);

    /* The PRIMARY KEY and DB_TRX_ID,DB_ROLL_PTR are in the first
    fields of the record. */
    heap = mem_heap_create(DATA_TRX_ID_LEN +
                           DTUPLE_EST_ALLOC(new_index->n_uniq + 2));
    old_pk = tuple = dtuple_create(heap, new_index->n_uniq + 2);
    dict_index_copy_types(tuple, new_index, tuple->n_fields);
    dtuple_set_n_fields_cmp(tuple, new_index->n_uniq);

    for (ulint i = 0; i < dtuple_get_n_fields(tuple); i++) {
      ulint len;
      const void *field = rec_get_nth_field(rec, offsets, i, &len);
      dfield_t *dfield = dtuple_get_nth_field(tuple, i);
      ut_ad(len != UNIV_SQL_NULL);
      ut_ad(!rec_offs_nth_extern(offsets, i));
      dfield_set_data(dfield, field, len);
    }

    if (sys) {
      dfield_set_data(dtuple_get_nth_field(tuple, new_index->n_uniq), sys,
                      DATA_TRX_ID_LEN);
      dfield_set_data(dtuple_get_nth_field(tuple, new_index->n_uniq + 1),
                      sys + DATA_TRX_ID_LEN, DATA_ROLL_PTR_LEN);
    }
  } else {
    /* The PRIMARY KEY has changed. Translate the tuple. */
    old_pk = row_log_table_get_pk(trx, rec, index, offsets, NULL, &heap);

    if (!old_pk) {
      ut_ad(index->online_log->error != DB_SUCCESS);
      if (heap) {
        goto func_exit;
      }
      return;
    }
  }

  ut_ad(DATA_TRX_ID_LEN ==
        dtuple_get_nth_field(old_pk, old_pk->n_fields - 2)->len);
  ut_ad(DATA_ROLL_PTR_LEN ==
        dtuple_get_nth_field(old_pk, old_pk->n_fields - 1)->len);
  old_pk_size = rec_get_converted_size_temp(
      new_index, old_pk->fields, old_pk->n_fields, NULL, &old_pk_extra_size);
  ut_ad(old_pk_extra_size < 0x100);

  /* 2 = 1 (extra_size) + at least 1 byte payload */
  mrec_size = 2 + old_pk_size;

  /* Check if we need to log virtual column data */
  if (ventry->n_v_fields > 0) {
    ulint v_extra;
    mrec_size +=
        rec_get_converted_size_temp(new_index, NULL, 0, ventry, &v_extra);
  }

  if (byte *b = row_log_table_open(index->online_log, mrec_size, &avail_size)) {
    *b++ = ROW_T_DELETE;
    *b++ = static_cast<byte>(old_pk_extra_size);

    rec_convert_dtuple_to_temp(b + old_pk_extra_size, new_index, old_pk->fields,
                               old_pk->n_fields, NULL);

    b += old_pk_size;

    /* log virtual columns */
    if (ventry->n_v_fields > 0) {
      rec_convert_dtuple_to_temp(b, new_index, NULL, 0, ventry);
      b += mach_read_from_2(b);
    } else if (index->table->n_v_cols) {
      mach_write_to_2(b, 2);
      b += 2;
    }

    row_log_table_close(index->online_log, b, mrec_size, avail_size);
  }

func_exit:
  mem_heap_free(heap);
}

/** Logs an insert or update to a table that is being rebuilt. */
static void row_log_table_low_redundant(
    const rec_t *rec,         /*!< in: clustered index leaf
                              page record in ROW_FORMAT=REDUNDANT,
                              page X-latched */
    const dtuple_t *ventry,   /*!< in: dtuple holding virtual
                              column info or NULL */
    const dtuple_t *o_ventry, /*!< in: old dtuple holding virtual
                             column info or NULL */
    dict_index_t *index,      /*!< in/out: clustered index, S-latched
                              or X-latched */
    bool insert,              /*!< in: true if insert,
                              false if update */
    const dtuple_t *old_pk,   /*!< in: old PRIMARY KEY value
                              (if !insert and a PRIMARY KEY
                              is being created) */
    const dict_index_t *new_index)
/*!< in: clustered index of the
new table, not latched */
{
  ulint old_pk_size;
  ulint old_pk_extra_size;
  ulint size;
  ulint extra_size;
  ulint mrec_size;
  ulint avail_size;
  mem_heap_t *heap = NULL;
  dtuple_t *tuple;
  ulint num_v = ventry ? dtuple_get_n_v_fields(ventry) : 0;

  ut_ad(!page_is_comp(page_align(rec)));
  ut_ad(dict_index_get_n_fields(index) == rec_get_n_fields_old(rec, index));
  ut_ad(dict_tf2_is_valid(index->table->flags, index->table->flags2));
  ut_ad(!dict_table_is_comp(index->table)); /* redundant row format */
  ut_ad(new_index->is_clustered());

  heap = mem_heap_create(DTUPLE_EST_ALLOC(index->n_fields));
  tuple = dtuple_create_with_vcol(heap, index->n_fields, num_v);
  dict_index_copy_types(tuple, index, index->n_fields);

  if (num_v) {
    dict_table_copy_v_types(tuple, index->table);
  }

  dtuple_set_n_fields_cmp(tuple, dict_index_get_n_unique(index));

  if (rec_get_1byte_offs_flag(rec)) {
    for (uint16_t i = 0; i < index->n_fields; i++) {
      dfield_t *dfield;
      ulint len;
      const void *field;

      dfield = dtuple_get_nth_field(tuple, i);
      field = rec_get_nth_field_old_instant(rec, i, index, &len);

      dfield_set_data(dfield, field, len);
    }
  } else {
    for (uint16_t i = 0; i < index->n_fields; i++) {
      dfield_t *dfield;
      ulint len;
      const void *field;

      dfield = dtuple_get_nth_field(tuple, i);
      field = rec_get_nth_field_old_instant(rec, i, index, &len);

      dfield_set_data(dfield, field, len);

      /* Fields stored as default value is not
      stored externally. */
      if (i < rec_get_n_fields_old_raw(rec) && rec_2_is_field_extern(rec, i)) {
        dfield_set_ext(dfield);
      }
    }
  }

  size = rec_get_converted_size_temp(index, tuple->fields, tuple->n_fields,
                                     ventry, &extra_size);

  mrec_size = ROW_LOG_HEADER_SIZE + size + (extra_size >= 0x80);

  if (num_v) {
    if (o_ventry) {
      ulint v_extra = 0;
      mrec_size +=
          rec_get_converted_size_temp(new_index, NULL, 0, o_ventry, &v_extra);
    }
  } else if (index->table->n_v_cols) {
    mrec_size += 2;
  }

  if (insert || index->online_log->same_pk) {
    ut_ad(!old_pk);
    old_pk_extra_size = old_pk_size = 0;
  } else {
    ut_ad(old_pk);
    ut_ad(old_pk->n_fields == 2 + old_pk->n_fields_cmp);
    ut_ad(DATA_TRX_ID_LEN ==
          dtuple_get_nth_field(old_pk, old_pk->n_fields - 2)->len);
    ut_ad(DATA_ROLL_PTR_LEN ==
          dtuple_get_nth_field(old_pk, old_pk->n_fields - 1)->len);

    old_pk_size =
        rec_get_converted_size_temp(new_index, old_pk->fields, old_pk->n_fields,
                                    nullptr, &old_pk_extra_size);
    ut_ad(old_pk_extra_size < 0x100);
    mrec_size += 1 /*old_pk_extra_size*/ + old_pk_size;
  }

  if (byte *b = row_log_table_open(index->online_log, mrec_size, &avail_size)) {
    *b++ = insert ? ROW_T_INSERT : ROW_T_UPDATE;

    if (old_pk_size) {
      *b++ = static_cast<byte>(old_pk_extra_size);

      rec_convert_dtuple_to_temp(b + old_pk_extra_size, new_index,
                                 old_pk->fields, old_pk->n_fields, ventry);
      b += old_pk_size;
    }

    if (extra_size < 0x80) {
      *b++ = static_cast<byte>(extra_size);
    } else {
      ut_ad(extra_size < 0x8000);
      *b++ = static_cast<byte>(0x80 | (extra_size >> 8));
      *b++ = static_cast<byte>(extra_size);
    }

    rec_convert_dtuple_to_temp(b + extra_size, index, tuple->fields,
                               tuple->n_fields, ventry);
    b += size;

    if (num_v) {
      if (o_ventry) {
        rec_convert_dtuple_to_temp(b, new_index, NULL, 0, o_ventry);
        b += mach_read_from_2(b);
      }
    } else if (index->table->n_v_cols) {
      /* The table contains virtual columns, but nothing
      has changed for them, so just mark a 2 bytes length
      field */
      mach_write_to_2(b, 2);
      b += 2;
    }

    row_log_table_close(index->online_log, b, mrec_size, avail_size);
  }

  mem_heap_free(heap);
}

/** Logs an insert or update to a table that is being rebuilt. */
static void row_log_table_low(
    const rec_t *rec,         /*!< in: clustered index leaf page record,
                              page X-latched */
    const dtuple_t *ventry,   /*!< in: dtuple holding virtual column info */
    const dtuple_t *o_ventry, /*!< in: dtuple holding old virtual column
                             info */
    dict_index_t *index,      /*!< in/out: clustered index, S-latched
                              or X-latched */
    const ulint *offsets,     /*!< in: rec_get_offsets(rec,index) */
    bool insert,              /*!< in: true if insert, false if update */
    const dtuple_t *old_pk)   /*!< in: old PRIMARY KEY value (if !insert
                              and a PRIMARY KEY is being created) */
{
  ulint omit_size;
  ulint old_pk_size;
  ulint old_pk_extra_size;
  ulint extra_size;
  ulint mrec_size;
  ulint avail_size;
  const dict_index_t *new_index;

  if (index->is_corrupted() || !dict_index_is_online_ddl(index) ||
      index->online_log->error != DB_SUCCESS) {
    return;
  }

  new_index = index->online_log->table->first_index();

  ut_ad(index->is_clustered());
  ut_ad(new_index->is_clustered());
  ut_ad(!dict_index_is_online_ddl(new_index));
  ut_ad(rec_offs_validate(rec, index, offsets));
  ut_ad(rec_offs_n_fields(offsets) == dict_index_get_n_fields(index));
  ut_ad(rec_offs_size(offsets) <= sizeof index->online_log->tail.buf);
  ut_ad(rw_lock_own_flagged(&index->lock,
                            RW_LOCK_FLAG_S | RW_LOCK_FLAG_X | RW_LOCK_FLAG_SX));
  ut_ad(fil_page_get_type(page_align(rec)) == FIL_PAGE_INDEX);
  ut_ad(page_is_leaf(page_align(rec)));
  ut_ad(!page_is_comp(page_align(rec)) == !rec_offs_comp(offsets));
  /* old_pk=row_log_table_get_pk() [not needed in INSERT] is a prefix
  of the clustered index record (PRIMARY KEY,DB_TRX_ID,DB_ROLL_PTR),
  with no information on virtual columns */
  ut_ad(!old_pk || !insert);
  ut_ad(!old_pk || old_pk->n_v_fields == 0);
  ut_ad(!o_ventry || !insert);
  ut_ad(!o_ventry || ventry);

  if (!rec_offs_comp(offsets)) {
    row_log_table_low_redundant(rec, ventry, o_ventry, index, insert, old_pk,
                                new_index);
    return;
  }

  ut_ad(page_is_comp(page_align(rec)));
  ut_ad(rec_get_status(rec) == REC_STATUS_ORDINARY);

  /* Check the instant to decide copying info bit or not */
  omit_size = REC_N_NEW_EXTRA_BYTES -
              (index->has_instant_cols() ? REC_N_TMP_EXTRA_BYTES : 0);

  extra_size = rec_offs_extra_size(offsets) - omit_size;

  mrec_size = ROW_LOG_HEADER_SIZE + (extra_size >= 0x80) +
              rec_offs_size(offsets) - omit_size;

  if (ventry && ventry->n_v_fields > 0) {
    ulint v_extra = 0;
    mrec_size +=
        rec_get_converted_size_temp(new_index, NULL, 0, ventry, &v_extra);

    if (o_ventry) {
      mrec_size +=
          rec_get_converted_size_temp(new_index, NULL, 0, o_ventry, &v_extra);
    }
  } else if (index->table->n_v_cols) {
    /* Always leave 2 bytes length marker for virtual column
    data logging even if there is none of them is indexed if table
    has virtual columns */
    mrec_size += 2;
  }

  if (insert || index->online_log->same_pk) {
    ut_ad(!old_pk);
    old_pk_extra_size = old_pk_size = 0;
  } else {
    ut_ad(old_pk);
    ut_ad(old_pk->n_fields == 2 + old_pk->n_fields_cmp);
    ut_ad(DATA_TRX_ID_LEN ==
          dtuple_get_nth_field(old_pk, old_pk->n_fields - 2)->len);
    ut_ad(DATA_ROLL_PTR_LEN ==
          dtuple_get_nth_field(old_pk, old_pk->n_fields - 1)->len);

    old_pk_size = rec_get_converted_size_temp(
        new_index, old_pk->fields, old_pk->n_fields, NULL, &old_pk_extra_size);
    ut_ad(old_pk_extra_size < 0x100);
    mrec_size += 1 /*old_pk_extra_size*/ + old_pk_size;
  }

  if (byte *b = row_log_table_open(index->online_log, mrec_size, &avail_size)) {
    *b++ = insert ? ROW_T_INSERT : ROW_T_UPDATE;

    if (old_pk_size) {
      ut_ad(!insert);

      *b++ = static_cast<byte>(old_pk_extra_size);

      rec_convert_dtuple_to_temp(b + old_pk_extra_size, new_index,
                                 old_pk->fields, old_pk->n_fields, NULL);
      b += old_pk_size;
    }

    if (extra_size < 0x80) {
      *b++ = static_cast<byte>(extra_size);
    } else {
      ut_ad(extra_size < 0x8000);
      *b++ = static_cast<byte>(0x80 | (extra_size >> 8));
      *b++ = static_cast<byte>(extra_size);
    }

    memcpy(b, rec - rec_offs_extra_size(offsets), extra_size);
    b += extra_size;
    memcpy(b, rec, rec_offs_data_size(offsets));
    b += rec_offs_data_size(offsets);

    if (ventry && ventry->n_v_fields > 0) {
      rec_convert_dtuple_to_temp(b, new_index, NULL, 0, ventry);
      b += mach_read_from_2(b);

      if (o_ventry) {
        rec_convert_dtuple_to_temp(b, new_index, NULL, 0, o_ventry);
        b += mach_read_from_2(b);
      }
    } else if (index->table->n_v_cols) {
      /* The table contains virtual columns, but nothing
      has changed for them, so just mark a 2 bytes length
      field */
      mach_write_to_2(b, 2);
      b += 2;
    }

    row_log_table_close(index->online_log, b, mrec_size, avail_size);
  }
}

/** Logs an update to a table that is being rebuilt.
 This will be merged in row_log_table_apply_update(). */
void row_log_table_update(
    const rec_t *rec,          /*!< in: clustered index leaf page record,
                               page X-latched */
    dict_index_t *index,       /*!< in/out: clustered index, S-latched
                               or X-latched */
    const ulint *offsets,      /*!< in: rec_get_offsets(rec,index) */
    const dtuple_t *old_pk,    /*!< in: row_log_table_get_pk()
                               before the update */
    const dtuple_t *new_v_row, /*!< in: dtuple contains the new virtual
                             columns */
    const dtuple_t *old_v_row) /*!< in: dtuple contains the old virtual
                             columns */
{
  row_log_table_low(rec, new_v_row, old_v_row, index, offsets, false, old_pk);
}

/** Gets the old table column of a PRIMARY KEY column.
@param table old table (before ALTER TABLE)
@param col_map mapping of old column numbers to new ones
@param col_no column position in the new table
@return old table column, or NULL if this is an added column */
static const dict_col_t *row_log_table_get_pk_old_col(const dict_table_t *table,
                                                      const ulint *col_map,
                                                      ulint col_no) {
  for (ulint i = 0; i < table->n_cols; i++) {
    if (col_no == col_map[i]) {
      return (table->get_col(i));
    }
  }

  return (NULL);
}

/** Maps an old table column of a PRIMARY KEY column.
@param[in]	trx		current transaction
@param[in]	index		index being operated on
@param[in]	col		old table column (before ALTER TABLE)
@param[in]	ifield		clustered index field in the new table (after
ALTER TABLE)
@param[in,out]	dfield		clustered index tuple field in the new table
@param[in,out]	heap		memory heap for allocating dfield contents
@param[in]	rec		clustered index leaf page record in the old
table
@param[in]	offsets		rec_get_offsets(rec)
@param[in]	i		rec field corresponding to col
@param[in]	page_size	page size of the old table
@param[in]	max_len		maximum length of dfield
@retval DB_INVALID_NULL		if a NULL value is encountered
@retval DB_TOO_BIG_INDEX_COL	if the maximum prefix length is exceeded */
static dberr_t row_log_table_get_pk_col(trx_t *trx, dict_index_t *index,
                                        const dict_col_t *col,
                                        const dict_field_t *ifield,
                                        dfield_t *dfield, mem_heap_t *heap,
                                        const rec_t *rec, const ulint *offsets,
                                        ulint i, const page_size_t &page_size,
                                        ulint max_len) {
  const byte *field;
  ulint len;

  field = rec_get_nth_field(rec, offsets, i, &len);

  if (len == UNIV_SQL_NULL) {
    return (DB_INVALID_NULL);
  }

  if (rec_offs_nth_extern(offsets, i)) {
    ulint field_len = ifield->prefix_len;
    byte *blob_field;

    if (!field_len) {
      field_len = ifield->fixed_len;
      if (!field_len) {
        field_len = max_len + 1;
      }
    }

    blob_field = static_cast<byte *>(mem_heap_alloc(heap, field_len));

    len = lob::btr_copy_externally_stored_field_prefix(
        nullptr, index, blob_field, field_len, page_size, field, false, len);

    if (len >= max_len + 1) {
      return (DB_TOO_BIG_INDEX_COL);
    }

    dfield_set_data(dfield, blob_field, len);
  } else {
    dfield_set_data(dfield, mem_heap_dup(heap, field, len), len);
  }

  return (DB_SUCCESS);
}

/** Constructs the old PRIMARY KEY and DB_TRX_ID,DB_ROLL_PTR
 of a table that is being rebuilt.
 @return tuple of PRIMARY KEY,DB_TRX_ID,DB_ROLL_PTR in the rebuilt table,
 or NULL if the PRIMARY KEY definition does not change */
const dtuple_t *row_log_table_get_pk(
    trx_t *trx,           /*!< in: current transaction */
    const rec_t *rec,     /*!< in: clustered index leaf page record,
                          page X-latched */
    dict_index_t *index,  /*!< in/out: clustered index, S-latched
                          or X-latched */
    const ulint *offsets, /*!< in: rec_get_offsets(rec,index) */
    byte *sys,            /*!< out: DB_TRX_ID,DB_ROLL_PTR for
                          row_log_table_delete(), or NULL */
    mem_heap_t **heap)    /*!< in/out: memory heap where allocated */
{
  dtuple_t *tuple = NULL;
  row_log_t *log = index->online_log;

  ut_ad(index->is_clustered());
  ut_ad(dict_index_is_online_ddl(index));
  ut_ad(!dict_index_is_sdi(index));
  ut_ad(!offsets || rec_offs_validate(rec, index, offsets));
  ut_ad(rw_lock_own_flagged(&index->lock,
                            RW_LOCK_FLAG_S | RW_LOCK_FLAG_X | RW_LOCK_FLAG_SX));

  ut_ad(log);
  ut_ad(log->table);

  if (log->same_pk) {
    /* The PRIMARY KEY columns are unchanged. */
    if (sys) {
      /* Store the DB_TRX_ID,DB_ROLL_PTR. */
      ulint trx_id_offs = index->trx_id_offset;

      if (!trx_id_offs) {
        ulint pos = index->get_sys_col_pos(DATA_TRX_ID);
        ulint len;
        ut_ad(pos > 0);

        if (!offsets) {
          offsets = rec_get_offsets(rec, index, NULL, pos + 1, heap);
        }

        trx_id_offs = rec_get_nth_field_offs(offsets, pos, &len);
        ut_ad(len == DATA_TRX_ID_LEN);
      }

      memcpy(sys, rec + trx_id_offs, DATA_TRX_ID_LEN + DATA_ROLL_PTR_LEN);
    }

    return (NULL);
  }

  mutex_enter(&log->mutex);

  /* log->error is protected by log->mutex. */
  if (log->error == DB_SUCCESS) {
    dict_table_t *new_table = log->table;
    dict_index_t *new_index = new_table->first_index();
    const ulint new_n_uniq = dict_index_get_n_unique(new_index);

    if (!*heap) {
      ulint size = 0;

      if (!offsets) {
        size += (1 + REC_OFFS_HEADER_SIZE + index->n_fields) * sizeof *offsets;
      }

      for (ulint i = 0; i < new_n_uniq; i++) {
        size += new_index->get_col(i)->get_min_size();
      }

      *heap = mem_heap_create(DTUPLE_EST_ALLOC(new_n_uniq + 2) + size);
    }

    if (!offsets) {
      offsets = rec_get_offsets(rec, index, NULL, ULINT_UNDEFINED, heap);
    }

    tuple = dtuple_create(*heap, new_n_uniq + 2);
    dict_index_copy_types(tuple, new_index, tuple->n_fields);
    dtuple_set_n_fields_cmp(tuple, new_n_uniq);

    const ulint max_len = DICT_MAX_FIELD_LEN_BY_FORMAT(new_table);

    const page_size_t &page_size = dict_table_page_size(index->table);

    for (ulint new_i = 0; new_i < new_n_uniq; new_i++) {
      dict_field_t *ifield;
      dfield_t *dfield;
      ulint prtype;
      ulint mbminmaxlen;

      ifield = new_index->get_field(new_i);
      dfield = dtuple_get_nth_field(tuple, new_i);

      const ulint col_no = ifield->col->ind;

      if (const dict_col_t *col = row_log_table_get_pk_old_col(
              index->table, log->col_map, col_no)) {
        ulint i = dict_col_get_clust_pos(col, index);

        if (i == ULINT_UNDEFINED) {
          ut_ad(0);
          log->error = DB_CORRUPTION;
          goto err_exit;
        }

        log->error =
            row_log_table_get_pk_col(trx, index, col, ifield, dfield, *heap,
                                     rec, offsets, i, page_size, max_len);

        if (log->error != DB_SUCCESS) {
        err_exit:
          tuple = NULL;
          goto func_exit;
        }

        mbminmaxlen = col->mbminmaxlen;
        prtype = col->prtype;
      } else {
        /* No matching column was found in the old
        table, so this must be an added column.
        Copy the default value. */
        ut_ad(log->add_cols);

        dfield_copy(dfield, dtuple_get_nth_field(log->add_cols, col_no));
        mbminmaxlen = dfield->type.mbminmaxlen;
        prtype = dfield->type.prtype;
      }

      ut_ad(!dfield_is_ext(dfield));
      ut_ad(!dfield_is_null(dfield));

      if (ifield->prefix_len) {
        ulint len = dtype_get_at_most_n_mbchars(
            prtype, mbminmaxlen, ifield->prefix_len, dfield_get_len(dfield),
            static_cast<const char *>(dfield_get_data(dfield)));

        ut_ad(len <= dfield_get_len(dfield));
        dfield_set_len(dfield, len);
      }
    }

    const byte *trx_roll = rec + row_get_trx_id_offset(index, offsets);

    /* Copy the fields, because the fields will be updated
    or the record may be moved somewhere else in the B-tree
    as part of the upcoming operation. */
    if (sys) {
      memcpy(sys, trx_roll, DATA_TRX_ID_LEN + DATA_ROLL_PTR_LEN);
      trx_roll = sys;
    } else {
      trx_roll = static_cast<const byte *>(
          mem_heap_dup(*heap, trx_roll, DATA_TRX_ID_LEN + DATA_ROLL_PTR_LEN));
    }

    dfield_set_data(dtuple_get_nth_field(tuple, new_n_uniq), trx_roll,
                    DATA_TRX_ID_LEN);
    dfield_set_data(dtuple_get_nth_field(tuple, new_n_uniq + 1),
                    trx_roll + DATA_TRX_ID_LEN, DATA_ROLL_PTR_LEN);
  }

func_exit:
  mutex_exit(&log->mutex);
  return (tuple);
}

/** Logs an insert to a table that is being rebuilt.
 This will be merged in row_log_table_apply_insert(). */
void row_log_table_insert(
    const rec_t *rec,       /*!< in: clustered index leaf page record,
                            page X-latched */
    const dtuple_t *ventry, /*!< in: dtuple holding virtual column info */
    dict_index_t *index,    /*!< in/out: clustered index, S-latched
                            or X-latched */
    const ulint *offsets)   /*!< in: rec_get_offsets(rec,index) */
{
  row_log_table_low(rec, ventry, NULL, index, offsets, true, NULL);
}

/** Notes that a BLOB is being freed during online ALTER TABLE. */
void row_log_table_blob_free(
    dict_index_t *index, /*!< in/out: clustered index, X-latched */
    page_no_t page_no)   /*!< in: starting page number of the BLOB */
{
  DBUG_ENTER("row_log_table_blob_free");

  ut_ad(index->is_clustered());
  ut_ad(dict_index_is_online_ddl(index));
  ut_ad(rw_lock_own_flagged(&index->lock, RW_LOCK_FLAG_X | RW_LOCK_FLAG_SX));
  ut_ad(page_no != FIL_NULL);

  if (index->online_log->error != DB_SUCCESS) {
    DBUG_VOID_RETURN;
  }

  page_no_map *blobs = index->online_log->blobs;

  if (blobs == NULL) {
    index->online_log->blobs = blobs = UT_NEW_NOKEY(page_no_map());
  }

#ifdef UNIV_DEBUG
  const ulonglong log_pos = index->online_log->tail.total;
#else
#define log_pos /* empty */
#endif          /* UNIV_DEBUG */

  const page_no_map::value_type v(page_no, row_log_table_blob_t(log_pos));

  std::pair<page_no_map::iterator, bool> p = blobs->insert(v);

  if (!p.second) {
    /* Update the existing mapping. */
    ut_ad(p.first->first == page_no);
    p.first->second.blob_free(log_pos);
  }
#undef log_pos

  DBUG_VOID_RETURN;
}

/** Notes that a BLOB is being allocated during online ALTER TABLE. */
void row_log_table_blob_alloc(
    dict_index_t *index, /*!< in/out: clustered index, X-latched */
    page_no_t page_no)   /*!< in: starting page number of the BLOB */
{
  DBUG_ENTER("row_log_table_blob_alloc");

  ut_ad(index->is_clustered());
  ut_ad(dict_index_is_online_ddl(index));

  ut_ad(rw_lock_own_flagged(&index->lock, RW_LOCK_FLAG_X | RW_LOCK_FLAG_SX));

  ut_ad(page_no != FIL_NULL);

  if (index->online_log->error != DB_SUCCESS) {
    DBUG_VOID_RETURN;
  }

  /* Only track allocations if the same page has been freed
  earlier. Double allocation without a free is not allowed. */
  if (page_no_map *blobs = index->online_log->blobs) {
    page_no_map::iterator p = blobs->find(page_no);

    if (p != blobs->end()) {
      ut_ad(p->first == page_no);
      p->second.blob_alloc(index->online_log->tail.total);
    }
  }

  DBUG_VOID_RETURN;
}

/** Converts a log record to a table row.
 @return converted row, or NULL if the conversion fails */
static MY_ATTRIBUTE((warn_unused_result))
    const dtuple_t *row_log_table_apply_convert_mrec(
        trx_t *trx,           /*!< in: current transaction */
        const mrec_t *mrec,   /*!< in: merge record */
        dict_index_t *index,  /*!< in: index of mrec */
        const ulint *offsets, /*!< in: offsets of mrec */
        const row_log_t *log, /*!< in: rebuild context */
        mem_heap_t *heap,     /*!< in/out: memory heap */
        trx_id_t trx_id,      /*!< in: DB_TRX_ID of mrec */
        dberr_t *error)       /*!< out: DB_SUCCESS or
                              DB_MISSING_HISTORY or
                              reason of failure */
{
  dtuple_t *row;
  ulint num_v = dict_table_get_n_v_cols(log->table);

  *error = DB_SUCCESS;

  /* This is based on row_build(). */
  if (log->add_cols) {
    row = dtuple_copy(log->add_cols, heap);
    /* dict_table_copy_types() would set the fields to NULL */
    for (ulint i = 0; i < log->table->get_n_cols(); i++) {
      log->table->get_col(i)->copy_type(
          dfield_get_type(dtuple_get_nth_field(row, i)));
    }
  } else {
    row = dtuple_create_with_vcol(heap, log->table->get_n_cols(), num_v);
    dict_table_copy_types(row, log->table);
  }

  for (ulint i = 0; i < rec_offs_n_fields(offsets); i++) {
    const dict_field_t *ind_field = index->get_field(i);

    if (ind_field->prefix_len) {
      /* Column prefixes can only occur in key
      fields, which cannot be stored externally. For
      a column prefix, there should also be the full
      field in the clustered index tuple. The row
      tuple comprises full fields, not prefixes. */
      ut_ad(!rec_offs_nth_extern(offsets, i));
      continue;
    }

    const dict_col_t *col = ind_field->col;

    ulint col_no = log->col_map[dict_col_get_no(col)];

    if (col_no == ULINT_UNDEFINED) {
      /* dropped column */
      continue;
    }

    dfield_t *dfield = dtuple_get_nth_field(row, col_no);

    ulint len;
    const byte *data;

    if (rec_offs_nth_extern(offsets, i)) {
      ut_ad(rec_offs_any_extern(offsets));
      rw_lock_x_lock(dict_index_get_lock(index));

      if (const page_no_map *blobs = log->blobs) {
        data = rec_get_nth_field(mrec, offsets, i, &len);
        ut_ad(len >= BTR_EXTERN_FIELD_REF_SIZE);

        page_no_t page_no = mach_read_from_4(
            data + len - (BTR_EXTERN_FIELD_REF_SIZE - lob::BTR_EXTERN_PAGE_NO));
        page_no_map::const_iterator p = blobs->find(page_no);
        if (p != blobs->end() && p->second.is_freed(log->head.total)) {
          /* This BLOB has been freed.
          We must not access the row. */
          *error = DB_MISSING_HISTORY;
          dfield_set_data(dfield, data, len);
          dfield_set_ext(dfield);
          goto blob_done;
        }
      }

      /* Reading a LOB of another transaction. The ALTER
      TABLE trx is not the owner of this LOB. So instead
      of passing current trx, a nullptr is passed for trx.*/
      data = lob::btr_rec_copy_externally_stored_field(
          nullptr, index, mrec, offsets, dict_table_page_size(index->table), i,
          &len, nullptr, false, heap);

      ut_a(data);
      dfield_set_data(dfield, data, len);
    blob_done:
      rw_lock_x_unlock(dict_index_get_lock(index));
    } else {
      data = rec_get_nth_field_instant(mrec, offsets, i, index, &len);
      dfield_set_data(dfield, data, len);
    }

    if (len != UNIV_SQL_NULL && col->mtype == DATA_MYSQL && col->len != len &&
        !dict_table_is_comp(log->table)) {
      ut_ad(col->len >= len);
      if (dict_table_is_comp(index->table)) {
        byte *buf = (byte *)mem_heap_alloc(heap, col->len);
        memcpy(buf, dfield->data, len);
        memset(buf + len, 0x20, col->len - len);

        dfield_set_data(dfield, buf, col->len);
      } else {
        /* field length mismatch should not happen
        when rebuilding the redundant row format
        table. */
        ut_ad(0);
        *error = DB_CORRUPTION;
        return (NULL);
      }
    }

    /* See if any columns were changed to NULL or NOT NULL. */
    const dict_col_t *new_col = log->table->get_col(col_no);
    ut_ad(new_col->mtype == col->mtype);

    /* Assert that prtype matches except for nullability. */
    ut_ad(!((new_col->prtype ^ col->prtype) & ~DATA_NOT_NULL));
    ut_ad(!((new_col->prtype ^ dfield_get_type(dfield)->prtype) &
            ~DATA_NOT_NULL));

    if (new_col->prtype == col->prtype) {
      continue;
    }

    if ((new_col->prtype & DATA_NOT_NULL) && dfield_is_null(dfield)) {
      /* We got a NULL value for a NOT NULL column. */
      *error = DB_INVALID_NULL;
      return (NULL);
    }

    /* Adjust the DATA_NOT_NULL flag in the parsed row. */
    dfield_get_type(dfield)->prtype = new_col->prtype;

    ut_ad(new_col->assert_equal(dfield_get_type(dfield)));
  }

  /* read the virtual column data if any */
  if (num_v) {
    byte *b = const_cast<byte *>(mrec) + rec_offs_data_size(offsets);
    trx_undo_read_v_cols(log->table, b, row, false, true,
                         &(log->col_map[log->n_old_col]), heap);
  }

  return (row);
}

/** Replays an insert operation on a table that was rebuilt.
 @return DB_SUCCESS or error code */
static MY_ATTRIBUTE((warn_unused_result)) dberr_t
    row_log_table_apply_insert_low(
        que_thr_t *thr,           /*!< in: query graph */
        const dtuple_t *row,      /*!< in: table row
                                  in the old table definition */
        trx_id_t trx_id,          /*!< in: trx_id of the row */
        mem_heap_t *offsets_heap, /*!< in/out: memory heap
                                  that can be emptied */
        mem_heap_t *heap,         /*!< in/out: memory heap */
        row_merge_dup_t *dup)     /*!< in/out: for reporting
                                  duplicate key errors */
{
  dberr_t error;
  dtuple_t *entry;
  const row_log_t *log = dup->index->online_log;
  dict_index_t *index = log->table->first_index();
  ulint n_index = 0;

  ut_ad(dtuple_validate(row));
  ut_ad(trx_id);

  DBUG_PRINT("ib_alter_table",
             ("insert table " IB_ID_FMT "(index " IB_ID_FMT "): %s",
              index->table->id, index->id, rec_printer(row).str().c_str()));

  static const ulint flags = (BTR_CREATE_FLAG | BTR_NO_LOCKING_FLAG |
                              BTR_NO_UNDO_LOG_FLAG | BTR_KEEP_SYS_FLAG);

  entry = row_build_index_entry(row, NULL, index, heap);

  error = row_ins_clust_index_entry_low(flags, BTR_MODIFY_TREE, index,
                                        index->n_uniq, entry, 0, thr, false);

  switch (error) {
    case DB_SUCCESS:
      break;
    case DB_SUCCESS_LOCKED_REC:
      /* The row had already been copied to the table. */
      return (DB_SUCCESS);
    default:
      return (error);
  }

  do {
    n_index++;
    if (!(index = index->next())) {
      break;
    }

    if (index->type & DICT_FTS) {
      continue;
    }

    entry = row_build_index_entry(row, NULL, index, heap);
    error =
        row_ins_sec_index_entry_low(flags, BTR_MODIFY_TREE, index, offsets_heap,
                                    heap, entry, trx_id, thr, false);

    /* Report correct index name for duplicate key error. */
    if (error == DB_DUPLICATE_KEY) {
      thr_get_trx(thr)->error_key_num = n_index;
    }

  } while (error == DB_SUCCESS);

  return (error);
}

/** Replays an insert operation on a table that was rebuilt.
 @return DB_SUCCESS or error code */
static MY_ATTRIBUTE((warn_unused_result)) dberr_t row_log_table_apply_insert(
    que_thr_t *thr,           /*!< in: query graph */
    const mrec_t *mrec,       /*!< in: record to insert */
    const ulint *offsets,     /*!< in: offsets of mrec */
    mem_heap_t *offsets_heap, /*!< in/out: memory heap
                              that can be emptied */
    mem_heap_t *heap,         /*!< in/out: memory heap */
    row_merge_dup_t *dup,     /*!< in/out: for reporting
                              duplicate key errors */
    trx_id_t trx_id)          /*!< in: DB_TRX_ID of mrec */
{
  const row_log_t *log = dup->index->online_log;
  trx_t *trx = thr_get_trx(thr);
  dberr_t error;
  const dtuple_t *row = row_log_table_apply_convert_mrec(
      trx, mrec, dup->index, offsets, log, heap, trx_id, &error);

  switch (error) {
    case DB_MISSING_HISTORY:
      ut_ad(log->blobs);
      /* Because some BLOBs are missing, we know that the
      transaction was rolled back later (a rollback of
      an insert can free BLOBs).
      We can simply skip the insert: the subsequent
      ROW_T_DELETE will be ignored, or a ROW_T_UPDATE will
      be interpreted as ROW_T_INSERT. */
      return (DB_SUCCESS);
    case DB_SUCCESS:
      ut_ad(row != NULL);
      break;
    default:
      ut_ad(0);
    case DB_INVALID_NULL:
      ut_ad(row == NULL);
      return (error);
  }

  error =
      row_log_table_apply_insert_low(thr, row, trx_id, offsets_heap, heap, dup);
  if (error != DB_SUCCESS) {
    /* Report the erroneous row using the new
    version of the table. */
    innobase_row_to_mysql(dup->table, log->table, row);
  }
  return (error);
}

/** Deletes a record from a table that is being rebuilt.
 @return DB_SUCCESS or error code */
static MY_ATTRIBUTE((warn_unused_result)) dberr_t
    row_log_table_apply_delete_low(
        trx_t *trx,             /*!< in: current transaction*/
        btr_pcur_t *pcur,       /*!< in/out: B-tree cursor,
                                will be trashed */
        const dtuple_t *ventry, /*!< in: dtuple holding
                                virtual column info */
        const ulint *offsets,   /*!< in: offsets on pcur */
        mem_heap_t *heap,       /*!< in/out: memory heap */
        mtr_t *mtr)             /*!< in/out: mini-transaction,
                                will be committed */
{
  dberr_t error;
  row_ext_t *ext = NULL;
  dtuple_t *row;
  dict_index_t *index = btr_pcur_get_btr_cur(pcur)->index;

  ut_ad(index->is_clustered());

  DBUG_PRINT(
      "ib_alter_table",
      ("delete table " IB_ID_FMT "(index " IB_ID_FMT "): %s", index->table->id,
       index->id, rec_printer(btr_pcur_get_rec(pcur), offsets).str().c_str()));

  if (index->next()) {
    /* Build a row template for purging secondary index entries. */
    row = row_build(ROW_COPY_DATA, index, btr_pcur_get_rec(pcur), offsets, NULL,
                    NULL, NULL, &ext, heap);
    if (ventry) {
      dtuple_copy_v_fields(row, ventry);
    }
  } else {
    row = NULL;
  }

  btr_cur_pessimistic_delete(&error, FALSE, btr_pcur_get_btr_cur(pcur),
                             BTR_CREATE_FLAG, false, 0, 0, 0, mtr);
  mtr_commit(mtr);

  if (error != DB_SUCCESS) {
    return (error);
  }

  while ((index = index->next()) != NULL) {
    if (index->type & DICT_FTS) {
      continue;
    }

    const dtuple_t *entry = row_build_index_entry(row, ext, index, heap);

    mtr_start(mtr);

    btr_pcur_open(index, entry, PAGE_CUR_LE,
                  BTR_MODIFY_TREE | BTR_LATCH_FOR_DELETE, pcur, mtr);
#ifdef UNIV_DEBUG
    switch (btr_pcur_get_btr_cur(pcur)->flag) {
      case BTR_CUR_UNSET:
      case BTR_CUR_DELETE_REF:
      case BTR_CUR_DEL_MARK_IBUF:
      case BTR_CUR_DELETE_IBUF:
      case BTR_CUR_INSERT_TO_IBUF:
        /* We did not request buffering. */
        break;
      case BTR_CUR_HASH:
      case BTR_CUR_HASH_FAIL:
      case BTR_CUR_BINARY:
        goto flag_ok;
    }
    ut_ad(0);
  flag_ok:
#endif /* UNIV_DEBUG */

    if (page_rec_is_infimum(btr_pcur_get_rec(pcur)) ||
        btr_pcur_get_low_match(pcur) < index->n_uniq) {
      /* All secondary index entries should be
      found, because new_table is being modified by
      this thread only, and all indexes should be
      updated in sync. */
      mtr_commit(mtr);
      return (DB_INDEX_CORRUPT);
    }

    btr_cur_pessimistic_delete(&error, FALSE, btr_pcur_get_btr_cur(pcur),
                               BTR_CREATE_FLAG, false, 0, 0, 0, mtr);
    mtr_commit(mtr);
  }

  return (error);
}

/** Replays a delete operation on a table that was rebuilt.
 @return DB_SUCCESS or error code */
static MY_ATTRIBUTE((warn_unused_result)) dberr_t row_log_table_apply_delete(
    que_thr_t *thr,           /*!< in: query graph */
    ulint trx_id_col,         /*!< in: position of
                              DB_TRX_ID in the new
                              clustered index */
    const mrec_t *mrec,       /*!< in: merge record */
    const ulint *moffsets,    /*!< in: offsets of mrec */
    mem_heap_t *offsets_heap, /*!< in/out: memory heap
                              that can be emptied */
    mem_heap_t *heap,         /*!< in/out: memory heap */
    const row_log_t *log)     /*!< in: online log */
{
  dict_table_t *new_table = log->table;
  dict_index_t *index = new_table->first_index();
  dtuple_t *old_pk;
  mtr_t mtr;
  btr_pcur_t pcur;
  ulint *offsets;
  ulint num_v = new_table->n_v_cols;
  trx_t *trx = thr_get_trx(thr);

  ut_ad(rec_offs_n_fields(moffsets) == dict_index_get_n_unique(index) + 2);
  ut_ad(!rec_offs_any_extern(moffsets));

  /* Convert the row to a search tuple. */
  old_pk = dtuple_create_with_vcol(heap, index->n_uniq, num_v);
  dict_index_copy_types(old_pk, index, index->n_uniq);

  if (num_v) {
    dict_table_copy_v_types(old_pk, index->table);
  }

  for (ulint i = 0; i < index->n_uniq; i++) {
    ulint len;
    const void *field;
    field = rec_get_nth_field(mrec, moffsets, i, &len);
    ut_ad(rec_field_not_null_not_add_col_def(len));
    dfield_set_data(dtuple_get_nth_field(old_pk, i), field, len);
  }

  mtr_start(&mtr);

  btr_pcur_open(index, old_pk, PAGE_CUR_LE,
                BTR_MODIFY_TREE | BTR_LATCH_FOR_DELETE, &pcur, &mtr);
#ifdef UNIV_DEBUG
  switch (btr_pcur_get_btr_cur(&pcur)->flag) {
    case BTR_CUR_UNSET:
    case BTR_CUR_DELETE_REF:
    case BTR_CUR_DEL_MARK_IBUF:
    case BTR_CUR_DELETE_IBUF:
    case BTR_CUR_INSERT_TO_IBUF:
      /* We did not request buffering. */
      break;
    case BTR_CUR_HASH:
    case BTR_CUR_HASH_FAIL:
    case BTR_CUR_BINARY:
      goto flag_ok;
  }
  ut_ad(0);
flag_ok:
#endif /* UNIV_DEBUG */

  if (page_rec_is_infimum(btr_pcur_get_rec(&pcur)) ||
      btr_pcur_get_low_match(&pcur) < index->n_uniq) {
  all_done:
    mtr_commit(&mtr);
    /* The record was not found. All done. */
    /* This should only happen when an earlier
    ROW_T_INSERT was skipped or
    ROW_T_UPDATE was interpreted as ROW_T_DELETE
    due to BLOBs having been freed by rollback. */
    return (DB_SUCCESS);
  }

  offsets = rec_get_offsets(btr_pcur_get_rec(&pcur), index, NULL,
                            ULINT_UNDEFINED, &offsets_heap);
#if defined UNIV_DEBUG || defined UNIV_BLOB_LIGHT_DEBUG
  ut_a(!rec_offs_any_null_extern(btr_pcur_get_rec(&pcur), offsets));
#endif /* UNIV_DEBUG || UNIV_BLOB_LIGHT_DEBUG */

  /* Only remove the record if DB_TRX_ID,DB_ROLL_PTR match. */

  {
    ulint len;
    const byte *mrec_trx_id =
        rec_get_nth_field(mrec, moffsets, trx_id_col, &len);
    ut_ad(len == DATA_TRX_ID_LEN);
    const byte *rec_trx_id =
        rec_get_nth_field(btr_pcur_get_rec(&pcur), offsets, trx_id_col, &len);
    ut_ad(len == DATA_TRX_ID_LEN);

    ut_ad(rec_get_nth_field(mrec, moffsets, trx_id_col + 1, &len) ==
          mrec_trx_id + DATA_TRX_ID_LEN);
    ut_ad(len == DATA_ROLL_PTR_LEN);
    ut_ad(rec_get_nth_field(btr_pcur_get_rec(&pcur), offsets, trx_id_col + 1,
                            &len) == rec_trx_id + DATA_TRX_ID_LEN);
    ut_ad(len == DATA_ROLL_PTR_LEN);

    if (memcmp(mrec_trx_id, rec_trx_id, DATA_TRX_ID_LEN + DATA_ROLL_PTR_LEN)) {
      /* The ROW_T_DELETE was logged for a different
      PRIMARY KEY,DB_TRX_ID,DB_ROLL_PTR.
      This is possible if a ROW_T_INSERT was skipped
      or a ROW_T_UPDATE was interpreted as ROW_T_DELETE
      because some BLOBs were missing due to
      (1) rolling back the initial insert, or
      (2) purging the BLOB for a later ROW_T_DELETE
      (3) purging 'old values' for a later ROW_T_UPDATE
      or ROW_T_DELETE. */
      ut_ad(!log->same_pk);
      goto all_done;
    }
  }

  if (num_v) {
    byte *b = (byte *)mrec + rec_offs_data_size(moffsets);
    trx_undo_read_v_cols(log->table, b, old_pk, false, true,
                         &(log->col_map[log->n_old_col]), heap);
  }

  return (
      row_log_table_apply_delete_low(trx, &pcur, old_pk, offsets, heap, &mtr));
}

/** Replays an update operation on a table that was rebuilt.
 @return DB_SUCCESS or error code */
static MY_ATTRIBUTE((warn_unused_result)) dberr_t row_log_table_apply_update(
    que_thr_t *thr,           /*!< in: query graph */
    ulint new_trx_id_col,     /*!< in: position of
                              DB_TRX_ID in the new
                              clustered index */
    const mrec_t *mrec,       /*!< in: new value */
    const ulint *offsets,     /*!< in: offsets of mrec */
    mem_heap_t *offsets_heap, /*!< in/out: memory heap
                              that can be emptied */
    mem_heap_t *heap,         /*!< in/out: memory heap */
    row_merge_dup_t *dup,     /*!< in/out: for reporting
                              duplicate key errors */
    trx_id_t trx_id,          /*!< in: DB_TRX_ID of mrec */
    const dtuple_t *old_pk)   /*!< in: PRIMARY KEY and
                              DB_TRX_ID,DB_ROLL_PTR
                              of the old value,
                              or PRIMARY KEY if same_pk */
{
  const row_log_t *log = dup->index->online_log;
  const dtuple_t *row;
  dict_index_t *index = log->table->first_index();
  mtr_t mtr;
  btr_pcur_t pcur;
  dberr_t error;
  ulint n_index = 0;
  trx_t *trx = thr_get_trx(thr);

  ut_ad(dtuple_get_n_fields_cmp(old_pk) == dict_index_get_n_unique(index));
  ut_ad(dtuple_get_n_fields(old_pk) ==
        dict_index_get_n_unique(index) + (log->same_pk ? 0 : 2));

  row = row_log_table_apply_convert_mrec(trx, mrec, dup->index, offsets, log,
                                         heap, trx_id, &error);

  switch (error) {
    case DB_MISSING_HISTORY:
      /* The record contained BLOBs that are now missing. */
      ut_ad(log->blobs);
      /* Whether or not we are updating the PRIMARY KEY, we
      know that there should be a subsequent
      ROW_T_DELETE for rolling back a preceding ROW_T_INSERT,
      overriding this ROW_T_UPDATE record. (*1)

      This allows us to interpret this ROW_T_UPDATE
      as ROW_T_DELETE.

      When applying the subsequent ROW_T_DELETE, no matching
      record will be found. */
      /* Fall through. */
    case DB_SUCCESS:
      ut_ad(row != NULL);
      break;
    default:
      ut_ad(0);
    case DB_INVALID_NULL:
      ut_ad(row == NULL);
      return (error);
  }

  mtr_start(&mtr);

  btr_pcur_open(index, old_pk, PAGE_CUR_LE, BTR_MODIFY_TREE, &pcur, &mtr);
#ifdef UNIV_DEBUG
  switch (btr_pcur_get_btr_cur(&pcur)->flag) {
    case BTR_CUR_UNSET:
    case BTR_CUR_DELETE_REF:
    case BTR_CUR_DEL_MARK_IBUF:
    case BTR_CUR_DELETE_IBUF:
    case BTR_CUR_INSERT_TO_IBUF:
      ut_ad(0); /* We did not request buffering. */
    case BTR_CUR_HASH:
    case BTR_CUR_HASH_FAIL:
    case BTR_CUR_BINARY:
      break;
  }
#endif /* UNIV_DEBUG */

<<<<<<< HEAD
  if (page_rec_is_infimum(btr_pcur_get_rec(&pcur)) ||
      btr_pcur_get_low_match(&pcur) < index->n_uniq) {
    /* The record was not found. This should only happen
    when an earlier ROW_T_INSERT or ROW_T_UPDATE was
    diverted because BLOBs were freed when the insert was
    later rolled back. */

    ut_ad(log->blobs);

    if (error == DB_SUCCESS) {
      /* An earlier ROW_T_INSERT could have been
      skipped because of a missing BLOB, like this:

      BEGIN;
      INSERT INTO t SET blob_col='blob value';
      UPDATE t SET blob_col='';
      ROLLBACK;

      This would generate the following records:
      ROW_T_INSERT (referring to 'blob value')
      ROW_T_UPDATE
      ROW_T_UPDATE (referring to 'blob value')
      ROW_T_DELETE
      [ROLLBACK removes the 'blob value']

      The ROW_T_INSERT would have been skipped
      because of a missing BLOB. Now we are
      executing the first ROW_T_UPDATE.
      The second ROW_T_UPDATE (for the ROLLBACK)
      would be interpreted as ROW_T_DELETE, because
      the BLOB would be missing.

      We could probably assume that the transaction
      has been rolled back and simply skip the
      'insert' part of this ROW_T_UPDATE record.
      However, there might be some complex scenario
      that could interfere with such a shortcut.
      So, we will insert the row (and risk
      introducing a bogus duplicate key error
      for the ALTER TABLE), and a subsequent
      ROW_T_UPDATE or ROW_T_DELETE will delete it. */
      mtr_commit(&mtr);
      error = row_log_table_apply_insert_low(thr, row, trx_id, offsets_heap,
                                             heap, dup);
    } else {
      /* Some BLOBs are missing, so we are interpreting
      this ROW_T_UPDATE as ROW_T_DELETE (see *1).
      Because the record was not found, we do nothing. */
      ut_ad(error == DB_MISSING_HISTORY);
      error = DB_SUCCESS;
    func_exit:
      mtr_commit(&mtr);
    }
  func_exit_committed:
    ut_ad(mtr.has_committed());

    if (error != DB_SUCCESS) {
      /* Report the erroneous row using the new
      version of the table. */
      innobase_row_to_mysql(dup->table, log->table, row);
    }

    return (error);
  }

  /* Prepare to update (or delete) the record. */
  ulint *cur_offsets = rec_get_offsets(btr_pcur_get_rec(&pcur), index, NULL,
                                       ULINT_UNDEFINED, &offsets_heap);

  if (!log->same_pk) {
    /* Only update the record if DB_TRX_ID,DB_ROLL_PTR match what
    was buffered. */
    ulint len;
    const void *rec_trx_id = rec_get_nth_field(
        btr_pcur_get_rec(&pcur), cur_offsets, index->n_uniq, &len);
    ut_ad(len == DATA_TRX_ID_LEN);
    ut_ad(dtuple_get_nth_field(old_pk, index->n_uniq)->len == DATA_TRX_ID_LEN);
    ut_ad(dtuple_get_nth_field(old_pk, index->n_uniq + 1)->len ==
          DATA_ROLL_PTR_LEN);
    ut_ad(DATA_TRX_ID_LEN +
              static_cast<const char *>(
                  dtuple_get_nth_field(old_pk, index->n_uniq)->data) ==
          dtuple_get_nth_field(old_pk, index->n_uniq + 1)->data);
    if (memcmp(rec_trx_id, dtuple_get_nth_field(old_pk, index->n_uniq)->data,
               DATA_TRX_ID_LEN + DATA_ROLL_PTR_LEN)) {
      /* The ROW_T_UPDATE was logged for a different
      DB_TRX_ID,DB_ROLL_PTR. This is possible if an
      earlier ROW_T_INSERT or ROW_T_UPDATE was diverted
      because some BLOBs were missing due to rolling
      back the initial insert or due to purging
      the old BLOB values of an update. */
      ut_ad(log->blobs);
      if (error != DB_SUCCESS) {
        ut_ad(error == DB_MISSING_HISTORY);
        /* Some BLOBs are missing, so we are
        interpreting this ROW_T_UPDATE as
        ROW_T_DELETE (see *1).
        Because this is a different row,
        we will do nothing. */
        error = DB_SUCCESS;
      } else {
        /* Because the user record is missing due to
        BLOBs that were missing when processing
        an earlier log record, we should
        interpret the ROW_T_UPDATE as ROW_T_INSERT.
        However, there is a different user record
        with the same PRIMARY KEY value already. */
        error = DB_DUPLICATE_KEY;
      }

      goto func_exit;
    }
  }

  if (error != DB_SUCCESS) {
    ut_ad(error == DB_MISSING_HISTORY);
    ut_ad(log->blobs);
    /* Some BLOBs are missing, so we are interpreting
    this ROW_T_UPDATE as ROW_T_DELETE (see *1). */
    error = row_log_table_apply_delete_low(trx, &pcur, old_pk, cur_offsets,
                                           heap, &mtr);
    goto func_exit_committed;
  }

  /** It allows to create tuple with virtual column information. */
  dtuple_t *entry =
      row_build_index_entry_low(row, NULL, index, heap, ROW_BUILD_FOR_INSERT);
  upd_t *update = row_upd_build_difference_binary(
      index, entry, btr_pcur_get_rec(&pcur), cur_offsets, false, NULL, heap,
      dup->table);

  if (!update->n_fields) {
    /* Nothing to do. */
    goto func_exit;
  }

  const bool pk_updated =
      upd_get_nth_field(update, 0)->field_no < new_trx_id_col;

  if (pk_updated || rec_offs_any_extern(cur_offsets)) {
    /* If the record contains any externally stored
    columns, perform the update by delete and insert,
    because we will not write any undo log that would
    allow purge to free any orphaned externally stored
    columns. */

    if (pk_updated && log->same_pk) {
      /* The ROW_T_UPDATE log record should only be
      written when the PRIMARY KEY fields of the
      record did not change in the old table.  We
      can only get a change of PRIMARY KEY columns
      in the rebuilt table if the PRIMARY KEY was
      redefined (!same_pk). */
      ut_ad(0);
      error = DB_CORRUPTION;
      goto func_exit;
    }

    error = row_log_table_apply_delete_low(trx, &pcur, old_pk, cur_offsets,
                                           heap, &mtr);
    ut_ad(mtr.has_committed());

    if (error == DB_SUCCESS) {
      error = row_log_table_apply_insert_low(thr, row, trx_id, offsets_heap,
                                             heap, dup);
    }

    goto func_exit_committed;
  }

  dtuple_t *old_row;
  row_ext_t *old_ext;

  if (dict_index_t *index_next = index->next()) {
    /* Construct the row corresponding to the old value of
    the record. */
    old_row = row_build(ROW_COPY_DATA, index, btr_pcur_get_rec(&pcur),
=======
	if (page_rec_is_infimum(btr_pcur_get_rec(&pcur))
	    || btr_pcur_get_low_match(&pcur) < index->n_uniq) {
		/* The record was not found. This should only happen
		when an earlier ROW_T_INSERT or ROW_T_UPDATE was
		diverted because BLOBs were freed when the insert was
		later rolled back. */

		ut_ad(log->blobs);

		if (error == DB_SUCCESS) {
			/* An earlier ROW_T_INSERT could have been
			skipped because of a missing BLOB, like this:

			BEGIN;
			INSERT INTO t SET blob_col='blob value';
			UPDATE t SET blob_col='';
			ROLLBACK;

			This would generate the following records:
			ROW_T_INSERT (referring to 'blob value')
			ROW_T_UPDATE
			ROW_T_UPDATE (referring to 'blob value')
			ROW_T_DELETE
			[ROLLBACK removes the 'blob value']

			The ROW_T_INSERT would have been skipped
			because of a missing BLOB. Now we are
			executing the first ROW_T_UPDATE.
			The second ROW_T_UPDATE (for the ROLLBACK)
			would be interpreted as ROW_T_DELETE, because
			the BLOB would be missing.

			We could probably assume that the transaction
			has been rolled back and simply skip the
			'insert' part of this ROW_T_UPDATE record.
			However, there might be some complex scenario
			that could interfere with such a shortcut.
			So, we will insert the row (and risk
			introducing a bogus duplicate key error
			for the ALTER TABLE), and a subsequent
			ROW_T_UPDATE or ROW_T_DELETE will delete it. */
			mtr_commit(&mtr);
			error = row_log_table_apply_insert_low(
				thr, row, trx_id, offsets_heap, heap, dup);
		} else {
			/* Some BLOBs are missing, so we are interpreting
			this ROW_T_UPDATE as ROW_T_DELETE (see *1).
			Because the record was not found, we do nothing. */
			ut_ad(error == DB_MISSING_HISTORY);
			error = DB_SUCCESS;
func_exit:
			mtr_commit(&mtr);
		}
func_exit_committed:
		ut_ad(mtr.has_committed());

		if (error != DB_SUCCESS) {
			/* Report the erroneous row using the new
			version of the table. */
			innobase_row_to_mysql(dup->table, log->table, row);
		}

		return(error);
	}

	/* Prepare to update (or delete) the record. */
	ulint*		cur_offsets	= rec_get_offsets(
		btr_pcur_get_rec(&pcur),
		index, NULL, ULINT_UNDEFINED, &offsets_heap);

	if (!log->same_pk) {
		/* Only update the record if DB_TRX_ID,DB_ROLL_PTR match what
		was buffered. */
		ulint		len;
		const void*	rec_trx_id
			= rec_get_nth_field(btr_pcur_get_rec(&pcur),
					    cur_offsets, index->n_uniq, &len);
		ut_ad(len == DATA_TRX_ID_LEN);
		ut_ad(dtuple_get_nth_field(old_pk, index->n_uniq)->len
		      == DATA_TRX_ID_LEN);
		ut_ad(dtuple_get_nth_field(old_pk, index->n_uniq + 1)->len
		      == DATA_ROLL_PTR_LEN);
		ut_ad(DATA_TRX_ID_LEN + static_cast<const char*>(
			      dtuple_get_nth_field(old_pk,
						   index->n_uniq)->data)
		      == dtuple_get_nth_field(old_pk,
					      index->n_uniq + 1)->data);
		if (memcmp(rec_trx_id,
			   dtuple_get_nth_field(old_pk, index->n_uniq)->data,
			   DATA_TRX_ID_LEN + DATA_ROLL_PTR_LEN)) {
			/* The ROW_T_UPDATE was logged for a different
			DB_TRX_ID,DB_ROLL_PTR. This is possible if an
			earlier ROW_T_INSERT or ROW_T_UPDATE was diverted
			because some BLOBs were missing due to rolling
			back the initial insert or due to purging
			the old BLOB values of an update. */
			ut_ad(log->blobs);
			if (error != DB_SUCCESS) {
				ut_ad(error == DB_MISSING_HISTORY);
				/* Some BLOBs are missing, so we are
				interpreting this ROW_T_UPDATE as
				ROW_T_DELETE (see *1).
				Because this is a different row,
				we will do nothing. */
				error = DB_SUCCESS;
			} else {
				/* Because the user record is missing due to
				BLOBs that were missing when processing
				an earlier log record, we should
				interpret the ROW_T_UPDATE as ROW_T_INSERT.
				However, there is a different user record
				with the same PRIMARY KEY value already. */
				error = DB_DUPLICATE_KEY;
			}

			goto func_exit;
		}
	}

	if (error != DB_SUCCESS) {
		ut_ad(error == DB_MISSING_HISTORY);
		ut_ad(log->blobs);
		/* Some BLOBs are missing, so we are interpreting
		this ROW_T_UPDATE as ROW_T_DELETE (see *1). */
		error = row_log_table_apply_delete_low(
			&pcur, old_pk, cur_offsets, NULL, heap, &mtr);
		goto func_exit_committed;
	}

	/** It allows to create tuple with virtual column information. */
	dtuple_t*	entry	= row_build_index_entry_low(
		row, NULL, index, heap, ROW_BUILD_FOR_INSERT);
	upd_t*		update	= row_upd_build_difference_binary(
		index, entry, btr_pcur_get_rec(&pcur), cur_offsets,
		false, NULL, heap, dup->table, &error);
	if (error != DB_SUCCESS) {
			goto func_exit;
	}

	if (!update->n_fields) {
		/* Nothing to do. */
		goto func_exit;
	}

	const bool	pk_updated
		= upd_get_nth_field(update, 0)->field_no < new_trx_id_col;

	if (pk_updated || rec_offs_any_extern(cur_offsets)) {
		/* If the record contains any externally stored
		columns, perform the update by delete and insert,
		because we will not write any undo log that would
		allow purge to free any orphaned externally stored
		columns. */

		if (pk_updated && log->same_pk) {
			/* The ROW_T_UPDATE log record should only be
			written when the PRIMARY KEY fields of the
			record did not change in the old table.  We
			can only get a change of PRIMARY KEY columns
			in the rebuilt table if the PRIMARY KEY was
			redefined (!same_pk). */
			ut_ad(0);
			error = DB_CORRUPTION;
			goto func_exit;
		}

		error = row_log_table_apply_delete_low(
			&pcur, old_pk, cur_offsets, NULL, heap, &mtr);
		ut_ad(mtr.has_committed());

		if (error == DB_SUCCESS) {
			error = row_log_table_apply_insert_low(
				thr, row, trx_id, offsets_heap, heap, dup);
		}

		goto func_exit_committed;
	}

	dtuple_t*	old_row;
	row_ext_t*	old_ext;

	if (dict_index_t* index_next = dict_table_get_next_index(index)) {
		/* Construct the row corresponding to the old value of
		the record. */
		old_row = row_build(
                        ROW_COPY_DATA, index, btr_pcur_get_rec(&pcur),
>>>>>>> 43acad2a
                        cur_offsets, NULL, NULL, NULL, &old_ext, heap);
    if (dict_index_has_virtual(index_next)) {
      dtuple_copy_v_fields(old_row, update->old_vrow);
    }
    ut_ad(old_row);

    DBUG_PRINT("ib_alter_table",
               ("update table " IB_ID_FMT "(index " IB_ID_FMT "): %s to %s",
                index->table->id, index->id, rec_printer(old_row).str().c_str(),
                rec_printer(row).str().c_str()));
  } else {
    old_row = NULL;
    old_ext = NULL;
  }

  big_rec_t *big_rec;

  error = btr_cur_pessimistic_update(
      BTR_CREATE_FLAG | BTR_NO_LOCKING_FLAG | BTR_NO_UNDO_LOG_FLAG |
          BTR_KEEP_SYS_FLAG | BTR_KEEP_POS_FLAG,
      btr_pcur_get_btr_cur(&pcur), &cur_offsets, &offsets_heap, heap, &big_rec,
      update, 0, thr, 0, 0, &mtr);

  if (big_rec) {
    if (error == DB_SUCCESS) {
      error = lob::btr_store_big_rec_extern_fields(
          trx, &pcur, update, cur_offsets, big_rec, &mtr, lob::OPCODE_UPDATE);
    }

    dtuple_big_rec_free(big_rec);
  }

  while ((index = index->next()) != NULL) {
    n_index++;
    if (error != DB_SUCCESS) {
      break;
    }

    if (index->type & DICT_FTS) {
      continue;
    }

    if (!row_upd_changes_ord_field_binary(index, update, thr, old_row, NULL)) {
      continue;
    }

    if (dict_index_has_virtual(index)) {
      dtuple_copy_v_fields(old_row, old_pk);
    }

    mtr_commit(&mtr);

    entry = row_build_index_entry(old_row, old_ext, index, heap);
    if (!entry) {
      ut_ad(0);
      return (DB_CORRUPTION);
    }

    mtr_start(&mtr);

    if (ROW_FOUND !=
        row_search_index_entry(index, entry, BTR_MODIFY_TREE, &pcur, &mtr)) {
      ut_ad(0);
      error = DB_CORRUPTION;
      break;
    }

    btr_cur_pessimistic_delete(&error, FALSE, btr_pcur_get_btr_cur(&pcur),
                               BTR_CREATE_FLAG, false, 0, 0, 0, &mtr);

    if (error != DB_SUCCESS) {
      break;
    }

    mtr_commit(&mtr);

    entry = row_build_index_entry(row, NULL, index, heap);
    error = row_ins_sec_index_entry_low(
        BTR_CREATE_FLAG | BTR_NO_LOCKING_FLAG | BTR_NO_UNDO_LOG_FLAG |
            BTR_KEEP_SYS_FLAG,
        BTR_MODIFY_TREE, index, offsets_heap, heap, entry, trx_id, thr, false);

    /* Report correct index name for duplicate key error. */
    if (error == DB_DUPLICATE_KEY) {
      thr_get_trx(thr)->error_key_num = n_index;
    }

    mtr_start(&mtr);
  }

  goto func_exit;
}

/** Applies an operation to a table that was rebuilt.
 @return NULL on failure (mrec corruption) or when out of data;
 pointer to next record on success */
static MY_ATTRIBUTE((warn_unused_result)) const mrec_t *row_log_table_apply_op(
    que_thr_t *thr,           /*!< in: query graph */
    ulint trx_id_col,         /*!< in: position of
                              DB_TRX_ID in old index */
    ulint new_trx_id_col,     /*!< in: position of
                              DB_TRX_ID in new index */
    row_merge_dup_t *dup,     /*!< in/out: for reporting
                              duplicate key errors */
    dberr_t *error,           /*!< out: DB_SUCCESS
                              or error code */
    mem_heap_t *offsets_heap, /*!< in/out: memory heap
                              that can be emptied */
    mem_heap_t *heap,         /*!< in/out: memory heap */
    const mrec_t *mrec,       /*!< in: merge record */
    const mrec_t *mrec_end,   /*!< in: end of buffer */
    ulint *offsets)           /*!< in/out: work area
                              for parsing mrec */
{
  row_log_t *log = dup->index->online_log;
  dict_index_t *new_index = log->table->first_index();
  ulint extra_size;
  const mrec_t *next_mrec;
  dtuple_t *old_pk;

  ut_ad(dup->index->is_clustered());
  ut_ad(dup->index->table != log->table);
  ut_ad(log->head.total <= log->tail.total);

  *error = DB_SUCCESS;

  /* 3 = 1 (op type) + 1 (extra_size) + at least 1 byte payload */
  if (mrec + 3 >= mrec_end) {
    return (NULL);
  }

  const mrec_t *const mrec_start = mrec;

  switch (*mrec++) {
    default:
      ut_ad(0);
      *error = DB_CORRUPTION;
      return (NULL);
    case ROW_T_INSERT:
      extra_size = *mrec++;

      if (extra_size >= 0x80) {
        /* Read another byte of extra_size. */

        extra_size = (extra_size & 0x7f) << 8;
        extra_size |= *mrec++;
      }

      mrec += extra_size;

      if (mrec > mrec_end) {
        return (NULL);
      }

      rec_offs_set_n_fields(offsets, dup->index->n_fields);
      rec_init_offsets_temp(mrec, dup->index, offsets);

      next_mrec = mrec + rec_offs_data_size(offsets);

      if (log->table->n_v_cols) {
        if (next_mrec + 2 > mrec_end) {
          return (NULL);
        }
        next_mrec += mach_read_from_2(next_mrec);
      }

      if (next_mrec > mrec_end) {
        return (NULL);
      } else {
        log->head.total += next_mrec - mrec_start;

        ulint len;
        const byte *db_trx_id =
            rec_get_nth_field(mrec, offsets, trx_id_col, &len);
        ut_ad(len == DATA_TRX_ID_LEN);
        *error =
            row_log_table_apply_insert(thr, mrec, offsets, offsets_heap, heap,
                                       dup, trx_read_trx_id(db_trx_id));
      }
      break;

    case ROW_T_DELETE:
      /* 1 (extra_size) + at least 1 (payload) */
      if (mrec + 2 >= mrec_end) {
        return (NULL);
      }

      extra_size = *mrec++;
      ut_ad(mrec < mrec_end);

      /* We assume extra_size < 0x100 for the PRIMARY KEY prefix.
      For fixed-length PRIMARY key columns, it is 0. */
      mrec += extra_size;

      rec_offs_set_n_fields(offsets, new_index->n_uniq + 2);
      rec_init_offsets_temp(mrec, new_index, offsets);
      next_mrec = mrec + rec_offs_data_size(offsets);
      if (log->table->n_v_cols) {
        if (next_mrec + 2 > mrec_end) {
          return (NULL);
        }

        next_mrec += mach_read_from_2(next_mrec);
      }

      if (next_mrec > mrec_end) {
        return (NULL);
      }

      log->head.total += next_mrec - mrec_start;

      *error = row_log_table_apply_delete(thr, new_trx_id_col, mrec, offsets,
                                          offsets_heap, heap, log);
      break;

    case ROW_T_UPDATE:
      /* Logically, the log entry consists of the
      (PRIMARY KEY,DB_TRX_ID) of the old value (converted
      to the new primary key definition) followed by
      the new value in the old table definition. If the
      definition of the columns belonging to PRIMARY KEY
      is not changed, the log will only contain
      DB_TRX_ID,new_row. */
      ulint num_v = new_index->table->n_v_cols;

      if (dup->index->online_log->same_pk) {
        ut_ad(new_index->n_uniq == dup->index->n_uniq);

        extra_size = *mrec++;

        if (extra_size >= 0x80) {
          /* Read another byte of extra_size. */

          extra_size = (extra_size & 0x7f) << 8;
          extra_size |= *mrec++;
        }

        mrec += extra_size;

        if (mrec > mrec_end) {
          return (NULL);
        }

        rec_offs_set_n_fields(offsets, dup->index->n_fields);
        rec_init_offsets_temp(mrec, dup->index, offsets);

        next_mrec = mrec + rec_offs_data_size(offsets);

        if (next_mrec > mrec_end) {
          return (NULL);
        }

        old_pk = dtuple_create_with_vcol(heap, new_index->n_uniq, num_v);
        dict_index_copy_types(old_pk, new_index, old_pk->n_fields);
        if (num_v) {
          dict_table_copy_v_types(old_pk, new_index->table);
        }

        /* Copy the PRIMARY KEY fields from mrec to old_pk. */
        for (ulint i = 0; i < new_index->n_uniq; i++) {
          const void *field;
          ulint len;
          dfield_t *dfield;

          ut_ad(!rec_offs_nth_extern(offsets, i));

          field = rec_get_nth_field(mrec, offsets, i, &len);
          ut_ad(rec_field_not_null_not_add_col_def(len));

          dfield = dtuple_get_nth_field(old_pk, i);
          dfield_set_data(dfield, field, len);
        }
      } else {
        /* We assume extra_size < 0x100
        for the PRIMARY KEY prefix. */
        mrec += *mrec + 1;

        if (mrec > mrec_end) {
          return (NULL);
        }

        /* Get offsets for PRIMARY KEY,
        DB_TRX_ID, DB_ROLL_PTR. */
        rec_offs_set_n_fields(offsets, new_index->n_uniq + 2);
        rec_init_offsets_temp(mrec, new_index, offsets);

        next_mrec = mrec + rec_offs_data_size(offsets);
        if (next_mrec + 2 > mrec_end) {
          return (NULL);
        }

        /* Copy the PRIMARY KEY fields and
        DB_TRX_ID, DB_ROLL_PTR from mrec to old_pk. */
        old_pk = dtuple_create_with_vcol(heap, new_index->n_uniq + 2, num_v);
        dict_index_copy_types(old_pk, new_index, old_pk->n_fields);

        if (num_v) {
          dict_table_copy_v_types(old_pk, new_index->table);
        }

        for (ulint i = 0; i < dict_index_get_n_unique(new_index) + 2; i++) {
          const void *field;
          ulint len;
          dfield_t *dfield;

          ut_ad(!rec_offs_nth_extern(offsets, i));

          field = rec_get_nth_field(mrec, offsets, i, &len);
          ut_ad(rec_field_not_null_not_add_col_def(len));

          dfield = dtuple_get_nth_field(old_pk, i);
          dfield_set_data(dfield, field, len);
        }

        mrec = next_mrec;

        /* Fetch the new value of the row as it was
        in the old table definition. */
        extra_size = *mrec++;

        if (extra_size >= 0x80) {
          /* Read another byte of extra_size. */

          extra_size = (extra_size & 0x7f) << 8;
          extra_size |= *mrec++;
        }

        mrec += extra_size;

        if (mrec > mrec_end) {
          return (NULL);
        }

        rec_offs_set_n_fields(offsets, dup->index->n_fields);
        rec_init_offsets_temp(mrec, dup->index, offsets);

        next_mrec = mrec + rec_offs_data_size(offsets);

        if (next_mrec > mrec_end) {
          return (NULL);
        }
      }

      /* Read virtual column info from log */
      if (num_v) {
        ulint o_v_size = 0;
        ulint n_v_size = 0;
        if (next_mrec + 2 > mrec_end) {
          return (NULL);
        }
        n_v_size = mach_read_from_2(next_mrec);
        next_mrec += n_v_size;

        if (next_mrec > mrec_end) {
          return (NULL);
        }

        /* if there is more than 2 bytes length info */
        if (n_v_size > 2 && mrec_end > next_mrec) {
          trx_undo_read_v_cols(log->table, const_cast<byte *>(next_mrec),
                               old_pk, false, true,
                               &(log->col_map[log->n_old_col]), heap);
          o_v_size = mach_read_from_2(next_mrec);
        }

        next_mrec += o_v_size;
        if (next_mrec > mrec_end) {
          return (NULL);
        }
      }

      ut_ad(next_mrec <= mrec_end);
      log->head.total += next_mrec - mrec_start;
      dtuple_set_n_fields_cmp(old_pk, new_index->n_uniq);

      {
        ulint len;
        const byte *db_trx_id =
            rec_get_nth_field(mrec, offsets, trx_id_col, &len);
        ut_ad(len == DATA_TRX_ID_LEN);
        *error = row_log_table_apply_update(thr, new_trx_id_col, mrec, offsets,
                                            offsets_heap, heap, dup,
                                            trx_read_trx_id(db_trx_id), old_pk);
      }

      break;
  }

  ut_ad(log->head.total <= log->tail.total);
  mem_heap_empty(offsets_heap);
  mem_heap_empty(heap);
  return (next_mrec);
}

#ifdef HAVE_PSI_STAGE_INTERFACE
/** Estimate how much an ALTER TABLE progress should be incremented per
one block of log applied.
For the other phases of ALTER TABLE we increment the progress with 1 per
page processed.
@return amount of abstract units to add to work_completed when one block
of log is applied.
*/
inline ulint row_log_progress_inc_per_block() {
  /* We must increment the progress once per page (as in
  univ_page_size, usually 16KiB). One block here is srv_sort_buf_size
  (usually 1MiB). */
  const ulint pages_per_block = std::max(
      static_cast<unsigned long>(srv_sort_buf_size / univ_page_size.physical()),
      1UL);

  /* Multiply by an artificial factor of 6 to even the pace with
  the rest of the ALTER TABLE phases, they process page_size amount
  of data faster. */
  return (pages_per_block * 6);
}

/** Estimate how much work is to be done by the log apply phase
of an ALTER TABLE for this index.
@param[in]	index	index whose log to assess
@return work to be done by log-apply in abstract units
*/
ulint row_log_estimate_work(const dict_index_t *index) {
  if (index == NULL || index->online_log == NULL) {
    return (0);
  }

  const row_log_t *l = index->online_log;
  const ulint bytes_left = static_cast<ulint>(l->tail.total - l->head.total);
  const ulint blocks_left = bytes_left / srv_sort_buf_size;

  return (blocks_left * row_log_progress_inc_per_block());
}
#else  /* HAVE_PSI_STAGE_INTERFACE */
inline ulint row_log_progress_inc_per_block() { return (0); }
#endif /* HAVE_PSI_STAGE_INTERFACE */

/** Applies operations to a table was rebuilt.
@param[in]	thr	query graph
@param[in,out]	dup	for reporting duplicate key errors
@param[in,out]	stage	performance schema accounting object, used by
ALTER TABLE. If not NULL, then stage->inc() will be called for each block
of log that is applied.
@return DB_SUCCESS, or error code on failure */
static MY_ATTRIBUTE((warn_unused_result)) dberr_t
    row_log_table_apply_ops(que_thr_t *thr, row_merge_dup_t *dup,
                            ut_stage_alter_t *stage) {
  dberr_t error;
  const mrec_t *mrec = NULL;
  const mrec_t *next_mrec;
  const mrec_t *mrec_end = NULL; /* silence bogus warning */
  const mrec_t *next_mrec_end;
  mem_heap_t *heap;
  mem_heap_t *offsets_heap;
  ulint *offsets;
  bool has_index_lock;
  dict_index_t *index = const_cast<dict_index_t *>(dup->index);
  dict_table_t *new_table = index->online_log->table;
  dict_index_t *new_index = new_table->first_index();
  ulint n_fields = dict_index_get_n_fields(index);
  ulint n_unique = dict_index_get_n_unique(new_index) + 2;
  const ulint i = 1 + REC_OFFS_HEADER_SIZE + ut_max(n_fields, n_unique);
  const ulint trx_id_col =
      dict_col_get_clust_pos(index->table->get_sys_col(DATA_TRX_ID), index);
  const ulint new_trx_id_col =
      dict_col_get_clust_pos(new_table->get_sys_col(DATA_TRX_ID), new_index);
  trx_t *trx = thr_get_trx(thr);
  dberr_t err;

  ut_ad(index->is_clustered());
  ut_ad(dict_index_is_online_ddl(index));
  ut_ad(trx->mysql_thd);
  ut_ad(rw_lock_own(dict_index_get_lock(index), RW_LOCK_X));
  ut_ad(!dict_index_is_online_ddl(new_index));
  ut_ad(trx_id_col > 0);
  ut_ad(trx_id_col != ULINT_UNDEFINED);
  ut_ad(new_trx_id_col > 0);
  ut_ad(new_trx_id_col != ULINT_UNDEFINED);

  UNIV_MEM_INVALID(&mrec_end, sizeof mrec_end);

  offsets = static_cast<ulint *>(ut_malloc_nokey(i * sizeof *offsets));
  offsets[0] = i;
  offsets[1] = dict_index_get_n_fields(index);

  heap = mem_heap_create(UNIV_PAGE_SIZE);
  offsets_heap = mem_heap_create(UNIV_PAGE_SIZE);
  has_index_lock = true;

next_block:
  ut_ad(has_index_lock);
  ut_ad(rw_lock_own(dict_index_get_lock(index), RW_LOCK_X));
  ut_ad(index->online_log->head.bytes == 0);

  stage->inc(row_log_progress_inc_per_block());

  if (trx_is_interrupted(trx)) {
    goto interrupted;
  }

  if (index->is_corrupted()) {
    error = DB_INDEX_CORRUPT;
    goto func_exit;
  }

  ut_ad(dict_index_is_online_ddl(index));

  error = index->online_log->error;

  if (error != DB_SUCCESS) {
    goto func_exit;
  }

  if (UNIV_UNLIKELY(index->online_log->head.blocks >
                    index->online_log->tail.blocks)) {
  unexpected_eof:
    ib::error(ER_IB_MSG_960)
        << "Unexpected end of temporary file for table " << index->table->name;
  corruption:
    error = DB_CORRUPTION;
    goto func_exit;
  }

  if (index->online_log->head.blocks == index->online_log->tail.blocks) {
    if (index->online_log->head.blocks) {
#ifdef HAVE_FTRUNCATE
      /* Truncate the file in order to save space. */
      if (index->online_log->fd > 0 &&
          ftruncate(index->online_log->fd, 0) == -1) {
        perror("ftruncate");
      }
#endif /* HAVE_FTRUNCATE */
      index->online_log->head.blocks = index->online_log->tail.blocks = 0;
    }

    next_mrec = index->online_log->tail.block;
    next_mrec_end = next_mrec + index->online_log->tail.bytes;

    if (next_mrec_end == next_mrec) {
      /* End of log reached. */
    all_done:
      ut_ad(has_index_lock);
      ut_ad(index->online_log->head.blocks == 0);
      ut_ad(index->online_log->tail.blocks == 0);
      index->online_log->head.bytes = 0;
      index->online_log->tail.bytes = 0;
      error = DB_SUCCESS;
      goto func_exit;
    }
  } else {
    os_offset_t ofs;

    ofs = (os_offset_t)index->online_log->head.blocks * srv_sort_buf_size;

    ut_ad(has_index_lock);
    has_index_lock = false;
    rw_lock_x_unlock(dict_index_get_lock(index));

    log_free_check();

    ut_ad(dict_index_is_online_ddl(index));

    if (!row_log_block_allocate(index->online_log->head)) {
      error = DB_OUT_OF_MEMORY;
      goto func_exit;
    }

    IORequest request;

    err = os_file_read_no_error_handling_int_fd(request, index->online_log->fd,
                                                index->online_log->head.block,
                                                ofs, srv_sort_buf_size, NULL);

    if (err != DB_SUCCESS) {
      ib::error(ER_IB_MSG_961) << "Unable to read temporary file"
                                  " for table "
                               << index->table_name;
      goto corruption;
    }

#ifdef POSIX_FADV_DONTNEED
    /* Each block is read exactly once.  Free up the file cache. */
    posix_fadvise(index->online_log->fd, ofs, srv_sort_buf_size,
                  POSIX_FADV_DONTNEED);
#endif /* POSIX_FADV_DONTNEED */

    next_mrec = index->online_log->head.block;
    next_mrec_end = next_mrec + srv_sort_buf_size;
  }

  /* This read is not protected by index->online_log->mutex for
  performance reasons. We will eventually notice any error that
  was flagged by a DML thread. */
  error = index->online_log->error;

  if (error != DB_SUCCESS) {
    goto func_exit;
  }

  if (mrec) {
    /* A partial record was read from the previous block.
    Copy the temporary buffer full, as we do not know the
    length of the record. Parse subsequent records from
    the bigger buffer index->online_log->head.block
    or index->online_log->tail.block. */

    ut_ad(mrec == index->online_log->head.buf);
    ut_ad(mrec_end > mrec);
    ut_ad(mrec_end < (&index->online_log->head.buf)[1]);

    memcpy((mrec_t *)mrec_end, next_mrec,
           (&index->online_log->head.buf)[1] - mrec_end);
    mrec =
        row_log_table_apply_op(thr, trx_id_col, new_trx_id_col, dup, &error,
                               offsets_heap, heap, index->online_log->head.buf,
                               (&index->online_log->head.buf)[1], offsets);
    if (error != DB_SUCCESS) {
      goto func_exit;
    } else if (UNIV_UNLIKELY(mrec == NULL)) {
      /* The record was not reassembled properly. */
      goto corruption;
    }
    /* The record was previously found out to be
    truncated. Now that the parse buffer was extended,
    it should proceed beyond the old end of the buffer. */
    ut_a(mrec > mrec_end);

    index->online_log->head.bytes = mrec - mrec_end;
    next_mrec += index->online_log->head.bytes;
  }

  ut_ad(next_mrec <= next_mrec_end);
  /* The following loop must not be parsing the temporary
  buffer, but head.block or tail.block. */

  /* mrec!=NULL means that the next record starts from the
  middle of the block */
  ut_ad((mrec == NULL) == (index->online_log->head.bytes == 0));

#ifdef UNIV_DEBUG
  if (next_mrec_end == index->online_log->head.block + srv_sort_buf_size) {
    /* If tail.bytes == 0, next_mrec_end can also be at
    the end of tail.block. */
    if (index->online_log->tail.bytes == 0) {
      ut_ad(next_mrec == next_mrec_end);
      ut_ad(index->online_log->tail.blocks == 0);
      ut_ad(index->online_log->head.blocks == 0);
      ut_ad(index->online_log->head.bytes == 0);
    } else {
      ut_ad(next_mrec ==
            index->online_log->head.block + index->online_log->head.bytes);
      ut_ad(index->online_log->tail.blocks > index->online_log->head.blocks);
    }
  } else if (next_mrec_end ==
             index->online_log->tail.block + index->online_log->tail.bytes) {
    ut_ad(next_mrec ==
          index->online_log->tail.block + index->online_log->head.bytes);
    ut_ad(index->online_log->tail.blocks == 0);
    ut_ad(index->online_log->head.blocks == 0);
    ut_ad(index->online_log->head.bytes <= index->online_log->tail.bytes);
  } else {
    ut_error;
  }
#endif /* UNIV_DEBUG */

  mrec_end = next_mrec_end;

  while (!trx_is_interrupted(trx)) {
    if (next_mrec == next_mrec_end && has_index_lock) {
      goto all_done;
    }

    mrec = next_mrec;

    ut_ad(mrec < mrec_end);

    if (!has_index_lock) {
      /* We are applying operations from a different
      block than the one that is being written to.
      We do not hold index->lock in order to
      allow other threads to concurrently buffer
      modifications. */
      ut_ad(mrec >= index->online_log->head.block);
      ut_ad(mrec_end == index->online_log->head.block + srv_sort_buf_size);
      ut_ad(index->online_log->head.bytes < srv_sort_buf_size);

      /* Take the opportunity to do a redo log
      checkpoint if needed. */
      log_free_check();
    } else {
      /* We are applying operations from the last block.
      Do not allow other threads to buffer anything,
      so that we can finally catch up and synchronize. */
      ut_ad(index->online_log->head.blocks == 0);
      ut_ad(index->online_log->tail.blocks == 0);
      ut_ad(mrec_end ==
            index->online_log->tail.block + index->online_log->tail.bytes);
      ut_ad(mrec >= index->online_log->tail.block);
    }

    /* This read is not protected by index->online_log->mutex
    for performance reasons. We will eventually notice any
    error that was flagged by a DML thread. */
    error = index->online_log->error;

    if (error != DB_SUCCESS) {
      goto func_exit;
    }

    next_mrec =
        row_log_table_apply_op(thr, trx_id_col, new_trx_id_col, dup, &error,
                               offsets_heap, heap, mrec, mrec_end, offsets);

    if (error != DB_SUCCESS) {
      goto func_exit;
    } else if (next_mrec == next_mrec_end) {
      /* The record happened to end on a block boundary.
      Do we have more blocks left? */
      if (has_index_lock) {
        /* The index will be locked while
        applying the last block. */
        goto all_done;
      }

      mrec = NULL;
    process_next_block:
      rw_lock_x_lock(dict_index_get_lock(index));
      has_index_lock = true;

      index->online_log->head.bytes = 0;
      index->online_log->head.blocks++;
      goto next_block;
    } else if (next_mrec != NULL) {
      ut_ad(next_mrec < next_mrec_end);
      index->online_log->head.bytes += next_mrec - mrec;
    } else if (has_index_lock) {
      /* When mrec is within tail.block, it should
      be a complete record, because we are holding
      index->lock and thus excluding the writer. */
      ut_ad(index->online_log->tail.blocks == 0);
      ut_ad(mrec_end ==
            index->online_log->tail.block + index->online_log->tail.bytes);
      ut_ad(0);
      goto unexpected_eof;
    } else {
      memcpy(index->online_log->head.buf, mrec, mrec_end - mrec);
      mrec_end += index->online_log->head.buf - mrec;
      mrec = index->online_log->head.buf;
      goto process_next_block;
    }
  }

interrupted:
  error = DB_INTERRUPTED;
func_exit:
  if (!has_index_lock) {
    rw_lock_x_lock(dict_index_get_lock(index));
  }

  mem_heap_free(offsets_heap);
  mem_heap_free(heap);
  row_log_block_free(index->online_log->head);
  ut_free(offsets);
  return (error);
}

/** Apply the row_log_table log to a table upon completing rebuild.
@param[in]	thr		query graph
@param[in]	old_table	old table
@param[in,out]	table		MySQL table (for reporting duplicates)
@param[in,out]	stage		performance schema accounting object, used by
ALTER TABLE. stage->begin_phase_log_table() will be called initially and then
stage->inc() will be called for each block of log that is applied.
@return DB_SUCCESS, or error code on failure */
dberr_t row_log_table_apply(que_thr_t *thr, dict_table_t *old_table,
                            struct TABLE *table, ut_stage_alter_t *stage) {
  dberr_t error;
  dict_index_t *clust_index;

  thr_get_trx(thr)->error_key_num = 0;
  DBUG_EXECUTE_IF("innodb_trx_duplicates",
                  thr_get_trx(thr)->duplicates = TRX_DUP_REPLACE;);

  stage->begin_phase_log_table();

  ut_ad(!rw_lock_own(dict_operation_lock, RW_LOCK_S));
  clust_index = old_table->first_index();

  rw_lock_x_lock(dict_index_get_lock(clust_index));

  if (!clust_index->online_log) {
    ut_ad(dict_index_get_online_status(clust_index) == ONLINE_INDEX_COMPLETE);
    /* This function should not be called unless
    rebuilding a table online. Build in some fault
    tolerance. */
    ut_ad(0);
    error = DB_ERROR;
  } else {
    row_merge_dup_t dup = {clust_index, table, clust_index->online_log->col_map,
                           0};

    error = row_log_table_apply_ops(thr, &dup, stage);

    ut_ad(error != DB_SUCCESS || clust_index->online_log->head.total ==
                                     clust_index->online_log->tail.total);
  }

  rw_lock_x_unlock(dict_index_get_lock(clust_index));
  DBUG_EXECUTE_IF("innodb_trx_duplicates", thr_get_trx(thr)->duplicates = 0;);

  return (error);
}

/** Allocate the row log for an index and flag the index
 for online creation.
 @retval true if success, false if not */
bool row_log_allocate(
    dict_index_t *index, /*!< in/out: index */
    dict_table_t *table, /*!< in/out: new table being rebuilt,
                         or NULL when creating a secondary index */
    bool same_pk,        /*!< in: whether the definition of the
                         PRIMARY KEY has remained the same */
    const dtuple_t *add_cols,
    /*!< in: default values of
    added columns, or NULL */
    const ulint *col_map, /*!< in: mapping of old column
                          numbers to new ones, or NULL if !table */
    const char *path)     /*!< in: where to create temporary file */
{
  row_log_t *log;
  DBUG_ENTER("row_log_allocate");

  ut_ad(!dict_index_is_online_ddl(index));
  ut_ad(index->is_clustered() == !!table);
  ut_ad(!table || index->table != table);
  ut_ad(same_pk || table);
  ut_ad(!table || col_map);
  ut_ad(!add_cols || col_map);
  ut_ad(rw_lock_own(dict_index_get_lock(index), RW_LOCK_X));

  log = static_cast<row_log_t *>(ut_malloc_nokey(sizeof *log));

  if (log == NULL) {
    DBUG_RETURN(false);
  }

  log->fd = -1;
  mutex_create(LATCH_ID_INDEX_ONLINE_LOG, &log->mutex);

  log->blobs = NULL;
  log->table = table;
  log->same_pk = same_pk;
  log->add_cols = add_cols;
  log->col_map = col_map;
  log->error = DB_SUCCESS;
  log->max_trx = 0;
  log->tail.blocks = log->tail.bytes = 0;
  log->tail.total = 0;
  log->tail.block = log->head.block = NULL;
  log->head.blocks = log->head.bytes = 0;
  log->head.total = 0;
  log->path = path;
  log->n_old_col = index->table->n_cols;
  log->n_old_vcol = index->table->n_v_cols;

  dict_index_set_online_status(index, ONLINE_INDEX_CREATION);
  index->online_log = log;

  /* While we might be holding an exclusive data dictionary lock
  here, in row_log_abort_sec() we will not always be holding it. Use
  atomic operations in both cases. */
  MONITOR_ATOMIC_INC(MONITOR_ONLINE_CREATE_INDEX);

  DBUG_RETURN(true);
}

/** Free the row log for an index that was being created online. */
void row_log_free(row_log_t *&log) /*!< in,own: row log */
{
  MONITOR_ATOMIC_DEC(MONITOR_ONLINE_CREATE_INDEX);

  UT_DELETE(log->blobs);
  row_log_block_free(log->tail);
  row_log_block_free(log->head);
  row_merge_file_destroy_low(log->fd);
  mutex_free(&log->mutex);
  ut_free(log);
  log = NULL;
}

/** Get the latest transaction ID that has invoked row_log_online_op()
 during online creation.
 @return latest transaction ID, or 0 if nothing was logged */
trx_id_t row_log_get_max_trx(
    dict_index_t *index) /*!< in: index, must be locked */
{
  ut_ad(dict_index_get_online_status(index) == ONLINE_INDEX_CREATION);

  ut_ad((rw_lock_own(dict_index_get_lock(index), RW_LOCK_S) &&
         mutex_own(&index->online_log->mutex)) ||
        rw_lock_own(dict_index_get_lock(index), RW_LOCK_X));

  return (index->online_log->max_trx);
}

/** Applies an operation to a secondary index that was being created. */
static void row_log_apply_op_low(
    dict_index_t *index,      /*!< in/out: index */
    row_merge_dup_t *dup,     /*!< in/out: for reporting
                              duplicate key errors */
    dberr_t *error,           /*!< out: DB_SUCCESS or error code */
    mem_heap_t *offsets_heap, /*!< in/out: memory heap for
                              allocating offsets; can be emptied */
    bool has_index_lock,      /*!< in: true if holding index->lock
                              in exclusive mode */
    enum row_op op,           /*!< in: operation being applied */
    trx_id_t trx_id,          /*!< in: transaction identifier */
    const dtuple_t *entry)    /*!< in: row */
{
  mtr_t mtr;
  btr_cur_t cursor;
  ulint *offsets = NULL;

  ut_ad(!index->is_clustered());

  ut_ad(rw_lock_own(dict_index_get_lock(index), RW_LOCK_X) == has_index_lock);

  ut_ad(!index->is_corrupted());
  ut_ad(trx_id != 0 || op == ROW_OP_DELETE);

  DBUG_PRINT("ib_create_index",
             ("%s %s index " IB_ID_FMT "," TRX_ID_FMT ": %s",
              op == ROW_OP_INSERT ? "insert" : "delete",
              has_index_lock ? "locked" : "unlocked", index->id, trx_id,
              rec_printer(entry).str().c_str()));

  mtr_start(&mtr);

  /* We perform the pessimistic variant of the operations if we
  already hold index->lock exclusively. First, search the
  record. The operation may already have been performed,
  depending on when the row in the clustered index was
  scanned. */
  btr_cur_search_to_nth_level(
      index, 0, entry, PAGE_CUR_LE,
      has_index_lock ? BTR_MODIFY_TREE : BTR_MODIFY_LEAF, &cursor, 0, __FILE__,
      __LINE__, &mtr);

  ut_ad(dict_index_get_n_unique(index) > 0);
  /* This test is somewhat similar to row_ins_must_modify_rec(),
  but not identical for unique secondary indexes. */
  if (cursor.low_match >= dict_index_get_n_unique(index) &&
      !page_rec_is_infimum(btr_cur_get_rec(&cursor))) {
    /* We have a matching record. */
    bool exists = (cursor.low_match == dict_index_get_n_fields(index));
#ifdef UNIV_DEBUG
    rec_t *rec = btr_cur_get_rec(&cursor);
    ut_ad(page_rec_is_user_rec(rec));
    ut_ad(!rec_get_deleted_flag(rec, page_rec_is_comp(rec)));
#endif /* UNIV_DEBUG */

    ut_ad(exists || dict_index_is_unique(index));

    switch (op) {
      case ROW_OP_DELETE:
        if (!exists) {
          /* The existing record matches the
          unique secondary index key, but the
          PRIMARY KEY columns differ. So, this
          exact record does not exist. For
          example, we could detect a duplicate
          key error in some old index before
          logging an ROW_OP_INSERT for our
          index. This ROW_OP_DELETE could have
          been logged for rolling back
          TRX_UNDO_INSERT_REC. */
          goto func_exit;
        }

        if (btr_cur_optimistic_delete(&cursor, BTR_CREATE_FLAG, &mtr)) {
          *error = DB_SUCCESS;
          break;
        }

        if (!has_index_lock) {
          /* This needs a pessimistic operation.
          Lock the index tree exclusively. */
          mtr_commit(&mtr);

          mtr_start(&mtr);

          btr_cur_search_to_nth_level(index, 0, entry, PAGE_CUR_LE,
                                      BTR_MODIFY_TREE, &cursor, 0, __FILE__,
                                      __LINE__, &mtr);

          /* No other thread than the current one
          is allowed to modify the index tree.
          Thus, the record should still exist. */
          ut_ad(cursor.low_match >= dict_index_get_n_fields(index));
          ut_ad(page_rec_is_user_rec(btr_cur_get_rec(&cursor)));
        }

        /* As there are no externally stored fields in
        a secondary index record, the parameter
        rollback=false will be ignored. */

        btr_cur_pessimistic_delete(error, FALSE, &cursor, BTR_CREATE_FLAG,
                                   false, 0, 0, 0, &mtr);
        break;
      case ROW_OP_INSERT:
        if (exists) {
          /* The record already exists. There
          is nothing to be inserted.
          This could happen when processing
          TRX_UNDO_DEL_MARK_REC in statement
          rollback:

          UPDATE of PRIMARY KEY can lead to
          statement rollback if the updated
          value of the PRIMARY KEY already
          exists. In this case, the UPDATE would
          be mapped to DELETE;INSERT, and we
          only wrote undo log for the DELETE
          part. The duplicate key error would be
          triggered before logging the INSERT
          part.

          Theoretically, we could also get a
          similar situation when a DELETE operation
          is blocked by a FOREIGN KEY constraint. */
          goto func_exit;
        }

        if (dtuple_contains_null(entry)) {
          /* The UNIQUE KEY columns match, but
          there is a NULL value in the key, and
          NULL!=NULL. */
          goto insert_the_rec;
        }

        goto duplicate;
    }
  } else {
    switch (op) {
      rec_t *rec;
      big_rec_t *big_rec;
      case ROW_OP_DELETE:
        /* The record does not exist. For example, we
        could detect a duplicate key error in some old
        index before logging an ROW_OP_INSERT for our
        index. This ROW_OP_DELETE could be logged for
        rolling back TRX_UNDO_INSERT_REC. */
        goto func_exit;
      case ROW_OP_INSERT:
        if (dict_index_is_unique(index) &&
            (cursor.up_match >= dict_index_get_n_unique(index) ||
             cursor.low_match >= dict_index_get_n_unique(index)) &&
            (!index->n_nullable || !dtuple_contains_null(entry))) {
        duplicate:
          /* Duplicate key */
          ut_ad(dict_index_is_unique(index));
          row_merge_dup_report(dup, entry->fields);
          *error = DB_DUPLICATE_KEY;
          goto func_exit;
        }
      insert_the_rec:
        /* Insert the record. As we are inserting into
        a secondary index, there cannot be externally
        stored columns (!big_rec). */
        *error = btr_cur_optimistic_insert(
            BTR_NO_UNDO_LOG_FLAG | BTR_NO_LOCKING_FLAG | BTR_CREATE_FLAG,
            &cursor, &offsets, &offsets_heap, const_cast<dtuple_t *>(entry),
            &rec, &big_rec, 0, NULL, &mtr);
        ut_ad(!big_rec);
        if (*error != DB_FAIL) {
          break;
        }

        if (!has_index_lock) {
          /* This needs a pessimistic operation.
          Lock the index tree exclusively. */
          mtr_commit(&mtr);

          mtr_start(&mtr);

          btr_cur_search_to_nth_level(index, 0, entry, PAGE_CUR_LE,
                                      BTR_MODIFY_TREE, &cursor, 0, __FILE__,
                                      __LINE__, &mtr);
        }

        /* We already determined that the
        record did not exist. No other thread
        than the current one is allowed to
        modify the index tree. Thus, the
        record should still not exist. */

        *error = btr_cur_pessimistic_insert(
            BTR_NO_UNDO_LOG_FLAG | BTR_NO_LOCKING_FLAG | BTR_CREATE_FLAG,
            &cursor, &offsets, &offsets_heap, const_cast<dtuple_t *>(entry),
            &rec, &big_rec, 0, NULL, &mtr);
        ut_ad(!big_rec);
        break;
    }
    mem_heap_empty(offsets_heap);
  }

  if (*error == DB_SUCCESS && trx_id) {
    page_update_max_trx_id(btr_cur_get_block(&cursor),
                           btr_cur_get_page_zip(&cursor), trx_id, &mtr);
  }

func_exit:
  mtr_commit(&mtr);
}

/** Applies an operation to a secondary index that was being created.
 @return NULL on failure (mrec corruption) or when out of data;
 pointer to next record on success */
static MY_ATTRIBUTE((warn_unused_result)) const mrec_t *row_log_apply_op(
    dict_index_t *index,      /*!< in/out: index */
    row_merge_dup_t *dup,     /*!< in/out: for reporting
                              duplicate key errors */
    dberr_t *error,           /*!< out: DB_SUCCESS or error code */
    mem_heap_t *offsets_heap, /*!< in/out: memory heap for
                              allocating offsets; can be emptied */
    mem_heap_t *heap,         /*!< in/out: memory heap for
                              allocating data tuples */
    bool has_index_lock,      /*!< in: true if holding index->lock
                              in exclusive mode */
    const mrec_t *mrec,       /*!< in: merge record */
    const mrec_t *mrec_end,   /*!< in: end of buffer */
    ulint *offsets)           /*!< in/out: work area for
                              rec_init_offsets_temp() */

{
  enum row_op op;
  ulint extra_size;
  ulint data_size;
  ulint n_ext;
  dtuple_t *entry;
  trx_id_t trx_id;

  /* Online index creation is only used for secondary indexes. */
  ut_ad(!index->is_clustered());

  ut_ad(rw_lock_own(dict_index_get_lock(index), RW_LOCK_X) == has_index_lock);

  if (index->is_corrupted()) {
    *error = DB_INDEX_CORRUPT;
    return (NULL);
  }

  *error = DB_SUCCESS;

  if (mrec + ROW_LOG_HEADER_SIZE >= mrec_end) {
    return (NULL);
  }

  switch (*mrec) {
    case ROW_OP_INSERT:
      if (ROW_LOG_HEADER_SIZE + DATA_TRX_ID_LEN + mrec >= mrec_end) {
        return (NULL);
      }

      op = static_cast<enum row_op>(*mrec++);
      trx_id = trx_read_trx_id(mrec);
      mrec += DATA_TRX_ID_LEN;
      break;
    case ROW_OP_DELETE:
      op = static_cast<enum row_op>(*mrec++);
      trx_id = 0;
      break;
    default:
    corrupted:
      ut_ad(0);
      *error = DB_CORRUPTION;
      return (NULL);
  }

  extra_size = *mrec++;

  ut_ad(mrec < mrec_end);

  if (extra_size >= 0x80) {
    /* Read another byte of extra_size. */

    extra_size = (extra_size & 0x7f) << 8;
    extra_size |= *mrec++;
  }

  mrec += extra_size;

  if (mrec > mrec_end) {
    return (NULL);
  }

  rec_init_offsets_temp(mrec, index, offsets);

  if (rec_offs_any_extern(offsets)) {
    /* There should never be any externally stored fields
    in a secondary index, which is what online index
    creation is used for. Therefore, the log file must be
    corrupted. */
    goto corrupted;
  }

  data_size = rec_offs_data_size(offsets);

  mrec += data_size;

  if (mrec > mrec_end) {
    return (NULL);
  }

  entry = row_rec_to_index_entry_low(mrec - data_size, index, offsets, &n_ext,
                                     heap);
  /* Online index creation is only implemented for secondary
  indexes, which never contain off-page columns. */
  ut_ad(n_ext == 0);

  row_log_apply_op_low(index, dup, error, offsets_heap, has_index_lock, op,
                       trx_id, entry);
  return (mrec);
}

/** Applies operations to a secondary index that was being created.
@param[in]	trx	transaction (for checking if the operation was
interrupted)
@param[in,out]	index	index
@param[in,out]	dup	for reporting duplicate key errors
@param[in,out]	stage	performance schema accounting object, used by
ALTER TABLE. If not NULL, then stage->inc() will be called for each block
of log that is applied.
@return DB_SUCCESS, or error code on failure */
static dberr_t row_log_apply_ops(const trx_t *trx, dict_index_t *index,
                                 row_merge_dup_t *dup,
                                 ut_stage_alter_t *stage) {
  dberr_t error;
  const mrec_t *mrec = NULL;
  const mrec_t *next_mrec;
  const mrec_t *mrec_end = NULL; /* silence bogus warning */
  const mrec_t *next_mrec_end;
  mem_heap_t *offsets_heap;
  mem_heap_t *heap;
  ulint *offsets;
  bool has_index_lock;
  const ulint i = 1 + REC_OFFS_HEADER_SIZE + dict_index_get_n_fields(index);

  ut_ad(dict_index_is_online_ddl(index));
  ut_ad(!index->is_committed());
  ut_ad(rw_lock_own(dict_index_get_lock(index), RW_LOCK_X));
  ut_ad(index->online_log);
  UNIV_MEM_INVALID(&mrec_end, sizeof mrec_end);

  offsets = static_cast<ulint *>(ut_malloc_nokey(i * sizeof *offsets));
  offsets[0] = i;
  offsets[1] = dict_index_get_n_fields(index);

  offsets_heap = mem_heap_create(UNIV_PAGE_SIZE);
  heap = mem_heap_create(UNIV_PAGE_SIZE);
  has_index_lock = true;

next_block:
  ut_ad(has_index_lock);
  ut_ad(rw_lock_own(dict_index_get_lock(index), RW_LOCK_X));
  ut_ad(index->online_log->head.bytes == 0);

  stage->inc(row_log_progress_inc_per_block());

  if (trx_is_interrupted(trx)) {
    goto interrupted;
  }

  error = index->online_log->error;
  if (error != DB_SUCCESS) {
    goto func_exit;
  }

  if (index->is_corrupted()) {
    error = DB_INDEX_CORRUPT;
    goto func_exit;
  }

  if (UNIV_UNLIKELY(index->online_log->head.blocks >
                    index->online_log->tail.blocks)) {
  unexpected_eof:
    ib::error(ER_IB_MSG_962)
        << "Unexpected end of temporary file for index " << index->name;
  corruption:
    error = DB_CORRUPTION;
    goto func_exit;
  }

  if (index->online_log->head.blocks == index->online_log->tail.blocks) {
    if (index->online_log->head.blocks) {
#ifdef HAVE_FTRUNCATE
      /* Truncate the file in order to save space. */
      if (index->online_log->fd > 0 &&
          ftruncate(index->online_log->fd, 0) == -1) {
        perror("ftruncate");
      }
#endif /* HAVE_FTRUNCATE */
      index->online_log->head.blocks = index->online_log->tail.blocks = 0;
    }

    next_mrec = index->online_log->tail.block;
    next_mrec_end = next_mrec + index->online_log->tail.bytes;

    if (next_mrec_end == next_mrec) {
      /* End of log reached. */
    all_done:
      ut_ad(has_index_lock);
      ut_ad(index->online_log->head.blocks == 0);
      ut_ad(index->online_log->tail.blocks == 0);
      error = DB_SUCCESS;
      goto func_exit;
    }
  } else {
    os_offset_t ofs;

    ofs = (os_offset_t)index->online_log->head.blocks * srv_sort_buf_size;

    ut_ad(has_index_lock);
    has_index_lock = false;
    rw_lock_x_unlock(dict_index_get_lock(index));

    log_free_check();

    if (!row_log_block_allocate(index->online_log->head)) {
      error = DB_OUT_OF_MEMORY;
      goto func_exit;
    }

    IORequest request;
    dberr_t err = os_file_read_no_error_handling_int_fd(
        request, index->online_log->fd, index->online_log->head.block, ofs,
        srv_sort_buf_size, NULL);

    if (err != DB_SUCCESS) {
      ib::error(ER_IB_MSG_963) << "Unable to read temporary file"
                                  " for index "
                               << index->name;
      goto corruption;
    }

#ifdef POSIX_FADV_DONTNEED
    /* Each block is read exactly once.  Free up the file cache. */
    posix_fadvise(index->online_log->fd, ofs, srv_sort_buf_size,
                  POSIX_FADV_DONTNEED);
#endif /* POSIX_FADV_DONTNEED */

    next_mrec = index->online_log->head.block;
    next_mrec_end = next_mrec + srv_sort_buf_size;
  }

  if (mrec) {
    /* A partial record was read from the previous block.
    Copy the temporary buffer full, as we do not know the
    length of the record. Parse subsequent records from
    the bigger buffer index->online_log->head.block
    or index->online_log->tail.block. */

    ut_ad(mrec == index->online_log->head.buf);
    ut_ad(mrec_end > mrec);
    ut_ad(mrec_end < (&index->online_log->head.buf)[1]);

    memcpy((mrec_t *)mrec_end, next_mrec,
           (&index->online_log->head.buf)[1] - mrec_end);
    mrec = row_log_apply_op(index, dup, &error, offsets_heap, heap,
                            has_index_lock, index->online_log->head.buf,
                            (&index->online_log->head.buf)[1], offsets);
    if (error != DB_SUCCESS) {
      goto func_exit;
    } else if (UNIV_UNLIKELY(mrec == NULL)) {
      /* The record was not reassembled properly. */
      goto corruption;
    }
    /* The record was previously found out to be
    truncated. Now that the parse buffer was extended,
    it should proceed beyond the old end of the buffer. */
    ut_a(mrec > mrec_end);

    index->online_log->head.bytes = mrec - mrec_end;
    next_mrec += index->online_log->head.bytes;
  }

  ut_ad(next_mrec <= next_mrec_end);
  /* The following loop must not be parsing the temporary
  buffer, but head.block or tail.block. */

  /* mrec!=NULL means that the next record starts from the
  middle of the block */
  ut_ad((mrec == NULL) == (index->online_log->head.bytes == 0));

#ifdef UNIV_DEBUG
  if (next_mrec_end == index->online_log->head.block + srv_sort_buf_size) {
    /* If tail.bytes == 0, next_mrec_end can also be at
    the end of tail.block. */
    if (index->online_log->tail.bytes == 0) {
      ut_ad(next_mrec == next_mrec_end);
      ut_ad(index->online_log->tail.blocks == 0);
      ut_ad(index->online_log->head.blocks == 0);
      ut_ad(index->online_log->head.bytes == 0);
    } else {
      ut_ad(next_mrec ==
            index->online_log->head.block + index->online_log->head.bytes);
      ut_ad(index->online_log->tail.blocks > index->online_log->head.blocks);
    }
  } else if (next_mrec_end ==
             index->online_log->tail.block + index->online_log->tail.bytes) {
    ut_ad(next_mrec ==
          index->online_log->tail.block + index->online_log->head.bytes);
    ut_ad(index->online_log->tail.blocks == 0);
    ut_ad(index->online_log->head.blocks == 0);
    ut_ad(index->online_log->head.bytes <= index->online_log->tail.bytes);
  } else {
    ut_error;
  }
#endif /* UNIV_DEBUG */

  mrec_end = next_mrec_end;

  while (!trx_is_interrupted(trx)) {
    mrec = next_mrec;
    ut_ad(mrec < mrec_end);

    if (!has_index_lock) {
      /* We are applying operations from a different
      block than the one that is being written to.
      We do not hold index->lock in order to
      allow other threads to concurrently buffer
      modifications. */
      ut_ad(mrec >= index->online_log->head.block);
      ut_ad(mrec_end == index->online_log->head.block + srv_sort_buf_size);
      ut_ad(index->online_log->head.bytes < srv_sort_buf_size);

      /* Take the opportunity to do a redo log
      checkpoint if needed. */
      log_free_check();
    } else {
      /* We are applying operations from the last block.
      Do not allow other threads to buffer anything,
      so that we can finally catch up and synchronize. */
      ut_ad(index->online_log->head.blocks == 0);
      ut_ad(index->online_log->tail.blocks == 0);
      ut_ad(mrec_end ==
            index->online_log->tail.block + index->online_log->tail.bytes);
      ut_ad(mrec >= index->online_log->tail.block);
    }

    next_mrec = row_log_apply_op(index, dup, &error, offsets_heap, heap,
                                 has_index_lock, mrec, mrec_end, offsets);

    if (error != DB_SUCCESS) {
      goto func_exit;
    } else if (next_mrec == next_mrec_end) {
      /* The record happened to end on a block boundary.
      Do we have more blocks left? */
      if (has_index_lock) {
        /* The index will be locked while
        applying the last block. */
        goto all_done;
      }

      mrec = NULL;
    process_next_block:
      rw_lock_x_lock(dict_index_get_lock(index));
      has_index_lock = true;

      index->online_log->head.bytes = 0;
      index->online_log->head.blocks++;
      goto next_block;
    } else if (next_mrec != NULL) {
      ut_ad(next_mrec < next_mrec_end);
      index->online_log->head.bytes += next_mrec - mrec;
    } else if (has_index_lock) {
      /* When mrec is within tail.block, it should
      be a complete record, because we are holding
      index->lock and thus excluding the writer. */
      ut_ad(index->online_log->tail.blocks == 0);
      ut_ad(mrec_end ==
            index->online_log->tail.block + index->online_log->tail.bytes);
      ut_ad(0);
      goto unexpected_eof;
    } else {
      memcpy(index->online_log->head.buf, mrec, mrec_end - mrec);
      mrec_end += index->online_log->head.buf - mrec;
      mrec = index->online_log->head.buf;
      goto process_next_block;
    }
  }

interrupted:
  error = DB_INTERRUPTED;
func_exit:
  if (!has_index_lock) {
    rw_lock_x_lock(dict_index_get_lock(index));
  }

  switch (error) {
    case DB_SUCCESS:
      break;
    case DB_INDEX_CORRUPT:
      if (((os_offset_t)index->online_log->tail.blocks + 1) *
              srv_sort_buf_size >=
          srv_online_max_size) {
        /* The log file grew too big. */
        error = DB_ONLINE_LOG_TOO_BIG;
      }
      /* fall through */
    default:
      /* We set the flag directly instead of
      invoking dict_set_corrupted() here,
      because the index is not "public" yet. */
      index->type |= DICT_CORRUPT;
  }

  mem_heap_free(heap);
  mem_heap_free(offsets_heap);
  row_log_block_free(index->online_log->head);
  ut_free(offsets);
  return (error);
}

/** Apply the row log to the index upon completing index creation.
@param[in]	trx	transaction (for checking if the operation was
interrupted)
@param[in,out]	index	secondary index
@param[in,out]	table	MySQL table (for reporting duplicates)
@param[in,out]	stage	performance schema accounting object, used by
ALTER TABLE. stage->begin_phase_log_index() will be called initially and then
stage->inc() will be called for each block of log that is applied.
@return DB_SUCCESS, or error code on failure */
dberr_t row_log_apply(const trx_t *trx, dict_index_t *index,
                      struct TABLE *table, ut_stage_alter_t *stage) {
  dberr_t error;
  row_log_t *log;
  row_merge_dup_t dup = {index, table, NULL, 0};
  DBUG_ENTER("row_log_apply");

  ut_ad(dict_index_is_online_ddl(index));
  ut_ad(!index->is_clustered());

  stage->begin_phase_log_index();

  log_free_check();

  rw_lock_x_lock(dict_index_get_lock(index));

  if (!index->table->is_corrupted()) {
    error = row_log_apply_ops(trx, index, &dup, stage);
  } else {
    error = DB_SUCCESS;
  }

  if (error != DB_SUCCESS) {
    ut_a(!dict_table_is_discarded(index->table));
    /* We set the flag directly instead of
    invoking dict_set_corrupted() here,
    because the index is not "public" yet. */
    index->type |= DICT_CORRUPT;
    index->table->drop_aborted = TRUE;

    dict_index_set_online_status(index, ONLINE_INDEX_ABORTED);
  } else {
    ut_ad(dup.n_dup == 0);
    dict_index_set_online_status(index, ONLINE_INDEX_COMPLETE);
  }

  log = index->online_log;
  index->online_log = NULL;
  rw_lock_x_unlock(dict_index_get_lock(index));

  row_log_free(log);

  DBUG_RETURN(error);
}<|MERGE_RESOLUTION|>--- conflicted
+++ resolved
@@ -1841,7 +1841,6 @@
   }
 #endif /* UNIV_DEBUG */
 
-<<<<<<< HEAD
   if (page_rec_is_infimum(btr_pcur_get_rec(&pcur)) ||
       btr_pcur_get_low_match(&pcur) < index->n_uniq) {
     /* The record was not found. This should only happen
@@ -1971,7 +1970,10 @@
       row_build_index_entry_low(row, NULL, index, heap, ROW_BUILD_FOR_INSERT);
   upd_t *update = row_upd_build_difference_binary(
       index, entry, btr_pcur_get_rec(&pcur), cur_offsets, false, NULL, heap,
-      dup->table);
+      dup->table, &error);
+  if (error != DB_SUCCESS) {
+    goto func_exit;
+  }
 
   if (!update->n_fields) {
     /* Nothing to do. */
@@ -2019,194 +2021,6 @@
     /* Construct the row corresponding to the old value of
     the record. */
     old_row = row_build(ROW_COPY_DATA, index, btr_pcur_get_rec(&pcur),
-=======
-	if (page_rec_is_infimum(btr_pcur_get_rec(&pcur))
-	    || btr_pcur_get_low_match(&pcur) < index->n_uniq) {
-		/* The record was not found. This should only happen
-		when an earlier ROW_T_INSERT or ROW_T_UPDATE was
-		diverted because BLOBs were freed when the insert was
-		later rolled back. */
-
-		ut_ad(log->blobs);
-
-		if (error == DB_SUCCESS) {
-			/* An earlier ROW_T_INSERT could have been
-			skipped because of a missing BLOB, like this:
-
-			BEGIN;
-			INSERT INTO t SET blob_col='blob value';
-			UPDATE t SET blob_col='';
-			ROLLBACK;
-
-			This would generate the following records:
-			ROW_T_INSERT (referring to 'blob value')
-			ROW_T_UPDATE
-			ROW_T_UPDATE (referring to 'blob value')
-			ROW_T_DELETE
-			[ROLLBACK removes the 'blob value']
-
-			The ROW_T_INSERT would have been skipped
-			because of a missing BLOB. Now we are
-			executing the first ROW_T_UPDATE.
-			The second ROW_T_UPDATE (for the ROLLBACK)
-			would be interpreted as ROW_T_DELETE, because
-			the BLOB would be missing.
-
-			We could probably assume that the transaction
-			has been rolled back and simply skip the
-			'insert' part of this ROW_T_UPDATE record.
-			However, there might be some complex scenario
-			that could interfere with such a shortcut.
-			So, we will insert the row (and risk
-			introducing a bogus duplicate key error
-			for the ALTER TABLE), and a subsequent
-			ROW_T_UPDATE or ROW_T_DELETE will delete it. */
-			mtr_commit(&mtr);
-			error = row_log_table_apply_insert_low(
-				thr, row, trx_id, offsets_heap, heap, dup);
-		} else {
-			/* Some BLOBs are missing, so we are interpreting
-			this ROW_T_UPDATE as ROW_T_DELETE (see *1).
-			Because the record was not found, we do nothing. */
-			ut_ad(error == DB_MISSING_HISTORY);
-			error = DB_SUCCESS;
-func_exit:
-			mtr_commit(&mtr);
-		}
-func_exit_committed:
-		ut_ad(mtr.has_committed());
-
-		if (error != DB_SUCCESS) {
-			/* Report the erroneous row using the new
-			version of the table. */
-			innobase_row_to_mysql(dup->table, log->table, row);
-		}
-
-		return(error);
-	}
-
-	/* Prepare to update (or delete) the record. */
-	ulint*		cur_offsets	= rec_get_offsets(
-		btr_pcur_get_rec(&pcur),
-		index, NULL, ULINT_UNDEFINED, &offsets_heap);
-
-	if (!log->same_pk) {
-		/* Only update the record if DB_TRX_ID,DB_ROLL_PTR match what
-		was buffered. */
-		ulint		len;
-		const void*	rec_trx_id
-			= rec_get_nth_field(btr_pcur_get_rec(&pcur),
-					    cur_offsets, index->n_uniq, &len);
-		ut_ad(len == DATA_TRX_ID_LEN);
-		ut_ad(dtuple_get_nth_field(old_pk, index->n_uniq)->len
-		      == DATA_TRX_ID_LEN);
-		ut_ad(dtuple_get_nth_field(old_pk, index->n_uniq + 1)->len
-		      == DATA_ROLL_PTR_LEN);
-		ut_ad(DATA_TRX_ID_LEN + static_cast<const char*>(
-			      dtuple_get_nth_field(old_pk,
-						   index->n_uniq)->data)
-		      == dtuple_get_nth_field(old_pk,
-					      index->n_uniq + 1)->data);
-		if (memcmp(rec_trx_id,
-			   dtuple_get_nth_field(old_pk, index->n_uniq)->data,
-			   DATA_TRX_ID_LEN + DATA_ROLL_PTR_LEN)) {
-			/* The ROW_T_UPDATE was logged for a different
-			DB_TRX_ID,DB_ROLL_PTR. This is possible if an
-			earlier ROW_T_INSERT or ROW_T_UPDATE was diverted
-			because some BLOBs were missing due to rolling
-			back the initial insert or due to purging
-			the old BLOB values of an update. */
-			ut_ad(log->blobs);
-			if (error != DB_SUCCESS) {
-				ut_ad(error == DB_MISSING_HISTORY);
-				/* Some BLOBs are missing, so we are
-				interpreting this ROW_T_UPDATE as
-				ROW_T_DELETE (see *1).
-				Because this is a different row,
-				we will do nothing. */
-				error = DB_SUCCESS;
-			} else {
-				/* Because the user record is missing due to
-				BLOBs that were missing when processing
-				an earlier log record, we should
-				interpret the ROW_T_UPDATE as ROW_T_INSERT.
-				However, there is a different user record
-				with the same PRIMARY KEY value already. */
-				error = DB_DUPLICATE_KEY;
-			}
-
-			goto func_exit;
-		}
-	}
-
-	if (error != DB_SUCCESS) {
-		ut_ad(error == DB_MISSING_HISTORY);
-		ut_ad(log->blobs);
-		/* Some BLOBs are missing, so we are interpreting
-		this ROW_T_UPDATE as ROW_T_DELETE (see *1). */
-		error = row_log_table_apply_delete_low(
-			&pcur, old_pk, cur_offsets, NULL, heap, &mtr);
-		goto func_exit_committed;
-	}
-
-	/** It allows to create tuple with virtual column information. */
-	dtuple_t*	entry	= row_build_index_entry_low(
-		row, NULL, index, heap, ROW_BUILD_FOR_INSERT);
-	upd_t*		update	= row_upd_build_difference_binary(
-		index, entry, btr_pcur_get_rec(&pcur), cur_offsets,
-		false, NULL, heap, dup->table, &error);
-	if (error != DB_SUCCESS) {
-			goto func_exit;
-	}
-
-	if (!update->n_fields) {
-		/* Nothing to do. */
-		goto func_exit;
-	}
-
-	const bool	pk_updated
-		= upd_get_nth_field(update, 0)->field_no < new_trx_id_col;
-
-	if (pk_updated || rec_offs_any_extern(cur_offsets)) {
-		/* If the record contains any externally stored
-		columns, perform the update by delete and insert,
-		because we will not write any undo log that would
-		allow purge to free any orphaned externally stored
-		columns. */
-
-		if (pk_updated && log->same_pk) {
-			/* The ROW_T_UPDATE log record should only be
-			written when the PRIMARY KEY fields of the
-			record did not change in the old table.  We
-			can only get a change of PRIMARY KEY columns
-			in the rebuilt table if the PRIMARY KEY was
-			redefined (!same_pk). */
-			ut_ad(0);
-			error = DB_CORRUPTION;
-			goto func_exit;
-		}
-
-		error = row_log_table_apply_delete_low(
-			&pcur, old_pk, cur_offsets, NULL, heap, &mtr);
-		ut_ad(mtr.has_committed());
-
-		if (error == DB_SUCCESS) {
-			error = row_log_table_apply_insert_low(
-				thr, row, trx_id, offsets_heap, heap, dup);
-		}
-
-		goto func_exit_committed;
-	}
-
-	dtuple_t*	old_row;
-	row_ext_t*	old_ext;
-
-	if (dict_index_t* index_next = dict_table_get_next_index(index)) {
-		/* Construct the row corresponding to the old value of
-		the record. */
-		old_row = row_build(
-                        ROW_COPY_DATA, index, btr_pcur_get_rec(&pcur),
->>>>>>> 43acad2a
                         cur_offsets, NULL, NULL, NULL, &old_ext, heap);
     if (dict_index_has_virtual(index_next)) {
       dtuple_copy_v_fields(old_row, update->old_vrow);
