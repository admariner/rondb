--- conflicted
+++ resolved
@@ -5332,12 +5332,7 @@
 
 		pending_io += buf_pool->n_pend_reads
 			      + buf_pool->n_flush[BUF_FLUSH_LRU]
-<<<<<<< HEAD
-			      + buf_pool->n_flush[BUF_FLUSH_LIST]
-			      + buf_pool->n_flush[BUF_FLUSH_SINGLE_PAGE];
-=======
 			      + buf_pool->n_flush[BUF_FLUSH_LIST];
->>>>>>> fcf9dcfe
 
 	}
 
