--- conflicted
+++ resolved
@@ -1491,306 +1491,6 @@
 }
 
 /********************************************************************//**
-<<<<<<< HEAD
-Shrinks a buffer pool instance. */
-static
-void
-buf_pool_shrink_instance(
-/*=====================*/
-	buf_pool_t*	buf_pool,	/*!< in: buffer pool instance */
-	ulint		chunk_size)	/*!< in: number of pages to remove */
-{
-	buf_chunk_t*	chunks;
-	buf_chunk_t*	chunk;
-	ulint		max_size;
-	ulint		max_free_size;
-	buf_chunk_t*	max_chunk;
-	buf_chunk_t*	max_free_chunk;
-
-	ut_ad(!buf_pool_mutex_own(buf_pool));
-
-try_again:
-	btr_search_disable(); /* Empty the adaptive hash index again */
-	buf_pool_mutex_enter(buf_pool);
-
-shrink_again:
-	if (buf_pool->n_chunks <= 1) {
-
-		/* Cannot shrink if there is only one chunk */
-		goto func_done;
-	}
-
-	/* Search for the largest free chunk
-	not larger than the size difference */
-	chunks = buf_pool->chunks;
-	chunk = chunks + buf_pool->n_chunks;
-	max_size = max_free_size = 0;
-	max_chunk = max_free_chunk = NULL;
-
-	while (--chunk >= chunks) {
-		if (chunk->size <= chunk_size
-		    && chunk->size > max_free_size) {
-			if (chunk->size > max_size) {
-				max_size = chunk->size;
-				max_chunk = chunk;
-			}
-
-			if (buf_chunk_all_free(chunk)) {
-				max_free_size = chunk->size;
-				max_free_chunk = chunk;
-			}
-		}
-	}
-
-	if (!max_free_size) {
-
-		ulint		dirty	= 0;
-		ulint		nonfree	= 0;
-		buf_block_t*	block;
-		buf_block_t*	bend;
-
-		/* Cannot shrink: try again later
-		(do not assign srv_buf_pool_old_size) */
-		if (!max_chunk) {
-
-			goto func_exit;
-		}
-
-		block = max_chunk->blocks;
-		bend = block + max_chunk->size;
-
-		/* Move the blocks of chunk to the end of the
-		LRU list and try to flush them. */
-		for (; block < bend; block++) {
-			switch (buf_block_get_state(block)) {
-			case BUF_BLOCK_NOT_USED:
-				continue;
-			case BUF_BLOCK_FILE_PAGE:
-				break;
-			default:
-				nonfree++;
-				continue;
-			}
-
-			mutex_enter(&block->mutex);
-			/* The following calls will temporarily
-			release block->mutex and buf_pool->mutex.
-			Therefore, we have to always retry,
-			even if !dirty && !nonfree. */
-
-			if (!buf_flush_ready_for_replace(&block->page)) {
-
-				buf_LRU_make_block_old(&block->page);
-				mutex_exit(&block->mutex);
-				dirty++;
-			} else {
-				mutex_exit(&block->mutex);
-				if (buf_LRU_free_block(&block->page, TRUE)
-				   != BUF_LRU_FREED) {
-					nonfree++;
-				}
-			}
-		}
-
-		buf_pool_mutex_exit(buf_pool);
-
-		/* Request for a flush of the chunk if it helps.
-		Do not flush if there are non-free blocks, since
-		flushing will not make the chunk freeable. */
-		if (nonfree) {
-			/* Avoid busy-waiting. */
-			os_thread_sleep(100000);
-		} else if (dirty
-			   && buf_flush_LRU(buf_pool, dirty)
-			      == ULINT_UNDEFINED) {
-
-			buf_flush_wait_batch_end(buf_pool, BUF_FLUSH_LRU);
-		}
-
-		goto try_again;
-	}
-
-	max_size = max_free_size;
-	max_chunk = max_free_chunk;
-
-	buf_pool->old_pool_size = buf_pool->curr_pool_size;
-
-	/* Rewrite buf_pool->chunks.  Copy everything but max_chunk. */
-	chunks = mem_alloc((buf_pool->n_chunks - 1) * sizeof *chunks);
-	memcpy(chunks, buf_pool->chunks,
-	       (max_chunk - buf_pool->chunks) * sizeof *chunks);
-	memcpy(chunks + (max_chunk - buf_pool->chunks),
-	       max_chunk + 1,
-	       buf_pool->chunks + buf_pool->n_chunks
-	       - (max_chunk + 1));
-	ut_a(buf_pool->curr_size > max_chunk->size);
-	buf_pool->curr_size -= max_chunk->size;
-	buf_pool->curr_pool_size = buf_pool->curr_size * UNIV_PAGE_SIZE;
-	chunk_size -= max_chunk->size;
-	buf_chunk_free(buf_pool, max_chunk);
-	mem_free(buf_pool->chunks);
-	buf_pool->chunks = chunks;
-	buf_pool->n_chunks--;
-
-	/* Allow a slack of one megabyte. */
-	if (chunk_size > 1048576 / UNIV_PAGE_SIZE) {
-
-		goto shrink_again;
-	}
-	goto func_exit;
-
-func_done:
-	buf_pool->old_pool_size = buf_pool->curr_pool_size;
-func_exit:
-	buf_pool_mutex_exit(buf_pool);
-	btr_search_enable();
-}
-
-/********************************************************************//**
-Shrinks the buffer pool. */
-static
-void
-buf_pool_shrink(
-/*============*/
-	ulint	chunk_size)	/*!< in: number of pages to remove */
-{
-	ulint	i;
-
-	for (i = 0; i < srv_buf_pool_instances; i++) {
-		buf_pool_t*	buf_pool;
-		ulint		instance_chunk_size;
-
-		instance_chunk_size = chunk_size / srv_buf_pool_instances;
-		buf_pool = buf_pool_from_array(i);
-		buf_pool_shrink_instance(buf_pool, instance_chunk_size);
-	}
-
-	buf_pool_set_sizes();
-}
-
-/********************************************************************//**
-Rebuild buf_pool->page_hash for a buffer pool instance. */
-static
-void
-buf_pool_page_hash_rebuild_instance(
-/*================================*/
-	buf_pool_t*	buf_pool)		/*!< in: buffer pool instance */
-{
-	ulint		i;
-	buf_page_t*	b;
-	buf_chunk_t*	chunk;
-	ulint		n_chunks;
-	hash_table_t*	zip_hash;
-	hash_table_t*	page_hash;
-
-	buf_pool_mutex_enter(buf_pool);
-
-	hash_lock_x_all(buf_pool->page_hash);
-
-	/* Free, create, and populate the hash table. */
-	ha_clear(buf_pool->page_hash);
-
-	/*FIXME: This is broken. When we free the hash_table we
-	free the sync_obj array as well. We either have to have a
-	mechanism where it is guaranteed that nobody will try to
-	acquire any of the page_hash locks or think some other
-	way to implement this. It doesn't matter as of now because
-	buffer pool resize code is not used currently. */
-	hash_table_free(buf_pool->page_hash);
-
-	ut_a(srv_n_page_hash_locks != 0);
-	ut_a(srv_n_page_hash_locks <= MAX_PAGE_HASH_LOCKS);
-
-	buf_pool->page_hash = page_hash
-			    = ha_create(2 * buf_pool->curr_size,
-					srv_n_page_hash_locks,
-					MEM_HEAP_FOR_PAGE_HASH,
-					SYNC_BUF_PAGE_HASH);
-
-	zip_hash = hash_create(2 * buf_pool->curr_size);
-
-	HASH_MIGRATE(buf_pool->zip_hash, zip_hash, buf_page_t, hash,
-		     BUF_POOL_ZIP_FOLD_BPAGE);
-
-	hash_table_free(buf_pool->zip_hash);
-	buf_pool->zip_hash = zip_hash;
-
-	/* Insert the uncompressed file pages to buf_pool->page_hash. */
-
-	chunk = buf_pool->chunks;
-	n_chunks = buf_pool->n_chunks;
-
-	for (i = 0; i < n_chunks; i++, chunk++) {
-		ulint		j;
-		buf_block_t*	block = chunk->blocks;
-
-		for (j = 0; j < chunk->size; j++, block++) {
-			if (buf_block_get_state(block)
-			    == BUF_BLOCK_FILE_PAGE) {
-				ut_ad(!block->page.in_zip_hash);
-				ut_ad(block->page.in_page_hash);
-
-				HASH_INSERT(buf_page_t, hash, page_hash,
-					    buf_page_address_fold(
-						    block->page.space,
-						    block->page.offset),
-					    &block->page);
-			}
-		}
-	}
-
-	/* Insert the compressed-only pages to buf_pool->page_hash.
-	All such blocks are either in buf_pool->zip_clean or
-	in buf_pool->flush_list. */
-
-	for (b = UT_LIST_GET_FIRST(buf_pool->zip_clean); b;
-	     b = UT_LIST_GET_NEXT(list, b)) {
-		ut_a(buf_page_get_state(b) == BUF_BLOCK_ZIP_PAGE);
-		ut_ad(!b->in_flush_list);
-		ut_ad(b->in_LRU_list);
-		ut_ad(b->in_page_hash);
-		ut_ad(!b->in_zip_hash);
-
-		HASH_INSERT(buf_page_t, hash, page_hash,
-			    buf_page_address_fold(b->space, b->offset), b);
-	}
-
-	buf_flush_list_mutex_enter(buf_pool);
-	for (b = UT_LIST_GET_FIRST(buf_pool->flush_list); b;
-	     b = UT_LIST_GET_NEXT(list, b)) {
-		ut_ad(b->in_flush_list);
-		ut_ad(b->in_LRU_list);
-		ut_ad(b->in_page_hash);
-		ut_ad(!b->in_zip_hash);
-
-		switch (buf_page_get_state(b)) {
-		case BUF_BLOCK_ZIP_DIRTY:
-			HASH_INSERT(buf_page_t, hash, page_hash,
-				    buf_page_address_fold(b->space,
-							  b->offset), b);
-			break;
-		case BUF_BLOCK_FILE_PAGE:
-			/* uncompressed page */
-			break;
-		case BUF_BLOCK_ZIP_FREE:
-		case BUF_BLOCK_ZIP_PAGE:
-		case BUF_BLOCK_NOT_USED:
-		case BUF_BLOCK_READY_FOR_USE:
-		case BUF_BLOCK_MEMORY:
-		case BUF_BLOCK_REMOVE_HASH:
-			ut_error;
-			break;
-		}
-	}
-
-	hash_unlock_x_all(buf_pool->page_hash);
-	buf_flush_list_mutex_exit(buf_pool);
-	buf_pool_mutex_exit(buf_pool);
-}
-
-/********************************************************************
-=======
->>>>>>> d73998eb
 Determine if a block is a sentinel for a buffer pool watch.
 @return	TRUE if a sentinel for a buffer pool watch, FALSE if not */
 UNIV_INTERN
