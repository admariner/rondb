--- conflicted
+++ resolved
@@ -189,7 +189,6 @@
 
 	/* If oldest_modification is same then decide on the space. */
 	ret = (int)(b2->space - b1->space);
-<<<<<<< HEAD
 
 	/* Or else decide ordering on the offset field. */
 	return(ret ? ret : (int)(b2->offset - b1->offset));
@@ -233,51 +232,6 @@
 	for (i = 0; i < srv_buf_pool_instances; i++) {
 		buf_pool_t*	buf_pool;
 
-=======
-
-	/* Or else decide ordering on the offset field. */
-	return(ret ? ret : (int)(b2->offset - b1->offset));
-}
-
-/********************************************************************//**
-Initialize the red-black tree to speed up insertions into the flush_list
-during recovery process. Should be called at the start of recovery
-process before any page has been read/written. */
-UNIV_INTERN
-void
-buf_flush_init_flush_rbt(void)
-/*==========================*/
-{
-	ulint	i;
-
-	for (i = 0; i < srv_buf_pool_instances; i++) {
-		buf_pool_t*	buf_pool;
-
-		buf_pool = buf_pool_from_array(i);
-
-		buf_flush_list_mutex_enter(buf_pool);
-
-		/* Create red black tree for speedy insertions in flush list. */
-		buf_pool->flush_rbt = rbt_create(
-			sizeof(buf_page_t*), buf_flush_block_cmp);
-
-		buf_flush_list_mutex_exit(buf_pool);
-	}
-}
-
-/********************************************************************//**
-Frees up the red-black tree. */
-UNIV_INTERN
-void
-buf_flush_free_flush_rbt(void)
-/*==========================*/
-{
-	ulint	i;
-
-	for (i = 0; i < srv_buf_pool_instances; i++) {
-		buf_pool_t*	buf_pool;
-
->>>>>>> fad01fbe
 		buf_pool = buf_pool_from_array(i);
 
 		buf_flush_list_mutex_enter(buf_pool);
@@ -370,11 +324,7 @@
 
 	buf_flush_list_mutex_enter(buf_pool);
 
-<<<<<<< HEAD
-	/* The field in_LRU_list is protected by buf_pool_mutex, which
-=======
 	/* The field in_LRU_list is protected by buf_pool->mutex, which
->>>>>>> fad01fbe
 	we are not holding.  However, while a block is in the flush
 	list, it is dirty and cannot be discarded, not from the
 	page_hash or from the LRU list.  At most, the uncompressed
@@ -566,7 +516,6 @@
 	/* Must be done after we have removed it from the flush_rbt
 	because we assert on in_flush_list in comparison function. */
 	ut_d(bpage->in_flush_list = FALSE);
-<<<<<<< HEAD
 
 	bpage->oldest_modification = 0;
 
@@ -652,93 +601,6 @@
 	ut_a(buf_flush_validate_low(buf_pool));
 #endif /* UNIV_DEBUG || UNIV_BUF_DEBUG */
 
-=======
-
-	bpage->oldest_modification = 0;
-
-#if defined UNIV_DEBUG || defined UNIV_BUF_DEBUG
-	ut_a(buf_flush_validate_low(buf_pool));
-#endif /* UNIV_DEBUG || UNIV_BUF_DEBUG */
-
-	buf_flush_list_mutex_exit(buf_pool);
-}
-
-/*******************************************************************//**
-Relocates a buffer control block on the flush_list.
-Note that it is assumed that the contents of bpage have already been
-copied to dpage.
-IMPORTANT: When this function is called bpage and dpage are not
-exact copies of each other. For example, they both will have different
-::state. Also the ::list pointers in dpage may be stale. We need to
-use the current list node (bpage) to do the list manipulation because
-the list pointers could have changed between the time that we copied
-the contents of bpage to the dpage and the flush list manipulation
-below. */
-UNIV_INTERN
-void
-buf_flush_relocate_on_flush_list(
-/*=============================*/
-	buf_page_t*	bpage,	/*!< in/out: control block being moved */
-	buf_page_t*	dpage)	/*!< in/out: destination block */
-{
-	buf_page_t*	prev;
-	buf_page_t* 	prev_b = NULL;
-	buf_pool_t*	buf_pool = buf_pool_from_bpage(bpage);
-
-	ut_ad(buf_pool_mutex_own(buf_pool));
-	/* Must reside in the same buffer pool. */
-	ut_ad(buf_pool == buf_pool_from_bpage(dpage));
-
-	ut_ad(mutex_own(buf_page_get_mutex(bpage)));
-
-	buf_flush_list_mutex_enter(buf_pool);
-
-	/* FIXME: At this point we have both buf_pool and flush_list
-	mutexes. Theoretically removal of a block from flush list is
-	only covered by flush_list mutex but currently we do
-	have buf_pool mutex in buf_flush_remove() therefore this block
-	is guaranteed to be in the flush list. We need to check if
-	this will work without the assumption of block removing code
-	having the buf_pool mutex. */
-	ut_ad(bpage->in_flush_list);
-	ut_ad(dpage->in_flush_list);
-
-	/* If recovery is active we must swap the control blocks in
-	the flush_rbt as well. */
-	if (UNIV_LIKELY_NULL(buf_pool->flush_rbt)) {
-		buf_flush_delete_from_flush_rbt(bpage);
-		prev_b = buf_flush_insert_in_flush_rbt(dpage);
-	}
-
-	/* Must be done after we have removed it from the flush_rbt
-	because we assert on in_flush_list in comparison function. */
-	ut_d(bpage->in_flush_list = FALSE);
-
-	prev = UT_LIST_GET_PREV(list, bpage);
-	UT_LIST_REMOVE(list, buf_pool->flush_list, bpage);
-
-	if (prev) {
-		ut_ad(prev->in_flush_list);
-		UT_LIST_INSERT_AFTER(
-			list,
-			buf_pool->flush_list,
-			prev, dpage);
-	} else {
-		UT_LIST_ADD_FIRST(
-			list,
-			buf_pool->flush_list,
-			dpage);
-	}
-
-	/* Just an extra check. Previous in flush_list
-	should be the same control block as in flush_rbt. */
-	ut_a(!buf_pool->flush_rbt || prev_b == prev);
-
-#if defined UNIV_DEBUG || defined UNIV_BUF_DEBUG
-	ut_a(buf_flush_validate_low(buf_pool));
-#endif /* UNIV_DEBUG || UNIV_BUF_DEBUG */
-
->>>>>>> fad01fbe
 	buf_flush_list_mutex_exit(buf_pool);
 }
 
@@ -752,7 +614,6 @@
 {
 	enum buf_flush	flush_type;
 	buf_pool_t*	buf_pool = buf_pool_from_bpage(bpage);
-<<<<<<< HEAD
 
 	ut_ad(bpage);
 
@@ -761,16 +622,6 @@
 	flush_type = buf_page_get_flush_type(bpage);
 	buf_pool->n_flush[flush_type]--;
 
-=======
-
-	ut_ad(bpage);
-
-	buf_flush_remove(bpage);
-
-	flush_type = buf_page_get_flush_type(bpage);
-	buf_pool->n_flush[flush_type]--;
-
->>>>>>> fad01fbe
 	if (flush_type == BUF_FLUSH_LRU) {
 		/* Put the block to the end of the LRU list to wait to be
 		moved to the free list */
@@ -852,7 +703,6 @@
 	for (i = 0; i < trx_doublewrite->first_free; i++) {
 
 		const buf_block_t*	block;
-<<<<<<< HEAD
 
 		block = (buf_block_t*) trx_doublewrite->buf_block_arr[i];
 
@@ -862,17 +712,6 @@
 			continue;
 		}
 
-=======
-
-		block = (buf_block_t*) trx_doublewrite->buf_block_arr[i];
-
-		if (buf_block_get_state(block) != BUF_BLOCK_FILE_PAGE
-		    || block->page.zip.data) {
-			/* No simple validate for compressed pages exists. */
-			continue;
-		}
-
->>>>>>> fad01fbe
 		if (UNIV_UNLIKELY
 		    (memcmp(block->frame + (FIL_PAGE_LSN + 4),
 			    block->frame + (UNIV_PAGE_SIZE
@@ -1016,21 +855,12 @@
 			/* Increment the counter of I/O operations used
 			for selecting LRU policy. */
 			buf_LRU_stat_inc_io();
-<<<<<<< HEAD
 
 			continue;
 		}
 
 		ut_a(buf_block_get_state(block) == BUF_BLOCK_FILE_PAGE);
 
-=======
-
-			continue;
-		}
-
-		ut_a(buf_block_get_state(block) == BUF_BLOCK_FILE_PAGE);
-
->>>>>>> fad01fbe
 		if (UNIV_UNLIKELY(memcmp(block->frame + (FIL_PAGE_LSN + 4),
 					 block->frame
 					 + (UNIV_PAGE_SIZE
@@ -1236,11 +1066,7 @@
 
 	ut_ad(buf_page_in_file(bpage));
 
-<<<<<<< HEAD
-	/* We are not holding buf_pool_mutex or block_mutex here.
-=======
 	/* We are not holding buf_pool->mutex or block_mutex here.
->>>>>>> fad01fbe
 	Nevertheless, it is safe to access bpage, because it is
 	io_fixed and oldest_modification != 0.  Thus, it cannot be
 	relocated in the buffer pool or removed from flush_list or
@@ -1311,7 +1137,83 @@
 	}
 }
 
-<<<<<<< HEAD
+# if defined UNIV_DEBUG || defined UNIV_IBUF_DEBUG
+/********************************************************************//**
+Writes a flushable page asynchronously from the buffer pool to a file.
+NOTE: buf_pool->mutex and block->mutex must be held upon entering this
+function, and they will be released by this function after flushing.
+This is loosely based on buf_flush_batch() and buf_flush_page().
+@return TRUE if the page was flushed and the mutexes released */
+UNIV_INTERN
+ibool
+buf_flush_page_try(
+/*===============*/
+	buf_pool_t*	buf_pool,	/*!< in/out: buffer pool instance */
+	buf_block_t*	block)		/*!< in/out: buffer control block */
+{
+	ut_ad(buf_pool_mutex_own(buf_pool));
+	ut_ad(buf_block_get_state(block) == BUF_BLOCK_FILE_PAGE);
+	ut_ad(mutex_own(&block->mutex));
+
+	if (!buf_flush_ready_for_flush(&block->page, BUF_FLUSH_LRU)) {
+		return(FALSE);
+	}
+
+	if (buf_pool->n_flush[BUF_FLUSH_LRU] > 0
+	    || buf_pool->init_flush[BUF_FLUSH_LRU]) {
+		/* There is already a flush batch of the same type running */
+		return(FALSE);
+	}
+
+	buf_pool->init_flush[BUF_FLUSH_LRU] = TRUE;
+
+	buf_page_set_io_fix(&block->page, BUF_IO_WRITE);
+
+	buf_page_set_flush_type(&block->page, BUF_FLUSH_LRU);
+
+	if (buf_pool->n_flush[BUF_FLUSH_LRU]++ == 0) {
+
+		os_event_reset(buf_pool->no_flush[BUF_FLUSH_LRU]);
+	}
+
+	/* VERY IMPORTANT:
+	Because any thread may call the LRU flush, even when owning
+	locks on pages, to avoid deadlocks, we must make sure that the
+	s-lock is acquired on the page without waiting: this is
+	accomplished because buf_flush_ready_for_flush() must hold,
+	and that requires the page not to be bufferfixed. */
+
+	rw_lock_s_lock_gen(&block->lock, BUF_IO_WRITE);
+
+	/* Note that the s-latch is acquired before releasing the
+	buf_pool mutex: this ensures that the latch is acquired
+	immediately. */
+
+	mutex_exit(&block->mutex);
+	buf_pool_mutex_exit(buf_pool);
+
+	/* Even though block is not protected by any mutex at this
+	point, it is safe to access block, because it is io_fixed and
+	oldest_modification != 0.  Thus, it cannot be relocated in the
+	buffer pool or removed from flush_list or LRU_list. */
+
+	buf_flush_write_block_low(&block->page);
+
+	buf_pool_mutex_enter(buf_pool);
+	buf_pool->init_flush[BUF_FLUSH_LRU] = FALSE;
+
+	if (buf_pool->n_flush[BUF_FLUSH_LRU] == 0) {
+		/* The running flush batch has ended */
+		os_event_set(buf_pool->no_flush[BUF_FLUSH_LRU]);
+	}
+
+	buf_pool_mutex_exit(buf_pool);
+	buf_flush_buffered_writes();
+
+	return(TRUE);
+}
+# endif /* UNIV_DEBUG || UNIV_IBUF_DEBUG */
+
 /********************************************************************//**
 Writes a flushable page asynchronously from the buffer pool to a file.
 NOTE: in simulated aio we must call
@@ -1396,141 +1298,10 @@
 		and that requires the page not to be bufferfixed. */
 
 		if (is_uncompressed) {
-=======
-# if defined UNIV_DEBUG || defined UNIV_IBUF_DEBUG
-/********************************************************************//**
-Writes a flushable page asynchronously from the buffer pool to a file.
-NOTE: buf_pool->mutex and block->mutex must be held upon entering this
-function, and they will be released by this function after flushing.
-This is loosely based on buf_flush_batch() and buf_flush_page().
-@return TRUE if the page was flushed and the mutexes released */
-UNIV_INTERN
-ibool
-buf_flush_page_try(
-/*===============*/
-	buf_pool_t*	buf_pool,	/*!< in/out: buffer pool instance */
-	buf_block_t*	block)		/*!< in/out: buffer control block */
-{
-	ut_ad(buf_pool_mutex_own(buf_pool));
-	ut_ad(buf_block_get_state(block) == BUF_BLOCK_FILE_PAGE);
-	ut_ad(mutex_own(&block->mutex));
-
-	if (!buf_flush_ready_for_flush(&block->page, BUF_FLUSH_LRU)) {
-		return(FALSE);
-	}
-
-	if (buf_pool->n_flush[BUF_FLUSH_LRU] > 0
-	    || buf_pool->init_flush[BUF_FLUSH_LRU]) {
-		/* There is already a flush batch of the same type running */
-		return(FALSE);
-	}
-
-	buf_pool->init_flush[BUF_FLUSH_LRU] = TRUE;
-
-	buf_page_set_io_fix(&block->page, BUF_IO_WRITE);
-
-	buf_page_set_flush_type(&block->page, BUF_FLUSH_LRU);
-
-	if (buf_pool->n_flush[BUF_FLUSH_LRU]++ == 0) {
-
-		os_event_reset(buf_pool->no_flush[BUF_FLUSH_LRU]);
-	}
-
-	/* VERY IMPORTANT:
-	Because any thread may call the LRU flush, even when owning
-	locks on pages, to avoid deadlocks, we must make sure that the
-	s-lock is acquired on the page without waiting: this is
-	accomplished because buf_flush_ready_for_flush() must hold,
-	and that requires the page not to be bufferfixed. */
-
-	rw_lock_s_lock_gen(&block->lock, BUF_IO_WRITE);
-
-	/* Note that the s-latch is acquired before releasing the
-	buf_pool mutex: this ensures that the latch is acquired
-	immediately. */
-
-	mutex_exit(&block->mutex);
-	buf_pool_mutex_exit(buf_pool);
-
-	/* Even though block is not protected by any mutex at this
-	point, it is safe to access block, because it is io_fixed and
-	oldest_modification != 0.  Thus, it cannot be relocated in the
-	buffer pool or removed from flush_list or LRU_list. */
-
-	buf_flush_write_block_low(&block->page);
-
-	buf_pool_mutex_enter(buf_pool);
-	buf_pool->init_flush[BUF_FLUSH_LRU] = FALSE;
-
-	if (buf_pool->n_flush[BUF_FLUSH_LRU] == 0) {
-		/* The running flush batch has ended */
-		os_event_set(buf_pool->no_flush[BUF_FLUSH_LRU]);
-	}
-
-	buf_pool_mutex_exit(buf_pool);
-	buf_flush_buffered_writes();
-
-	return(TRUE);
-}
-# endif /* UNIV_DEBUG || UNIV_IBUF_DEBUG */
-
-/********************************************************************//**
-Writes a flushable page asynchronously from the buffer pool to a file.
-NOTE: in simulated aio we must call
-os_aio_simulated_wake_handler_threads after we have posted a batch of
-writes! NOTE: buf_pool->mutex and buf_page_get_mutex(bpage) must be
-held upon entering this function, and they will be released by this
-function. */
-static
-void
-buf_flush_page(
-/*===========*/
-	buf_pool_t*	buf_pool,	/*!< in: buffer pool instance */
-	buf_page_t*	bpage,		/*!< in: buffer control block */
-	enum buf_flush	flush_type)	/*!< in: BUF_FLUSH_LRU
-					or BUF_FLUSH_LIST */
-{
-	mutex_t*	block_mutex;
-	ibool		is_uncompressed;
-
-	ut_ad(flush_type == BUF_FLUSH_LRU || flush_type == BUF_FLUSH_LIST);
-	ut_ad(buf_pool_mutex_own(buf_pool));
-	ut_ad(buf_page_in_file(bpage));
-
-	block_mutex = buf_page_get_mutex(bpage);
-	ut_ad(mutex_own(block_mutex));
-
-	ut_ad(buf_flush_ready_for_flush(bpage, flush_type));
-
-	buf_page_set_io_fix(bpage, BUF_IO_WRITE);
-
-	buf_page_set_flush_type(bpage, flush_type);
-
-	if (buf_pool->n_flush[flush_type] == 0) {
-
-		os_event_reset(buf_pool->no_flush[flush_type]);
-	}
-
-	buf_pool->n_flush[flush_type]++;
-
-	is_uncompressed = (buf_page_get_state(bpage) == BUF_BLOCK_FILE_PAGE);
-	ut_ad(is_uncompressed == (block_mutex != &buf_pool->zip_mutex));
-
-	switch (flush_type) {
-		ibool	is_s_latched;
-	case BUF_FLUSH_LIST:
-		/* If the simulated aio thread is not running, we must
-		not wait for any latch, as we may end up in a deadlock:
-		if buf_fix_count == 0, then we know we need not wait */
-
-		is_s_latched = (bpage->buf_fix_count == 0);
-		if (is_s_latched && is_uncompressed) {
->>>>>>> fad01fbe
 			rw_lock_s_lock_gen(&((buf_block_t*) bpage)->lock,
 					   BUF_IO_WRITE);
 		}
 
-<<<<<<< HEAD
 		/* Note that the s-latch is acquired before releasing the
 		buf_pool mutex: this ensures that the latch is acquired
 		immediately. */
@@ -1736,246 +1507,6 @@
 						  *count,
 						  n_to_flush);
 
-=======
-		mutex_exit(block_mutex);
-		buf_pool_mutex_exit(buf_pool);
-
-		/* Even though bpage is not protected by any mutex at
-		this point, it is safe to access bpage, because it is
-		io_fixed and oldest_modification != 0.  Thus, it
-		cannot be relocated in the buffer pool or removed from
-		flush_list or LRU_list. */
-
-		if (!is_s_latched) {
-			buf_flush_buffered_writes();
-
-			if (is_uncompressed) {
-				rw_lock_s_lock_gen(&((buf_block_t*) bpage)
-						   ->lock, BUF_IO_WRITE);
-			}
-		}
-
-		break;
-
-	case BUF_FLUSH_LRU:
-		/* VERY IMPORTANT:
-		Because any thread may call the LRU flush, even when owning
-		locks on pages, to avoid deadlocks, we must make sure that the
-		s-lock is acquired on the page without waiting: this is
-		accomplished because buf_flush_ready_for_flush() must hold,
-		and that requires the page not to be bufferfixed. */
-
-		if (is_uncompressed) {
-			rw_lock_s_lock_gen(&((buf_block_t*) bpage)->lock,
-					   BUF_IO_WRITE);
-		}
-
-		/* Note that the s-latch is acquired before releasing the
-		buf_pool mutex: this ensures that the latch is acquired
-		immediately. */
-
-		mutex_exit(block_mutex);
-		buf_pool_mutex_exit(buf_pool);
-		break;
-
-	default:
-		ut_error;
-	}
-
-	/* Even though bpage is not protected by any mutex at this
-	point, it is safe to access bpage, because it is io_fixed and
-	oldest_modification != 0.  Thus, it cannot be relocated in the
-	buffer pool or removed from flush_list or LRU_list. */
-
-#ifdef UNIV_DEBUG
-	if (buf_debug_prints) {
-		fprintf(stderr,
-			"Flushing %u space %u page %u\n",
-			flush_type, bpage->space, bpage->offset);
-	}
-#endif /* UNIV_DEBUG */
-	buf_flush_write_block_low(bpage);
-}
-
-/***********************************************************//**
-Flushes to disk all flushable pages within the flush area.
-@return	number of pages flushed */
-static
-ulint
-buf_flush_try_neighbors(
-/*====================*/
-	ulint		space,		/*!< in: space id */
-	ulint		offset,		/*!< in: page offset */
-	enum buf_flush	flush_type,	/*!< in: BUF_FLUSH_LRU or
-					BUF_FLUSH_LIST */
-	ulint		n_flushed,	/*!< in: number of pages
-					flushed so far in this batch */
-	ulint		n_to_flush)	/*!< in: maximum number of pages
-					we are allowed to flush */
-{
-	ulint		i;
-	ulint		low;
-	ulint		high;
-	ulint		count = 0;
-	buf_pool_t*	buf_pool = buf_pool_get(space, offset);
-
-	ut_ad(flush_type == BUF_FLUSH_LRU || flush_type == BUF_FLUSH_LIST);
-
-	if (UT_LIST_GET_LEN(buf_pool->LRU) < BUF_LRU_OLD_MIN_LEN) {
-		/* If there is little space, it is better not to flush
-		any block except from the end of the LRU list */
-
-		low = offset;
-		high = offset + 1;
-	} else {
-		/* When flushed, dirty blocks are searched in
-		neighborhoods of this size, and flushed along with the
-		original page. */
-
-		ulint	buf_flush_area;
-	
-		buf_flush_area	= ut_min(
-			BUF_READ_AHEAD_AREA(buf_pool),
-			buf_pool->curr_size / 16);
-
-		low = (offset / buf_flush_area) * buf_flush_area;
-		high = (offset / buf_flush_area + 1) * buf_flush_area;
-	}
-
-	/* fprintf(stderr, "Flush area: low %lu high %lu\n", low, high); */
-
-	if (high > fil_space_get_size(space)) {
-		high = fil_space_get_size(space);
-	}
-
-	for (i = low; i < high; i++) {
-
-		buf_page_t*	bpage;
-
-		if ((count + n_flushed) >= n_to_flush) {
-
-			/* We have already flushed enough pages and
-			should call it a day. There is, however, one
-			exception. If the page whose neighbors we
-			are flushing has not been flushed yet then
-			we'll try to flush the victim that we
-			selected originally. */
-			if (i <= offset) {
-				i = offset;
-			} else {
-				break;
-			}
-		}
-
-		buf_pool = buf_pool_get(space, i);
-
-		buf_pool_mutex_enter(buf_pool);
-
-		/* We only want to flush pages from this buffer pool. */
-		bpage = buf_page_hash_get(buf_pool, space, i, NULL);
-
-		if (!bpage) {
-
-			buf_pool_mutex_exit(buf_pool);
-			continue;
-		}
-
-		ut_a(buf_page_in_file(bpage));
-
-		/* We avoid flushing 'non-old' blocks in an LRU flush,
-		because the flushed blocks are soon freed */
-
-		if (flush_type != BUF_FLUSH_LRU
-		    || i == offset
-		    || buf_page_is_old(bpage)) {
-			mutex_t* block_mutex = buf_page_get_mutex(bpage);
-
-			mutex_enter(block_mutex);
-
-			if (buf_flush_ready_for_flush(bpage, flush_type)
-			    && (i == offset || !bpage->buf_fix_count)) {
-				/* We only try to flush those
-				neighbors != offset where the buf fix
-				count is zero, as we then know that we
-				probably can latch the page without a
-				semaphore wait. Semaphore waits are
-				expensive because we must flush the
-				doublewrite buffer before we start
-				waiting. */
-
-				buf_flush_page(buf_pool, bpage, flush_type);
-				ut_ad(!mutex_own(block_mutex));
-				ut_ad(!buf_pool_mutex_own(buf_pool));
-				count++;
-				continue;
-			} else {
-				mutex_exit(block_mutex);
-			}
-		}
-		buf_pool_mutex_exit(buf_pool);
-	}
-
-	return(count);
-}
-
-/********************************************************************//**
-Check if the block is modified and ready for flushing. If the the block
-is ready to flush then flush the page and try o flush its neighbors.
-
-@return	TRUE if buf_pool mutex was not released during this function.
-This does not guarantee that some pages were written as well.
-Number of pages written are incremented to the count. */
-static
-ibool
-buf_flush_page_and_try_neighbors(
-/*=============================*/
-	buf_page_t*	bpage,		/*!< in: buffer control block,
-					must be
-					buf_page_in_file(bpage) */
-	enum buf_flush	flush_type,	/*!< in: BUF_FLUSH_LRU
-					or BUF_FLUSH_LIST */
-	ulint		n_to_flush,	/*!< in: number of pages to
-					flush */
-	ulint*		count)		/*!< in/out: number of pages
-					flushed */
-{
-	mutex_t*	block_mutex;
-	ibool		flushed = FALSE;
-#ifdef UNIV_DEBUG
-	buf_pool_t*	buf_pool = buf_pool_from_bpage(bpage);
-#endif /* UNIV_DEBUG */
-
-	ut_ad(buf_pool_mutex_own(buf_pool));
-
-	block_mutex = buf_page_get_mutex(bpage);
-	mutex_enter(block_mutex);
-
-	ut_a(buf_page_in_file(bpage));
-
-	if (buf_flush_ready_for_flush(bpage, flush_type)) {
-		ulint		space;
-		ulint		offset;
-		buf_pool_t*	buf_pool;
-
-		buf_pool = buf_pool_from_bpage(bpage);
-
-		buf_pool_mutex_exit(buf_pool);
-
-		/* These fields are protected by both the
-		buffer pool mutex and block mutex. */
-		space = buf_page_get_space(bpage);
-		offset = buf_page_get_page_no(bpage);
-
-		mutex_exit(block_mutex);
-
-		/* Try to flush also all the neighbors */
-		*count += buf_flush_try_neighbors(space,
-						  offset,
-						  flush_type,
-						  *count,
-						  n_to_flush);
-
->>>>>>> fad01fbe
 		buf_pool_mutex_enter(buf_pool);
 		flushed = TRUE;
 	} else {
@@ -2002,7 +1533,6 @@
 {
 	buf_page_t*	bpage;
 	ulint		count = 0;
-<<<<<<< HEAD
 
 	ut_ad(buf_pool_mutex_own(buf_pool));
 
@@ -2017,22 +1547,6 @@
 		       && !buf_flush_page_and_try_neighbors(
 				bpage, BUF_FLUSH_LRU, max, &count)) {
 
-=======
-
-	ut_ad(buf_pool_mutex_own(buf_pool));
-
-	do {
-		/* Start from the end of the list looking for a
-		suitable block to be flushed. */
-		bpage = UT_LIST_GET_LAST(buf_pool->LRU);
-
-		/* Iterate backwards over the flush list till we find
-		a page that isn't ready for flushing. */
-		while (bpage != NULL
-		       && !buf_flush_page_and_try_neighbors(
-				bpage, BUF_FLUSH_LRU, max, &count)) {
-
->>>>>>> fad01fbe
 			bpage = UT_LIST_GET_PREV(LRU, bpage);
 		}
 	} while (bpage != NULL && count < max);
@@ -2452,7 +1966,6 @@
 	n_replaceable = UT_LIST_GET_LEN(buf_pool->free);
 
 	bpage = UT_LIST_GET_LAST(buf_pool->LRU);
-<<<<<<< HEAD
 
 	while ((bpage != NULL)
 	       && (n_replaceable < BUF_FLUSH_FREE_BLOCK_MARGIN(buf_pool)
@@ -2463,18 +1976,6 @@
 
 		mutex_enter(block_mutex);
 
-=======
-
-	while ((bpage != NULL)
-	       && (n_replaceable < BUF_FLUSH_FREE_BLOCK_MARGIN(buf_pool)
-		   + BUF_FLUSH_EXTRA_MARGIN(buf_pool))
-	       && (distance < BUF_LRU_FREE_SEARCH_LEN(buf_pool))) {
-
-		mutex_t* block_mutex = buf_page_get_mutex(bpage);
-
-		mutex_enter(block_mutex);
-
->>>>>>> fad01fbe
 		if (buf_flush_ready_for_replace(bpage)) {
 			n_replaceable++;
 		}
@@ -2675,46 +2176,6 @@
 {
 	buf_page_t*		bpage;
 	const ib_rbt_node_t*	rnode = NULL;
-<<<<<<< HEAD
-
-	ut_ad(buf_flush_list_mutex_own(buf_pool));
-
-	UT_LIST_VALIDATE(list, buf_page_t, buf_pool->flush_list,
-			 ut_ad(ut_list_node_313->in_flush_list));
-
-	bpage = UT_LIST_GET_FIRST(buf_pool->flush_list);
-
-	/* If we are in recovery mode i.e.: flush_rbt != NULL
-	then each block in the flush_list must also be present
-	in the flush_rbt. */
-	if (UNIV_LIKELY_NULL(buf_pool->flush_rbt)) {
-		rnode = rbt_first(buf_pool->flush_rbt);
-	}
-
-	while (bpage != NULL) {
-		const ib_uint64_t om = bpage->oldest_modification;
-
-		ut_ad(buf_pool_from_bpage(bpage) == buf_pool);
-
-		ut_ad(bpage->in_flush_list);
-
-		/* A page in flush_list can be in BUF_BLOCK_REMOVE_HASH
-		state. This happens when a page is in the middle of
-		being relocated. In that case the original descriptor
-		can have this state and still be in the flush list
-		waiting to acquire the flush_list_mutex to complete
-		the relocation. */
-		ut_a(buf_page_in_file(bpage)
-		     || buf_page_get_state(bpage) == BUF_BLOCK_REMOVE_HASH);
-		ut_a(om > 0);
-
-		if (UNIV_LIKELY_NULL(buf_pool->flush_rbt)) {
-			buf_page_t** prpage;
-
-			ut_a(rnode);
-			prpage = rbt_value(buf_page_t*, rnode);
-
-=======
 
 	ut_ad(buf_flush_list_mutex_own(buf_pool));
 
@@ -2753,7 +2214,6 @@
 			ut_a(rnode);
 			prpage = rbt_value(buf_page_t*, rnode);
 
->>>>>>> fad01fbe
 			ut_a(*prpage);
 			ut_a(*prpage == bpage);
 			rnode = rbt_next(buf_pool->flush_rbt, rnode);
