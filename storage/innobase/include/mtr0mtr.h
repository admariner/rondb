/*****************************************************************************

Copyright (c) 1995, 2013, Oracle and/or its affiliates. All Rights Reserved.
Copyright (c) 2012, Facebook Inc.

This program is free software; you can redistribute it and/or modify it under
the terms of the GNU General Public License as published by the Free Software
Foundation; version 2 of the License.

This program is distributed in the hope that it will be useful, but WITHOUT
ANY WARRANTY; without even the implied warranty of MERCHANTABILITY or FITNESS
FOR A PARTICULAR PURPOSE. See the GNU General Public License for more details.

You should have received a copy of the GNU General Public License along with
this program; if not, write to the Free Software Foundation, Inc.,
51 Franklin Street, Suite 500, Boston, MA 02110-1335 USA

*****************************************************************************/

/**************************************************//**
@file include/mtr0mtr.h
Mini-transaction buffer

Created 11/26/1995 Heikki Tuuri
*******************************************************/

#ifndef mtr0mtr_h
#define mtr0mtr_h

#include "univ.i"
#include "mem0mem.h"
#include "dyn0dyn.h"
#include "buf0types.h"
#include "sync0rw.h"
#include "ut0byte.h"
#include "mtr0types.h"
#include "page0types.h"

/* Logging modes for a mini-transaction */
#define MTR_LOG_ALL		21	/* default mode: log all operations
					modifying disk-based data */
#define	MTR_LOG_NONE		22	/* log no operations */
#define	MTR_LOG_NO_REDO		23	/* Don't generate REDO */
/*#define	MTR_LOG_SPACE	23 */	/* log only operations modifying
					file space page allocation data
					(operations in fsp0fsp.* ) */
#define	MTR_LOG_SHORT_INSERTS	24	/* inserts are logged in a shorter
					form */

/* Types for the mlock objects to store in the mtr memo; NOTE that the
first 3 values must be RW_S_LATCH, RW_X_LATCH, RW_NO_LATCH */
#define	MTR_MEMO_PAGE_S_FIX	RW_S_LATCH
#define	MTR_MEMO_PAGE_X_FIX	RW_X_LATCH
#define	MTR_MEMO_BUF_FIX	RW_NO_LATCH
#ifdef UNIV_DEBUG
# define MTR_MEMO_MODIFY	54
#endif /* UNIV_DEBUG */
#define	MTR_MEMO_S_LOCK		55
#define	MTR_MEMO_X_LOCK		56

/** @name Log item types
The log items are declared 'byte' so that the compiler can warn if val
and type parameters are switched in a call to mlog_write_ulint. NOTE!
For 1 - 8 bytes, the flag value must give the length also! @{ */
#define	MLOG_SINGLE_REC_FLAG	128		/*!< if the mtr contains only
						one log record for one page,
						i.e., write_initial_log_record
						has been called only once,
						this flag is ORed to the type
						of that first log record */
#define	MLOG_1BYTE		(1)		/*!< one byte is written */
#define	MLOG_2BYTES		(2)		/*!< 2 bytes ... */
#define	MLOG_4BYTES		(4)		/*!< 4 bytes ... */
#define	MLOG_8BYTES		(8)		/*!< 8 bytes ... */
#define	MLOG_REC_INSERT		((byte)9)	/*!< record insert */
#define	MLOG_REC_CLUST_DELETE_MARK ((byte)10)	/*!< mark clustered index record
						deleted */
#define	MLOG_REC_SEC_DELETE_MARK ((byte)11)	/*!< mark secondary index record
						deleted */
#define MLOG_REC_UPDATE_IN_PLACE ((byte)13)	/*!< update of a record,
						preserves record field sizes */
#define MLOG_REC_DELETE		((byte)14)	/*!< delete a record from a
						page */
#define	MLOG_LIST_END_DELETE	((byte)15)	/*!< delete record list end on
						index page */
#define	MLOG_LIST_START_DELETE	((byte)16)	/*!< delete record list start on
						index page */
#define	MLOG_LIST_END_COPY_CREATED ((byte)17)	/*!< copy record list end to a
						new created index page */
#define	MLOG_PAGE_REORGANIZE	((byte)18)	/*!< reorganize an
						index page in
						ROW_FORMAT=REDUNDANT */
#define MLOG_PAGE_CREATE	((byte)19)	/*!< create an index page */
#define	MLOG_UNDO_INSERT	((byte)20)	/*!< insert entry in an undo
						log */
#define MLOG_UNDO_ERASE_END	((byte)21)	/*!< erase an undo log
						page end */
#define	MLOG_UNDO_INIT		((byte)22)	/*!< initialize a page in an
						undo log */
#define MLOG_UNDO_HDR_DISCARD	((byte)23)	/*!< discard an update undo log
						header */
#define	MLOG_UNDO_HDR_REUSE	((byte)24)	/*!< reuse an insert undo log
						header */
#define MLOG_UNDO_HDR_CREATE	((byte)25)	/*!< create an undo
						log header */
#define MLOG_REC_MIN_MARK	((byte)26)	/*!< mark an index
						record as the
						predefined minimum
						record */
#define MLOG_IBUF_BITMAP_INIT	((byte)27)	/*!< initialize an
						ibuf bitmap page */
/*#define	MLOG_FULL_PAGE	((byte)28)	full contents of a page */
#ifdef UNIV_LOG_LSN_DEBUG
# define MLOG_LSN		((byte)28)	/* current LSN */
#endif
#define MLOG_INIT_FILE_PAGE	((byte)29)	/*!< this means that a
						file page is taken
						into use and the prior
						contents of the page
						should be ignored: in
						recovery we must not
						trust the lsn values
						stored to the file
						page */
#define MLOG_WRITE_STRING	((byte)30)	/*!< write a string to
						a page */
#define	MLOG_MULTI_REC_END	((byte)31)	/*!< if a single mtr writes
						several log records,
						this log record ends the
						sequence of these records */
#define MLOG_DUMMY_RECORD	((byte)32)	/*!< dummy log record used to
						pad a log block full */
#define MLOG_FILE_CREATE	((byte)33)	/*!< log record about an .ibd
						file creation */
#define MLOG_FILE_RENAME	((byte)34)	/*!< log record about an .ibd
						file rename */
#define MLOG_FILE_DELETE	((byte)35)	/*!< log record about an .ibd
						file deletion */
#define MLOG_COMP_REC_MIN_MARK	((byte)36)	/*!< mark a compact
						index record as the
						predefined minimum
						record */
#define MLOG_COMP_PAGE_CREATE	((byte)37)	/*!< create a compact
						index page */
#define MLOG_COMP_REC_INSERT	((byte)38)	/*!< compact record insert */
#define MLOG_COMP_REC_CLUST_DELETE_MARK ((byte)39)
						/*!< mark compact
						clustered index record
						deleted */
#define MLOG_COMP_REC_SEC_DELETE_MARK ((byte)40)/*!< mark compact
						secondary index record
						deleted; this log
						record type is
						redundant, as
						MLOG_REC_SEC_DELETE_MARK
						is independent of the
						record format. */
#define MLOG_COMP_REC_UPDATE_IN_PLACE ((byte)41)/*!< update of a
						compact record,
						preserves record field
						sizes */
#define MLOG_COMP_REC_DELETE	((byte)42)	/*!< delete a compact record
						from a page */
#define MLOG_COMP_LIST_END_DELETE ((byte)43)	/*!< delete compact record list
						end on index page */
#define MLOG_COMP_LIST_START_DELETE ((byte)44)	/*!< delete compact record list
						start on index page */
#define MLOG_COMP_LIST_END_COPY_CREATED ((byte)45)
						/*!< copy compact
						record list end to a
						new created index
						page */
#define MLOG_COMP_PAGE_REORGANIZE ((byte)46)	/*!< reorganize an index page */
#define MLOG_FILE_CREATE2	((byte)47)	/*!< log record about creating
						an .ibd file, with format */
#define MLOG_ZIP_WRITE_NODE_PTR	((byte)48)	/*!< write the node pointer of
						a record on a compressed
						non-leaf B-tree page */
#define MLOG_ZIP_WRITE_BLOB_PTR	((byte)49)	/*!< write the BLOB pointer
						of an externally stored column
						on a compressed page */
#define MLOG_ZIP_WRITE_HEADER	((byte)50)	/*!< write to compressed page
						header */
#define MLOG_ZIP_PAGE_COMPRESS	((byte)51)	/*!< compress an index page */
#define MLOG_ZIP_PAGE_COMPRESS_NO_DATA	((byte)52)/*!< compress an index page
						without logging it's image */
#define MLOG_ZIP_PAGE_REORGANIZE ((byte)53)	/*!< reorganize a compressed
						page */
#define MLOG_BIGGEST_TYPE	((byte)53)	/*!< biggest value (used in
						assertions) */
/* @} */

/** @name Flags for MLOG_FILE operations
(stored in the page number parameter, called log_flags in the
functions).  The page number parameter was originally written as 0. @{ */
#define MLOG_FILE_FLAG_TEMP	1	/*!< identifies TEMPORARY TABLE in
					MLOG_FILE_CREATE, MLOG_FILE_CREATE2 */
/* @} */

/* included here because it needs MLOG_LSN defined */
#include "log0log.h"

/***************************************************************//**
Starts a mini-transaction. */
UNIV_INLINE
void
mtr_start(
/*======*/
	mtr_t*	mtr)	/*!< out: mini-transaction */
	__attribute__((nonnull));
/***************************************************************//**
Commits a mini-transaction. */
UNIV_INTERN
void
mtr_commit(
/*=======*/
	mtr_t*	mtr)	/*!< in/out: mini-transaction */
	__attribute__((nonnull));
/**********************************************************//**
Sets and returns a savepoint in mtr.
@return	savepoint */
UNIV_INLINE
ulint
mtr_set_savepoint(
/*==============*/
	mtr_t*	mtr);	/*!< in: mtr */
#ifndef UNIV_HOTBACKUP
/**********************************************************//**
Releases the (index tree) s-latch stored in an mtr memo after a
savepoint. */
UNIV_INLINE
void
mtr_release_s_latch_at_savepoint(
/*=============================*/
	mtr_t*		mtr,		/*!< in: mtr */
	ulint		savepoint,	/*!< in: savepoint */
	rw_lock_t*	lock);		/*!< in: latch to release */
#else /* !UNIV_HOTBACKUP */
# define mtr_release_s_latch_at_savepoint(mtr,savepoint,lock) ((void) 0)
#endif /* !UNIV_HOTBACKUP */
/***************************************************************//**
Gets the logging mode of a mini-transaction.
@return	logging mode: MTR_LOG_NONE, ... */
UNIV_INLINE
ulint
mtr_get_log_mode(
/*=============*/
	mtr_t*	mtr);	/*!< in: mtr */
/***************************************************************//**
Changes the logging mode of a mini-transaction.
@return	old mode */
UNIV_INLINE
ulint
mtr_set_log_mode(
/*=============*/
	mtr_t*	mtr,	/*!< in: mtr */
	ulint	mode);	/*!< in: logging mode: MTR_LOG_NONE, ... */
/********************************************************//**
Reads 1 - 4 bytes from a file page buffered in the buffer pool.
@return	value read */
UNIV_INTERN
ulint
mtr_read_ulint(
/*===========*/
	const byte*	ptr,	/*!< in: pointer from where to read */
	ulint		type,	/*!< in: MLOG_1BYTE, MLOG_2BYTES, MLOG_4BYTES */
	mtr_t*		mtr);	/*!< in: mini-transaction handle */
#ifndef UNIV_HOTBACKUP
/*********************************************************************//**
This macro locks an rw-lock in s-mode. */
#define mtr_s_lock(B, MTR)	mtr_s_lock_func((B), __FILE__, __LINE__,\
						(MTR))
/*********************************************************************//**
This macro locks an rw-lock in x-mode. */
#define mtr_x_lock(B, MTR)	mtr_x_lock_func((B), __FILE__, __LINE__,\
						(MTR))
/*********************************************************************//**
NOTE! Use the macro above!
Locks a lock in s-mode. */
UNIV_INLINE
void
mtr_s_lock_func(
/*============*/
	rw_lock_t*	lock,	/*!< in: rw-lock */
	const char*	file,	/*!< in: file name */
	ulint		line,	/*!< in: line number */
	mtr_t*		mtr);	/*!< in: mtr */
/*********************************************************************//**
NOTE! Use the macro above!
Locks a lock in x-mode. */
UNIV_INLINE
void
mtr_x_lock_func(
/*============*/
	rw_lock_t*	lock,	/*!< in: rw-lock */
	const char*	file,	/*!< in: file name */
	ulint		line,	/*!< in: line number */
	mtr_t*		mtr);	/*!< in: mtr */
#endif /* !UNIV_HOTBACKUP */

/***************************************************//**
<<<<<<< HEAD
Releases an object in the memo stack. */
UNIV_INTERN
void
=======
Releases an object in the memo stack.
@return true if released */
UNIV_INTERN
bool
>>>>>>> 85f401c8
mtr_memo_release(
/*=============*/
	mtr_t*	mtr,	/*!< in/out: mini-transaction */
	void*	object,	/*!< in: object */
	ulint	type)	/*!< in: object type: MTR_MEMO_S_LOCK, ... */
	__attribute__((nonnull));
#ifdef UNIV_DEBUG
# ifndef UNIV_HOTBACKUP
/**********************************************************//**
Checks if memo contains the given item.
@return	TRUE if contains */
UNIV_INLINE
ibool
mtr_memo_contains(
/*==============*/
	mtr_t*		mtr,	/*!< in: mtr */
	const void*	object,	/*!< in: object to search */
	ulint		type)	/*!< in: type of object */
	__attribute__((warn_unused_result, nonnull));

/**********************************************************//**
Checks if memo contains the given page.
@return	TRUE if contains */
UNIV_INTERN
ibool
mtr_memo_contains_page(
/*===================*/
	mtr_t*		mtr,	/*!< in: mtr */
	const byte*	ptr,	/*!< in: pointer to buffer frame */
	ulint		type);	/*!< in: type of object */
/*********************************************************//**
Prints info of an mtr handle. */
UNIV_INTERN
void
mtr_print(
/*======*/
	mtr_t*	mtr);	/*!< in: mtr */
# else /* !UNIV_HOTBACKUP */
#  define mtr_memo_contains(mtr, object, type)		TRUE
#  define mtr_memo_contains_page(mtr, ptr, type)	TRUE
# endif /* !UNIV_HOTBACKUP */
#endif /* UNIV_DEBUG */
/*######################################################################*/

#define	MTR_BUF_MEMO_SIZE	200	/* number of slots in memo */

/***************************************************************//**
Returns the log object of a mini-transaction buffer.
@return	log */
UNIV_INLINE
dyn_array_t*
mtr_get_log(
/*========*/
	mtr_t*	mtr);	/*!< in: mini-transaction */
/***************************************************//**
Pushes an object to an mtr memo stack. */
UNIV_INLINE
void
mtr_memo_push(
/*==========*/
	mtr_t*	mtr,	/*!< in: mtr */
	void*	object,	/*!< in: object */
	ulint	type);	/*!< in: object type: MTR_MEMO_S_LOCK, ... */

/** Mini-transaction memo stack slot. */
struct mtr_memo_slot_t{
	ulint	type;	/*!< type of the stored object (MTR_MEMO_S_LOCK, ...) */
	void*	object;	/*!< pointer to the object */
};

/* Mini-transaction handle and buffer */
struct mtr_t{
#ifdef UNIV_DEBUG
	ulint		state;	/*!< MTR_ACTIVE, MTR_COMMITTING, MTR_COMMITTED */
#endif
	dyn_array_t	memo;	/*!< memo stack for locks etc. */
	dyn_array_t	log;	/*!< mini-transaction log */
	unsigned	inside_ibuf:1;
				/*!< TRUE if inside ibuf changes */
	unsigned	modifications:1;
				/*!< TRUE if the mini-transaction
				modified buffer pool pages */
	unsigned	made_dirty:1;
				/*!< TRUE if mtr has made at least
				one buffer pool page dirty */
	ulint		n_log_recs;
				/* count of how many page initial log records
				have been written to the mtr log */
	ulint		n_freed_pages;
				/* number of pages that have been freed in
				this mini-transaction */
	ulint		log_mode; /* specifies which operations should be
				logged; default value MTR_LOG_ALL */
	lsn_t		start_lsn;/* start lsn of the possible log entry for
				this mtr */
	lsn_t		end_lsn;/* end lsn of the possible log entry for
				this mtr */
#ifdef UNIV_DEBUG
	ulint		magic_n;
#endif /* UNIV_DEBUG */
};

#ifdef UNIV_DEBUG
# define MTR_MAGIC_N		54551
#endif /* UNIV_DEBUG */

#define MTR_ACTIVE		12231
#define MTR_COMMITTING		56456
#define MTR_COMMITTED		34676

#ifndef UNIV_NONINL
#include "mtr0mtr.ic"
#endif

#endif<|MERGE_RESOLUTION|>--- conflicted
+++ resolved
@@ -299,16 +299,10 @@
 #endif /* !UNIV_HOTBACKUP */
 
 /***************************************************//**
-<<<<<<< HEAD
-Releases an object in the memo stack. */
-UNIV_INTERN
-void
-=======
 Releases an object in the memo stack.
 @return true if released */
 UNIV_INTERN
 bool
->>>>>>> 85f401c8
 mtr_memo_release(
 /*=============*/
 	mtr_t*	mtr,	/*!< in/out: mini-transaction */
