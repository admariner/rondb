--- conflicted
+++ resolved
@@ -1,10 +1,6 @@
 /*****************************************************************************
 
-<<<<<<< HEAD
-Copyright (c) 1995, 2013, Oracle and/or its affiliates. All Rights Reserved.
-=======
 Copyright (c) 1995, 2014, Oracle and/or its affiliates. All Rights Reserved.
->>>>>>> a9800d0d
 
 This program is free software; you can redistribute it and/or modify it under
 the terms of the GNU General Public License as published by the Free Software
@@ -41,104 +37,6 @@
 
 #endif /* !UNIV_INNOCHECKSUM */
 #include "fsp0types.h"
-<<<<<<< HEAD
-
-/* @defgroup fsp_flags InnoDB Tablespace Flag Constants @{ */
-
-/** Width of the POST_ANTELOPE flag */
-#define FSP_FLAGS_WIDTH_POST_ANTELOPE	1
-/** Number of flag bits used to indicate the tablespace zip page size */
-#define FSP_FLAGS_WIDTH_ZIP_SSIZE	4
-/** Width of the ATOMIC_BLOBS flag.  The ability to break up a long
-column into an in-record prefix and an externally stored part is available
-to the two Barracuda row formats COMPRESSED and DYNAMIC. */
-#define FSP_FLAGS_WIDTH_ATOMIC_BLOBS	1
-/** Number of flag bits used to indicate the tablespace page size */
-#define FSP_FLAGS_WIDTH_PAGE_SSIZE	4
-/** Width of the DATA_DIR flag.  This flag indicates that the tablespace
-is found in a remote location, not the default data directory. */
-#define FSP_FLAGS_WIDTH_DATA_DIR	1
-/** Width of all the currently known tablespace flags */
-#define FSP_FLAGS_WIDTH		(FSP_FLAGS_WIDTH_POST_ANTELOPE	\
-				+ FSP_FLAGS_WIDTH_ZIP_SSIZE	\
-				+ FSP_FLAGS_WIDTH_ATOMIC_BLOBS	\
-				+ FSP_FLAGS_WIDTH_PAGE_SSIZE	\
-				+ FSP_FLAGS_WIDTH_DATA_DIR)
-
-/** A mask of all the known/used bits in tablespace flags */
-#define FSP_FLAGS_MASK		(~(~0 << FSP_FLAGS_WIDTH))
-
-/** Zero relative shift position of the POST_ANTELOPE field */
-#define FSP_FLAGS_POS_POST_ANTELOPE	0
-/** Zero relative shift position of the ZIP_SSIZE field */
-#define FSP_FLAGS_POS_ZIP_SSIZE		(FSP_FLAGS_POS_POST_ANTELOPE	\
-					+ FSP_FLAGS_WIDTH_POST_ANTELOPE)
-/** Zero relative shift position of the ATOMIC_BLOBS field */
-#define FSP_FLAGS_POS_ATOMIC_BLOBS	(FSP_FLAGS_POS_ZIP_SSIZE	\
-					+ FSP_FLAGS_WIDTH_ZIP_SSIZE)
-/** Zero relative shift position of the PAGE_SSIZE field */
-#define FSP_FLAGS_POS_PAGE_SSIZE	(FSP_FLAGS_POS_ATOMIC_BLOBS	\
-					+ FSP_FLAGS_WIDTH_ATOMIC_BLOBS)
-/** Zero relative shift position of the start of the UNUSED bits */
-#define FSP_FLAGS_POS_DATA_DIR		(FSP_FLAGS_POS_PAGE_SSIZE	\
-					+ FSP_FLAGS_WIDTH_PAGE_SSIZE)
-/** Zero relative shift position of the start of the UNUSED bits */
-#define FSP_FLAGS_POS_UNUSED		(FSP_FLAGS_POS_DATA_DIR	\
-					+ FSP_FLAGS_WIDTH_DATA_DIR)
-
-/** Bit mask of the POST_ANTELOPE field */
-#define FSP_FLAGS_MASK_POST_ANTELOPE				\
-		((~(~0 << FSP_FLAGS_WIDTH_POST_ANTELOPE))	\
-		<< FSP_FLAGS_POS_POST_ANTELOPE)
-/** Bit mask of the ZIP_SSIZE field */
-#define FSP_FLAGS_MASK_ZIP_SSIZE				\
-		((~(~0 << FSP_FLAGS_WIDTH_ZIP_SSIZE))		\
-		<< FSP_FLAGS_POS_ZIP_SSIZE)
-/** Bit mask of the ATOMIC_BLOBS field */
-#define FSP_FLAGS_MASK_ATOMIC_BLOBS				\
-		((~(~0 << FSP_FLAGS_WIDTH_ATOMIC_BLOBS))	\
-		<< FSP_FLAGS_POS_ATOMIC_BLOBS)
-/** Bit mask of the PAGE_SSIZE field */
-#define FSP_FLAGS_MASK_PAGE_SSIZE				\
-		((~(~0 << FSP_FLAGS_WIDTH_PAGE_SSIZE))		\
-		<< FSP_FLAGS_POS_PAGE_SSIZE)
-/** Bit mask of the DATA_DIR field */
-#define FSP_FLAGS_MASK_DATA_DIR					\
-		((~(~0 << FSP_FLAGS_WIDTH_DATA_DIR))		\
-		<< FSP_FLAGS_POS_DATA_DIR)
-
-/** Return the value of the POST_ANTELOPE field */
-#define FSP_FLAGS_GET_POST_ANTELOPE(flags)			\
-		((flags & FSP_FLAGS_MASK_POST_ANTELOPE)		\
-		>> FSP_FLAGS_POS_POST_ANTELOPE)
-/** Return the value of the ZIP_SSIZE field */
-#define FSP_FLAGS_GET_ZIP_SSIZE(flags)				\
-		((flags & FSP_FLAGS_MASK_ZIP_SSIZE)		\
-		>> FSP_FLAGS_POS_ZIP_SSIZE)
-/** Return the value of the ATOMIC_BLOBS field */
-#define FSP_FLAGS_HAS_ATOMIC_BLOBS(flags)			\
-		((flags & FSP_FLAGS_MASK_ATOMIC_BLOBS)		\
-		>> FSP_FLAGS_POS_ATOMIC_BLOBS)
-/** Return the value of the PAGE_SSIZE field */
-#define FSP_FLAGS_GET_PAGE_SSIZE(flags)				\
-		((flags & FSP_FLAGS_MASK_PAGE_SSIZE)		\
-		>> FSP_FLAGS_POS_PAGE_SSIZE)
-/** Return the value of the DATA_DIR field */
-#define FSP_FLAGS_HAS_DATA_DIR(flags)				\
-		((flags & FSP_FLAGS_MASK_DATA_DIR)		\
-		>> FSP_FLAGS_POS_DATA_DIR)
-/** Return the contents of the UNUSED bits */
-#define FSP_FLAGS_GET_UNUSED(flags)				\
-		(flags >> FSP_FLAGS_POS_UNUSED)
-
-/** Set a PAGE_SSIZE into the correct bits in a given
-tablespace flags. */
-#define FSP_FLAGS_SET_PAGE_SSIZE(flags, ssize)			\
-		(flags | (ssize << FSP_FLAGS_POS_PAGE_SSIZE))
-
-/* @} */
-=======
->>>>>>> a9800d0d
 
 /* @defgroup Tablespace Header Constants (moved from fsp0fsp.c) @{ */
 
@@ -383,16 +281,6 @@
 fsp_header_get_flags(
 /*=================*/
 	const page_t*	page);	/*!< in: first page of a tablespace */
-<<<<<<< HEAD
-/**********************************************************************//**
-Reads the compressed page size from the first page of a tablespace.
-@return compressed page size in bytes, or 0 if uncompressed */
-
-ulint
-fsp_header_get_zip_size(
-/*====================*/
-	const page_t*	page);	/*!< in: first page of a tablespace */
-=======
 
 /** Reads the page size from the first page of a tablespace.
 @param[in]	page	first page of a tablespace
@@ -401,7 +289,6 @@
 fsp_header_get_page_size(
 	const page_t*	page);
 
->>>>>>> a9800d0d
 /**********************************************************************//**
 Writes the space id and flags to a tablespace header.  The flags contain
 row type, physical/compressed page size, and logical/uncompressed page
@@ -486,22 +373,14 @@
 Allocates a single free page from a segment. This function implements
 the intelligent allocation strategy which tries to minimize
 file space fragmentation.
-<<<<<<< HEAD
-@param[in/out] seg_header segment header
-=======
 @param[in,out] seg_header segment header
->>>>>>> a9800d0d
 @param[in] hint hint of which page would be desirable
 @param[in] direction if the new page is needed because
 				of an index page split, and records are
 				inserted there in order, into which
 				direction they go alphabetically: FSP_DOWN,
 				FSP_UP, FSP_NO_DIR
-<<<<<<< HEAD
-@param[in/out] mtr mini-transaction
-=======
 @param[in,out] mtr mini-transaction
->>>>>>> a9800d0d
 @return X-latched block, or NULL if no page could be allocated */
 #define fseg_alloc_free_page(seg_header, hint, direction, mtr)		\
 	fseg_alloc_free_page_general(seg_header, hint, direction,	\
@@ -581,11 +460,7 @@
 the safety margin required by the above function fsp_reserve_free_extents.
 @return available space in kB */
 
-<<<<<<< HEAD
-ullint
-=======
 uintmax_t
->>>>>>> a9800d0d
 fsp_get_available_space_in_free_extents(
 /*====================================*/
 	ulint	space);	/*!< in: space id */
@@ -645,15 +520,10 @@
 				the adaptive hash index */
 	mtr_t*		mtr)	/*!< in/out: mini-transaction */
 	__attribute__((nonnull, warn_unused_result));
-<<<<<<< HEAD
-/***********************************************************************//**
-Checks if a page address is an extent descriptor page address.
-=======
 
 /** Checks if a page address is an extent descriptor page address.
 @param[in]	page_id		page id
 @param[in]	page_size	page size
->>>>>>> a9800d0d
 @return TRUE if a descriptor page */
 UNIV_INLINE
 ibool
@@ -671,24 +541,6 @@
 	byte*		ptr,	/*!< in: buffer */
 	byte*		end_ptr, /*!< in: buffer end */
 	buf_block_t*	block);	/*!< in: block or NULL */
-<<<<<<< HEAD
-/*******************************************************************//**
-Validates the file space system and its segments.
-@return TRUE if ok */
-
-ibool
-fsp_validate(
-/*=========*/
-	ulint	space);	/*!< in: space id */
-/*******************************************************************//**
-Prints info of a file space. */
-
-void
-fsp_print(
-/*======*/
-	ulint	space);	/*!< in: space id */
-=======
->>>>>>> a9800d0d
 #ifdef UNIV_DEBUG
 /*******************************************************************//**
 Validates a segment.
@@ -733,14 +585,9 @@
 /*====================*/
 	ulint	flags);	/*!< in: tablespace flags */
 
-<<<<<<< HEAD
-/********************************************************************//**
-Calculates the descriptor index within a descriptor page.
-=======
 /** Calculates the descriptor index within a descriptor page.
 @param[in]	page_size	page size
 @param[in]	offset		page offset
->>>>>>> a9800d0d
 @return descriptor index */
 UNIV_INLINE
 ulint
@@ -769,27 +616,6 @@
 	mtr_t*			mtr)
 __attribute__((warn_unused_result));
 
-/********************************************************************//**
-Gets pointer to a the extent descriptor of a page. The page where the
-extent descriptor resides is x-locked. If the page offset is equal to
-the free limit of the space, adds new extents from above the free limit
-to the space free list, if not free limit == space size. This adding
-is necessary to make the descriptor defined, as they are uninitialized
-above the free limit.
-@return pointer to the extent descriptor, NULL if the page does not
-exist in the space or if the offset exceeds the free limit */
-
-xdes_t*
-xdes_get_descriptor(
-/*================*/
-	ulint	space,		/*!< in: space id */
-	ulint	zip_size,	/*!< in: compressed page size in bytes
-				or 0 for uncompressed pages */
-	ulint	offset,		/*!< in: page offset; if equal to the
-				free limit, we try to add new extents
-				to the space free list */
-	mtr_t*	mtr)		/*!< in/out: mini-transaction */
-	__attribute__((warn_unused_result));
 /**********************************************************************//**
 Gets a descriptor bit of a page.
 @return TRUE if free */
@@ -802,14 +628,9 @@
 	ulint		offset);/*!< in: page offset within extent:
 				0 ... FSP_EXTENT_SIZE - 1 */
 
-<<<<<<< HEAD
-/********************************************************************//**
-Calculates the page where the descriptor of a page resides.
-=======
 /** Calculates the page where the descriptor of a page resides.
 @param[in]	page_size	page size
 @param[in]	offset		page offset
->>>>>>> a9800d0d
 @return descriptor page offset */
 UNIV_INLINE
 ulint
@@ -819,28 +640,6 @@
 
 #endif /* !UNIV_INNOCHECKSUM */
 
-<<<<<<< HEAD
-/********************************************************************//**
-Extract the zip size from tablespace flags.  A tablespace has only one
-physical page size whether that page is compressed or not.
-@return compressed page size of the file-per-table tablespace in bytes,
-or zero if the table is not compressed.  */
-UNIV_INLINE
-ulint
-fsp_flags_get_zip_size(
-/*====================*/
-	ulint	flags);		/*!< in: tablespace flags */
-/********************************************************************//**
-Extract the page size from tablespace flags.
-@return page size of the tablespace in bytes */
-UNIV_INLINE
-ulint
-fsp_flags_get_page_size(
-/*====================*/
-	ulint	flags);		/*!< in: tablespace flags */
-
-=======
->>>>>>> a9800d0d
 #ifndef UNIV_NONINL
 #include "fsp0fsp.ic"
 #endif
