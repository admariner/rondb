/*****************************************************************************

Copyright (c) 1996, 2014, Oracle and/or its affiliates. All Rights Reserved.

This program is free software; you can redistribute it and/or modify it under
the terms of the GNU General Public License as published by the Free Software
Foundation; version 2 of the License.

This program is distributed in the hope that it will be useful, but WITHOUT
ANY WARRANTY; without even the implied warranty of MERCHANTABILITY or FITNESS
FOR A PARTICULAR PURPOSE. See the GNU General Public License for more details.

You should have received a copy of the GNU General Public License along with
this program; if not, write to the Free Software Foundation, Inc.,
51 Franklin Street, Suite 500, Boston, MA 02110-1335 USA

*****************************************************************************/

/**************************************************//**
@file include/trx0trx.h
The transaction

Created 3/26/1996 Heikki Tuuri
*******************************************************/

#ifndef trx0trx_h
#define trx0trx_h

#include <set>
#include <list>

#include "ha_prototypes.h"

#include "dict0types.h"
#include "trx0types.h"
#include "ut0new.h"

#ifndef UNIV_HOTBACKUP
#include "lock0types.h"
#include "log0log.h"
#include "usr0types.h"
#include "que0types.h"
#include "mem0mem.h"
#include "trx0xa.h"
#include "ut0vec.h"
#include "fts0fts.h"
#include "srv0srv.h"

// Forward declaration
struct mtr_t;

// Forward declaration
class ReadView;

/** Dummy session used currently in MySQL interface */
extern sess_t*	trx_dummy_sess;

/**
Releases the search latch if trx has reserved it.
@param[in,out] trx		Transaction that may own the AHI latch */
UNIV_INLINE
void
trx_search_latch_release_if_reserved(trx_t* trx);

/**
Reserve the AHI latch if not already reserved by this transaction.
@param[in,out] trx		Transaction that may own the AHI latch */
UNIV_INLINE
void
trx_reserve_search_latch_if_not_reserved(trx_t* trx);

/**
Releases the search latch if the transaction has been hogging it for too long.
@param[in,out] trx		Transaction that may own the AHI latch */
UNIV_INLINE
void
trx_search_latch_timeout(trx_t* trx);

/******************************************************************//**
Set detailed error message for the transaction. */
void
trx_set_detailed_error(
/*===================*/
	trx_t*		trx,	/*!< in: transaction struct */
	const char*	msg);	/*!< in: detailed error message */
/*************************************************************//**
Set detailed error message for the transaction from a file. Note that the
file is rewinded before reading from it. */
void
trx_set_detailed_error_from_file(
/*=============================*/
	trx_t*	trx,	/*!< in: transaction struct */
	FILE*	file);	/*!< in: file to read message from */
/****************************************************************//**
Retrieves the error_info field from a trx.
@return the error info */
UNIV_INLINE
const dict_index_t*
trx_get_error_info(
/*===============*/
	const trx_t*	trx);	/*!< in: trx object */
/********************************************************************//**
Creates a transaction object for MySQL.
@return own: transaction object */
trx_t*
trx_allocate_for_mysql(void);
/*========================*/
/********************************************************************//**
Creates a transaction object for background operations by the master thread.
@return own: transaction object */
trx_t*
trx_allocate_for_background(void);
/*=============================*/

/** Frees and initialize a transaction object instantinated during recovery.
@param trx trx object to free and initialize during recovery */
void
trx_free_resurrected(trx_t* trx);

/** Free a transaction that was allocated by background or user threads.
@param trx trx object to free */
void
trx_free_for_background(trx_t* trx);

/********************************************************************//**
At shutdown, frees a transaction object that is in the PREPARED state. */
void
trx_free_prepared(
/*==============*/
	trx_t*	trx);	/*!< in, own: trx object */
/********************************************************************//**
Frees a transaction object for MySQL. */
void
trx_free_for_mysql(
/*===============*/
	trx_t*	trx);	/*!< in, own: trx object */
/****************************************************************//**
Creates trx objects for transactions and initializes the trx list of
trx_sys at database start. Rollback segment and undo log lists must
already exist when this function is called, because the lists of
transactions to be rolled back or cleaned up are built based on the
undo log lists. */
void
trx_lists_init_at_db_start(void);
/*============================*/

/*************************************************************//**
Starts the transaction if it is not yet started. */
void
trx_start_if_not_started_xa_low(
/*============================*/
	trx_t*	trx,		/*!< in/out: transaction */
	bool	read_write);	/*!< in: true if read write transaction */
/*************************************************************//**
Starts the transaction if it is not yet started. */
void
trx_start_if_not_started_low(
/*=========================*/
	trx_t*	trx,		/*!< in/out: transaction */
	bool	read_write);	/*!< in: true if read write transaction */

/*************************************************************//**
Starts a transaction for internal processing. */
void
trx_start_internal_low(
/*===================*/
	trx_t*	trx);		/*!< in/out: transaction */

/** Starts a read-only transaction for internal processing.
@param[in,out] trx	transaction to be started */
void
trx_start_internal_read_only_low(
	trx_t*	trx);

/**
Check if transaction is started.
@param[in] trx		Transaction whose state we need to check
@reutrn true if transaction is in state started */
UNIV_INLINE
bool
trx_is_started(
	const trx_t*	trx);

#ifdef UNIV_DEBUG
#define trx_start_if_not_started_xa(t, rw)			\
	do {							\
	(t)->start_line = __LINE__;				\
	(t)->start_file = __FILE__;				\
	trx_start_if_not_started_xa_low((t), rw);		\
	} while (false)

#define trx_start_if_not_started(t, rw)				\
	do {							\
	(t)->start_line = __LINE__;				\
	(t)->start_file = __FILE__;				\
	trx_start_if_not_started_low((t), rw);			\
	} while (false)

#define trx_start_internal(t)					\
	do {							\
	(t)->start_line = __LINE__;				\
	(t)->start_file = __FILE__;				\
	trx_start_internal_low((t));				\
	} while (false)

#define trx_start_internal_read_only(t)				\
	do {							\
	(t)->start_line = __LINE__;				\
	(t)->start_file = __FILE__;				\
	trx_start_internal_read_only_low(t);			\
	} while (false)
#else
#define trx_start_if_not_started(t, rw)				\
	trx_start_if_not_started_low((t), rw)

#define trx_start_internal(t)					\
	trx_start_internal_low((t))

#define trx_start_internal_read_only(t)				\
	trx_start_internal_read_only_low(t)

#define trx_start_if_not_started_xa(t, rw)			\
	trx_start_if_not_started_xa_low((t), (rw))
#endif /* UNIV_DEBUG */

/*************************************************************//**
Starts the transaction for a DDL operation. */
void
trx_start_for_ddl_low(
/*==================*/
	trx_t*		trx,	/*!< in/out: transaction */
	trx_dict_op_t	op);	/*!< in: dictionary operation type */

#ifdef UNIV_DEBUG
#define trx_start_for_ddl(t, o)					\
	do {							\
	ut_ad((t)->start_file == 0);				\
	(t)->start_line = __LINE__;				\
	(t)->start_file = __FILE__;				\
	trx_start_for_ddl_low((t), (o));			\
	} while (0)
#else
#define trx_start_for_ddl(t, o)					\
	trx_start_for_ddl_low((t), (o))
#endif /* UNIV_DEBUG */

/****************************************************************//**
Commits a transaction. */
void
trx_commit(
/*=======*/
	trx_t*	trx);	/*!< in/out: transaction */

/****************************************************************//**
Commits a transaction and a mini-transaction. */
void
trx_commit_low(
/*===========*/
	trx_t*	trx,	/*!< in/out: transaction */
	mtr_t*	mtr);	/*!< in/out: mini-transaction (will be committed),
			or NULL if trx made no modifications */
/****************************************************************//**
Cleans up a transaction at database startup. The cleanup is needed if
the transaction already got to the middle of a commit when the database
crashed, and we cannot roll it back. */
void
trx_cleanup_at_db_startup(
/*======================*/
	trx_t*	trx);	/*!< in: transaction */
/**********************************************************************//**
Does the transaction commit for MySQL.
@return DB_SUCCESS or error number */
dberr_t
trx_commit_for_mysql(
/*=================*/
	trx_t*	trx);	/*!< in/out: transaction */

/**
Does the transaction prepare for MySQL.
@param[in, out] trx		Transaction instance to prepare */

dberr_t
trx_prepare_for_mysql(trx_t* trx);

/**********************************************************************//**
This function is used to find number of prepared transactions and
their transaction objects for a recovery.
@return number of prepared transactions */
int
trx_recover_for_mysql(
/*==================*/
	XID*	xid_list,	/*!< in/out: prepared transactions */
	ulint	len);		/*!< in: number of slots in xid_list */
/*******************************************************************//**
This function is used to find one X/Open XA distributed transaction
which is in the prepared state
@return trx or NULL; on match, the trx->xid will be invalidated;
note that the trx may have been committed, unless the caller is
holding lock_sys->mutex */
trx_t *
trx_get_trx_by_xid(
/*===============*/
	const XID*	xid);	/*!< in: X/Open XA transaction identifier */
/**********************************************************************//**
If required, flushes the log to disk if we called trx_commit_for_mysql()
with trx->flush_log_later == TRUE. */
void
trx_commit_complete_for_mysql(
/*==========================*/
	trx_t*	trx);	/*!< in/out: transaction */
/**********************************************************************//**
Marks the latest SQL statement ended. */
void
trx_mark_sql_stat_end(
/*==================*/
	trx_t*	trx);	/*!< in: trx handle */
/********************************************************************//**
Assigns a read view for a consistent read query. All the consistent reads
within the same transaction will get the same read view, which is created
when this function is first called for a new started transaction. */
ReadView*
trx_assign_read_view(
/*=================*/
	trx_t*	trx);	/*!< in: active transaction */

/****************************************************************//**
@return the transaction's read view or NULL if one not assigned. */
UNIV_INLINE
ReadView*
trx_get_read_view(
/*==============*/
	trx_t*	trx);

/****************************************************************//**
@return the transaction's read view or NULL if one not assigned. */
UNIV_INLINE
const ReadView*
trx_get_read_view(
/*==============*/
	const trx_t*	trx);

/****************************************************************//**
Prepares a transaction for commit/rollback. */
void
trx_commit_or_rollback_prepare(
/*===========================*/
	trx_t*	trx);	/*!< in/out: transaction */
/*********************************************************************//**
Creates a commit command node struct.
@return own: commit node struct */
commit_node_t*
trx_commit_node_create(
/*===================*/
	mem_heap_t*	heap);	/*!< in: mem heap where created */
/***********************************************************//**
Performs an execution step for a commit type node in a query graph.
@return query thread to run next, or NULL */
que_thr_t*
trx_commit_step(
/*============*/
	que_thr_t*	thr);	/*!< in: query thread */

/**********************************************************************//**
Prints info about a transaction.
Caller must hold trx_sys->mutex. */
void
trx_print_low(
/*==========*/
	FILE*		f,
			/*!< in: output stream */
	const trx_t*	trx,
			/*!< in: transaction */
	ulint		max_query_len,
			/*!< in: max query length to print,
			or 0 to use the default max length */
	ulint		n_rec_locks,
			/*!< in: lock_number_of_rows_locked(&trx->lock) */
	ulint		n_trx_locks,
			/*!< in: length of trx->lock.trx_locks */
	ulint		heap_size);
			/*!< in: mem_heap_get_size(trx->lock.lock_heap) */

/**********************************************************************//**
Prints info about a transaction.
The caller must hold lock_sys->mutex and trx_sys->mutex.
When possible, use trx_print() instead. */
void
trx_print_latched(
/*==============*/
	FILE*		f,		/*!< in: output stream */
	const trx_t*	trx,		/*!< in: transaction */
	ulint		max_query_len);	/*!< in: max query length to print,
					or 0 to use the default max length */

/**********************************************************************//**
Prints info about a transaction.
Acquires and releases lock_sys->mutex and trx_sys->mutex. */
void
trx_print(
/*======*/
	FILE*		f,		/*!< in: output stream */
	const trx_t*	trx,		/*!< in: transaction */
	ulint		max_query_len);	/*!< in: max query length to print,
					or 0 to use the default max length */

/**********************************************************************//**
Determine if a transaction is a dictionary operation.
@return dictionary operation mode */
UNIV_INLINE
enum trx_dict_op_t
trx_get_dict_operation(
/*===================*/
	const trx_t*	trx)	/*!< in: transaction */
	__attribute__((pure));
/**********************************************************************//**
Flag a transaction a dictionary operation. */
UNIV_INLINE
void
trx_set_dict_operation(
/*===================*/
	trx_t*			trx,	/*!< in/out: transaction */
	enum trx_dict_op_t	op);	/*!< in: operation, not
					TRX_DICT_OP_NONE */

#ifndef UNIV_HOTBACKUP
/**********************************************************************//**
Determines if a transaction is in the given state.
The caller must hold trx_sys->mutex, or it must be the thread
that is serving a running transaction.
A running RW transaction must be in trx_sys->rw_trx_list.
@return TRUE if trx->state == state */
UNIV_INLINE
bool
trx_state_eq(
/*=========*/
	const trx_t*	trx,	/*!< in: transaction */
	trx_state_t	state)	/*!< in: state */
	__attribute__((warn_unused_result));
# ifdef UNIV_DEBUG
/**********************************************************************//**
Asserts that a transaction has been started.
The caller must hold trx_sys->mutex.
@return TRUE if started */
ibool
trx_assert_started(
/*===============*/
	const trx_t*	trx)	/*!< in: transaction */
	__attribute__((warn_unused_result));
# endif /* UNIV_DEBUG */

/**********************************************************************//**
Determines if the currently running transaction has been interrupted.
@return TRUE if interrupted */
ibool
trx_is_interrupted(
/*===============*/
	const trx_t*	trx);	/*!< in: transaction */
/**********************************************************************//**
Determines if the currently running transaction is in strict mode.
@return TRUE if strict */
ibool
trx_is_strict(
/*==========*/
	trx_t*	trx);	/*!< in: transaction */
#else /* !UNIV_HOTBACKUP */
#define trx_is_interrupted(trx) FALSE
#endif /* !UNIV_HOTBACKUP */

/*******************************************************************//**
Calculates the "weight" of a transaction. The weight of one transaction
is estimated as the number of altered rows + the number of locked rows.
@param t transaction
@return transaction weight */
#define TRX_WEIGHT(t)	((t)->undo_no + UT_LIST_GET_LEN((t)->lock.trx_locks))

/*******************************************************************//**
Compares the "weight" (or size) of two transactions. Transactions that
have edited non-transactional tables are considered heavier than ones
that have not.
@return true if weight(a) >= weight(b) */
bool
trx_weight_ge(
/*==========*/
	const trx_t*	a,	/*!< in: the transaction to be compared */
	const trx_t*	b);	/*!< in: the transaction to be compared */
/* Maximum length of a string that can be returned by
trx_get_que_state_str(). */
#define TRX_QUE_STATE_STR_MAX_LEN	12 /* "ROLLING BACK" */

/*******************************************************************//**
Retrieves transaction's que state in a human readable string. The string
should not be free()'d or modified.
@return string in the data segment */
UNIV_INLINE
const char*
trx_get_que_state_str(
/*==================*/
	const trx_t*	trx);	/*!< in: transaction */

/** Retreieves the transaction ID.
In a given point in time it is guaranteed that IDs of the running
transactions are unique. The values returned by this function for readonly
transactions may be reused, so a subsequent RO transaction may get the same ID
as a RO transaction that existed in the past. The values returned by this
function should be used for printing purposes only.
@param[in]	trx	transaction whose id to retrieve
@return transaction id */
UNIV_INLINE
trx_id_t
trx_get_id_for_print(
	const trx_t*	trx);

/****************************************************************//**
Assign a transaction temp-tablespace bound rollback-segment. */
void
trx_assign_rseg(
/*============*/
	trx_t*		trx);		/*!< transaction that involves write
					to temp-table. */

/** Create the trx_t pool */
void
trx_pool_init();

/** Destroy the trx_t pool */
void
trx_pool_close();

/**
Set the transaction as a read-write transaction if it is not already
tagged as such.
@param[in,out] trx	Transaction that needs to be "upgraded" to RW from RO */
void
trx_set_rw_mode(
	trx_t*		trx);

/**
Increase the reference count. If the transaction is in state
TRX_STATE_COMMITTED_IN_MEMORY then the transaction is considered
committed and the reference count is not incremented.
@param trx Transaction that is being referenced
@param do_ref_count Increment the reference iff this is true
@return transaction instance if it is not committed */
UNIV_INLINE
trx_t*
trx_reference(
	trx_t*		trx,
	bool		do_ref_count);

/**
Release the transaction. Decrease the reference count.
@param trx Transaction that is being released */
UNIV_INLINE
void
trx_release_reference(
	trx_t*		trx);

/**
Check if the transaction is being referenced. */
#define trx_is_referenced(t)	((t)->n_ref > 0)

/**
@param[in] requestor	Transaction requesting the lock
@param[in] holder	Transaction holding the lock
@return the transaction that will be rolled back, null don't care */

UNIV_INLINE
const trx_t*
trx_arbitrate(const trx_t* requestor, const trx_t* holder);

/**
@param[in] trx		Transaction to check
@return true if the transaction is a high priority transaction.*/
UNIV_INLINE
bool
trx_is_high_priority(const trx_t* trx);

/**
Kill all transactions that are blocking this transaction from acquiring locks.
@param[in,out] trx	High priority transaction */

void
trx_kill_blocking(trx_t* trx);

/**
Check if redo/noredo rseg is modified for insert/update.
@param[in] trx		Transaction to check */
UNIV_INLINE
bool
trx_is_rseg_updated(const trx_t* trx);

/**
Transactions that aren't started by the MySQL server don't set
the trx_t::mysql_thd field. For such transactions we set the lock
wait timeout to 0 instead of the user configured value that comes
from innodb_lock_wait_timeout via trx_t::mysql_thd.
@param trx transaction
@return lock wait timeout in seconds */
#define trx_lock_wait_timeout_get(t)					\
	((t)->mysql_thd != NULL						\
	 ? thd_lock_wait_timeout((t)->mysql_thd)			\
	 : 0)

/**
Determine if the transaction is a non-locking autocommit select
(implied read-only).
@param t transaction
@return true if non-locking autocommit select transaction. */
#define trx_is_autocommit_non_locking(t)				\
((t)->auto_commit && (t)->will_lock == 0)

/**
Determine if the transaction is a non-locking autocommit select
with an explicit check for the read-only status.
@param t transaction
@return true if non-locking autocommit read-only transaction. */
#define trx_is_ac_nl_ro(t)						\
((t)->read_only && trx_is_autocommit_non_locking((t)))

/**
Assert that the transaction is in the trx_sys_t::rw_trx_list */
#define assert_trx_in_rw_list(t) do {					\
	ut_ad(!(t)->read_only);						\
	ut_ad((t)->in_rw_trx_list					\
	      == !((t)->read_only || !(t)->rsegs.m_redo.rseg));		\
	check_trx_state(t);						\
} while (0)

/**
Check transaction state */
#define check_trx_state(t) do {						\
	ut_ad(!trx_is_autocommit_non_locking((t)));			\
	switch ((t)->state) {						\
	case TRX_STATE_PREPARED:					\
		/* fall through */					\
	case TRX_STATE_ACTIVE:						\
	case TRX_STATE_COMMITTED_IN_MEMORY:				\
		continue;						\
	case TRX_STATE_NOT_STARTED:					\
	case TRX_STATE_FORCED_ROLLBACK:					\
		break;							\
	}								\
	ut_error;							\
} while (0)

/** Check if transaction is free so that it can be re-initialized.
@param t transaction handle */
#define	assert_trx_is_free(t)	do {					\
	ut_ad(trx_state_eq((t), TRX_STATE_NOT_STARTED)			\
	      || trx_state_eq((t), TRX_STATE_FORCED_ROLLBACK));		\
	ut_ad(!trx_is_rseg_updated(trx));				\
	ut_ad(!MVCC::is_view_active((t)->read_view));			\
	ut_ad((t)->lock.wait_thr == NULL);				\
	ut_ad(UT_LIST_GET_LEN((t)->lock.trx_locks) == 0);		\
	ut_ad((t)->dict_operation == TRX_DICT_OP_NONE);			\
} while(0)

/** Check if transaction is in-active so that it can be freed and put back to
transaction pool.
@param t transaction handle */
#define assert_trx_is_inactive(t) do {					\
	assert_trx_is_free((t));					\
	ut_ad((t)->dict_operation_lock_mode == 0);			\
} while(0)

#ifdef UNIV_DEBUG
/*******************************************************************//**
Assert that an autocommit non-locking select cannot be in the
rw_trx_list and that it is a read-only transaction.
The tranasction must be in the mysql_trx_list. */
# define assert_trx_nonlocking_or_in_list(t)				\
	do {								\
		if (trx_is_autocommit_non_locking(t)) {			\
			trx_state_t	t_state = (t)->state;		\
			ut_ad((t)->read_only);				\
			ut_ad(!(t)->is_recovered);			\
			ut_ad(!(t)->in_rw_trx_list);			\
			ut_ad((t)->in_mysql_trx_list);			\
			ut_ad(t_state == TRX_STATE_NOT_STARTED		\
			      || t_state == TRX_STATE_FORCED_ROLLBACK	\
			      || t_state == TRX_STATE_ACTIVE);		\
		} else {						\
			check_trx_state(t);				\
		}							\
	} while (0)
#else /* UNIV_DEBUG */
/*******************************************************************//**
Assert that an autocommit non-locking slect cannot be in the
rw_trx_list and that it is a read-only transaction.
The tranasction must be in the mysql_trx_list. */
# define assert_trx_nonlocking_or_in_list(trx) ((void)0)
#endif /* UNIV_DEBUG */

typedef std::vector<ib_lock_t*, ut_allocator<ib_lock_t*> >	lock_pool_t;

/*******************************************************************//**
Latching protocol for trx_lock_t::que_state.  trx_lock_t::que_state
captures the state of the query thread during the execution of a query.
This is different from a transaction state. The query state of a transaction
can be updated asynchronously by other threads.  The other threads can be
system threads, like the timeout monitor thread or user threads executing
other queries. Another thing to be mindful of is that there is a delay between
when a query thread is put into LOCK_WAIT state and before it actually starts
waiting.  Between these two events it is possible that the query thread is
granted the lock it was waiting for, which implies that the state can be changed
asynchronously.

All these operations take place within the context of locking. Therefore state
changes within the locking code must acquire both the lock mutex and the
trx->mutex when changing trx->lock.que_state to TRX_QUE_LOCK_WAIT or
trx->lock.wait_lock to non-NULL but when the lock wait ends it is sufficient
to only acquire the trx->mutex.
To query the state either of the mutexes is sufficient within the locking
code and no mutex is required when the query thread is no longer waiting. */

/** The locks and state of an active transaction. Protected by
lock_sys->mutex, trx->mutex or both. */
struct trx_lock_t {
	ulint		n_active_thrs;	/*!< number of active query threads */

	trx_que_t	que_state;	/*!< valid when trx->state
					== TRX_STATE_ACTIVE: TRX_QUE_RUNNING,
					TRX_QUE_LOCK_WAIT, ... */

	lock_t*		wait_lock;	/*!< if trx execution state is
					TRX_QUE_LOCK_WAIT, this points to
					the lock request, otherwise this is
					NULL; set to non-NULL when holding
					both trx->mutex and lock_sys->mutex;
					set to NULL when holding
					lock_sys->mutex; readers should
					hold lock_sys->mutex, except when
					they are holding trx->mutex and
					wait_lock==NULL */
	ib_uint64_t	deadlock_mark;	/*!< A mark field that is initialized
					to and checked against lock_mark_counter
					by lock_deadlock_recursive(). */
	bool		was_chosen_as_deadlock_victim;
					/*!< when the transaction decides to
					wait for a lock, it sets this to false;
					if another transaction chooses this
					transaction as a victim in deadlock
					resolution, it sets this to true.
					Protected by trx->mutex. */
	time_t		wait_started;	/*!< lock wait started at this time,
					protected only by lock_sys->mutex */

	que_thr_t*	wait_thr;	/*!< query thread belonging to this
					trx that is in QUE_THR_LOCK_WAIT
					state. For threads suspended in a
					lock wait, this is protected by
					lock_sys->mutex. Otherwise, this may
					only be modified by the thread that is
					serving the running transaction. */

	lock_pool_t	rec_pool;	/*!< Pre-allocated record locks */

	lock_pool_t	table_pool;	/*!< Pre-allocated table locks */

	ulint		rec_cached;	/*!< Next free rec lock in pool */

	ulint		table_cached;	/*!< Next free table lock in pool */

	mem_heap_t*	lock_heap;	/*!< memory heap for trx_locks;
					protected by lock_sys->mutex */

	trx_lock_list_t trx_locks;	/*!< locks requested by the transaction;
					insertions are protected by trx->mutex
					and lock_sys->mutex; removals are
					protected by lock_sys->mutex */

	lock_pool_t	table_locks;	/*!< All table locks requested by this
					transaction, including AUTOINC locks */

	bool		cancel;		/*!< true if the transaction is being
					rolled back either via deadlock
					detection or due to lock timeout. The
					caller has to acquire the trx_t::mutex
					in order to cancel the locks. In
					lock_trx_table_locks_remove() we
					check for this cancel of a transaction's
					locks and avoid reacquiring the trx
					mutex to prevent recursive deadlocks.
					Protected by both the lock sys mutex
					and the trx_t::mutex. */
	ulint		n_rec_locks;	/*!< number of rec locks in this trx */

	/** The transaction called ha_innobase::start_stmt() to
	lock a table. Most likely a temporary table. */
	bool		start_stmt;
};

/** Type used to store the list of tables that are modified by a given
transaction. We store pointers to the table objects in memory because
we know that a table object will not be destroyed while a transaction
that modified it is running. */
typedef std::set<
	dict_table_t*,
	std::less<dict_table_t*>,
	ut_allocator<dict_table_t*> >	trx_mod_tables_t;

/** The transaction handle

Normally, there is a 1:1 relationship between a transaction handle
(trx) and a session (client connection). One session is associated
with exactly one user transaction. There are some exceptions to this:

* For DDL operations, a subtransaction is allocated that modifies the
data dictionary tables. Lock waits and deadlocks are prevented by
acquiring the dict_operation_lock before starting the subtransaction
and releasing it after committing the subtransaction.

* The purge system uses a special transaction that is not associated
with any session.

* If the system crashed or it was quickly shut down while there were
transactions in the ACTIVE or PREPARED state, these transactions would
no longer be associated with a session when the server is restarted.

A session may be served by at most one thread at a time. The serving
thread of a session might change in some MySQL implementations.
Therefore we do not have os_thread_get_curr_id() assertions in the code.

Normally, only the thread that is currently associated with a running
transaction may access (read and modify) the trx object, and it may do
so without holding any mutex. The following are exceptions to this:

* trx_rollback_resurrected() may access resurrected (connectionless)
transactions while the system is already processing new user
transactions. The trx_sys->mutex prevents a race condition between it
and lock_trx_release_locks() [invoked by trx_commit()].

* trx_print_low() may access transactions not associated with the current
thread. The caller must be holding trx_sys->mutex and lock_sys->mutex.

* When a transaction handle is in the trx_sys->mysql_trx_list or
trx_sys->trx_list, some of its fields must not be modified without
holding trx_sys->mutex exclusively.

* The locking code (in particular, lock_deadlock_recursive() and
lock_rec_convert_impl_to_expl()) will access transactions associated
to other connections. The locks of transactions are protected by
lock_sys->mutex and sometimes by trx->mutex. */


/** Represents an instance of rollback segment along with its state variables.*/
struct trx_undo_ptr_t {
	trx_rseg_t*	rseg;		/*!< rollback segment assigned to the
					transaction, or NULL if not assigned
					yet */
	trx_undo_t*	insert_undo;	/*!< pointer to the insert undo log, or
					NULL if no inserts performed yet */
	trx_undo_t*	update_undo;	/*!< pointer to the update undo log, or
					NULL if no update performed yet */
};

/** Rollback segments assigned to a transaction for undo logging. */
struct trx_rsegs_t {
	/** undo log ptr holding reference to a rollback segment that resides in
	system/undo tablespace used for undo logging of tables that needs
	to be recovered on crash. */
	trx_undo_ptr_t	m_redo;

	/** undo log ptr holding reference to a rollback segment that resides in
	temp tablespace used for undo logging of tables that doesn't need
	to be recovered on crash. */
	trx_undo_ptr_t	m_noredo;
};

enum trx_rseg_type_t {
	TRX_RSEG_TYPE_NONE = 0,		/*!< void rollback segment type. */
	TRX_RSEG_TYPE_REDO,		/*!< redo rollback segment. */
	TRX_RSEG_TYPE_NOREDO		/*!< non-redo rollback segment. */
};

struct TrxVersion {
	TrxVersion(trx_t* trx);

	/**
	@return true if the trx_t instance is the same */
	bool operator==(const TrxVersion& rhs) const
	{
		return(rhs.m_trx == m_trx);
	}

	trx_t*		m_trx;
	ulint		m_version;
};

typedef std::list<TrxVersion, ut_allocator<TrxVersion> > hit_list_t;

struct trx_t {
	TrxMutex	mutex;		/*!< Mutex protecting the fields
					state and lock (except some fields
					of lock, which are protected by
					lock_sys->mutex) */

<<<<<<< HEAD
	/* Note: in_depth was split from in_innodb for fixing a RO
	performance issue. Acquiring the trx_t::mutex for each row
	costs ~3% in performance. It is not required for correctness.
	Therefore we increment/decrement in_depth without holding any
	mutex. The assumption is that the Server will only ever call
	the handler from one thread. This is not true for kill_connection.
	Therefore in innobase_kill_connection. We don't increment this
	counter via TrxInInnoDB. */

=======
>>>>>>> 8a079f26
	ib_uint32_t	in_depth;	/*!< Track nested TrxInInnoDB
					count */

	ib_uint32_t	in_innodb;	/*!< if the thread is executing
					in the InnoDB context count > 0. */

	bool		abort;		/*!< if this flag is set then
					this transaction must abort when
					it can */

	trx_id_t	id;		/*!< transaction id */

	trx_id_t	no;		/*!< transaction serialization number:
					max trx id shortly before the
					transaction is moved to
					COMMITTED_IN_MEMORY state.
					Protected by trx_sys_t::mutex
					when trx->in_rw_trx_list. Initially
					set to TRX_ID_MAX. */

	/** State of the trx from the point of view of concurrency control
	and the valid state transitions.

	Possible states:

	TRX_STATE_NOT_STARTED
	TRX_STATE_FORCED_ROLLBACK
	TRX_STATE_ACTIVE
	TRX_STATE_PREPARED
	TRX_STATE_COMMITTED_IN_MEMORY (alias below COMMITTED)

	Valid state transitions are:

	Regular transactions:
	* NOT_STARTED -> ACTIVE -> COMMITTED -> NOT_STARTED

	Auto-commit non-locking read-only:
	* NOT_STARTED -> ACTIVE -> NOT_STARTED

	XA (2PC):
	* NOT_STARTED -> ACTIVE -> PREPARED -> COMMITTED -> NOT_STARTED

	Recovered XA:
	* NOT_STARTED -> PREPARED -> COMMITTED -> (freed)

	XA (2PC) (shutdown before ROLLBACK or COMMIT):
	* NOT_STARTED -> PREPARED -> (freed)

	Latching and various transaction lists membership rules:

	XA (2PC) transactions are always treated as non-autocommit.

	Transitions to ACTIVE or NOT_STARTED occur when
	!in_rw_trx_list (no trx_sys->mutex needed).

	Autocommit non-locking read-only transactions move between states
	without holding any mutex. They are !in_rw_trx_list.

	All transactions, unless they are determined to be ac-nl-ro,
	explicitly tagged as read-only or read-write, will first be put
	on the read-only transaction list. Only when a !read-only transaction
	in the read-only list tries to acquire an X or IX lock on a table
	do we remove it from the read-only list and put it on the read-write
	list. During this switch we assign it a rollback segment.

	When a transaction is NOT_STARTED, it can be in_mysql_trx_list if
	it is a user transaction. It cannot be in rw_trx_list.

	ACTIVE->PREPARED->COMMITTED is only possible when trx->in_rw_trx_list.
	The transition ACTIVE->PREPARED is protected by trx_sys->mutex.

	ACTIVE->COMMITTED is possible when the transaction is in
	rw_trx_list.

	Transitions to COMMITTED are protected by both lock_sys->mutex
	and trx->mutex.

	NOTE: Some of these state change constraints are an overkill,
	currently only required for a consistent view for printing stats.
	This unnecessarily adds a huge cost for the general case. */

	trx_state_t	state;

	ReadView*	read_view;	/*!< consistent read view used in the
					transaction, or NULL if not yet set */

	UT_LIST_NODE_T(trx_t)
			trx_list;	/*!< list of transactions;
					protected by trx_sys->mutex. */
	UT_LIST_NODE_T(trx_t)
			no_list;	/*!< Required during view creation
					to check for the view limit for
					transactions that are committing */

	trx_lock_t	lock;		/*!< Information about the transaction
					locks and state. Protected by
					trx->mutex or lock_sys->mutex
					or both */
	bool		is_recovered;	/*!< 0=normal transaction,
					1=recovered, must be rolled back,
					protected by trx_sys->mutex when
					trx->in_rw_trx_list holds */

	hit_list_t	hit_list;	/*!< List of transactions to kill,
					when a high priority transaction
					is blocked on a lock wait. */

	os_thread_id_t	owner_id;	/*!< Thread id of the thread that
					started this transaction. */

	os_thread_id_t	killed_by;	/*!< The thread ID that wants to
					kill this transaction asynchronously.
					This is required because we recursively
					enter the handlerton methods and need
					to distinguish between the kill thread
					and the transaction thread. */

	/* These fields are not protected by any mutex. */
	const char*	op_info;	/*!< English text describing the
					current operation, or an empty
					string */
	ulint		isolation_level;/*!< TRX_ISO_REPEATABLE_READ, ... */
	bool		check_foreigns;	/*!< normally TRUE, but if the user
					wants to suppress foreign key checks,
					(in table imports, for example) we
					set this FALSE */
	/*------------------------------*/
	/* MySQL has a transaction coordinator to coordinate two phase
	commit between multiple storage engines and the binary log. When
	an engine participates in a transaction, it's responsible for
	registering itself using the trans_register_ha() API. */
	bool		is_registered;	/* This flag is set to true after the
					transaction has been registered with
					the coordinator using the XA API, and
					is set to false  after commit or
					rollback. */
	/*------------------------------*/
	bool		check_unique_secondary;
					/*!< normally TRUE, but if the user
					wants to speed up inserts by
					suppressing unique key checks
					for secondary indexes when we decide
					if we can use the insert buffer for
					them, we set this FALSE */
	bool		support_xa;	/*!< normally we do the XA two-phase
					commit steps, but by setting this to
					FALSE, one can save CPU time and about
					150 bytes in the undo log size as then
					we skip XA steps */
	bool		flush_log_later;/* In 2PC, we hold the
					prepare_commit mutex across
					both phases. In that case, we
					defer flush of the logs to disk
					until after we release the
					mutex. */
	bool		must_flush_log_later;/*!< this flag is set to TRUE in
					trx_commit() if flush_log_later was
					TRUE, and there were modifications by
					the transaction; in that case we must
					flush the log in
					trx_commit_complete_for_mysql() */
	ulint		duplicates;	/*!< TRX_DUP_IGNORE | TRX_DUP_REPLACE */
	bool		has_search_latch;
					/*!< TRUE if this trx has latched the
					search system latch in S-mode */
	ulint		search_latch_timeout;
					/*!< If we notice that someone is
					waiting for our S-lock on the search
					latch to be released, we wait in
					row0sel.cc for BTR_SEA_TIMEOUT new
					searches until we try to keep
					the search latch again over
					calls from MySQL; this is intended
					to reduce contention on the search
					latch */
	trx_dict_op_t	dict_operation;	/**< @see enum trx_dict_op_t */

	/* Fields protected by the srv_conc_mutex. */
	bool		declared_to_be_inside_innodb;
					/*!< this is TRUE if we have declared
					this transaction in
					srv_conc_enter_innodb to be inside the
					InnoDB engine */
	ib_uint32_t	n_tickets_to_enter_innodb;
					/*!< this can be > 0 only when
					declared_to_... is TRUE; when we come
					to srv_conc_innodb_enter, if the value
					here is > 0, we decrement this by 1 */
	ib_uint32_t	dict_operation_lock_mode;
					/*!< 0, RW_S_LATCH, or RW_X_LATCH:
					the latch mode trx currently holds
					on dict_operation_lock. Protected
					by dict_operation_lock. */

	time_t		start_time;	/*!< time the state last time became
					TRX_STATE_ACTIVE */
	lsn_t		commit_lsn;	/*!< lsn at the time of the commit */
	table_id_t	table_id;	/*!< Table to drop iff dict_operation
					== TRX_DICT_OP_TABLE, or 0. */
	/*------------------------------*/
	THD*		mysql_thd;	/*!< MySQL thread handle corresponding
					to this trx, or NULL */
	const char*	mysql_log_file_name;
					/*!< if MySQL binlog is used, this field
					contains a pointer to the latest file
					name; this is NULL if binlog is not
					used */
	int64_t		mysql_log_offset;
					/*!< if MySQL binlog is used, this
					field contains the end offset of the
					binlog entry */
	/*------------------------------*/
	ib_uint32_t	n_mysql_tables_in_use; /*!< number of Innobase tables
					used in the processing of the current
					SQL statement in MySQL */
	ib_uint32_t	mysql_n_tables_locked;
					/*!< how many tables the current SQL
					statement uses, except those
					in consistent read */
	/*------------------------------*/
#ifdef UNIV_DEBUG
	/** The following two fields are mutually exclusive. */
	/* @{ */

	bool		in_rw_trx_list;	/*!< true if in trx_sys->rw_trx_list */
	/* @} */
#endif /* UNIV_DEBUG */
	UT_LIST_NODE_T(trx_t)
			mysql_trx_list;	/*!< list of transactions created for
					MySQL; protected by trx_sys->mutex */
#ifdef UNIV_DEBUG
	bool		in_mysql_trx_list;
					/*!< true if in
					trx_sys->mysql_trx_list */
#endif /* UNIV_DEBUG */
	/*------------------------------*/
	dberr_t		error_state;	/*!< 0 if no error, otherwise error
					number; NOTE That ONLY the thread
					doing the transaction is allowed to
					set this field: this is NOT protected
					by any mutex */
	const dict_index_t*error_info;	/*!< if the error number indicates a
					duplicate key error, a pointer to
					the problematic index is stored here */
	ulint		error_key_num;	/*!< if the index creation fails to a
					duplicate key error, a mysql key
					number of that index is stored here */
	sess_t*		sess;		/*!< session of the trx, NULL if none */
	que_t*		graph;		/*!< query currently run in the session,
					or NULL if none; NOTE that the query
					belongs to the session, and it can
					survive over a transaction commit, if
					it is a stored procedure with a COMMIT
					WORK statement, for instance */
	/*------------------------------*/
	UT_LIST_BASE_NODE_T(trx_named_savept_t)
			trx_savepoints;	/*!< savepoints set with SAVEPOINT ...,
					oldest first */
	/*------------------------------*/
	UndoMutex	undo_mutex;	/*!< mutex protecting the fields in this
					section (down to undo_no_arr), EXCEPT
					last_sql_stat_start, which can be
					accessed only when we know that there
					cannot be any activity in the undo
					logs! */
	undo_no_t	undo_no;	/*!< next undo log record number to
					assign; since the undo log is
					private for a transaction, this
					is a simple ascending sequence
					with no gaps; thus it represents
					the number of modified/inserted
					rows in a transaction */
	ulint		undo_rseg_space;
					/*!< space id where last undo record
					was written */
	trx_savept_t	last_sql_stat_start;
					/*!< undo_no when the last sql statement
					was started: in case of an error, trx
					is rolled back down to this undo
					number; see note at undo_mutex! */
	trx_rsegs_t	rsegs;		/* rollback segments for undo logging */
	undo_no_t	roll_limit;	/*!< least undo number to undo during
					a partial rollback; 0 otherwise */
#ifdef UNIV_DEBUG
	bool		in_rollback;	/*!< true when the transaction is
					executing a partial or full rollback */
#endif /* UNIV_DEBUG */
	ulint		pages_undone;	/*!< number of undo log pages undone
					since the last undo log truncation */
	/*------------------------------*/
	ulint		n_autoinc_rows;	/*!< no. of AUTO-INC rows required for
					an SQL statement. This is useful for
					multi-row INSERTs */
	ib_vector_t*    autoinc_locks;  /* AUTOINC locks held by this
					transaction. Note that these are
					also in the lock list trx_locks. This
					vector needs to be freed explicitly
					when the trx instance is destroyed.
					Protected by lock_sys->mutex. */
	/*------------------------------*/
	bool		read_only;	/*!< true if transaction is flagged
					as a READ-ONLY transaction.
					if auto_commit && will_lock == 0
					then it will be handled as a
					AC-NL-RO-SELECT (Auto Commit Non-Locking
					Read Only Select). A read only
					transaction will not be assigned an
					UNDO log. */
	bool		auto_commit;	/*!< true if it is an autocommit */
	ib_uint32_t	will_lock;	/*!< Will acquire some locks. Increment
					each time we determine that a lock will
					be acquired by the MySQL layer. */
	/*------------------------------*/
	fts_trx_t*	fts_trx;	/*!< FTS information, or NULL if
					transaction hasn't modified tables
					with FTS indexes (yet). */
	doc_id_t	fts_next_doc_id;/* The document id used for updates */
	/*------------------------------*/
	ib_uint32_t	flush_tables;	/*!< if "covering" the FLUSH TABLES",
					count of tables being flushed. */

	/*------------------------------*/
	bool		ddl;		/*!< true if it is an internal
					transaction for DDL */
	bool		internal;	/*!< true if it is a system/internal
					transaction background task. This
					includes DDL transactions too.  Such
					transactions are always treated as
					read-write. */
	/*------------------------------*/
#ifdef UNIV_DEBUG
	ulint		start_line;	/*!< Track where it was started from */
	const char*	start_file;	/*!< Filename where it was started */
#endif /* UNIV_DEBUG */

	lint		n_ref;		/*!< Count of references, protected
					by trx_t::mutex. We can't release the
					locks nor commit the transaction until
					this reference is 0.  We can change
					the state to COMMITTED_IN_MEMORY to
					signify that it is no longer
					"active". */

	/** Version of this instance. It is incremented each time the
	instance is re-used in trx_start_low(). It is used to track
	whether a transaction has been restarted since it was tagged
	for asynchronous rollback. */
	ulint		version;

	XID*		xid;		/*!< X/Open XA transaction
					identification to identify a
					transaction branch */
	trx_mod_tables_t mod_tables;	/*!< List of tables that were modified
					by this transaction */
        /*------------------------------*/
	bool		api_trx;	/*!< trx started by InnoDB API */
	bool		api_auto_commit;/*!< automatic commit */
	bool		read_write;	/*!< if read and write operation */

	/*------------------------------*/
	char*		detailed_error;	/*!< detailed error message for last
					error, or empty. */
#ifdef UNIV_DEBUG
	bool		is_dd_trx;	/*!< True if the transaction is used for
					doing Non-locking Read-only Read
					Committed on DD tables */
#endif /* UNIV_DEBUG */
	ulint		magic_n;
};

/* Transaction isolation levels (trx->isolation_level) */
#define TRX_ISO_READ_UNCOMMITTED	0	/* dirty read: non-locking
						SELECTs are performed so that
						we do not look at a possible
						earlier version of a record;
						thus they are not 'consistent'
						reads under this isolation
						level; otherwise like level
						2 */

#define TRX_ISO_READ_COMMITTED		1	/* somewhat Oracle-like
						isolation, except that in
						range UPDATE and DELETE we
						must block phantom rows
						with next-key locks;
						SELECT ... FOR UPDATE and ...
						LOCK IN SHARE MODE only lock
						the index records, NOT the
						gaps before them, and thus
						allow free inserting;
						each consistent read reads its
						own snapshot */

#define TRX_ISO_REPEATABLE_READ		2	/* this is the default;
						all consistent reads in the
						same trx read the same
						snapshot;
						full next-key locking used
						in locking reads to block
						insertions into gaps */

#define TRX_ISO_SERIALIZABLE		3	/* all plain SELECTs are
						converted to LOCK IN SHARE
						MODE reads */

/* Treatment of duplicate values (trx->duplicates; for example, in inserts).
Multiple flags can be combined with bitwise OR. */
#define TRX_DUP_IGNORE	1	/* duplicate rows are to be updated */
#define TRX_DUP_REPLACE	2	/* duplicate rows are to be replaced */


/** Commit node states */
enum commit_node_state {
	COMMIT_NODE_SEND = 1,	/*!< about to send a commit signal to
				the transaction */
	COMMIT_NODE_WAIT	/*!< commit signal sent to the transaction,
				waiting for completion */
};

/** Commit command node in a query graph */
struct commit_node_t{
	que_common_t	common;	/*!< node type: QUE_NODE_COMMIT */
	enum commit_node_state
			state;	/*!< node execution state */
};


/** Test if trx->mutex is owned. */
#define trx_mutex_own(t) mutex_own(&t->mutex)

/** Acquire the trx->mutex. */
#define trx_mutex_enter(t) do {			\
	mutex_enter(&t->mutex);			\
} while (0)

/** Release the trx->mutex. */
#define trx_mutex_exit(t) do {			\
	mutex_exit(&t->mutex);			\
} while (0)

/** @brief The latch protecting the adaptive search system

This latch protects the
(1) hash index;
(2) columns of a record to which we have a pointer in the hash index;

but does NOT protect:

(3) next record offset field in a record;
(4) next or previous records on the same page.

Bear in mind (3) and (4) when using the hash index.
*/
extern rw_lock_t*	btr_search_latch_temp;

/** Track if a transaction is executing inside InnoDB code. It acts
like a gate between the Server and InnoDB.  */
class TrxInInnoDB {
public:
	/**
	@param[in,out] trx	Transaction entering InnoDB via the handler
	@param[in] disable	true if called from COMMIT/ROLLBACK method */
	TrxInInnoDB(trx_t* trx, bool disable = false)
		:
		m_trx(trx)
	{
		enter(trx, disable);
	}

	/**
	Destructor */
	~TrxInInnoDB()
	{
		exit(m_trx);
	}

	/**
	@return true if the transaction has been marked for asynchronous
		rollback */
	bool is_aborted() const
	{
		return(is_aborted(m_trx));
	}

	/**
	@return true if the transaction can't be rolled back asynchronously */
	bool is_rolback_disabled() const
	{
		return((m_trx->in_innodb & TRX_FORCE_ROLLBACK_DISABLE) > 0);
	}

	/**
	@return true if the transaction has been marked for asynchronous
		rollback */
	static bool is_aborted(const trx_t* trx)
	{
		ut_ad(srv_read_only_mode || trx->in_depth > 0);
		ut_ad(srv_read_only_mode || trx->in_innodb > 0);

		return(trx->abort
		       || trx->state == TRX_STATE_FORCED_ROLLBACK);
	}

	/**
	Start statement requested for transaction.
	@param[in, out] trx	Transaction at the start of a SQL statement */
	static void begin_stmt(trx_t* trx)
	{
		enter(trx, false);
	}

	/**
	Note an end statement for transaction
	@param[in, out] trx	Transaction at end of a SQL statement */
	static void end_stmt(trx_t* trx)
	{
		exit(trx);
	}

	/**
	@return true if the rollback is being initiated by the thread that
		marked the transaction for asynchronous rollback */
	static bool is_async_rollback(const trx_t* trx)
	{
		return(trx->killed_by == os_thread_get_curr_id());
	}

private:
	/**
	Note that we have crossed into InnoDB code.
	@param[in] disable	true if called from COMMIT/ROLLBACK method */
	static void enter(trx_t* trx, bool disable)
	{
		if (srv_read_only_mode) {

			return;
		}

		/* Avoid excessive mutex acquire/release */

		++trx->in_depth;

		if (trx->in_depth > 1) {

			return;
		}

		/* Only the owning thread should release the latch. */

		trx_search_latch_release_if_reserved(trx);

		trx_mutex_enter(trx);

		wait(trx);

		ut_ad((trx->in_innodb & TRX_FORCE_ROLLBACK_MASK)
		      < (TRX_FORCE_ROLLBACK_MASK - 1));

		/* If it hasn't already been marked for async rollback.
		and it will be committed/rolled back. */

		if (!is_forced_rollback(trx)
		    && disable
		    && is_started(trx)
		    && !trx_is_autocommit_non_locking(trx)
		    && !is_async_rollback(trx)) {

			ut_ad(trx->killed_by == 0);

			/* This transaction has crossed the point of no
			return and cannot be rolled back asynchronously
			now. It must commit or rollback synhronously. */

			trx->in_innodb |= TRX_FORCE_ROLLBACK_DISABLE;
		}

		++trx->in_innodb;

		trx_mutex_exit(trx);
	}

	/**
	Note that we are exiting InnoDB code */
	static void exit(trx_t* trx)
	{
		if (srv_read_only_mode) {

			return;
		}

		/* Avoid excessive mutex acquire/release */

		ut_ad(trx->in_depth > 0);

		--trx->in_depth;

		if (trx->in_depth > 0) {

			return;
		}

		/* Only the owning thread should release the latch. */

		trx_search_latch_release_if_reserved(trx);

		trx_mutex_enter(trx);

		ut_ad((trx->in_innodb & TRX_FORCE_ROLLBACK_MASK) > 0);

		--trx->in_innodb;

		trx_mutex_exit(trx);
	}

	/*
	@return true if it is a forced rollback, asynchronously */
	static bool is_forced_rollback(const trx_t* trx)
	{
		ut_ad(trx_mutex_own(trx));

		return((trx->in_innodb & TRX_FORCE_ROLLBACK)) > 0;
	}

	/**
	Wait for the asynchronous rollback to complete, if it is in progress */
	static void wait(trx_t* trx)
	{
		ut_ad(trx_mutex_own(trx));

		while (is_forced_rollback(trx)) {

			if (is_async_rollback(trx) || !is_started(trx)) {

				return;
			}

			/* Wait for the async rollback to complete */

			trx_mutex_exit(trx);

			os_thread_sleep(20);

			trx_mutex_enter(trx);
		}
	}

	/**
	@return true if transaction is started */
	static bool is_started(const trx_t* trx)
	{
		ut_ad(trx_mutex_own(trx));

		return(trx_is_started(trx));
	}
private:
	/**
	Transaction instance crossing the handler boundary from the Server. */
	trx_t*			m_trx;
};

/** The latch protecting the adaptive search system */
#define btr_search_latch	(*btr_search_latch_temp)

#ifndef UNIV_NONINL
#include "trx0trx.ic"
#endif
#endif /* !UNIV_HOTBACKUP */

#endif<|MERGE_RESOLUTION|>--- conflicted
+++ resolved
@@ -895,18 +895,6 @@
 					of lock, which are protected by
 					lock_sys->mutex) */
 
-<<<<<<< HEAD
-	/* Note: in_depth was split from in_innodb for fixing a RO
-	performance issue. Acquiring the trx_t::mutex for each row
-	costs ~3% in performance. It is not required for correctness.
-	Therefore we increment/decrement in_depth without holding any
-	mutex. The assumption is that the Server will only ever call
-	the handler from one thread. This is not true for kill_connection.
-	Therefore in innobase_kill_connection. We don't increment this
-	counter via TrxInInnoDB. */
-
-=======
->>>>>>> 8a079f26
 	ib_uint32_t	in_depth;	/*!< Track nested TrxInInnoDB
 					count */
 
