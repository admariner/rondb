--- conflicted
+++ resolved
@@ -127,17 +127,8 @@
 /* For the rwlocks to be tracked UNIV_PFS_MUTEX has to be defined. If not
 defined, the rwlocks are simply not tracked. */
 # define UNIV_PFS_RWLOCK
-<<<<<<< HEAD
-/* For I/O instrumentation, performance schema rely
-on a native descriptor to identify the file, this
-descriptor could conflict with our OS level descriptor.
-Disable IO instrumentation on Windows until this is
-resolved */
-# ifndef _WIN32
-=======
 #endif /* UNIV_PFS_MUTEX */
 
->>>>>>> 33fa37f4
 #  define UNIV_PFS_IO
 # define UNIV_PFS_THREAD
 
@@ -145,23 +136,6 @@
 # ifdef HAVE_PSI_MEMORY_INTERFACE
 #  define UNIV_PFS_MEMORY
 # endif /* HAVE_PSI_MEMORY_INTERFACE */
-<<<<<<< HEAD
-
-/* There are mutexes/rwlocks that we want to exclude from
-instrumentation even if their corresponding performance schema
-define is set. And this PFS_NOT_INSTRUMENTED is used
-as the key value to identify those objects that would
-be excluded from instrumentation. */
-# define PFS_NOT_INSTRUMENTED		ULINT32_UNDEFINED
-=======
->>>>>>> 33fa37f4
-
-/* For PSI_MUTEX_CALL() and similar. */
-#include "pfs_thread_provider.h"
-#include "mysql/psi/mysql_thread.h"
-/* For PSI_FILE_CALL(). */
-#include "pfs_file_provider.h"
-#include "mysql/psi/mysql_file.h"
 
 /* For PSI_MUTEX_CALL() and similar. */
 #include "pfs_thread_provider.h"
