/*****************************************************************************

Copyright (c) 2000, 2013, Oracle and/or its affiliates. All rights reserved.
Copyright (c) 2008, 2009 Google Inc.
Copyright (c) 2009, Percona Inc.
Copyright (c) 2012, Facebook Inc.

Portions of this file contain modifications contributed and copyrighted by
Google, Inc. Those modifications are gratefully acknowledged and are described
briefly in the InnoDB documentation. The contributions by Google are
incorporated with their permission, and subject to the conditions contained in
the file COPYING.Google.

Portions of this file contain modifications contributed and copyrighted
by Percona Inc.. Those modifications are
gratefully acknowledged and are described briefly in the InnoDB
documentation. The contributions by Percona Inc. are incorporated with
their permission, and subject to the conditions contained in the file
COPYING.Percona.

This program is free software; you can redistribute it and/or modify it under
the terms of the GNU General Public License as published by the Free Software
Foundation; version 2 of the License.

This program is distributed in the hope that it will be useful, but WITHOUT
ANY WARRANTY; without even the implied warranty of MERCHANTABILITY or FITNESS
FOR A PARTICULAR PURPOSE. See the GNU General Public License for more details.

You should have received a copy of the GNU General Public License along with
this program; if not, write to the Free Software Foundation, Inc.,
51 Franklin Street, Suite 500, Boston, MA 02110-1335 USA

*****************************************************************************/

/** @file ha_innodb.cc */

#include "univ.i"

/* Include necessary SQL headers */
#include "ha_prototypes.h"
#include <debug_sync.h>
#include <gstream.h>
#include <log.h>
#include <mysys_err.h>
#include <strfunc.h>
#include <sql_acl.h>
#include <sql_class.h>
#include <sql_show.h>
#include <sql_table.h>

/* Include necessary InnoDB headers */
#include "buf0dump.h"
#include "buf0lru.h"
#include "buf0flu.h"
#include "buf0dblwr.h"
#include "btr0sea.h"
#include "os0file.h"
#include "os0thread.h"
#include "srv0srv.h"
#include "srv0start.h"
#include "srv0space.h"
#include "trx0roll.h"
#include "trx0trx.h"
#include "trx0sys.h"
#include "mtr0mtr.h"
#include "rem0types.h"
#include "row0ins.h"
#include "row0mysql.h"
#include "row0sel.h"
#include "row0upd.h"
#include "log0log.h"
#include "lock0lock.h"
#include "dict0crea.h"
#include "btr0cur.h"
#include "btr0btr.h"
#include "fsp0fsp.h"
#include "sync0sync.h"
#include "fil0fil.h"
#include "trx0xa.h"
#include "row0merge.h"
#include "dict0boot.h"
#include "dict0stats.h"
#include "dict0stats_bg.h"
#include "ut0mem.h"
#include "ibuf0ibuf.h"
#include "dict0dict.h"
#include "srv0mon.h"
#include "api0api.h"
#include "api0misc.h"
#include "pars0pars.h"
#include "fts0fts.h"
#include "fts0types.h"
#include "row0import.h"
#include "row0quiesce.h"
#ifdef UNIV_DEBUG
#include "trx0purge.h"
#endif /* UNIV_DEBUG */
#include "fts0priv.h"
#include "page0zip.h"

#include "ha_innodb.h"
#include "i_s.h"

/** to protect innobase_open_files */
static mysql_mutex_t innobase_share_mutex;
/** to force correct commit order in binlog */
static ulong commit_threads = 0;
static mysql_mutex_t commit_threads_m;
static mysql_cond_t commit_cond;
static mysql_mutex_t commit_cond_m;
static bool innodb_inited = 0;

#define INSIDE_HA_INNOBASE_CC

#define EQ_CURRENT_THD(thd) ((thd) == current_thd)

static struct handlerton* innodb_hton_ptr;

static const long AUTOINC_OLD_STYLE_LOCKING = 0;
static const long AUTOINC_NEW_STYLE_LOCKING = 1;
static const long AUTOINC_NO_LOCKING = 2;

static long innobase_log_buffer_size;
static long innobase_additional_mem_pool_size;
static long innobase_file_io_threads;
static long innobase_open_files;
static long innobase_autoinc_lock_mode;
static ulong innobase_commit_concurrency = 0;
static ulong innobase_read_io_threads;
static ulong innobase_write_io_threads;

static long long innobase_buffer_pool_size, innobase_log_file_size;

/** Percentage of the buffer pool to reserve for 'old' blocks.
Connected to buf_LRU_old_ratio. */
static uint innobase_old_blocks_pct;

/** Maximum on-disk size of change buffer in terms of percentage
of the buffer pool. */
static uint innobase_change_buffer_max_size = CHANGE_BUFFER_DEFAULT_SIZE;

/* The default values for the following char* start-up parameters
are determined in innobase_init below: */

static char*	innobase_data_home_dir			= NULL;
static char*	innobase_data_file_path			= NULL;
static char*	innobase_temp_data_file_path		= NULL;
static char*	innobase_file_format_name		= NULL;
static char*	innobase_change_buffering		= NULL;
static char*	innobase_enable_monitor_counter		= NULL;
static char*	innobase_disable_monitor_counter	= NULL;
static char*	innobase_reset_monitor_counter		= NULL;
static char*	innobase_reset_all_monitor_counter	= NULL;

/* The highest file format being used in the database. The value can be
set by user, however, it will be adjusted to the newer file format if
a table of such format is created/opened. */
static char*	innobase_file_format_max		= NULL;

static char*	innobase_file_flush_method		= NULL;

/* This variable can be set in the server configure file, specifying
stopword table to be used */
static char*	innobase_server_stopword_table		= NULL;

/* Below we have boolean-valued start-up parameters, and their default
values */

static ulong	innobase_fast_shutdown			= 1;
static my_bool	innobase_file_format_check		= TRUE;
static my_bool	innobase_use_doublewrite		= TRUE;
static my_bool	innobase_use_checksums			= TRUE;
static my_bool	innobase_locks_unsafe_for_binlog	= FALSE;
static my_bool	innobase_rollback_on_timeout		= FALSE;
static my_bool	innobase_create_status_file		= FALSE;
static my_bool	innobase_stats_on_metadata		= TRUE;
static my_bool	innobase_large_prefix			= FALSE;
static my_bool	innodb_optimize_fulltext_only		= FALSE;

static char*	innodb_version_str = (char*) INNODB_VERSION_STR;

static char*	fts_server_stopword_table		= NULL;

/** Possible values for system variable "innodb_stats_method". The values
are defined the same as its corresponding MyISAM system variable
"myisam_stats_method"(see "myisam_stats_method_names"), for better usability */
static const char* innodb_stats_method_names[] = {
	"nulls_equal",
	"nulls_unequal",
	"nulls_ignored",
	NullS
};

/** Used to define an enumerate type of the system variable innodb_stats_method.
This is the same as "myisam_stats_method_typelib" */
static TYPELIB innodb_stats_method_typelib = {
	array_elements(innodb_stats_method_names) - 1,
	"innodb_stats_method_typelib",
	innodb_stats_method_names,
	NULL
};

/** Possible values for system variable "innodb_checksum_algorithm". */
static const char* innodb_checksum_algorithm_names[] = {
	"crc32",
	"strict_crc32",
	"innodb",
	"strict_innodb",
	"none",
	"strict_none",
	NullS
};

/** Used to define an enumerate type of the system variable
innodb_checksum_algorithm. */
static TYPELIB innodb_checksum_algorithm_typelib = {
	array_elements(innodb_checksum_algorithm_names) - 1,
	"innodb_checksum_algorithm_typelib",
	innodb_checksum_algorithm_names,
	NULL
};

/* The following counter is used to convey information to InnoDB
about server activity: in selects it is not sensible to call
srv_active_wake_master_thread after each fetch or search, we only do
it every INNOBASE_WAKE_INTERVAL'th step. */

#define INNOBASE_WAKE_INTERVAL	32
static ulong	innobase_active_counter	= 0;

static hash_table_t*	innobase_open_tables;

/** Allowed values of innodb_change_buffering */
static const char* innobase_change_buffering_values[IBUF_USE_COUNT] = {
	"none",		/* IBUF_USE_NONE */
	"inserts",	/* IBUF_USE_INSERT */
	"deletes",	/* IBUF_USE_DELETE_MARK */
	"changes",	/* IBUF_USE_INSERT_DELETE_MARK */
	"purges",	/* IBUF_USE_DELETE */
	"all"		/* IBUF_USE_ALL */
};

/* Call back function array defined by MySQL and used to
retrieve FTS results. */
const struct _ft_vft ft_vft_result = {NULL,
				      innobase_fts_find_ranking,
				      innobase_fts_close_ranking,
				      innobase_fts_retrieve_ranking,
				      NULL};

const struct _ft_vft_ext ft_vft_ext_result = {innobase_fts_get_version,
					      innobase_fts_flags,
					      innobase_fts_retrieve_docid,
					      innobase_fts_count_matches};

#ifdef HAVE_PSI_INTERFACE
# define PSI_KEY(n) {&n##_key, #n, 0}

/* Keys to register pthread mutexes/cond in the current file with
performance schema */
static mysql_pfs_key_t	innobase_share_mutex_key;
static mysql_pfs_key_t	commit_threads_m_key;
static mysql_pfs_key_t	commit_cond_mutex_key;
static mysql_pfs_key_t	commit_cond_key;

static PSI_mutex_info	all_pthread_mutexes[] = {
	PSI_KEY(commit_threads_m),
	PSI_KEY(commit_cond_mutex),
	PSI_KEY(innobase_share_mutex)
};

static PSI_cond_info	all_innodb_conds[] = {
	PSI_KEY(commit_cond)
};

# ifdef UNIV_PFS_MUTEX
/* all_innodb_mutexes array contains mutexes that are
performance schema instrumented if "UNIV_PFS_MUTEX"
is defined */
static PSI_mutex_info all_innodb_mutexes[] = {
	PSI_KEY(autoinc_mutex),
#  ifndef PFS_SKIP_BUFFER_MUTEX_RWLOCK
	PSI_KEY(buffer_block_mutex),
#  endif /* !PFS_SKIP_BUFFER_MUTEX_RWLOCK */
	PSI_KEY(buf_pool_mutex),
	PSI_KEY(buf_pool_zip_mutex),
	PSI_KEY(cache_last_read_mutex),
	PSI_KEY(dict_foreign_err_mutex),
	PSI_KEY(dict_sys_mutex),
	PSI_KEY(dict_stats_recalc_pool_mutex),
	PSI_KEY(file_format_max_mutex),
	PSI_KEY(fil_system_mutex),
	PSI_KEY(flush_list_mutex),
	PSI_KEY(fts_bg_threads_mutex),
	PSI_KEY(fts_delete_mutex),
	PSI_KEY(fts_optimize_mutex),
	PSI_KEY(fts_doc_id_mutex),
	PSI_KEY(log_flush_order_mutex),
	PSI_KEY(hash_table_mutex),
	PSI_KEY(ibuf_bitmap_mutex),
	PSI_KEY(ibuf_mutex),
	PSI_KEY(ibuf_pessimistic_insert_mutex),
#  ifndef HAVE_ATOMIC_BUILTINS
	PSI_KEY(server_mutex),
#  endif /* !HAVE_ATOMIC_BUILTINS */
	PSI_KEY(log_sys_mutex),
#  ifdef UNIV_MEM_DEBUG
	PSI_KEY(mem_hash_mutex),
#  endif /* UNIV_MEM_DEBUG */
	PSI_KEY(mem_pool_mutex),
	PSI_KEY(mutex_list_mutex),
	PSI_KEY(page_zip_stat_per_index_mutex),
	PSI_KEY(purge_sys_pq_mutex),
	PSI_KEY(recv_sys_mutex),
	PSI_KEY(recv_writer_mutex),
	PSI_KEY(redo_rseg_mutex),
	PSI_KEY(noredo_rseg_mutex),
#  ifdef UNIV_SYNC_DEBUG
	PSI_KEY(rw_lock_debug_mutex),
#  endif /* UNIV_SYNC_DEBUG */
	PSI_KEY(rw_lock_list_mutex),
	PSI_KEY(rw_lock_mutex),
	PSI_KEY(srv_dict_tmpfile_mutex),
	PSI_KEY(srv_innodb_monitor_mutex),
	PSI_KEY(srv_misc_tmpfile_mutex),
	PSI_KEY(srv_monitor_file_mutex),
#  ifdef UNIV_SYNC_DEBUG
	PSI_KEY(sync_thread_mutex),
#  endif /* UNIV_SYNC_DEBUG */
	PSI_KEY(buf_dblwr_mutex),
	PSI_KEY(trx_undo_mutex),
	PSI_KEY(trx_pool_mutex),
	PSI_KEY(trx_pools_mutex),
	PSI_KEY(srv_sys_mutex),
	PSI_KEY(lock_mutex),
	PSI_KEY(lock_wait_mutex),
	PSI_KEY(trx_mutex),
	PSI_KEY(srv_threads_mutex),
	/* mutex with os_fast_mutex_ interfaces */
#  ifndef PFS_SKIP_EVENT_MUTEX
	PSI_KEY(event_os_mutex),
#  endif /* PFS_SKIP_EVENT_MUTEX */
	PSI_KEY(os_mutex),
#ifndef HAVE_ATOMIC_BUILTINS
	PSI_KEY(srv_conc_mutex),
#endif /* !HAVE_ATOMIC_BUILTINS */
#ifndef HAVE_ATOMIC_BUILTINS_64
	PSI_KEY(monitor_mutex),
#endif /* !HAVE_ATOMIC_BUILTINS_64 */
	PSI_KEY(ut_list_mutex),
	PSI_KEY(trx_sys_mutex),
	PSI_KEY(zip_pad_mutex),
};
# endif /* UNIV_PFS_MUTEX */

# ifdef UNIV_PFS_RWLOCK
/* all_innodb_rwlocks array contains rwlocks that are
performance schema instrumented if "UNIV_PFS_RWLOCK"
is defined */
static PSI_rwlock_info all_innodb_rwlocks[] = {
	PSI_KEY(btr_search_latch),
#  ifndef PFS_SKIP_BUFFER_MUTEX_RWLOCK
	PSI_KEY(buf_block_lock),
#  endif /* !PFS_SKIP_BUFFER_MUTEX_RWLOCK */
#  ifdef UNIV_SYNC_DEBUG
	PSI_KEY(buf_block_debug_latch),
#  endif /* UNIV_SYNC_DEBUG */
	PSI_KEY(dict_operation_lock),
	PSI_KEY(fil_space_latch),
	PSI_KEY(checkpoint_lock),
	PSI_KEY(fts_cache_rw_lock),
	PSI_KEY(fts_cache_init_rw_lock),
	PSI_KEY(trx_i_s_cache_lock),
	PSI_KEY(trx_purge_latch),
	PSI_KEY(index_tree_rw_lock),
	PSI_KEY(index_online_log),
	PSI_KEY(dict_table_stats),
	PSI_KEY(hash_table_locks)
};
# endif /* UNIV_PFS_RWLOCK */

# ifdef UNIV_PFS_THREAD
/* all_innodb_threads array contains threads that are
performance schema instrumented if "UNIV_PFS_THREAD"
is defined */
static PSI_thread_info	all_innodb_threads[] = {
	PSI_KEY(trx_rollback_clean_thread),
	PSI_KEY(io_ibuf_thread),
	PSI_KEY(io_log_thread),
	PSI_KEY(io_read_thread),
	PSI_KEY(io_write_thread),
	PSI_KEY(io_handler_thread),
	PSI_KEY(srv_lock_timeout_thread),
	PSI_KEY(srv_error_monitor_thread),
	PSI_KEY(srv_monitor_thread),
	PSI_KEY(srv_master_thread),
	PSI_KEY(srv_purge_thread),
	PSI_KEY(page_cleaner_thread),
	PSI_KEY(recv_writer_thread)
};
# endif /* UNIV_PFS_THREAD */

# ifdef UNIV_PFS_IO
/* all_innodb_files array contains the type of files that are
performance schema instrumented if "UNIV_PFS_IO" is defined */
static PSI_file_info	all_innodb_files[] = {
	PSI_KEY(innodb_data_file),
	PSI_KEY(innodb_log_file),
	PSI_KEY(innodb_temp_file)
};
# endif /* UNIV_PFS_IO */
#endif /* HAVE_PSI_INTERFACE */

/** Always normalize table name to lower case on Windows */
#ifdef _WIN32
#define normalize_table_name(norm_name, name)           \
	normalize_table_name_low(norm_name, name, TRUE)
#else
#define normalize_table_name(norm_name, name)           \
	normalize_table_name_low(norm_name, name, FALSE)
#endif /* _WIN32 */

/** Set up InnoDB API callback function array */
ib_cb_t innodb_api_cb[] = {
	(ib_cb_t) ib_cursor_open_table,
	(ib_cb_t) ib_cursor_read_row,
	(ib_cb_t) ib_cursor_insert_row,
	(ib_cb_t) ib_cursor_delete_row,
	(ib_cb_t) ib_cursor_update_row,
	(ib_cb_t) ib_cursor_moveto,
	(ib_cb_t) ib_cursor_first,
	(ib_cb_t) ib_cursor_next,
	(ib_cb_t) ib_cursor_last,
	(ib_cb_t) ib_cursor_set_match_mode,
	(ib_cb_t) ib_sec_search_tuple_create,
	(ib_cb_t) ib_clust_read_tuple_create,
	(ib_cb_t) ib_tuple_delete,
	(ib_cb_t) ib_tuple_copy,
	(ib_cb_t) ib_tuple_read_u32,
	(ib_cb_t) ib_tuple_write_u32,
	(ib_cb_t) ib_tuple_read_u64,
	(ib_cb_t) ib_tuple_write_u64,
	(ib_cb_t) ib_tuple_read_i32,
	(ib_cb_t) ib_tuple_write_i32,
	(ib_cb_t) ib_tuple_read_i64,
	(ib_cb_t) ib_tuple_write_i64,
	(ib_cb_t) ib_tuple_get_n_cols,
	(ib_cb_t) ib_col_set_value,
	(ib_cb_t) ib_col_get_value,
	(ib_cb_t) ib_col_get_meta,
	(ib_cb_t) ib_trx_begin,
	(ib_cb_t) ib_trx_commit,
	(ib_cb_t) ib_trx_rollback,
	(ib_cb_t) ib_trx_start,
	(ib_cb_t) ib_trx_release,
	(ib_cb_t) ib_trx_state,
	(ib_cb_t) ib_cursor_lock,
	(ib_cb_t) ib_cursor_close,
	(ib_cb_t) ib_cursor_new_trx,
	(ib_cb_t) ib_cursor_reset,
	(ib_cb_t) ib_open_table_by_name,
	(ib_cb_t) ib_col_get_name,
	(ib_cb_t) ib_table_truncate,
	(ib_cb_t) ib_cursor_open_index_using_name,
	(ib_cb_t) ib_close_thd,
	(ib_cb_t) ib_cfg_get_cfg,
	(ib_cb_t) ib_cursor_set_cluster_access,
	(ib_cb_t) ib_cursor_commit_trx,
	(ib_cb_t) ib_cfg_trx_level,
	(ib_cb_t) ib_tuple_get_n_user_cols,
	(ib_cb_t) ib_cursor_set_lock_mode,
	(ib_cb_t) ib_cursor_clear_trx,
	(ib_cb_t) ib_get_idx_field_name,
	(ib_cb_t) ib_trx_get_start_time,
	(ib_cb_t) ib_cfg_bk_commit_interval,
	(ib_cb_t) ib_ut_strerr
};

/*************************************************************//**
Check whether valid argument given to innodb_ft_*_stopword_table.
This function is registered as a callback with MySQL.
@return 0 for valid stopword table */
static
int
innodb_stopword_table_validate(
/*===========================*/
	THD*				thd,	/*!< in: thread handle */
	struct st_mysql_sys_var*	var,	/*!< in: pointer to system
						variable */
	void*				save,	/*!< out: immediate result
						for update function */
	struct st_mysql_value*		value);	/*!< in: incoming string */

/** "GEN_CLUST_INDEX" is the name reserved for InnoDB default
system clustered index when there is no primary key. */
const char innobase_index_reserve_name[] = "GEN_CLUST_INDEX";

static const char innobase_hton_name[]= "InnoDB";

static MYSQL_THDVAR_BOOL(support_xa, PLUGIN_VAR_OPCMDARG,
  "Enable InnoDB support for the XA two-phase commit",
  /* check_func */ NULL, /* update_func */ NULL,
  /* default */ TRUE);

static MYSQL_THDVAR_BOOL(table_locks, PLUGIN_VAR_OPCMDARG,
  "Enable InnoDB locking in LOCK TABLES",
  /* check_func */ NULL, /* update_func */ NULL,
  /* default */ TRUE);

static MYSQL_THDVAR_BOOL(strict_mode, PLUGIN_VAR_OPCMDARG,
  "Use strict mode when evaluating create options.",
  NULL, NULL, FALSE);

static MYSQL_THDVAR_BOOL(ft_enable_stopword, PLUGIN_VAR_OPCMDARG,
  "Create FTS index with stopword.",
  NULL, NULL,
  /* default */ TRUE);

static MYSQL_THDVAR_ULONG(lock_wait_timeout, PLUGIN_VAR_RQCMDARG,
  "Timeout in seconds an InnoDB transaction may wait for a lock before being rolled back. Values above 100000000 disable the timeout.",
  NULL, NULL, 50, 1, 1024 * 1024 * 1024, 0);

static MYSQL_THDVAR_STR(ft_user_stopword_table,
  PLUGIN_VAR_OPCMDARG|PLUGIN_VAR_MEMALLOC,
  "User supplied stopword table name, effective in the session level.",
  innodb_stopword_table_validate, NULL, NULL);

static SHOW_VAR innodb_status_variables[]= {
  {"buffer_pool_dump_status",
  (char*) &export_vars.innodb_buffer_pool_dump_status,	  SHOW_CHAR},
  {"buffer_pool_load_status",
  (char*) &export_vars.innodb_buffer_pool_load_status,	  SHOW_CHAR},
  {"buffer_pool_pages_data",
  (char*) &export_vars.innodb_buffer_pool_pages_data,	  SHOW_LONG},
  {"buffer_pool_bytes_data",
  (char*) &export_vars.innodb_buffer_pool_bytes_data,	  SHOW_LONG},
  {"buffer_pool_pages_dirty",
  (char*) &export_vars.innodb_buffer_pool_pages_dirty,	  SHOW_LONG},
  {"buffer_pool_bytes_dirty",
  (char*) &export_vars.innodb_buffer_pool_bytes_dirty,	  SHOW_LONG},
  {"buffer_pool_pages_flushed",
  (char*) &export_vars.innodb_buffer_pool_pages_flushed,  SHOW_LONG},
  {"buffer_pool_pages_free",
  (char*) &export_vars.innodb_buffer_pool_pages_free,	  SHOW_LONG},
#ifdef UNIV_DEBUG
  {"buffer_pool_pages_latched",
  (char*) &export_vars.innodb_buffer_pool_pages_latched,  SHOW_LONG},
#endif /* UNIV_DEBUG */
  {"buffer_pool_pages_misc",
  (char*) &export_vars.innodb_buffer_pool_pages_misc,	  SHOW_LONG},
  {"buffer_pool_pages_total",
  (char*) &export_vars.innodb_buffer_pool_pages_total,	  SHOW_LONG},
  {"buffer_pool_read_ahead_rnd",
  (char*) &export_vars.innodb_buffer_pool_read_ahead_rnd, SHOW_LONG},
  {"buffer_pool_read_ahead",
  (char*) &export_vars.innodb_buffer_pool_read_ahead,	  SHOW_LONG},
  {"buffer_pool_read_ahead_evicted",
  (char*) &export_vars.innodb_buffer_pool_read_ahead_evicted, SHOW_LONG},
  {"buffer_pool_read_requests",
  (char*) &export_vars.innodb_buffer_pool_read_requests,  SHOW_LONG},
  {"buffer_pool_reads",
  (char*) &export_vars.innodb_buffer_pool_reads,	  SHOW_LONG},
  {"buffer_pool_wait_free",
  (char*) &export_vars.innodb_buffer_pool_wait_free,	  SHOW_LONG},
  {"buffer_pool_write_requests",
  (char*) &export_vars.innodb_buffer_pool_write_requests, SHOW_LONG},
  {"data_fsyncs",
  (char*) &export_vars.innodb_data_fsyncs,		  SHOW_LONG},
  {"data_pending_fsyncs",
  (char*) &export_vars.innodb_data_pending_fsyncs,	  SHOW_LONG},
  {"data_pending_reads",
  (char*) &export_vars.innodb_data_pending_reads,	  SHOW_LONG},
  {"data_pending_writes",
  (char*) &export_vars.innodb_data_pending_writes,	  SHOW_LONG},
  {"data_read",
  (char*) &export_vars.innodb_data_read,		  SHOW_LONG},
  {"data_reads",
  (char*) &export_vars.innodb_data_reads,		  SHOW_LONG},
  {"data_writes",
  (char*) &export_vars.innodb_data_writes,		  SHOW_LONG},
  {"data_written",
  (char*) &export_vars.innodb_data_written,		  SHOW_LONG},
  {"dblwr_pages_written",
  (char*) &export_vars.innodb_dblwr_pages_written,	  SHOW_LONG},
  {"dblwr_writes",
  (char*) &export_vars.innodb_dblwr_writes,		  SHOW_LONG},
  {"have_atomic_builtins",
  (char*) &export_vars.innodb_have_atomic_builtins,	  SHOW_BOOL},
  {"log_waits",
  (char*) &export_vars.innodb_log_waits,		  SHOW_LONG},
  {"log_write_requests",
  (char*) &export_vars.innodb_log_write_requests,	  SHOW_LONG},
  {"log_writes",
  (char*) &export_vars.innodb_log_writes,		  SHOW_LONG},
  {"os_log_fsyncs",
  (char*) &export_vars.innodb_os_log_fsyncs,		  SHOW_LONG},
  {"os_log_pending_fsyncs",
  (char*) &export_vars.innodb_os_log_pending_fsyncs,	  SHOW_LONG},
  {"os_log_pending_writes",
  (char*) &export_vars.innodb_os_log_pending_writes,	  SHOW_LONG},
  {"os_log_written",
  (char*) &export_vars.innodb_os_log_written,		  SHOW_LONGLONG},
  {"page_size",
  (char*) &export_vars.innodb_page_size,		  SHOW_LONG},
  {"pages_created",
  (char*) &export_vars.innodb_pages_created,		  SHOW_LONG},
  {"pages_read",
  (char*) &export_vars.innodb_pages_read,		  SHOW_LONG},
  {"pages_written",
  (char*) &export_vars.innodb_pages_written,		  SHOW_LONG},
  {"row_lock_current_waits",
  (char*) &export_vars.innodb_row_lock_current_waits,	  SHOW_LONG},
  {"row_lock_time",
  (char*) &export_vars.innodb_row_lock_time,		  SHOW_LONGLONG},
  {"row_lock_time_avg",
  (char*) &export_vars.innodb_row_lock_time_avg,	  SHOW_LONG},
  {"row_lock_time_max",
  (char*) &export_vars.innodb_row_lock_time_max,	  SHOW_LONG},
  {"row_lock_waits",
  (char*) &export_vars.innodb_row_lock_waits,		  SHOW_LONG},
  {"rows_deleted",
  (char*) &export_vars.innodb_rows_deleted,		  SHOW_LONG},
  {"rows_inserted",
  (char*) &export_vars.innodb_rows_inserted,		  SHOW_LONG},
  {"rows_read",
  (char*) &export_vars.innodb_rows_read,		  SHOW_LONG},
  {"rows_updated",
  (char*) &export_vars.innodb_rows_updated,		  SHOW_LONG},
  {"num_open_files",
  (char*) &export_vars.innodb_num_open_files,		  SHOW_LONG},
  {"truncated_status_writes",
  (char*) &export_vars.innodb_truncated_status_writes,	  SHOW_LONG},
  {"available_undo_logs",
  (char*) &export_vars.innodb_available_undo_logs,        SHOW_LONG},
#ifdef UNIV_DEBUG
  {"purge_trx_id_age",
  (char*) &export_vars.innodb_purge_trx_id_age,           SHOW_LONG},
  {"purge_view_trx_id_age",
  (char*) &export_vars.innodb_purge_view_trx_id_age,      SHOW_LONG},
  {"ahi_drop_lookups",
  (char*) &export_vars.innodb_ahi_drop_lookups,           SHOW_LONG},
#endif /* UNIV_DEBUG */
  {NullS, NullS, SHOW_LONG}
};

/************************************************************************//**
Handling the shared INNOBASE_SHARE structure that is needed to provide table
locking. Register the table name if it doesn't exist in the hash table. */
static
INNOBASE_SHARE*
get_share(
/*======*/
	const char*	table_name);	/*!< in: table to lookup */

/************************************************************************//**
Free the shared object that was registered with get_share(). */
static
void
free_share(
/*=======*/
	INNOBASE_SHARE*	share);		/*!< in/own: share to free */

/*****************************************************************//**
Frees a possible InnoDB trx object associated with the current THD.
@return	0 or error number */
static
int
innobase_close_connection(
/*======================*/
	handlerton*	hton,		/*!< in/out: InnoDB handlerton */
	THD*		thd);		/*!< in: MySQL thread handle for
					which to close the connection */

/*****************************************************************//**
Commits a transaction in an InnoDB database or marks an SQL statement
ended.
@return	0 */
static
int
innobase_commit(
/*============*/
	handlerton*	hton,		/*!< in/out: InnoDB handlerton */
	THD*		thd,		/*!< in: MySQL thread handle of the
					user for whom the transaction should
					be committed */
	bool		commit_trx);	/*!< in: true - commit transaction
					false - the current SQL statement
					ended */

/*****************************************************************//**
Rolls back a transaction to a savepoint.
@return 0 if success, HA_ERR_NO_SAVEPOINT if no savepoint with the
given name */
static
int
innobase_rollback(
/*==============*/
	handlerton*	hton,		/*!< in/out: InnoDB handlerton */
	THD*		thd,		/*!< in: handle to the MySQL thread
					of the user whose transaction should
					be rolled back */
	bool		rollback_trx);	/*!< in: TRUE - rollback entire
					transaction FALSE - rollback the current
					statement only */

/*****************************************************************//**
Rolls back a transaction to a savepoint.
@return 0 if success, HA_ERR_NO_SAVEPOINT if no savepoint with the
given name */
static
int
innobase_rollback_to_savepoint(
/*===========================*/
	handlerton*	hton,		/*!< in/out: InnoDB handlerton */
	THD*		thd,		/*!< in: handle to the MySQL thread of
					the user whose XA transaction should
					be rolled back to savepoint */
	void*		savepoint);	/*!< in: savepoint data */

/*****************************************************************//**
Sets a transaction savepoint.
@return	always 0, that is, always succeeds */
static
int
innobase_savepoint(
/*===============*/
	handlerton*	hton,		/*!< in/out: InnoDB handlerton */
	THD*		thd,		/*!< in: handle to the MySQL thread of
					the user's XA transaction for which
					we need to take a savepoint */
	void*		savepoint);	/*!< in: savepoint data */

/*****************************************************************//**
Release transaction savepoint name.
@return 0 if success, HA_ERR_NO_SAVEPOINT if no savepoint with the
given name */
static
int
innobase_release_savepoint(
/*=======================*/
	handlerton*	hton,		/*!< in/out: handlerton for InnoDB */
	THD*		thd,		/*!< in: handle to the MySQL thread
					of the user whose transaction's
					savepoint should be released */
	void*		savepoint);	/*!< in: savepoint data */

/************************************************************************//**
Function for constructing an InnoDB table handler instance. */
static
handler*
innobase_create_handler(
/*====================*/
	handlerton*	hton,		/*!< in/out: handlerton for InnoDB */
	TABLE_SHARE*	table,
	MEM_ROOT*	mem_root);

/** @brief Initialize the default value of innodb_commit_concurrency.

Once InnoDB is running, the innodb_commit_concurrency must not change
from zero to nonzero. (Bug #42101)

The initial default value is 0, and without this extra initialization,
SET GLOBAL innodb_commit_concurrency=DEFAULT would set the parameter
to 0, even if it was initially set to nonzero at the command line
or configuration file. */
static
void
innobase_commit_concurrency_init_default();
/*=======================================*/

/** @brief Initialize the default and max value of innodb_undo_logs.

Once InnoDB is running, the default value and the max value of
innodb_undo_logs must be equal to the available undo logs,
given by srv_available_undo_logs. */
static
void
innobase_undo_logs_init_default_max();
/*==================================*/

/************************************************************//**
Validate the file format name and return its corresponding id.
@return	valid file format id */
static
uint
innobase_file_format_name_lookup(
/*=============================*/
	const char*	format_name);	/*!< in: pointer to file format
					name */
/************************************************************//**
Validate the file format check config parameters, as a side effect it
sets the srv_max_file_format_at_startup variable.
@return	the format_id if valid config value, otherwise, return -1 */
static
int
innobase_file_format_validate_and_set(
/*==================================*/
	const char*	format_max);	/*!< in: parameter value */

/*******************************************************************//**
This function is used to prepare an X/Open XA distributed transaction.
@return	0 or error number */
static
int
innobase_xa_prepare(
/*================*/
	handlerton*	hton,		/*!< in: InnoDB handlerton */
	THD*		thd,		/*!< in: handle to the MySQL thread of
					the user whose XA transaction should
					be prepared */
	bool		all);		/*!< in: true - prepare transaction
					false - the current SQL statement
					ended */
/*******************************************************************//**
This function is used to recover X/Open XA distributed transactions.
@return	number of prepared transactions stored in xid_list */
static
int
innobase_xa_recover(
/*================*/
	handlerton*	hton,		/*!< in: InnoDB handlerton */
	XID*		xid_list,	/*!< in/out: prepared transactions */
	uint		len);		/*!< in: number of slots in xid_list */
/*******************************************************************//**
This function is used to commit one X/Open XA distributed transaction
which is in the prepared state
@return	0 or error number */
static
int
innobase_commit_by_xid(
/*===================*/
	handlerton*	hton,		/*!< in: InnoDB handlerton */
	XID*		xid);		/*!< in: X/Open XA transaction
					identification */
/*******************************************************************//**
This function is used to rollback one X/Open XA distributed transaction
which is in the prepared state
@return	0 or error number */
static
int
innobase_rollback_by_xid(
/*=====================*/
	handlerton*	hton,		/*!< in: InnoDB handlerton */
	XID*		xid);		/*!< in: X/Open XA transaction
					identification */
/*****************************************************************//**
Removes all tables in the named database inside InnoDB. */
static
void
innobase_drop_database(
/*===================*/
	handlerton*	hton,		/*!< in: handlerton of InnoDB */
	char*		path);		/*!< in: database path; inside InnoDB
					the name of the last directory in
					the path is used as the database name:
					for example, in 'mysql/data/test' the
					database name is 'test' */
/*******************************************************************//**
Closes an InnoDB database. */
static
int
innobase_end(
/*=========*/
	handlerton*		hton,	/* in: InnoDB handlerton */
	ha_panic_function	type);

/*****************************************************************//**
Creates an InnoDB transaction struct for the thd if it does not yet have one.
Starts a new InnoDB transaction if a transaction is not yet started. And
assigns a new snapshot for a consistent read if the transaction does not yet
have one.
@return	0 */
static
int
innobase_start_trx_and_assign_read_view(
/*====================================*/
	handlerton*	hton,		/* in: InnoDB handlerton */
	THD*		thd);		/* in: MySQL thread handle of the
					user for whom the transaction should
					be committed */
/****************************************************************//**
Flushes InnoDB logs to disk and makes a checkpoint. Really, a commit flushes
the logs, and the name of this function should be innobase_checkpoint.
@return	TRUE if error */
static
bool
innobase_flush_logs(
/*================*/
	handlerton*	hton);		/*!< in: InnoDB handlerton */

/************************************************************************//**
Implements the SHOW ENGINE INNODB STATUS command. Sends the output of the
InnoDB Monitor to the client.
@return 0 on success */
static
int
innodb_show_status(
/*===============*/
	handlerton*	hton,		/*!< in: the innodb handlerton */
	THD*		thd,		/*!< in: the MySQL query thread of
					the caller */
	stat_print_fn*	stat_print);
/************************************************************************//**
Return 0 on success and non-zero on failure. Note: the bool return type
seems to be abused here, should be an int. */
static
bool
innobase_show_status(
/*=================*/
	handlerton*		hton,	/*!< in: the innodb handlerton */
	THD*			thd,	/*!< in: the MySQL query thread of
					the caller */
	stat_print_fn*		stat_print,
	enum ha_stat_type	stat_type);

/*****************************************************************//**
Commits a transaction in an InnoDB database. */
static
void
innobase_commit_low(
/*================*/
	trx_t*	trx);	/*!< in: transaction handle */

/****************************************************************//**
Parse and enable InnoDB monitor counters during server startup.
User can enable monitor counters/groups by specifying
"loose-innodb_monitor_enable = monitor_name1;monitor_name2..."
in server configuration file or at the command line. */
static
void
innodb_enable_monitor_at_startup(
/*=============================*/
	char*	str);	/*!< in: monitor counter enable list */

/*********************************************************************
Normalizes a table name string. A normalized name consists of the
database name catenated to '/' and table name. An example:
test/mytable. On Windows normalization puts both the database name and the
table name always to lower case if "set_lower_case" is set to TRUE. */
static
void
normalize_table_name_low(
/*=====================*/
	char*           norm_name,      /* out: normalized name as a
					null-terminated string */
	const char*     name,           /* in: table name string */
	ibool           set_lower_case); /* in: TRUE if we want to set
					 name to lower case */

/*************************************************************//**
Check for a valid value of innobase_commit_concurrency.
@return	0 for valid innodb_commit_concurrency */
static
int
innobase_commit_concurrency_validate(
/*=================================*/
	THD*				thd,	/*!< in: thread handle */
	struct st_mysql_sys_var*	var,	/*!< in: pointer to system
						variable */
	void*				save,	/*!< out: immediate result
						for update function */
	struct st_mysql_value*		value)	/*!< in: incoming string */
{
	long long	intbuf;
	ulong		commit_concurrency;

	DBUG_ENTER("innobase_commit_concurrency_validate");

	if (value->val_int(value, &intbuf)) {
		/* The value is NULL. That is invalid. */
		DBUG_RETURN(1);
	}

	*reinterpret_cast<ulong*>(save) = commit_concurrency
		= static_cast<ulong>(intbuf);

	/* Allow the value to be updated, as long as it remains zero
	or nonzero. */
	DBUG_RETURN(!(!commit_concurrency == !innobase_commit_concurrency));
}

/*******************************************************************//**
Function for constructing an InnoDB table handler instance. */
static
handler*
innobase_create_handler(
/*====================*/
	handlerton*	hton,	/*!< in: InnoDB handlerton */
	TABLE_SHARE*	table,
	MEM_ROOT*	mem_root)
{
	return(new (mem_root) ha_innobase(hton, table));
}

/* General functions */

/*************************************************************//**
Check that a page_size is correct for InnoDB.  If correct, set the
associated page_size_shift which is the power of 2 for this page size.
@return	an associated page_size_shift if valid, 0 if invalid. */
inline
int
innodb_page_size_validate(
/*======================*/
	ulong	page_size)		/*!< in: Page Size to evaluate */
{
	ulong		n;

	DBUG_ENTER("innodb_page_size_validate");

	for (n = UNIV_PAGE_SIZE_SHIFT_MIN;
	     n <= UNIV_PAGE_SIZE_SHIFT_MAX;
	     n++) {
		if (page_size == (ulong) (1 << n)) {
			DBUG_RETURN(n);
		}
	}

	DBUG_RETURN(0);
}

/******************************************************************//**
Returns true if the thread is the replication thread on the slave
server. Used in srv_conc_enter_innodb() to determine if the thread
should be allowed to enter InnoDB - the replication thread is treated
differently than other threads. Also used in
srv_conc_force_exit_innodb().
@return	true if thd is the replication thread */

ibool
thd_is_replication_slave_thread(
/*============================*/
	THD*	thd)	/*!< in: thread handle */
{
	return((ibool) thd_slave_thread(thd));
}

/******************************************************************//**
Gets information on the durability property requested by thread.
Used when writing either a prepare or commit record to the log
buffer. @return the durability property. */

enum durability_properties
thd_requested_durability(
/*=====================*/
	const THD* thd)	/*!< in: thread handle */
{
	return(thd_get_durability_property(thd));
}

/******************************************************************//**
Returns true if transaction should be flagged as read-only.
@return	true if the thd is marked as read-only */

bool
thd_trx_is_read_only(
/*=================*/
	THD*	thd)	/*!< in: thread handle */
{
	return(thd != 0 && thd_tx_is_read_only(thd));
}

/******************************************************************//**
Check if the transaction is an auto-commit transaction. TRUE also
implies that it is a SELECT (read-only) transaction.
@return	true if the transaction is an auto commit read-only transaction. */

ibool
thd_trx_is_auto_commit(
/*===================*/
	THD*	thd)	/*!< in: thread handle, can be NULL */
{
	return(thd != NULL
	       && !thd_test_options(
		       thd,
		       OPTION_NOT_AUTOCOMMIT | OPTION_BEGIN)
	       && thd_is_select(thd));
}

/******************************************************************//**
Save some CPU by testing the value of srv_thread_concurrency in inline
functions. */
static inline
void
innobase_srv_conc_enter_innodb(
/*===========================*/
	trx_t*	trx)	/*!< in: transaction handle */
{
	if (srv_thread_concurrency) {
		if (trx->n_tickets_to_enter_innodb > 0) {

			/* If trx has 'free tickets' to enter the engine left,
			then use one such ticket */

			--trx->n_tickets_to_enter_innodb;

		} else if (trx->mysql_thd != NULL
			   && thd_is_replication_slave_thread(trx->mysql_thd)) {

			UT_WAIT_FOR(
				srv_conc_get_active_threads()
				< srv_thread_concurrency,
				srv_replication_delay * 1000);

		}  else {
			srv_conc_enter_innodb(trx);
		}
	}
}

/******************************************************************//**
Note that the thread wants to leave InnoDB only if it doesn't have
any spare tickets. */
static inline
void
innobase_srv_conc_exit_innodb(
/*==========================*/
	trx_t*	trx)	/*!< in: transaction handle */
{
#ifdef UNIV_SYNC_DEBUG
	ut_ad(!sync_thread_levels_nonempty_trx(trx->has_search_latch));
#endif /* UNIV_SYNC_DEBUG */

	/* This is to avoid making an unnecessary function call. */
	if (trx->declared_to_be_inside_innodb
	    && trx->n_tickets_to_enter_innodb == 0) {

		srv_conc_force_exit_innodb(trx);
	}
}

/******************************************************************//**
Force a thread to leave InnoDB even if it has spare tickets. */
static inline
void
innobase_srv_conc_force_exit_innodb(
/*================================*/
	trx_t*	trx)	/*!< in: transaction handle */
{
#ifdef UNIV_SYNC_DEBUG
	ut_ad(!sync_thread_levels_nonempty_trx(trx->has_search_latch));
#endif /* UNIV_SYNC_DEBUG */

	/* This is to avoid making an unnecessary function call. */
	if (trx->declared_to_be_inside_innodb) {
		srv_conc_force_exit_innodb(trx);
	}
}

/******************************************************************//**
Returns the NUL terminated value of glob_hostname.
@return	pointer to glob_hostname. */

const char*
server_get_hostname()
/*=================*/
{
	return(glob_hostname);
}

/******************************************************************//**
Returns true if the transaction this thread is processing has edited
non-transactional tables. Used by the deadlock detector when deciding
which transaction to rollback in case of a deadlock - we try to avoid
rolling back transactions that have edited non-transactional tables.
@return	true if non-transactional tables have been edited */

ibool
thd_has_edited_nontrans_tables(
/*===========================*/
	THD*	thd)	/*!< in: thread handle */
{
	return((ibool) thd_non_transactional_update(thd));
}

/******************************************************************//**
Returns true if the thread is executing a SELECT statement.
@return	true if thd is executing SELECT */

ibool
thd_is_select(
/*==========*/
	const THD*	thd)	/*!< in: thread handle */
{
	return(thd_sql_command(thd) == SQLCOM_SELECT);
}

/******************************************************************//**
Returns true if the thread supports XA,
global value of innodb_supports_xa if thd is NULL.
@return	true if thd has XA support */

ibool
thd_supports_xa(
/*============*/
	THD*	thd)	/*!< in: thread handle, or NULL to query
			the global innodb_supports_xa */
{
	return(THDVAR(thd, support_xa));
}

/******************************************************************//**
Returns the lock wait timeout for the current connection.
@return	the lock wait timeout, in seconds */

ulong
thd_lock_wait_timeout(
/*==================*/
	THD*	thd)	/*!< in: thread handle, or NULL to query
			the global innodb_lock_wait_timeout */
{
	/* According to <mysql/plugin.h>, passing thd == NULL
	returns the global value of the session variable. */
	return(THDVAR(thd, lock_wait_timeout));
}

/******************************************************************//**
Set the time waited for the lock for the current query. */

void
thd_set_lock_wait_time(
/*===================*/
	THD*	thd,	/*!< in/out: thread handle */
	ulint	value)	/*!< in: time waited for the lock */
{
	if (thd) {
		thd_storage_lock_wait(thd, value);
	}
}

/********************************************************************//**
Obtain the InnoDB transaction of a MySQL thread.
@return	reference to transaction pointer */
__attribute__((warn_unused_result, nonnull))
static inline
trx_t*&
thd_to_trx(
/*=======*/
	THD*	thd)	/*!< in: MySQL thread */
{
	return(*(trx_t**) thd_ha_data(thd, innodb_hton_ptr));
}

/********************************************************************//**
Call this function when mysqld passes control to the client. That is to
avoid deadlocks on the adaptive hash S-latch possibly held by thd. For more
documentation, see handler.cc.
@return	0 */
static
int
innobase_release_temporary_latches(
/*===============================*/
	handlerton*	hton,	/*!< in: handlerton */
	THD*		thd)	/*!< in: MySQL thread */
{
	DBUG_ASSERT(hton == innodb_hton_ptr);

	if (!innodb_inited) {

		return(0);
	}

	trx_t*	trx = thd_to_trx(thd);

	if (trx != NULL) {
		trx_search_latch_release_if_reserved(trx);
	}

	return(0);
}

/********************************************************************//**
Increments innobase_active_counter and every INNOBASE_WAKE_INTERVALth
time calls srv_active_wake_master_thread. This function should be used
when a single database operation may introduce a small need for
server utility activity, like checkpointing. */
static inline
void
innobase_active_small(void)
/*=======================*/
{
	innobase_active_counter++;

	if ((innobase_active_counter % INNOBASE_WAKE_INTERVAL) == 0) {
		srv_active_wake_master_thread();
	}
}

/********************************************************************//**
Converts an InnoDB error code to a MySQL error code and also tells to MySQL
about a possible transaction rollback inside InnoDB caused by a lock wait
timeout or a deadlock.
@return	MySQL error code */
static
int
convert_error_code_to_mysql(
/*========================*/
	dberr_t	error,	/*!< in: InnoDB error code */
	ulint	flags,  /*!< in: InnoDB table flags, or 0 */
	THD*	thd)	/*!< in: user thread handle or NULL */
{
	switch (error) {
	case DB_SUCCESS:
		return(0);

	case DB_INTERRUPTED:
		my_error(ER_QUERY_INTERRUPTED, MYF(0));
		/* fall through */

	case DB_FOREIGN_EXCEED_MAX_CASCADE:
		ut_ad(thd);
		my_error(ER_FK_DEPTH_EXCEEDED, MYF(0), FK_MAX_CASCADE_DEL);
		return(HA_ERR_FK_DEPTH_EXCEEDED);

	case DB_ERROR:
	default:
		return(-1); /* unspecified error */

	case DB_DUPLICATE_KEY:
		/* Be cautious with returning this error, since
		mysql could re-enter the storage layer to get
		duplicated key info, the operation requires a
		valid table handle and/or transaction information,
		which might not always be available in the error
		handling stage. */
		return(HA_ERR_FOUND_DUPP_KEY);

	case DB_READ_ONLY:
		return(HA_ERR_TABLE_READONLY);

	case DB_FOREIGN_DUPLICATE_KEY:
		return(HA_ERR_FOREIGN_DUPLICATE_KEY);

	case DB_MISSING_HISTORY:
		return(HA_ERR_TABLE_DEF_CHANGED);

	case DB_RECORD_NOT_FOUND:
		return(HA_ERR_NO_ACTIVE_RECORD);

	case DB_DEADLOCK:
		/* Since we rolled back the whole transaction, we must
		tell it also to MySQL so that MySQL knows to empty the
		cached binlog for this transaction */

		if (thd) {
			thd_mark_transaction_to_rollback(thd, TRUE);
		}

		return(HA_ERR_LOCK_DEADLOCK);

	case DB_LOCK_WAIT_TIMEOUT:
		/* Starting from 5.0.13, we let MySQL just roll back the
		latest SQL statement in a lock wait timeout. Previously, we
		rolled back the whole transaction. */

		if (thd) {
			thd_mark_transaction_to_rollback(
				thd, (bool) row_rollback_on_timeout);
		}

		return(HA_ERR_LOCK_WAIT_TIMEOUT);

	case DB_NO_REFERENCED_ROW:
		return(HA_ERR_NO_REFERENCED_ROW);

	case DB_ROW_IS_REFERENCED:
		return(HA_ERR_ROW_IS_REFERENCED);

	case DB_CANNOT_ADD_CONSTRAINT:
	case DB_CHILD_NO_INDEX:
	case DB_PARENT_NO_INDEX:
		return(HA_ERR_CANNOT_ADD_FOREIGN);

	case DB_CANNOT_DROP_CONSTRAINT:

		return(HA_ERR_ROW_IS_REFERENCED); /* TODO: This is a bit
						misleading, a new MySQL error
						code should be introduced */

	case DB_CORRUPTION:
		return(HA_ERR_CRASHED);

	case DB_OUT_OF_FILE_SPACE:
		return(HA_ERR_RECORD_FILE_FULL);

	case DB_TABLE_IN_FK_CHECK:
		return(HA_ERR_TABLE_IN_FK_CHECK);

	case DB_TABLE_IS_BEING_USED:
		return(HA_ERR_WRONG_COMMAND);

	case DB_TABLESPACE_DELETED:
	case DB_TABLE_NOT_FOUND:
		return(HA_ERR_NO_SUCH_TABLE);

	case DB_TABLESPACE_NOT_FOUND:
		return(HA_ERR_NO_SUCH_TABLE);

	case DB_TOO_BIG_RECORD: {
		/* If prefix is true then a 768-byte prefix is stored
		locally for BLOB fields. Refer to dict_table_get_format() */
		bool prefix = (dict_tf_get_format(flags) == UNIV_FORMAT_A);
		my_printf_error(ER_TOO_BIG_ROWSIZE,
			"Row size too large (> %lu). Changing some columns "
			"to TEXT or BLOB %smay help. In current row "
			"format, BLOB prefix of %d bytes is stored inline.",
			MYF(0),
			page_get_free_space_of_empty(flags &
				DICT_TF_COMPACT) / 2,
			prefix ? "or using ROW_FORMAT=DYNAMIC "
			"or ROW_FORMAT=COMPRESSED ": "",
			prefix ? DICT_MAX_FIXED_COL_LEN : 0);
		return(HA_ERR_TO_BIG_ROW);
	}

	case DB_TOO_BIG_INDEX_COL:
		my_error(ER_INDEX_COLUMN_TOO_LONG, MYF(0),
			 DICT_MAX_FIELD_LEN_BY_FORMAT_FLAG(flags));
		return(HA_ERR_INDEX_COL_TOO_LONG);

	case DB_NO_SAVEPOINT:
		return(HA_ERR_NO_SAVEPOINT);

	case DB_LOCK_TABLE_FULL:
		/* Since we rolled back the whole transaction, we must
		tell it also to MySQL so that MySQL knows to empty the
		cached binlog for this transaction */

		if (thd) {
			thd_mark_transaction_to_rollback(thd, TRUE);
		}

		return(HA_ERR_LOCK_TABLE_FULL);

	case DB_FTS_INVALID_DOCID:
		return(HA_FTS_INVALID_DOCID);
	case DB_FTS_EXCEED_RESULT_CACHE_LIMIT:
		return(HA_ERR_FTS_EXCEED_RESULT_CACHE_LIMIT);
	case DB_TOO_MANY_CONCURRENT_TRXS:
		return(HA_ERR_TOO_MANY_CONCURRENT_TRXS);
	case DB_UNSUPPORTED:
		return(HA_ERR_UNSUPPORTED);
	case DB_INDEX_CORRUPT:
		return(HA_ERR_INDEX_CORRUPT);
	case DB_UNDO_RECORD_TOO_BIG:
		return(HA_ERR_UNDO_REC_TOO_BIG);
	case DB_OUT_OF_MEMORY:
		return(HA_ERR_OUT_OF_MEM);
	case DB_TABLESPACE_EXISTS:
		return(HA_ERR_TABLESPACE_EXISTS);
	case DB_IDENTIFIER_TOO_LONG:
		return(HA_ERR_INTERNAL_ERROR);
	}
}

/*************************************************************//**
Prints info of a THD object (== user session thread) to the given file. */

void
innobase_mysql_print_thd(
/*=====================*/
	FILE*	f,		/*!< in: output stream */
	THD*	thd,		/*!< in: MySQL THD object */
	uint	max_query_len)	/*!< in: max query length to print, or 0 to
				use the default max length */
{
	char	buffer[1024];

	fputs(thd_security_context(thd, buffer, sizeof buffer,
				   max_query_len), f);
	putc('\n', f);
}

/******************************************************************//**
Get the error message format string.
@return the format string or 0 if not found. */

const char*
innobase_get_err_msg(
/*=================*/
	int	error_code)	/*!< in: MySQL error code */
{
	return(my_get_err_msg(error_code));
}

/******************************************************************//**
Get the variable length bounds of the given character set. */

void
innobase_get_cset_width(
/*====================*/
	ulint	cset,		/*!< in: MySQL charset-collation code */
	ulint*	mbminlen,	/*!< out: minimum length of a char (in bytes) */
	ulint*	mbmaxlen)	/*!< out: maximum length of a char (in bytes) */
{
	CHARSET_INFO*	cs;
	ut_ad(cset <= MAX_CHAR_COLL_NUM);
	ut_ad(mbminlen);
	ut_ad(mbmaxlen);

	cs = all_charsets[cset];
	if (cs) {
		*mbminlen = cs->mbminlen;
		*mbmaxlen = cs->mbmaxlen;
		ut_ad(*mbminlen < DATA_MBMAX);
		ut_ad(*mbmaxlen < DATA_MBMAX);
	} else {
		THD*	thd = current_thd;

		if (thd && thd_sql_command(thd) == SQLCOM_DROP_TABLE) {

			/* Fix bug#46256: allow tables to be dropped if the
			collation is not found, but issue a warning. */
			if ((log_warnings)
			    && (cset != 0)){

				sql_print_warning(
					"Unknown collation #%lu.", cset);
			}
		} else {

			ut_a(cset == 0);
		}

		*mbminlen = *mbmaxlen = 0;
	}
}

/******************************************************************//**
Converts an identifier to a table name. */

void
innobase_convert_from_table_id(
/*===========================*/
	CHARSET_INFO*	cs,	/*!< in: the 'from' character set */
	char*		to,	/*!< out: converted identifier */
	const char*	from,	/*!< in: identifier to convert */
	ulint		len)	/*!< in: length of 'to', in bytes */
{
	uint	errors;

	strconvert(cs, from, &my_charset_filename, to, (uint) len, &errors);
}

/**********************************************************************
Check if the length of the identifier exceeds the maximum allowed.
return true when length of identifier is too long. */

my_bool
innobase_check_identifier_length(
/*=============================*/
	const char*	id)	/* in: FK identifier to check excluding the
				database portion. */
{
	int		well_formed_error = 0;
	CHARSET_INFO	*cs = system_charset_info;
	DBUG_ENTER("innobase_check_identifier_length");

	size_t len = cs->cset->well_formed_len(cs, id, id + strlen(id),
					       NAME_CHAR_LEN,
					       &well_formed_error);

	if (well_formed_error || len == NAME_CHAR_LEN) {
		my_error(ER_TOO_LONG_IDENT, MYF(0), id);
		DBUG_RETURN(true);
	}
	DBUG_RETURN(false);
}

/******************************************************************//**
Converts an identifier to UTF-8. */

void
innobase_convert_from_id(
/*=====================*/
	CHARSET_INFO*	cs,	/*!< in: the 'from' character set */
	char*		to,	/*!< out: converted identifier */
	const char*	from,	/*!< in: identifier to convert */
	ulint		len)	/*!< in: length of 'to', in bytes */
{
	uint	errors;

	strconvert(cs, from, system_charset_info, to, (uint) len, &errors);
}

/******************************************************************//**
Compares NUL-terminated UTF-8 strings case insensitively.
@return	0 if a=b, <0 if a<b, >1 if a>b */

int
innobase_strcasecmp(
/*================*/
	const char*	a,	/*!< in: first string to compare */
	const char*	b)	/*!< in: second string to compare */
{
	if (!a) {
		if (!b) {
			return(0);
		} else {
			return(-1);
		}
	} else if (!b) {
		return(1);
	}

	return(my_strcasecmp(system_charset_info, a, b));
}

/******************************************************************//**
Compares NUL-terminated UTF-8 strings case insensitively. The
second string contains wildcards.
@return 0 if a match is found, 1 if not */

int
innobase_wildcasecmp(
/*=================*/
	const char*	a,	/*!< in: string to compare */
	const char*	b)	/*!< in: wildcard string to compare */
{
	return(wild_case_compare(system_charset_info, a, b));
}

/******************************************************************//**
Strip dir name from a full path name and return only the file name
@return file name or "null" if no file name */

const char*
innobase_basename(
/*==============*/
	const char*	path_name)	/*!< in: full path name */
{
	const char*	name = base_name(path_name);

	return((name) ? name : "null");
}

/******************************************************************//**
Makes all characters in a NUL-terminated UTF-8 string lower case. */

void
innobase_casedn_str(
/*================*/
	char*	a)	/*!< in/out: string to put in lower case */
{
	my_casedn_str(system_charset_info, a);
}

/**********************************************************************//**
Determines the connection character set.
@return	connection character set */

CHARSET_INFO*
innobase_get_charset(
/*=================*/
	THD*	mysql_thd)	/*!< in: MySQL thread handle */
{
	return(thd_charset(mysql_thd));
}

/**********************************************************************//**
Determines the current SQL statement.
@return	SQL statement string */

const char*
innobase_get_stmt(
/*==============*/
	THD*	thd,		/*!< in: MySQL thread handle */
	size_t*	length)		/*!< out: length of the SQL statement */
{
	LEX_STRING* stmt;

	stmt = thd_query_string(thd);
	*length = stmt->length;
	return(stmt->str);
}

/**********************************************************************//**
Get the current setting of the table_def_size global parameter. We do
a dirty read because for one there is no synchronization object and
secondly there is little harm in doing so even if we get a torn read.
@return	value of table_def_size */

ulint
innobase_get_table_cache_size(void)
/*===============================*/
{
	return(table_def_size);
}

/**********************************************************************//**
Get the current setting of the lower_case_table_names global parameter from
mysqld.cc. We do a dirty read because for one there is no synchronization
object and secondly there is little harm in doing so even if we get a torn
read.
@return	value of lower_case_table_names */

ulint
innobase_get_lower_case_table_names(void)
/*=====================================*/
{
	return(lower_case_table_names);
}

/*********************************************************************//**
Creates a temporary file.
@return	temporary file descriptor, or < 0 on error */

int
innobase_mysql_tmpfile(void)
/*========================*/
{
	int	fd2 = -1;
	File	fd;

	DBUG_EXECUTE_IF(
		"innobase_tmpfile_creation_failure",
		return(-1);
	);

	fd = mysql_tmpfile("ib");

	if (fd >= 0) {
		/* Copy the file descriptor, so that the additional resources
		allocated by create_temp_file() can be freed by invoking
		my_close().

		Because the file descriptor returned by this function
		will be passed to fdopen(), it will be closed by invoking
		fclose(), which in turn will invoke close() instead of
		my_close(). */

#ifdef _WIN32
		/* Note that on Windows, the integer returned by mysql_tmpfile
		has no relation to C runtime file descriptor. Here, we need
		to call my_get_osfhandle to get the HANDLE and then convert it
		to C runtime filedescriptor. */
		{
			HANDLE hFile = my_get_osfhandle(fd);
			HANDLE hDup;
			BOOL bOK = DuplicateHandle(
					GetCurrentProcess(),
					hFile, GetCurrentProcess(),
					&hDup, 0, FALSE, DUPLICATE_SAME_ACCESS);
			if (bOK) {
				fd2 = _open_osfhandle((intptr_t) hDup, 0);
			} else {
				my_osmaperr(GetLastError());
				fd2 = -1;
			}
		}
#else
		fd2 = dup(fd);
#endif
		if (fd2 < 0) {
			char errbuf[MYSYS_STRERROR_SIZE];
			DBUG_PRINT("error",("Got error %d on dup",fd2));
			my_errno=errno;
			my_error(EE_OUT_OF_FILERESOURCES,
				 MYF(ME_BELL+ME_WAITTANG),
				 "ib*", my_errno,
				 my_strerror(errbuf, sizeof(errbuf), my_errno));
		}
		my_close(fd, MYF(MY_WME));
	}
	return(fd2);
}

/*********************************************************************//**
Wrapper around MySQL's copy_and_convert function.
@return	number of bytes copied to 'to' */

ulint
innobase_convert_string(
/*====================*/
	void*		to,		/*!< out: converted string */
	ulint		to_length,	/*!< in: number of bytes reserved
					for the converted string */
	CHARSET_INFO*	to_cs,		/*!< in: character set to convert to */
	const void*	from,		/*!< in: string to convert */
	ulint		from_length,	/*!< in: number of bytes to convert */
	CHARSET_INFO*	from_cs,	/*!< in: character set to convert
					from */
	uint*		errors)		/*!< out: number of errors encountered
					during the conversion */
{
	return(copy_and_convert(
			(char*) to, (uint32) to_length, to_cs,
			(const char*) from, (uint32) from_length, from_cs,
			errors));
}

/*******************************************************************//**
Formats the raw data in "data" (in InnoDB on-disk format) that is of
type DATA_(CHAR|VARCHAR|MYSQL|VARMYSQL) using "charset_coll" and writes
the result to "buf". The result is converted to "system_charset_info".
Not more than "buf_size" bytes are written to "buf".
The result is always NUL-terminated (provided buf_size > 0) and the
number of bytes that were written to "buf" is returned (including the
terminating NUL).
@return	number of bytes that were written */

ulint
innobase_raw_format(
/*================*/
	const char*	data,		/*!< in: raw data */
	ulint		data_len,	/*!< in: raw data length
					in bytes */
	ulint		charset_coll,	/*!< in: charset collation */
	char*		buf,		/*!< out: output buffer */
	ulint		buf_size)	/*!< in: output buffer size
					in bytes */
{
	/* XXX we use a hard limit instead of allocating
	but_size bytes from the heap */
	CHARSET_INFO*	data_cs;
	char		buf_tmp[8192];
	ulint		buf_tmp_used;
	uint		num_errors;

	data_cs = all_charsets[charset_coll];

	buf_tmp_used = innobase_convert_string(buf_tmp, sizeof(buf_tmp),
					       system_charset_info,
					       data, data_len, data_cs,
					       &num_errors);

	return(ut_str_sql_format(buf_tmp, buf_tmp_used, buf, buf_size));
}

/*********************************************************************//**
Compute the next autoinc value.

For MySQL replication the autoincrement values can be partitioned among
the nodes. The offset is the start or origin of the autoincrement value
for a particular node. For n nodes the increment will be n and the offset
will be in the interval [1, n]. The formula tries to allocate the next
value for a particular node.

Note: This function is also called with increment set to the number of
values we want to reserve for multi-value inserts e.g.,

	INSERT INTO T VALUES(), (), ();

innobase_next_autoinc() will be called with increment set to 3 where
autoinc_lock_mode != TRADITIONAL because we want to reserve 3 values for
the multi-value INSERT above.
@return	the next value */

ulonglong
innobase_next_autoinc(
/*==================*/
	ulonglong	current,	/*!< in: Current value */
	ulonglong	need,		/*!< in: count of values needed */
	ulonglong	step,		/*!< in: AUTOINC increment step */
	ulonglong	offset,		/*!< in: AUTOINC offset */
	ulonglong	max_value)	/*!< in: max value for type */
{
	ulonglong	next_value;
	ulonglong	block = need * step;

	/* Should never be 0. */
	ut_a(need > 0);
	ut_a(block > 0);
	ut_a(max_value > 0);

	/* According to MySQL documentation, if the offset is greater than
	the step then the offset is ignored. */
	if (offset > block) {
		offset = 0;
	}

	/* Check for overflow. Current can be > max_value if the value is
	in reality a negative value.The visual studio compilers converts
	large double values automatically into unsigned long long datatype
	maximum value */

	if (block >= max_value
	    || offset > max_value
	    || current >= max_value
	    || max_value - offset <= offset) {

		next_value = max_value;
	} else {
		ut_a(max_value > current);

		ulonglong	free = max_value - current;

		if (free < offset || free - offset <= block) {
			next_value = max_value;
		} else {
			next_value = 0;
		}
	}

	if (next_value == 0) {
		ulonglong	next;

		if (current > offset) {
			next = (current - offset) / step;
		} else {
			next = (offset - current) / step;
		}

		ut_a(max_value > next);
		next_value = next * step;
		/* Check for multiplication overflow. */
		ut_a(next_value >= next);
		ut_a(max_value > next_value);

		/* Check for overflow */
		if (max_value - next_value >= block) {

			next_value += block;

			if (max_value - next_value >= offset) {
				next_value += offset;
			} else {
				next_value = max_value;
			}
		} else {
			next_value = max_value;
		}
	}

	ut_a(next_value != 0);
	ut_a(next_value <= max_value);

	return(next_value);
}

/*********************************************************************//**
Initializes some fields in an InnoDB transaction object. */
static
void
innobase_trx_init(
/*==============*/
	THD*	thd,	/*!< in: user thread handle */
	trx_t*	trx)	/*!< in/out: InnoDB transaction handle */
{
	DBUG_ENTER("innobase_trx_init");
	DBUG_ASSERT(EQ_CURRENT_THD(thd));
	DBUG_ASSERT(thd == trx->mysql_thd);

	trx->check_foreigns = !thd_test_options(
		thd, OPTION_NO_FOREIGN_KEY_CHECKS);

	trx->check_unique_secondary = !thd_test_options(
		thd, OPTION_RELAXED_UNIQUE_CHECKS);

	DBUG_VOID_RETURN;
}

/*********************************************************************//**
Allocates an InnoDB transaction for a MySQL handler object for DML.
@return	InnoDB transaction handle */

trx_t*
innobase_trx_allocate(
/*==================*/
	THD*	thd)	/*!< in: user thread handle */
{
	trx_t*	trx;

	DBUG_ENTER("innobase_trx_allocate");
	DBUG_ASSERT(thd != NULL);
	DBUG_ASSERT(EQ_CURRENT_THD(thd));

	trx = trx_allocate_for_mysql();

	trx->mysql_thd = thd;

	innobase_trx_init(thd, trx);

	DBUG_RETURN(trx);
}

/*********************************************************************//**
Gets the InnoDB transaction handle for a MySQL handler object, creates
an InnoDB transaction struct if the corresponding MySQL thread struct still
lacks one.
@return	InnoDB transaction handle */
static inline
trx_t*
check_trx_exists(
/*=============*/
	THD*	thd)	/*!< in: user thread handle */
{
	trx_t*&	trx = thd_to_trx(thd);

	ut_ad(EQ_CURRENT_THD(thd));

	if (trx == NULL) {
		trx = innobase_trx_allocate(thd);
	} else if (UNIV_UNLIKELY(trx->magic_n != TRX_MAGIC_N)) {
		mem_analyze_corruption(trx);
		ut_error;
	}

	innobase_trx_init(thd, trx);

	return(trx);
}

/*********************************************************************//**
Note that a transaction has been registered with MySQL.
@return true if transaction is registered with MySQL 2PC coordinator */
static inline
bool
trx_is_registered_for_2pc(
/*=========================*/
	const trx_t*	trx)	/* in: transaction */
{
	return(trx->is_registered == 1);
}

/*********************************************************************//**
Note that a transaction has been registered with MySQL 2PC coordinator. */
static inline
void
trx_register_for_2pc(
/*==================*/
	trx_t*	trx)	/* in: transaction */
{
	trx->is_registered = 1;
}

/*********************************************************************//**
Note that a transaction has been deregistered. */
static inline
void
trx_deregister_from_2pc(
/*====================*/
	trx_t*	trx)	/* in: transaction */
{
	trx->is_registered = 0;
}


/*********************************************************************//**
Check if transaction is started.
@reutrn true if transaction is in state started */
static
bool
trx_is_started(
/*===========*/
	trx_t*	trx)	/* in: transaction */
{
	return(trx->state != TRX_STATE_NOT_STARTED);
}

/*********************************************************************//**
Copy table flags from MySQL's HA_CREATE_INFO into an InnoDB table object.
Those flags are stored in .frm file and end up in the MySQL table object,
but are frequently used inside InnoDB so we keep their copies into the
InnoDB table object. */

void
innobase_copy_frm_flags_from_create_info(
/*=====================================*/
	dict_table_t*		innodb_table,	/*!< in/out: InnoDB table */
	const HA_CREATE_INFO*	create_info)	/*!< in: create info */
{
	ibool	ps_on;
	ibool	ps_off;

	if (dict_table_is_temporary(innodb_table) || srv_read_only_mode) {
		/* Temp tables do not use persistent stats. */
		ps_on = FALSE;
		ps_off = TRUE;
	} else {
		ps_on = create_info->table_options
			& HA_OPTION_STATS_PERSISTENT;
		ps_off = create_info->table_options
			& HA_OPTION_NO_STATS_PERSISTENT;
	}

	dict_stats_set_persistent(innodb_table, ps_on, ps_off);

	dict_stats_auto_recalc_set(
		innodb_table,
		create_info->stats_auto_recalc == HA_STATS_AUTO_RECALC_ON,
		create_info->stats_auto_recalc == HA_STATS_AUTO_RECALC_OFF);

	innodb_table->stats_sample_pages = create_info->stats_sample_pages;
}

/*********************************************************************//**
Copy table flags from MySQL's TABLE_SHARE into an InnoDB table object.
Those flags are stored in .frm file and end up in the MySQL table object,
but are frequently used inside InnoDB so we keep their copies into the
InnoDB table object. */

void
innobase_copy_frm_flags_from_table_share(
/*=====================================*/
	dict_table_t*		innodb_table,	/*!< in/out: InnoDB table */
	const TABLE_SHARE*	table_share)	/*!< in: table share */
{
	ibool	ps_on;
	ibool	ps_off;

	if (dict_table_is_temporary(innodb_table) || srv_read_only_mode) {
		/* Temp tables do not use persistent stats */
		ps_on = FALSE;
		ps_off = TRUE;
	} else {
		ps_on = table_share->db_create_options
			& HA_OPTION_STATS_PERSISTENT;
		ps_off = table_share->db_create_options
			& HA_OPTION_NO_STATS_PERSISTENT;
	}

	dict_stats_set_persistent(innodb_table, ps_on, ps_off);

	dict_stats_auto_recalc_set(
		innodb_table,
		table_share->stats_auto_recalc == HA_STATS_AUTO_RECALC_ON,
		table_share->stats_auto_recalc == HA_STATS_AUTO_RECALC_OFF);

	innodb_table->stats_sample_pages = table_share->stats_sample_pages;
}

/*********************************************************************//**
Construct ha_innobase handler. */

ha_innobase::ha_innobase(
/*=====================*/
	handlerton*	hton,
	TABLE_SHARE*	table_arg)
	:handler(hton, table_arg),
	prebuilt(NULL),
	int_table_flags(HA_REC_NOT_IN_SEQ |
		  HA_NULL_IN_KEY |
		  HA_CAN_INDEX_BLOBS |
		  HA_CAN_SQL_HANDLER |
		  HA_PRIMARY_KEY_REQUIRED_FOR_POSITION |
		  HA_PRIMARY_KEY_IN_READ_INDEX |
		  HA_BINLOG_ROW_CAPABLE |
		  HA_CAN_GEOMETRY |
		  HA_PARTIAL_COLUMN_READ |
		  HA_TABLE_SCAN_ON_INDEX |
		  HA_CAN_FULLTEXT |
		  HA_CAN_FULLTEXT_EXT |
		  HA_CAN_EXPORT |
		  HA_HAS_RECORDS
		  ),
	start_of_scan(0),
	num_write_row(0)
{}

/*********************************************************************//**
Destruct ha_innobase handler. */

ha_innobase::~ha_innobase()
/*======================*/
{
}

/*********************************************************************//**
Updates the user_thd field in a handle and also allocates a new InnoDB
transaction handle if needed, and updates the transaction fields in the
prebuilt struct. */
inline
void
ha_innobase::update_thd(
/*====================*/
	THD*	thd)	/*!< in: thd to use the handle */
{
	trx_t*		trx;

	/* The table should have been opened in ha_innobase::open(). */
	DBUG_ASSERT(prebuilt->table->n_ref_count > 0);

	trx = check_trx_exists(thd);
	ut_ad(trx->dict_operation_lock_mode == 0);
	ut_ad(trx->dict_operation == TRX_DICT_OP_NONE);

	if (prebuilt->trx != trx) {

		row_update_prebuilt_trx(prebuilt, trx);
	}

	user_thd = thd;

	DBUG_ASSERT(prebuilt->trx->magic_n == TRX_MAGIC_N);
	DBUG_ASSERT(prebuilt->trx == thd_to_trx(user_thd));
}

/*********************************************************************//**
Updates the user_thd field in a handle and also allocates a new InnoDB
transaction handle if needed, and updates the transaction fields in the
prebuilt struct. */

void
ha_innobase::update_thd()
/*=====================*/
{
	THD*	thd = ha_thd();

	ut_ad(EQ_CURRENT_THD(thd));
	update_thd(thd);
}

/*********************************************************************//**
Registers an InnoDB transaction with the MySQL 2PC coordinator, so that
the MySQL XA code knows to call the InnoDB prepare and commit, or rollback
for the transaction. This MUST be called for every transaction for which
the user may call commit or rollback. Calling this several times to register
the same transaction is allowed, too. This function also registers the
current SQL statement. */
static inline
void
innobase_register_trx(
/*==================*/
	handlerton*	hton,	/* in: Innobase handlerton */
	THD*		thd,	/* in: MySQL thd (connection) object */
	trx_t*		trx)	/* in: transaction to register */
{
	trans_register_ha(thd, FALSE, hton);

	if (!trx_is_registered_for_2pc(trx)
	    && thd_test_options(thd, OPTION_NOT_AUTOCOMMIT | OPTION_BEGIN)) {

		trans_register_ha(thd, TRUE, hton);
	}

	trx_register_for_2pc(trx);
}

/*	BACKGROUND INFO: HOW THE MYSQL QUERY CACHE WORKS WITH INNODB
	------------------------------------------------------------

1) The use of the query cache for TBL is disabled when there is an
uncommitted change to TBL.

2) When a change to TBL commits, InnoDB stores the current value of
its global trx id counter, let us denote it by INV_TRX_ID, to the table object
in the InnoDB data dictionary, and does only allow such transactions whose
id <= INV_TRX_ID to use the query cache.

3) When InnoDB does an INSERT/DELETE/UPDATE to a table TBL, or an implicit
modification because an ON DELETE CASCADE, we invalidate the MySQL query cache
of TBL immediately.

How this is implemented inside InnoDB:

1) Since every modification always sets an IX type table lock on the InnoDB
table, it is easy to check if there can be uncommitted modifications for a
table: just check if there are locks in the lock list of the table.

2) When a transaction inside InnoDB commits, it reads the global trx id
counter and stores the value INV_TRX_ID to the tables on which it had a lock.

3) If there is an implicit table change from ON DELETE CASCADE or SET NULL,
InnoDB calls an invalidate method for the MySQL query cache for that table.

How this is implemented inside sql_cache.cc:

1) The query cache for an InnoDB table TBL is invalidated immediately at an
INSERT/UPDATE/DELETE, just like in the case of MyISAM. No need to delay
invalidation to the transaction commit.

2) To store or retrieve a value from the query cache of an InnoDB table TBL,
any query must first ask InnoDB's permission. We must pass the thd as a
parameter because InnoDB will look at the trx id, if any, associated with
that thd. Also the full_name which is used as key to search for the table
object. The full_name is a string containing the normalized path to the
table in the canonical format.

3) Use of the query cache for InnoDB tables is now allowed also when
AUTOCOMMIT==0 or we are inside BEGIN ... COMMIT. Thus transactions no longer
put restrictions on the use of the query cache.
*/

/******************************************************************//**
The MySQL query cache uses this to check from InnoDB if the query cache at
the moment is allowed to operate on an InnoDB table. The SQL query must
be a non-locking SELECT.

The query cache is allowed to operate on certain query only if this function
returns TRUE for all tables in the query.

If thd is not in the autocommit state, this function also starts a new
transaction for thd if there is no active trx yet, and assigns a consistent
read view to it if there is no read view yet.

Why a deadlock of threads is not possible: the query cache calls this function
at the start of a SELECT processing. Then the calling thread cannot be
holding any InnoDB semaphores. The calling thread is holding the
query cache mutex, and this function will reserve the InnoDB trx_sys->mutex.
Thus, the 'rank' in sync0sync.h of the MySQL query cache mutex is above
the InnoDB trx_sys->mutex.
@return TRUE if permitted, FALSE if not; note that the value FALSE
does not mean we should invalidate the query cache: invalidation is
called explicitly */
static
my_bool
innobase_query_caching_of_table_permitted(
/*======================================*/
	THD*	thd,		/*!< in: thd of the user who is trying to
				store a result to the query cache or
				retrieve it */
	char*	full_name,	/*!< in: normalized path to the table */
	uint	full_name_len,	/*!< in: length of the normalized path 
                                to the table */
	ulonglong *unused)	/*!< unused for this engine */
{
	ibool	is_autocommit;
	trx_t*	trx;
	char	norm_name[1000];

	ut_a(full_name_len < 999);

	trx = check_trx_exists(thd);

	if (trx->isolation_level == TRX_ISO_SERIALIZABLE) {
		/* In the SERIALIZABLE mode we add LOCK IN SHARE MODE to every
		plain SELECT if AUTOCOMMIT is not on. */

		return((my_bool)FALSE);
	}

	if (UNIV_UNLIKELY(trx->has_search_latch)) {
		sql_print_error("The calling thread is holding the adaptive "
				"search, latch though calling "
				"innobase_query_caching_of_table_permitted.");
		trx_print(stderr, trx, 1024);
	}

	trx_search_latch_release_if_reserved(trx);

	innobase_srv_conc_force_exit_innodb(trx);

	if (!thd_test_options(thd, OPTION_NOT_AUTOCOMMIT | OPTION_BEGIN)) {

		is_autocommit = TRUE;
	} else {
		is_autocommit = FALSE;

	}

	if (is_autocommit && trx->n_mysql_tables_in_use == 0) {
		/* We are going to retrieve the query result from the query
		cache. This cannot be a store operation to the query cache
		because then MySQL would have locks on tables already.

		TODO: if the user has used LOCK TABLES to lock the table,
		then we open a transaction in the call of row_.. below.
		That trx can stay open until UNLOCK TABLES. The same problem
		exists even if we do not use the query cache. MySQL should be
		modified so that it ALWAYS calls some cleanup function when
		the processing of a query ends!

		We can imagine we instantaneously serialize this consistent
		read trx to the current trx id counter. If trx2 would have
		changed the tables of a query result stored in the cache, and
		trx2 would have already committed, making the result obsolete,
		then trx2 would have already invalidated the cache. Thus we
		can trust the result in the cache is ok for this query. */

		return((my_bool)TRUE);
	}

	/* Normalize the table name to InnoDB format */
	normalize_table_name(norm_name, full_name);

	innobase_register_trx(innodb_hton_ptr, thd, trx);

	if (row_search_check_if_query_cache_permitted(trx, norm_name)) {

		/* printf("Query cache for %s permitted\n", norm_name); */

		return((my_bool)TRUE);
	}

	/* printf("Query cache for %s NOT permitted\n", norm_name); */

	return((my_bool)FALSE);
}

/*****************************************************************//**
Invalidates the MySQL query cache for the table. */

void
innobase_invalidate_query_cache(
/*============================*/
	trx_t*		trx,		/*!< in: transaction which
					modifies the table */
	const char*	full_name,	/*!< in: concatenation of
					database name, null char NUL,
					table name, null char NUL;
					NOTE that in Windows this is
					always in LOWER CASE! */
	ulint		full_name_len)	/*!< in: full name length where
					also the null chars count */
{
	/* Note that the sync0sync.h rank of the query cache mutex is just
	above the InnoDB trx_sys_t->lock. The caller of this function must
	not have latches of a lower rank. */

	/* Argument TRUE below means we are using transactions */
	mysql_query_cache_invalidate4(trx->mysql_thd,
				      full_name,
				      (uint32) full_name_len,
				      TRUE);
}

/*****************************************************************//**
Convert an SQL identifier to the MySQL system_charset_info (UTF-8)
and quote it if needed.
@return	pointer to the end of buf */
static
char*
innobase_convert_identifier(
/*========================*/
	char*		buf,	/*!< out: buffer for converted identifier */
	ulint		buflen,	/*!< in: length of buf, in bytes */
	const char*	id,	/*!< in: identifier to convert */
	ulint		idlen,	/*!< in: length of id, in bytes */
	THD*		thd,	/*!< in: MySQL connection thread, or NULL */
	ibool		file_id)/*!< in: TRUE=id is a table or database name;
				FALSE=id is an UTF-8 string */
{
	char nz[NAME_LEN + 1];
	char nz2[NAME_LEN + 1 + EXPLAIN_FILENAME_MAX_EXTRA_LENGTH];

	const char*	s	= id;
	int		q;

	if (file_id) {
		/* Decode the table name.  The MySQL function expects
		a NUL-terminated string.  The input and output strings
		buffers must not be shared. */

		if (UNIV_UNLIKELY(idlen > (sizeof nz) - 1)) {
			idlen = (sizeof nz) - 1;
		}

		memcpy(nz, id, idlen);
		nz[idlen] = 0;

		s = nz2;
		idlen = explain_filename(thd, nz, nz2, sizeof nz2,
					 EXPLAIN_PARTITIONS_AS_COMMENT);
		goto no_quote;
	}

	/* See if the identifier needs to be quoted. */
	if (UNIV_UNLIKELY(!thd)) {
		q = '"';
	} else {
		q = get_quote_char_for_identifier(thd, s, (int) idlen);
	}

	if (q == EOF) {
no_quote:
		if (UNIV_UNLIKELY(idlen > buflen)) {
			idlen = buflen;
		}
		memcpy(buf, s, idlen);
		return(buf + idlen);
	}

	/* Quote the identifier. */
	if (buflen < 2) {
		return(buf);
	}

	*buf++ = q;
	buflen--;

	for (; idlen; idlen--) {
		int	c = *s++;
		if (UNIV_UNLIKELY(c == q)) {
			if (UNIV_UNLIKELY(buflen < 3)) {
				break;
			}

			*buf++ = c;
			*buf++ = c;
			buflen -= 2;
		} else {
			if (UNIV_UNLIKELY(buflen < 2)) {
				break;
			}

			*buf++ = c;
			buflen--;
		}
	}

	*buf++ = q;
	return(buf);
}

/*****************************************************************//**
Convert a table or index name to the MySQL system_charset_info (UTF-8)
and quote it if needed.
@return	pointer to the end of buf */

char*
innobase_convert_name(
/*==================*/
	char*		buf,	/*!< out: buffer for converted identifier */
	ulint		buflen,	/*!< in: length of buf, in bytes */
	const char*	id,	/*!< in: identifier to convert */
	ulint		idlen,	/*!< in: length of id, in bytes */
	THD*		thd,	/*!< in: MySQL connection thread, or NULL */
	ibool		table_id)/*!< in: TRUE=id is a table or database name;
				FALSE=id is an index name */
{
	char*		s	= buf;
	const char*	bufend	= buf + buflen;

	if (table_id) {
		const char*	slash = (const char*) memchr(id, '/', idlen);
		if (!slash) {

			goto no_db_name;
		}

		/* Print the database name and table name separately. */
		s = innobase_convert_identifier(s, bufend - s, id, slash - id,
						thd, TRUE);
		if (UNIV_LIKELY(s < bufend)) {
			*s++ = '.';
			s = innobase_convert_identifier(s, bufend - s,
							slash + 1, idlen
							- (slash - id) - 1,
							thd, TRUE);
		}
	} else if (UNIV_UNLIKELY(*id == TEMP_INDEX_PREFIX)) {
		/* Temporary index name (smart ALTER TABLE) */
		const char temp_index_suffix[]= "--temporary--";

		s = innobase_convert_identifier(buf, buflen, id + 1, idlen - 1,
						thd, FALSE);
		if (s - buf + (sizeof temp_index_suffix - 1) < buflen) {
			memcpy(s, temp_index_suffix,
			       sizeof temp_index_suffix - 1);
			s += sizeof temp_index_suffix - 1;
		}
	} else {
no_db_name:
		s = innobase_convert_identifier(buf, buflen, id, idlen,
						thd, table_id);
	}

	return(s);
}

/*****************************************************************//**
A wrapper function of innobase_convert_name(), convert a table or
index name to the MySQL system_charset_info (UTF-8) and quote it if needed.
@return	pointer to the end of buf */

void
innobase_format_name(
/*==================*/
	char*		buf,	/*!< out: buffer for converted identifier */
	ulint		buflen,	/*!< in: length of buf, in bytes */
	const char*	name,	/*!< in: index or table name to format */
	ibool		is_index_name) /*!< in: index name */
{
	const char*     bufend;

	bufend = innobase_convert_name(buf, buflen, name, strlen(name),
				       NULL, !is_index_name);

	ut_ad((ulint) (bufend - buf) < buflen);

	buf[bufend - buf] = '\0';
}

/**********************************************************************//**
Determines if the currently running transaction has been interrupted.
@return	TRUE if interrupted */

ibool
trx_is_interrupted(
/*===============*/
	const trx_t*	trx)	/*!< in: transaction */
{
	return(trx && trx->mysql_thd && thd_killed(trx->mysql_thd));
}

/**********************************************************************//**
Determines if the currently running transaction is in strict mode.
@return	TRUE if strict */

ibool
trx_is_strict(
/*==========*/
	trx_t*	trx)	/*!< in: transaction */
{
	return(trx && trx->mysql_thd && THDVAR(trx->mysql_thd, strict_mode));
}

/**********************************************************************//**
Determines if the current MySQL thread is running in strict mode.
If thd==NULL, THDVAR returns the global value of innodb-strict-mode.
@return	TRUE if strict */
UNIV_INLINE
ibool
thd_is_strict(
/*==========*/
	THD*	thd)	/*!< in: MySQL thread descriptor */
{
	return(THDVAR(thd, strict_mode));
}

/**************************************************************//**
Resets some fields of a prebuilt struct. The template is used in fast
retrieval of just those column values MySQL needs in its processing. */
inline
void
ha_innobase::reset_template(void)
/*=============================*/
{
	ut_ad(prebuilt->magic_n == ROW_PREBUILT_ALLOCATED);
	ut_ad(prebuilt->magic_n2 == prebuilt->magic_n);

	prebuilt->keep_other_fields_on_keyread = 0;
	prebuilt->read_just_key = 0;
	prebuilt->in_fts_query = 0;
	/* Reset index condition pushdown state. */
	if (prebuilt->idx_cond) {
		prebuilt->idx_cond = NULL;
		prebuilt->idx_cond_n_cols = 0;
		/* Invalidate prebuilt->mysql_template
		in ha_innobase::write_row(). */
		prebuilt->template_type = ROW_MYSQL_NO_TEMPLATE;
	}
}

/*****************************************************************//**
Call this when you have opened a new table handle in HANDLER, before you
call index_read_idx() etc. Actually, we can let the cursor stay open even
over a transaction commit! Then you should call this before every operation,
fetch next etc. This function inits the necessary things even after a
transaction commit. */

void
ha_innobase::init_table_handle_for_HANDLER(void)
/*============================================*/
{
	/* If current thd does not yet have a trx struct, create one.
	If the current handle does not yet have a prebuilt struct, create
	one. Update the trx pointers in the prebuilt struct. Normally
	this operation is done in external_lock. */

	update_thd(ha_thd());

	/* Initialize the prebuilt struct much like it would be inited in
	external_lock */

	trx_search_latch_release_if_reserved(prebuilt->trx);

	innobase_srv_conc_force_exit_innodb(prebuilt->trx);

	/* If the transaction is not started yet, start it */

	trx_start_if_not_started_xa(prebuilt->trx, false);

	/* Assign a read view if the transaction does not have it yet */

	trx_assign_read_view(prebuilt->trx);

	innobase_register_trx(ht, user_thd, prebuilt->trx);

	/* We did the necessary inits in this function, no need to repeat them
	in row_search_for_mysql */

	prebuilt->sql_stat_start = FALSE;

	/* We let HANDLER always to do the reads as consistent reads, even
	if the trx isolation level would have been specified as SERIALIZABLE */

	prebuilt->select_lock_type = LOCK_NONE;
	prebuilt->stored_select_lock_type = LOCK_NONE;

	/* Always fetch all columns in the index record */

	prebuilt->hint_need_to_fetch_extra_cols = ROW_RETRIEVE_ALL_COLS;

	/* We want always to fetch all columns in the whole row? Or do
	we???? */

	prebuilt->used_in_HANDLER = TRUE;
	reset_template();
}

/*********************************************************************//**
Free tablespace resources allocated. */
static
void
innobase_space_shutdown()
/*=====================*/
{
	DBUG_ENTER("innobase_space_shutdown");

	srv_sys_space.shutdown();
	if (srv_tmp_space.get_sanity_check_status()
	    && !srv_read_only_mode) {
		srv_tmp_space.delete_files();
	}
	srv_tmp_space.shutdown();

	DBUG_VOID_RETURN;
}

/*********************************************************************//**
Free any resources that were allocated and return failure.
@return always return 1 */
static
int
innobase_init_abort()
/*=================*/
{
	DBUG_ENTER("innobase_init_abort");
	innobase_space_shutdown();
	DBUG_RETURN(1);
}

/*********************************************************************//**
Opens an InnoDB database.
@return	0 on success, 1 on failure */
static
int
innobase_init(
/*==========*/
	void	*p)	/*!< in: InnoDB handlerton */
{
	static char	current_dir[3];		/*!< Set if using current lib */
	int		err;
	char		*default_path;
	uint		format_id;
	ulong		num_pll_degree;

	DBUG_ENTER("innobase_init");
	handlerton* innobase_hton= (handlerton*) p;
	innodb_hton_ptr = innobase_hton;

	innobase_hton->state = SHOW_OPTION_YES;
	innobase_hton->db_type= DB_TYPE_INNODB;
	innobase_hton->savepoint_offset = sizeof(trx_named_savept_t);
	innobase_hton->close_connection = innobase_close_connection;
	innobase_hton->savepoint_set = innobase_savepoint;
	innobase_hton->savepoint_rollback = innobase_rollback_to_savepoint;
	innobase_hton->savepoint_release = innobase_release_savepoint;
	innobase_hton->commit = innobase_commit;
	innobase_hton->rollback = innobase_rollback;
	innobase_hton->prepare = innobase_xa_prepare;
	innobase_hton->recover = innobase_xa_recover;
	innobase_hton->commit_by_xid = innobase_commit_by_xid;
	innobase_hton->rollback_by_xid = innobase_rollback_by_xid;
	innobase_hton->create = innobase_create_handler;
	innobase_hton->drop_database = innobase_drop_database;
	innobase_hton->panic = innobase_end;

	innobase_hton->start_consistent_snapshot =
		innobase_start_trx_and_assign_read_view;

	innobase_hton->flush_logs = innobase_flush_logs;
	innobase_hton->show_status = innobase_show_status;
	innobase_hton->flags = HTON_SUPPORTS_EXTENDED_KEYS;

	innobase_hton->release_temporary_latches =
		innobase_release_temporary_latches;

	innobase_hton->data = &innodb_api_cb;

	ut_a(DATA_MYSQL_TRUE_VARCHAR == (ulint)MYSQL_TYPE_VARCHAR);

#ifndef DBUG_OFF
	static const char	test_filename[] = "-@";
	char			test_tablename[sizeof test_filename
				+ sizeof(srv_mysql50_table_name_prefix) - 1];
	if ((sizeof(test_tablename)) - 1
			!= filename_to_tablename(test_filename,
						 test_tablename,
						 sizeof(test_tablename), true)
			|| strncmp(test_tablename,
				   srv_mysql50_table_name_prefix,
				   sizeof(srv_mysql50_table_name_prefix) - 1)
			|| strcmp(test_tablename
				  + sizeof(srv_mysql50_table_name_prefix) - 1,
				  test_filename)) {

		sql_print_error("tablename encoding has been changed");
		DBUG_RETURN(innobase_init_abort());
	}
#endif /* DBUG_OFF */

	/* Check that values don't overflow on 32-bit systems. */
	if (sizeof(ulint) == 4) {
		if (innobase_buffer_pool_size > UINT_MAX32) {
			sql_print_error(
				"innobase_buffer_pool_size can't be over 4GB"
				" on 32-bit systems");

			DBUG_RETURN(innobase_init_abort());
		}
	}

	os_innodb_umask = (ulint) my_umask;

	/* First calculate the default path for innodb_data_home_dir etc.,
	in case the user has not given any value.

	Note that when using the embedded server, the datadirectory is not
	necessarily the current directory of this program. */

	if (mysqld_embedded) {
		default_path = mysql_real_data_home;
		fil_path_to_mysql_datadir = mysql_real_data_home;
	} else {
		/* It's better to use current lib, to keep paths short */
		current_dir[0] = FN_CURLIB;
		current_dir[1] = FN_LIBCHAR;
		current_dir[2] = 0;
		default_path = current_dir;
	}

	ut_a(default_path);

	/* Set InnoDB initialization parameters according to the values
	read from MySQL .cnf file */

	/* The default dir for data files is the datadir of MySQL */

	srv_data_home = innobase_data_home_dir
		? innobase_data_home_dir : default_path;

	/*--------------- Shared tablespaces -------------------------*/

	/* Set the default auto-extend-increment for temp-tablespace based
	on system-variable. */
	srv_tmp_space.set_autoextend_increment(
		srv_sys_space.get_autoextend_increment());

	/* Set default InnoDB temp data file size to 12 MB and let it be
	auto-extending. */
	if (!innobase_data_file_path) {
		innobase_data_file_path = (char*) "ibdata1:12M:autoextend";
	}

	srv_sys_space.set_space_id(TRX_SYS_SPACE);
	srv_sys_space.set_tablespace_path(srv_data_home);

	/* Supports raw devices */
	if (!srv_sys_space.parse(innobase_data_file_path, true)) {
		DBUG_RETURN(innobase_init_abort());
	}

	/* Set default InnoDB temp data file size to 12 MB and let it be
	auto-extending. */

	if (!innobase_temp_data_file_path) {
		innobase_temp_data_file_path = (char*) "ibtmp1:12M:autoextend";
	}

	/* We set the temporary tablspace id later, after recovery. */

	/* Doesn't support raw devices. */
	srv_tmp_space.set_tablespace_path(srv_data_home);
	if (!srv_tmp_space.parse(innobase_temp_data_file_path, false)) {
		DBUG_RETURN(innobase_init_abort());
	}

	/* Perform all sanity check before we take action of deleting files*/
	if (Tablespace::intersection(srv_sys_space, srv_tmp_space)) {
		sql_print_error("system shared and system temp"
				" tablespace file name seems to be same");
		DBUG_RETURN(innobase_init_abort());
	}
	
	/* -------------- All log files ---------------------------*/

	/* The default dir for log files is the datadir of MySQL */

	if (!srv_log_group_home_dir) {
		srv_log_group_home_dir = default_path;
	}


	srv_normalize_path_for_win(srv_log_group_home_dir);

	if (strchr(srv_log_group_home_dir, ';')) {
		sql_print_error("syntax error in innodb_log_group_home_dir");
		DBUG_RETURN(innobase_init_abort());
	}

	/* Validate the file format by animal name */
	if (innobase_file_format_name != NULL) {

		format_id = innobase_file_format_name_lookup(
			innobase_file_format_name);

		if (format_id > UNIV_FORMAT_MAX) {

			sql_print_error("InnoDB: wrong innodb_file_format.");

		DBUG_RETURN(innobase_init_abort());
		}
	} else {
		/* Set it to the default file format id. Though this
		should never happen. */
		format_id = 0;
	}

	srv_file_format = format_id;

	/* Given the type of innobase_file_format_name we have little
	choice but to cast away the constness from the returned name.
	innobase_file_format_name is used in the MySQL set variable
	interface and so can't be const. */

	innobase_file_format_name =
		(char*) trx_sys_file_format_id_to_name(format_id);

	/* Check innobase_file_format_check variable */
	if (!innobase_file_format_check) {

		/* Set the value to disable checking. */
		srv_max_file_format_at_startup = UNIV_FORMAT_MAX + 1;

	} else {

		/* Set the value to the lowest supported format. */
		srv_max_file_format_at_startup = UNIV_FORMAT_MIN;
	}

	/* Did the user specify a format name that we support?
	As a side effect it will update the variable
	srv_max_file_format_at_startup */
	if (innobase_file_format_validate_and_set(
			innobase_file_format_max) < 0) {

		sql_print_error("InnoDB: invalid "
				"innodb_file_format_max value: "
				"should be any value up to %s or its "
				"equivalent numeric id",
				trx_sys_file_format_id_to_name(
					UNIV_FORMAT_MAX));

		DBUG_RETURN(innobase_init_abort());
	}

	/* Remember stopword table name supplied at startup */
	if (innobase_server_stopword_table) {
		fts_server_stopword_table =
			my_strdup(innobase_server_stopword_table,  MYF(0));
	}

	if (innobase_change_buffering) {
		ulint	use;

		for (use = 0;
		     use < UT_ARR_SIZE(innobase_change_buffering_values);
		     use++) {
			if (!innobase_strcasecmp(
				    innobase_change_buffering,
				    innobase_change_buffering_values[use])) {
				ibuf_use = (ibuf_use_t) use;
				goto innobase_change_buffering_inited_ok;
			}
		}

		sql_print_error("InnoDB: invalid value "
				"innodb_change_buffering=%s",
				innobase_change_buffering);
		DBUG_RETURN(innobase_init_abort());
	}

innobase_change_buffering_inited_ok:
	ut_a((ulint) ibuf_use < UT_ARR_SIZE(innobase_change_buffering_values));
	innobase_change_buffering = (char*)
		innobase_change_buffering_values[ibuf_use];

	/* Check that interdependent parameters have sane values. */
	if (srv_max_buf_pool_modified_pct < srv_max_dirty_pages_pct_lwm) {
		sql_print_warning("InnoDB: innodb_max_dirty_pages_pct_lwm"
				  " cannot be set higher than"
				  " innodb_max_dirty_pages_pct.\n"
				  "InnoDB: Setting"
				  " innodb_max_dirty_pages_pct_lwm to %lu\n",
				  srv_max_buf_pool_modified_pct);

		srv_max_dirty_pages_pct_lwm = srv_max_buf_pool_modified_pct;
	}

	if (srv_max_io_capacity == SRV_MAX_IO_CAPACITY_DUMMY_DEFAULT) {

		if (srv_io_capacity >= SRV_MAX_IO_CAPACITY_LIMIT / 2) {
			/* Avoid overflow. */
			srv_max_io_capacity = SRV_MAX_IO_CAPACITY_LIMIT;
		} else {
			/* The user has not set the value. We should
			set it based on innodb_io_capacity. */
			srv_max_io_capacity =
				(ulong) ut_max(2 * srv_io_capacity, 2000);
		}

	} else if (srv_max_io_capacity < srv_io_capacity) {
		sql_print_warning("InnoDB: innodb_io_capacity"
				  " cannot be set higher than"
				  " innodb_io_capacity_max.\n"
				  "InnoDB: Setting"
				  " innodb_io_capacity to %lu\n",
				  srv_max_io_capacity);

		srv_io_capacity = srv_max_io_capacity;
	}

	if (!is_filename_allowed(srv_buf_dump_filename,
				 strlen(srv_buf_dump_filename), FALSE)) {
		sql_print_error("InnoDB: innodb_buffer_pool_filename"
			" cannot have colon (:) in the file name.");
		DBUG_RETURN(innobase_init_abort());
	}

	/* --------------------------------------------------*/

	srv_file_flush_method_str = innobase_file_flush_method;

	srv_log_file_size = (ib_uint64_t) innobase_log_file_size;

	/* Check that the value of system variable innodb_page_size was
	set correctly.  Its value was put into srv_page_size. If valid,
	return the associated srv_page_size_shift.*/
	srv_page_size_shift = innodb_page_size_validate(srv_page_size);
	if (!srv_page_size_shift) {
		sql_print_error("InnoDB: Invalid page size=%lu.\n",
				srv_page_size);
		DBUG_RETURN(innobase_init_abort());
	}

	if (UNIV_PAGE_SIZE_DEF != srv_page_size) {
		ib_logf(IB_LOG_LEVEL_WARN,
			"innodb-page-size has been changed "
			"from the default value %d to %lu.",
			UNIV_PAGE_SIZE_DEF, srv_page_size);
	}

	srv_log_buffer_size = (ulint) innobase_log_buffer_size;

	srv_buf_pool_size = (ulint) innobase_buffer_pool_size;

	srv_mem_pool_size = (ulint) innobase_additional_mem_pool_size;

	if (innobase_additional_mem_pool_size
	    != 8*1024*1024L /* the default */ ) {

		ib_logf(IB_LOG_LEVEL_WARN,
			"Using innodb_additional_mem_pool_size is DEPRECATED. "
			"This option may be removed in future releases, "
			"together with the option innodb_use_sys_malloc "
			"and with the InnoDB's internal memory "
			"allocator.");
	}

	if (!srv_use_sys_malloc ) {
		ib_logf(IB_LOG_LEVEL_WARN,
			"Setting innodb_use_sys_malloc to FALSE is DEPRECATED. "
			"This option may be removed in future releases, "
			"together with the InnoDB's internal memory "
			"allocator.");
	}

	srv_n_file_io_threads = (ulint) innobase_file_io_threads;
	srv_n_read_io_threads = (ulint) innobase_read_io_threads;
	srv_n_write_io_threads = (ulint) innobase_write_io_threads;

	srv_use_doublewrite_buf = (ibool) innobase_use_doublewrite;

	if (!innobase_use_checksums) {
		ib_logf(IB_LOG_LEVEL_WARN,
			"Setting innodb_checksums to OFF is DEPRECATED. "
			"This option may be removed in future releases. "
			"You should set innodb_checksum_algorithm=NONE "
			"instead.");
		srv_checksum_algorithm = SRV_CHECKSUM_ALGORITHM_NONE;
	}

#ifdef HAVE_LARGE_PAGES
	if ((os_use_large_pages = (ibool) my_use_large_pages)) {
		os_large_page_size = (ulint) opt_large_page_size;
	}
#endif

	row_rollback_on_timeout = (ibool) innobase_rollback_on_timeout;

	srv_locks_unsafe_for_binlog = (ibool) innobase_locks_unsafe_for_binlog;
	if (innobase_locks_unsafe_for_binlog) {
		ib_logf(IB_LOG_LEVEL_WARN,
			"Using innodb_locks_unsafe_for_binlog is DEPRECATED. "
			"This option may be removed in future releases. "
			"Please use READ COMMITTED transaction isolation "
			"level instead, see " REFMAN "set-transaction.html.");
	}

	if (innobase_open_files < 10) {
		innobase_open_files = 300;
		if (srv_file_per_table && table_cache_size > 300) {
			innobase_open_files = table_cache_size;
		}
	}
	srv_max_n_open_files = (ulint) innobase_open_files;
	srv_innodb_status = (ibool) innobase_create_status_file;

	srv_print_verbose_log = mysqld_embedded ? 0 : 1;

	/* Round up fts_sort_pll_degree to nearest power of 2 number */
	for (num_pll_degree = 1;
	     num_pll_degree < fts_sort_pll_degree;
	     num_pll_degree <<= 1) {

		/* No op */
	}

	fts_sort_pll_degree = num_pll_degree;

	/* Store the default charset-collation number of this MySQL
	installation */

	data_mysql_default_charset_coll = (ulint) default_charset_info->number;

	innobase_commit_concurrency_init_default();

#ifdef HAVE_PSI_INTERFACE
	/* Register keys with MySQL performance schema */
	int	count;

	count = array_elements(all_pthread_mutexes);
 	mysql_mutex_register("innodb", all_pthread_mutexes, count);

# ifdef UNIV_PFS_MUTEX
	count = array_elements(all_innodb_mutexes);
	mysql_mutex_register("innodb", all_innodb_mutexes, count);
# endif /* UNIV_PFS_MUTEX */

# ifdef UNIV_PFS_RWLOCK
	count = array_elements(all_innodb_rwlocks);
	mysql_rwlock_register("innodb", all_innodb_rwlocks, count);
# endif /* UNIV_PFS_MUTEX */

# ifdef UNIV_PFS_THREAD
	count = array_elements(all_innodb_threads);
	mysql_thread_register("innodb", all_innodb_threads, count);
# endif /* UNIV_PFS_THREAD */

# ifdef UNIV_PFS_IO
	count = array_elements(all_innodb_files);
	mysql_file_register("innodb", all_innodb_files, count);
# endif /* UNIV_PFS_IO */

	count = array_elements(all_innodb_conds);
	mysql_cond_register("innodb", all_innodb_conds, count);
#endif /* HAVE_PSI_INTERFACE */

	/* Since we in this module access directly the fields of a trx
	struct, and due to different headers and flags it might happen that
	ib_mutex_t has a different size in this module and in InnoDB
	modules, we check at run time that the size is the same in
	these compilation modules. */

	err = innobase_start_or_create_for_mysql();

	if (err != DB_SUCCESS) {
		DBUG_RETURN(innobase_init_abort());
	}

	/* Adjust the innodb_undo_logs config object */
	innobase_undo_logs_init_default_max();

	innobase_old_blocks_pct = buf_LRU_old_ratio_update(
		innobase_old_blocks_pct, TRUE);

	ibuf_max_size_update(innobase_change_buffer_max_size);

	innobase_open_tables = hash_create(200);
	mysql_mutex_init(innobase_share_mutex_key,
			 &innobase_share_mutex,
			 MY_MUTEX_INIT_FAST);
	mysql_mutex_init(commit_threads_m_key,
			 &commit_threads_m, MY_MUTEX_INIT_FAST);
	mysql_mutex_init(commit_cond_mutex_key,
			 &commit_cond_m, MY_MUTEX_INIT_FAST);
	mysql_cond_init(commit_cond_key, &commit_cond, NULL);
	innodb_inited= 1;
#ifdef MYSQL_DYNAMIC_PLUGIN
	if (innobase_hton != p) {
		innobase_hton = reinterpret_cast<handlerton*>(p);
		*innobase_hton = *innodb_hton_ptr;
	}
#endif /* MYSQL_DYNAMIC_PLUGIN */

	/* Get the current high water mark format. */
	innobase_file_format_max = (char*) trx_sys_file_format_max_get();

	/* Currently, monitor counter information are not persistent. */
	memset(monitor_set_tbl, 0, sizeof monitor_set_tbl);

	memset(innodb_counter_value, 0, sizeof innodb_counter_value);

	/* Do this as late as possible so server is fully starts up,
	since  we might get some initial stats if user choose to turn
	on some counters from start up */
	if (innobase_enable_monitor_counter) {
		innodb_enable_monitor_at_startup(
			innobase_enable_monitor_counter);
	}

	/* Turn on monitor counters that are default on */
	srv_mon_default_on();

	DBUG_RETURN(0);
}

/*******************************************************************//**
Closes an InnoDB database.
@return	TRUE if error */
static
int
innobase_end(
/*=========*/
	handlerton*		hton,	/*!< in/out: InnoDB handlerton */
	ha_panic_function	type __attribute__((unused)))
					/*!< in: ha_panic() parameter */
{
	int	err= 0;

	DBUG_ENTER("innobase_end");
	DBUG_ASSERT(hton == innodb_hton_ptr);

	if (innodb_inited) {

		srv_fast_shutdown = (ulint) innobase_fast_shutdown;

		innodb_inited = 0;
		hash_table_free(innobase_open_tables);
		innobase_open_tables = NULL;

		if (innobase_shutdown_for_mysql() != DB_SUCCESS) {
			err = 1;
		}

		innobase_space_shutdown();

		mysql_mutex_destroy(&innobase_share_mutex);
		mysql_mutex_destroy(&commit_threads_m);
		mysql_mutex_destroy(&commit_cond_m);
		mysql_cond_destroy(&commit_cond);
	}

	DBUG_RETURN(err);
}

/****************************************************************//**
Flushes InnoDB logs to disk and makes a checkpoint. Really, a commit flushes
the logs, and the name of this function should be innobase_checkpoint.
@return	TRUE if error */
static
bool
innobase_flush_logs(
/*================*/
	handlerton*	hton)	/*!< in/out: InnoDB handlerton */
{
	bool	result = 0;

	DBUG_ENTER("innobase_flush_logs");
	DBUG_ASSERT(hton == innodb_hton_ptr);

	if (!srv_read_only_mode) {
		log_buffer_flush_to_disk();
	}

	DBUG_RETURN(result);
}

/*****************************************************************//**
Commits a transaction in an InnoDB database. */
static
void
innobase_commit_low(
/*================*/
	trx_t*	trx)	/*!< in: transaction handle */
{
	if (trx_is_started(trx)) {

		trx_commit_for_mysql(trx);
	}
}

/*****************************************************************//**
Creates an InnoDB transaction struct for the thd if it does not yet have one.
Starts a new InnoDB transaction if a transaction is not yet started. And
assigns a new snapshot for a consistent read if the transaction does not yet
have one.
@return	0 */
static
int
innobase_start_trx_and_assign_read_view(
/*====================================*/
	handlerton*	hton,	/*!< in: InnoDB handlerton */
	THD*		thd)	/*!< in: MySQL thread handle of the user for
				whom the transaction should be committed */
{
	trx_t*	trx;

	DBUG_ENTER("innobase_start_trx_and_assign_read_view");
	DBUG_ASSERT(hton == innodb_hton_ptr);

	/* Create a new trx struct for thd, if it does not yet have one */

	trx = check_trx_exists(thd);

	/* This is just to play safe: release a possible FIFO ticket and
	search latch. Since we can potentially reserve the trx_sys->mutex,
	we have to release the search system latch first to obey the latching
	order. */

	trx_search_latch_release_if_reserved(trx);

	innobase_srv_conc_force_exit_innodb(trx);

	/* If the transaction is not started yet, start it */

	trx_start_if_not_started_xa(trx, false);

	/* Assign a read view if the transaction does not have it yet */

	trx_assign_read_view(trx);

	/* Set the MySQL flag to mark that there is an active transaction */

	innobase_register_trx(hton, current_thd, trx);

	DBUG_RETURN(0);
}

/*****************************************************************//**
Commits a transaction in an InnoDB database or marks an SQL statement
ended.
@return	0 */
static
int
innobase_commit(
/*============*/
	handlerton*	hton,		/*!< in: InnoDB handlerton */
	THD*		thd,		/*!< in: MySQL thread handle of the
					user for whom the transaction should
					be committed */
	bool		commit_trx)	/*!< in: true - commit transaction
					false - the current SQL statement
					ended */
{
	trx_t*		trx;

	DBUG_ENTER("innobase_commit");
	DBUG_ASSERT(hton == innodb_hton_ptr);
	DBUG_PRINT("trans", ("ending transaction"));

	trx = check_trx_exists(thd);

	ut_ad(trx->dict_operation_lock_mode == 0);
	ut_ad(trx->dict_operation == TRX_DICT_OP_NONE);

	/* Since we will reserve the trx_sys->mutex, we have to release
	the search system latch first to obey the latching order. */

	if (trx->has_search_latch) {
		trx_search_latch_release_if_reserved(trx);
	}

	/* Transaction is deregistered only in a commit or a rollback. If
	it is deregistered we know there cannot be resources to be freed
	and we could return immediately.  For the time being, we play safe
	and do the cleanup though there should be nothing to clean up. */

	if (!trx_is_registered_for_2pc(trx) && trx_is_started(trx)) {

		sql_print_error("Transaction not registered for MySQL 2PC, "
				"but transaction is active");
	}

	if (commit_trx
	    || (!thd_test_options(thd, OPTION_NOT_AUTOCOMMIT | OPTION_BEGIN))) {

		/* We were instructed to commit the whole transaction, or
		this is an SQL statement end and autocommit is on */

		/* We need current binlog position for ibbackup to work. */
retry:
		if (innobase_commit_concurrency > 0) {
			mysql_mutex_lock(&commit_cond_m);
			commit_threads++;

			if (commit_threads > innobase_commit_concurrency) {
				commit_threads--;
				mysql_cond_wait(&commit_cond,
					&commit_cond_m);
				mysql_mutex_unlock(&commit_cond_m);
				goto retry;
			}
			else {
				mysql_mutex_unlock(&commit_cond_m);
			}
		}

		/* The following call read the binary log position of
		the transaction being committed.

		Binary logging of other engines is not relevant to
		InnoDB as all InnoDB requires is that committing
		InnoDB transactions appear in the same order in the
		MySQL binary log as they appear in InnoDB logs, which
		is guaranteed by the server.

		If the binary log is not enabled, or the transaction
		is not written to the binary log, the file name will
		be a NULL pointer. */
		unsigned long long pos;
		thd_binlog_pos(thd, &trx->mysql_log_file_name, &pos);
		trx->mysql_log_offset= static_cast<ib_int64_t>(pos);
		/* Don't do write + flush right now. For group commit
		to work we want to do the flush later. */
		trx->flush_log_later = true;
		innobase_commit_low(trx);
		trx->flush_log_later = false;

		if (innobase_commit_concurrency > 0) {
			mysql_mutex_lock(&commit_cond_m);
			commit_threads--;
			mysql_cond_signal(&commit_cond);
			mysql_mutex_unlock(&commit_cond_m);
		}

		trx_deregister_from_2pc(trx);

		/* Now do a write + flush of logs. */
		trx_commit_complete_for_mysql(trx);
	} else {
		/* We just mark the SQL statement ended and do not do a
		transaction commit */

		/* If we had reserved the auto-inc lock for some
		table in this SQL statement we release it now */

		lock_unlock_table_autoinc(trx);

		/* Store the current undo_no of the transaction so that we
		know where to roll back if we have to roll back the next
		SQL statement */

		trx_mark_sql_stat_end(trx);
	}

	trx->n_autoinc_rows = 0; /* Reset the number AUTO-INC rows required */

	/* This is a statement level variable. */
	trx->fts_next_doc_id = 0;

	innobase_srv_conc_force_exit_innodb(trx);

	/* Tell the InnoDB server that there might be work for utility
	threads: */
	srv_active_wake_master_thread();

	DBUG_RETURN(0);
}

/*****************************************************************//**
Rolls back a transaction or the latest SQL statement.
@return	0 or error number */
static
int
innobase_rollback(
/*==============*/
	handlerton*	hton,		/*!< in: InnoDB handlerton */
	THD*		thd,		/*!< in: handle to the MySQL thread
					of the user whose transaction should
					be rolled back */
	bool		rollback_trx)	/*!< in: TRUE - rollback entire
					transaction FALSE - rollback the current
					statement only */
{
	dberr_t	error;
	trx_t*	trx;

	DBUG_ENTER("innobase_rollback");
	DBUG_ASSERT(hton == innodb_hton_ptr);
	DBUG_PRINT("trans", ("aborting transaction"));

	trx = check_trx_exists(thd);
	ut_ad(trx->dict_operation_lock_mode == 0);
	ut_ad(trx->dict_operation == TRX_DICT_OP_NONE);

	/* Release a possible FIFO ticket and search latch. Since we will
	reserve the trx_sys->mutex, we have to release the search system
	latch first to obey the latching order. */

	trx_search_latch_release_if_reserved(trx);

	innobase_srv_conc_force_exit_innodb(trx);

	trx->n_autoinc_rows = 0; /* Reset the number AUTO-INC rows required */

	/* If we had reserved the auto-inc lock for some table (if
	we come here to roll back the latest SQL statement) we
	release it now before a possibly lengthy rollback */

	lock_unlock_table_autoinc(trx);

	/* This is a statement level variable. */
	trx->fts_next_doc_id = 0;

	if (rollback_trx
	    || !thd_test_options(thd, OPTION_NOT_AUTOCOMMIT | OPTION_BEGIN)) {

		error = trx_rollback_for_mysql(trx);
		trx_deregister_from_2pc(trx);
	} else {
		error = trx_rollback_last_sql_stat_for_mysql(trx);
	}

	DBUG_RETURN(convert_error_code_to_mysql(error, 0, NULL));
}

/*****************************************************************//**
Rolls back a transaction
@return	0 or error number */
static
int
innobase_rollback_trx(
/*==================*/
	trx_t*	trx)	/*!< in: transaction */
{
	dberr_t	error = DB_SUCCESS;

	DBUG_ENTER("innobase_rollback_trx");
	DBUG_PRINT("trans", ("aborting transaction"));

	/* Release a possible FIFO ticket and search latch. Since we will
	reserve the trx_sys->mutex, we have to release the search system
	latch first to obey the latching order. */

	trx_search_latch_release_if_reserved(trx);

	innobase_srv_conc_force_exit_innodb(trx);

	/* If we had reserved the auto-inc lock for some table (if
	we come here to roll back the latest SQL statement) we
	release it now before a possibly lengthy rollback */

	lock_unlock_table_autoinc(trx);

	if (trx_is_rseg_updated(trx)) {
		error = trx_rollback_for_mysql(trx);
	}

	DBUG_RETURN(convert_error_code_to_mysql(error, 0, NULL));
}

/*****************************************************************//**
Rolls back a transaction to a savepoint.
@return 0 if success, HA_ERR_NO_SAVEPOINT if no savepoint with the
given name */
static
int
innobase_rollback_to_savepoint(
/*===========================*/
	handlerton*	hton,		/*!< in: InnoDB handlerton */
	THD*		thd,		/*!< in: handle to the MySQL thread
					of the user whose transaction should
					be rolled back to savepoint */
	void*		savepoint)	/*!< in: savepoint data */
{
	ib_int64_t	mysql_binlog_cache_pos;
	dberr_t		error;
	trx_t*		trx;
	char		name[64];

	DBUG_ENTER("innobase_rollback_to_savepoint");
	DBUG_ASSERT(hton == innodb_hton_ptr);

	trx = check_trx_exists(thd);

	/* Release a possible FIFO ticket and search latch. Since we will
	reserve the trx_sys->mutex, we have to release the search system
	latch first to obey the latching order. */

	trx_search_latch_release_if_reserved(trx);

	innobase_srv_conc_force_exit_innodb(trx);

	/* TODO: use provided savepoint data area to store savepoint data */

	longlong2str((ulint) savepoint, name, 36);

	error = trx_rollback_to_savepoint_for_mysql(
		trx, name, &mysql_binlog_cache_pos);

	if (error == DB_SUCCESS && trx->fts_trx != NULL) {
		fts_savepoint_rollback(trx, name);
	}

	DBUG_RETURN(convert_error_code_to_mysql(error, 0, NULL));
}

/*****************************************************************//**
Release transaction savepoint name.
@return 0 if success, HA_ERR_NO_SAVEPOINT if no savepoint with the
given name */
static
int
innobase_release_savepoint(
/*=======================*/
	handlerton*	hton,		/*!< in: handlerton for InnoDB */
	THD*		thd,		/*!< in: handle to the MySQL thread
					of the user whose transaction's
					savepoint should be released */
	void*		savepoint)	/*!< in: savepoint data */
{
	dberr_t		error;
	trx_t*		trx;
	char		name[64];

	DBUG_ENTER("innobase_release_savepoint");
	DBUG_ASSERT(hton == innodb_hton_ptr);

	trx = check_trx_exists(thd);

	/* TODO: use provided savepoint data area to store savepoint data */

	longlong2str((ulint) savepoint, name, 36);

	error = trx_release_savepoint_for_mysql(trx, name);

	if (error == DB_SUCCESS && trx->fts_trx != NULL) {
		fts_savepoint_release(trx, name);
	}

	DBUG_RETURN(convert_error_code_to_mysql(error, 0, NULL));
}

/*****************************************************************//**
Sets a transaction savepoint.
@return	always 0, that is, always succeeds */
static
int
innobase_savepoint(
/*===============*/
	handlerton*	hton,	/*!< in: handle to the InnoDB handlerton */
	THD*	thd,		/*!< in: handle to the MySQL thread */
	void*	savepoint)	/*!< in: savepoint data */
{
	dberr_t	error;
	trx_t*	trx;

	DBUG_ENTER("innobase_savepoint");
	DBUG_ASSERT(hton == innodb_hton_ptr);

	/* In the autocommit mode there is no sense to set a savepoint
	(unless we are in sub-statement), so SQL layer ensures that
	this method is never called in such situation.  */

	trx = check_trx_exists(thd);

	/* Release a possible FIFO ticket and search latch. Since we will
	reserve the trx_sys->mutex, we have to release the search system
	latch first to obey the latching order. */

	trx_search_latch_release_if_reserved(trx);

	innobase_srv_conc_force_exit_innodb(trx);

	/* Cannot happen outside of transaction */
	DBUG_ASSERT(trx_is_registered_for_2pc(trx));

	/* TODO: use provided savepoint data area to store savepoint data */
	char name[64];
	longlong2str((ulint) savepoint,name,36);

	error = trx_savepoint_for_mysql(trx, name, (ib_int64_t)0);

	if (error == DB_SUCCESS && trx->fts_trx != NULL) {
		fts_savepoint_take(trx, trx->fts_trx, name);
	}

	DBUG_RETURN(convert_error_code_to_mysql(error, 0, NULL));
}

/*****************************************************************//**
Frees a possible InnoDB trx object associated with the current THD.
@return	0 or error number */
static
int
innobase_close_connection(
/*======================*/
	handlerton*	hton,	/*!< in: innobase handlerton */
	THD*		thd)	/*!< in: handle to the MySQL thread of the user
				whose resources should be free'd */
{
	trx_t*	trx;

	DBUG_ENTER("innobase_close_connection");
	DBUG_ASSERT(hton == innodb_hton_ptr);
	trx = thd_to_trx(thd);

	ut_a(trx);

	if (!trx_is_registered_for_2pc(trx) && trx_is_started(trx)) {

		sql_print_error("Transaction not registered for MySQL 2PC, "
				"but transaction is active");
	}

	if (trx_is_started(trx) && log_warnings) {

		sql_print_warning(
			"MySQL is closing a connection that has an active "
			"InnoDB transaction.  "TRX_ID_FMT" row modifications "
			"will roll back.",
			trx->undo_no);
	}

	innobase_rollback_trx(trx);

	trx_free_for_mysql(trx);

	DBUG_RETURN(0);
}

/*****************************************************************//**
Frees a possible InnoDB trx object associated with the current THD.
@return	0 or error number */

int
innobase_close_thd(
/*===============*/
	THD*		thd)	/*!< in: handle to the MySQL thread of the user
				whose resources should be free'd */
{
	trx_t*	trx = thd_to_trx(thd);

	if (!trx) {
		return(0);
	}

	return(innobase_close_connection(innodb_hton_ptr, thd));
}

/*************************************************************************//**
** InnoDB database tables
*****************************************************************************/

/****************************************************************//**
Get the record format from the data dictionary.
@return one of ROW_TYPE_REDUNDANT, ROW_TYPE_COMPACT,
ROW_TYPE_COMPRESSED, ROW_TYPE_DYNAMIC */

enum row_type
ha_innobase::get_row_type() const
/*=============================*/
{
	if (prebuilt && prebuilt->table) {
		const ulint	flags = prebuilt->table->flags;

		switch (dict_tf_get_rec_format(flags)) {
		case REC_FORMAT_REDUNDANT:
			return(ROW_TYPE_REDUNDANT);
		case REC_FORMAT_COMPACT:
			return(ROW_TYPE_COMPACT);
		case REC_FORMAT_COMPRESSED:
			return(ROW_TYPE_COMPRESSED);
		case REC_FORMAT_DYNAMIC:
			return(ROW_TYPE_DYNAMIC);
		}
	}
	ut_ad(0);
	return(ROW_TYPE_NOT_USED);
}



/****************************************************************//**
Get the table flags to use for the statement.
@return	table flags */

handler::Table_flags
ha_innobase::table_flags() const
/*============================*/
{
	/* Need to use tx_isolation here since table flags is (also)
	called before prebuilt is inited. */
	ulong const tx_isolation = thd_tx_isolation(ha_thd());

	if (tx_isolation <= ISO_READ_COMMITTED) {
		return(int_table_flags);
	}

	return(int_table_flags | HA_BINLOG_STMT_CAPABLE);
}

/****************************************************************//**
Gives the file extension of an InnoDB single-table tablespace. */
static const char* ha_innobase_exts[] = {
	".ibd",
	".isl",
	NullS
};

/****************************************************************//**
Returns the table type (storage engine name).
@return	table type */

const char*
ha_innobase::table_type() const
/*===========================*/
{
	return(innobase_hton_name);
}

/****************************************************************//**
Returns the index type.
@return index type */

const char*
ha_innobase::index_type(
/*====================*/
	uint	keynr)		/*!< : index number */
{
	dict_index_t*	index = innobase_get_index(keynr);

	if (index && index->type & DICT_FTS) {
		return("FULLTEXT");
	} else {
		return("BTREE");
	}
}

/****************************************************************//**
Returns the table file name extension.
@return	file extension string */

const char**
ha_innobase::bas_ext() const
/*========================*/
{
	return(ha_innobase_exts);
}

/****************************************************************//**
Returns the operations supported for indexes.
@return	flags of supported operations */

ulong
ha_innobase::index_flags(
/*=====================*/
	uint	key,
	uint,
	bool) const
{
	return((table_share->key_info[key].algorithm == HA_KEY_ALG_FULLTEXT)
		 ? 0
		 : (HA_READ_NEXT | HA_READ_PREV | HA_READ_ORDER
		  | HA_READ_RANGE | HA_KEYREAD_ONLY
		  | HA_DO_INDEX_COND_PUSHDOWN));
}

/****************************************************************//**
Returns the maximum number of keys.
@return	MAX_KEY */

uint
ha_innobase::max_supported_keys() const
/*===================================*/
{
	return(MAX_KEY);
}

/****************************************************************//**
Returns the maximum key length.
@return	maximum supported key length, in bytes */

uint
ha_innobase::max_supported_key_length() const
/*=========================================*/
{
	/* An InnoDB page must store >= 2 keys; a secondary key record
	must also contain the primary key value.  Therefore, if both
	the primary key and the secondary key are at this maximum length,
	it must be less than 1/4th of the free space on a page including
	record overhead.

	MySQL imposes its own limit to this number; MAX_KEY_LENGTH = 3072.

	For page sizes = 16k, InnoDB historically reported 3500 bytes here,
	But the MySQL limit of 3072 was always used through the handler
	interface. */

	switch (UNIV_PAGE_SIZE) {
	case 4096:
		return(768);
	case 8192:
		return(1536);
	default:
		return(3500);
	}
}

/****************************************************************//**
Returns the key map of keys that are usable for scanning.
@return	key_map_full */

const key_map*
ha_innobase::keys_to_use_for_scanning()
/*===================================*/
{
	return(&key_map_full);
}

/****************************************************************//**
Determines if table caching is supported.
@return	HA_CACHE_TBL_ASKTRANSACT */

uint8
ha_innobase::table_cache_type()
/*===========================*/
{
	return(HA_CACHE_TBL_ASKTRANSACT);
}

/****************************************************************//**
Determines if the primary key is clustered index.
@return	true */

bool
ha_innobase::primary_key_is_clustered()
/*===================================*/
{
	return(true);
}

/*****************************************************************//**
Normalizes a table name string. A normalized name consists of the
database name catenated to '/' and table name. Example: test/mytable.
On Windows normalization puts both the database name and the
table name always to lower case if "set_lower_case" is set to TRUE. */
static
void
normalize_table_name_low(
/*=====================*/
	char*		norm_name,	/*!< out: normalized name as a
					null-terminated string */
	const char*	name,		/*!< in: table name string */
	ibool		set_lower_case)	/*!< in: TRUE if we want to set name
					to lower case */
{
	char*	name_ptr;
	ulint	name_len;
	char*	db_ptr;
	ulint	db_len;
	char*	ptr;
	ulint	norm_len;

	/* Scan name from the end */

	ptr = strend(name) - 1;

	/* seek to the last path separator */
	while (ptr >= name && *ptr != '\\' && *ptr != '/') {
		ptr--;
	}

	name_ptr = ptr + 1;
	name_len = strlen(name_ptr);

	/* skip any number of path separators */
	while (ptr >= name && (*ptr == '\\' || *ptr == '/')) {
		ptr--;
	}

	DBUG_ASSERT(ptr >= name);

	/* seek to the last but one path separator or one char before
	the beginning of name */
	db_len = 0;
	while (ptr >= name && *ptr != '\\' && *ptr != '/') {
		ptr--;
		db_len++;
	}

	db_ptr = ptr + 1;

	norm_len = db_len + name_len + sizeof "/";
	ut_a(norm_len < FN_REFLEN - 1);

	memcpy(norm_name, db_ptr, db_len);

	norm_name[db_len] = '/';

	/* Copy the name and null-byte. */
	memcpy(norm_name + db_len + 1, name_ptr, name_len + 1);

	if (set_lower_case) {
		innobase_casedn_str(norm_name);
	}
}

#if !defined(DBUG_OFF)
/*********************************************************************
Test normalize_table_name_low(). */
static
void
test_normalize_table_name_low()
/*===========================*/
{
	char		norm_name[FN_REFLEN];
	const char*	test_data[][2] = {
		/* input, expected result */
		{"./mysqltest/t1", "mysqltest/t1"},
		{"./test/#sql-842b_2", "test/#sql-842b_2"},
		{"./test/#sql-85a3_10", "test/#sql-85a3_10"},
		{"./test/#sql2-842b-2", "test/#sql2-842b-2"},
		{"./test/bug29807", "test/bug29807"},
		{"./test/foo", "test/foo"},
		{"./test/innodb_bug52663", "test/innodb_bug52663"},
		{"./test/t", "test/t"},
		{"./test/t1", "test/t1"},
		{"./test/t10", "test/t10"},
		{"/a/b/db/table", "db/table"},
		{"/a/b/db///////table", "db/table"},
		{"/a/b////db///////table", "db/table"},
		{"/var/tmp/mysqld.1/#sql842b_2_10", "mysqld.1/#sql842b_2_10"},
		{"db/table", "db/table"},
		{"ddd/t", "ddd/t"},
		{"d/ttt", "d/ttt"},
		{"d/t", "d/t"},
		{".\\mysqltest\\t1", "mysqltest/t1"},
		{".\\test\\#sql-842b_2", "test/#sql-842b_2"},
		{".\\test\\#sql-85a3_10", "test/#sql-85a3_10"},
		{".\\test\\#sql2-842b-2", "test/#sql2-842b-2"},
		{".\\test\\bug29807", "test/bug29807"},
		{".\\test\\foo", "test/foo"},
		{".\\test\\innodb_bug52663", "test/innodb_bug52663"},
		{".\\test\\t", "test/t"},
		{".\\test\\t1", "test/t1"},
		{".\\test\\t10", "test/t10"},
		{"C:\\a\\b\\db\\table", "db/table"},
		{"C:\\a\\b\\db\\\\\\\\\\\\\\table", "db/table"},
		{"C:\\a\\b\\\\\\\\db\\\\\\\\\\\\\\table", "db/table"},
		{"C:\\var\\tmp\\mysqld.1\\#sql842b_2_10", "mysqld.1/#sql842b_2_10"},
		{"db\\table", "db/table"},
		{"ddd\\t", "ddd/t"},
		{"d\\ttt", "d/ttt"},
		{"d\\t", "d/t"},
	};

	for (size_t i = 0; i < UT_ARR_SIZE(test_data); i++) {
		printf("test_normalize_table_name_low(): "
		       "testing \"%s\", expected \"%s\"... ",
		       test_data[i][0], test_data[i][1]);

		normalize_table_name_low(norm_name, test_data[i][0], FALSE);

		if (strcmp(norm_name, test_data[i][1]) == 0) {
			printf("ok\n");
		} else {
			printf("got \"%s\"\n", norm_name);
			ut_error;
		}
	}
}

/*********************************************************************
Test ut_format_name(). */
static
void
test_ut_format_name()
/*=================*/
{
	char		buf[NAME_LEN * 3];

	struct {
		const char*	name;
		ibool		is_table;
		ulint		buf_size;
		const char*	expected;
	} test_data[] = {
		{"test/t1",	TRUE,	sizeof(buf),	"\"test\".\"t1\""},
		{"test/t1",	TRUE,	12,		"\"test\".\"t1\""},
		{"test/t1",	TRUE,	11,		"\"test\".\"t1"},
		{"test/t1",	TRUE,	10,		"\"test\".\"t"},
		{"test/t1",	TRUE,	9,		"\"test\".\""},
		{"test/t1",	TRUE,	8,		"\"test\"."},
		{"test/t1",	TRUE,	7,		"\"test\""},
		{"test/t1",	TRUE,	6,		"\"test"},
		{"test/t1",	TRUE,	5,		"\"tes"},
		{"test/t1",	TRUE,	4,		"\"te"},
		{"test/t1",	TRUE,	3,		"\"t"},
		{"test/t1",	TRUE,	2,		"\""},
		{"test/t1",	TRUE,	1,		""},
		{"test/t1",	TRUE,	0,		"BUF_NOT_CHANGED"},
		{"table",	TRUE,	sizeof(buf),	"\"table\""},
		{"ta'le",	TRUE,	sizeof(buf),	"\"ta'le\""},
		{"ta\"le",	TRUE,	sizeof(buf),	"\"ta\"\"le\""},
		{"ta`le",	TRUE,	sizeof(buf),	"\"ta`le\""},
		{"index",	FALSE,	sizeof(buf),	"\"index\""},
		{"ind/ex",	FALSE,	sizeof(buf),	"\"ind/ex\""},
	};

	for (size_t i = 0; i < UT_ARR_SIZE(test_data); i++) {

		memcpy(buf, "BUF_NOT_CHANGED", strlen("BUF_NOT_CHANGED") + 1);

		char*	ret;

		ret = ut_format_name(test_data[i].name,
				     test_data[i].is_table,
				     buf,
				     test_data[i].buf_size);

		ut_a(ret == buf);

		if (strcmp(buf, test_data[i].expected) == 0) {
			fprintf(stderr,
				"ut_format_name(%s, %s, buf, %lu), "
				"expected %s, OK\n",
				test_data[i].name,
				test_data[i].is_table ? "TRUE" : "FALSE",
				test_data[i].buf_size,
				test_data[i].expected);
		} else {
			fprintf(stderr,
				"ut_format_name(%s, %s, buf, %lu), "
				"expected %s, ERROR: got %s\n",
				test_data[i].name,
				test_data[i].is_table ? "TRUE" : "FALSE",
				test_data[i].buf_size,
				test_data[i].expected,
				buf);
			ut_error;
		}
	}
}
#endif /* !DBUG_OFF */


/*******************************************************************//**
This function checks whether the index column information
is consistent between KEY info from mysql and that from innodb index.
@return TRUE if all column types match. */
static
ibool
innobase_match_index_columns(
/*=========================*/
	const KEY*		key_info,	/*!< in: Index info
						from mysql */
	const dict_index_t*	index_info)	/*!< in: Index info
						from InnoDB */
{
	const KEY_PART_INFO*	key_part;
	const KEY_PART_INFO*	key_end;
	const dict_field_t*	innodb_idx_fld;
	const dict_field_t*	innodb_idx_fld_end;

	DBUG_ENTER("innobase_match_index_columns");

	/* Check whether user defined index column count matches */
	if (key_info->user_defined_key_parts !=
		index_info->n_user_defined_cols) {
		DBUG_RETURN(FALSE);
	}

	key_part = key_info->key_part;
	key_end = key_part + key_info->user_defined_key_parts;
	innodb_idx_fld = index_info->fields;
	innodb_idx_fld_end = index_info->fields + index_info->n_fields;

	/* Check each index column's datatype. We do not check
	column name because there exists case that index
	column name got modified in mysql but such change does not
	propagate to InnoDB.
	One hidden assumption here is that the index column sequences
	are matched up between those in mysql and InnoDB. */
	for (; key_part != key_end; ++key_part) {
		ulint	col_type;
		ibool	is_unsigned;
		ulint	mtype = innodb_idx_fld->col->mtype;

		/* Need to translate to InnoDB column type before
		comparison. */
		col_type = get_innobase_type_from_mysql_type(&is_unsigned,
							     key_part->field);

		/* Ignore InnoDB specific system columns. */
		while (mtype == DATA_SYS) {
			innodb_idx_fld++;

			if (innodb_idx_fld >= innodb_idx_fld_end) {
				DBUG_RETURN(FALSE);
			}
		}

		if (col_type != mtype) {
			/* Column Type mismatches */
			DBUG_RETURN(FALSE);
		}

		innodb_idx_fld++;
	}

	DBUG_RETURN(TRUE);
}

/*******************************************************************//**
This function builds a translation table in INNOBASE_SHARE
structure for fast index location with mysql array number from its
table->key_info structure. This also provides the necessary translation
between the key order in mysql key_info and InnoDB ib_table->indexes if
they are not fully matched with each other.
Note we do not have any mutex protecting the translation table
building based on the assumption that there is no concurrent
index creation/drop and DMLs that requires index lookup. All table
handle will be closed before the index creation/drop.
@return TRUE if index translation table built successfully */
static
ibool
innobase_build_index_translation(
/*=============================*/
	const TABLE*		table,	/*!< in: table in MySQL data
					dictionary */
	dict_table_t*		ib_table,/*!< in: table in InnoDB data
					dictionary */
	INNOBASE_SHARE*		share)	/*!< in/out: share structure
					where index translation table
					will be constructed in. */
{
	ulint		mysql_num_index;
	ulint		ib_num_index;
	dict_index_t**	index_mapping;
	ibool		ret = TRUE;

	DBUG_ENTER("innobase_build_index_translation");

	mutex_enter(&dict_sys->mutex);

	mysql_num_index = table->s->keys;
	ib_num_index = UT_LIST_GET_LEN(ib_table->indexes);

	index_mapping = share->idx_trans_tbl.index_mapping;

	/* If there exists inconsistency between MySQL and InnoDB dictionary
	(metadata) information, the number of index defined in MySQL
	could exceed that in InnoDB, do not build index translation
	table in such case */
	if (UNIV_UNLIKELY(ib_num_index < mysql_num_index)) {
		ret = FALSE;
		goto func_exit;
	}

	/* If index entry count is non-zero, nothing has
	changed since last update, directly return TRUE */
	if (share->idx_trans_tbl.index_count) {
		/* Index entry count should still match mysql_num_index */
		ut_a(share->idx_trans_tbl.index_count == mysql_num_index);
		goto func_exit;
	}

	/* The number of index increased, rebuild the mapping table */
	if (mysql_num_index > share->idx_trans_tbl.array_size) {
		index_mapping = (dict_index_t**) my_realloc(index_mapping,
							mysql_num_index *
							sizeof(*index_mapping),
							MYF(MY_ALLOW_ZERO_PTR));

		if (!index_mapping) {
			/* Report an error if index_mapping continues to be
			NULL and mysql_num_index is a non-zero value */
			sql_print_error("InnoDB: fail to allocate memory for "
					"index translation table. Number of "
					"Index:%lu, array size:%lu",
					mysql_num_index,
					share->idx_trans_tbl.array_size);
			ret = FALSE;
			goto func_exit;
		}

		share->idx_trans_tbl.array_size = mysql_num_index;
	}

	/* For each index in the mysql key_info array, fetch its
	corresponding InnoDB index pointer into index_mapping
	array. */
	for (ulint count = 0; count < mysql_num_index; count++) {

		/* Fetch index pointers into index_mapping according to mysql
		index sequence */
		index_mapping[count] = dict_table_get_index_on_name(
			ib_table, table->key_info[count].name);

		if (!index_mapping[count]) {
			sql_print_error("Cannot find index %s in InnoDB "
					"index dictionary.",
					table->key_info[count].name);
			ret = FALSE;
			goto func_exit;
		}

		/* Double check fetched index has the same
		column info as those in mysql key_info. */
		if (!innobase_match_index_columns(&table->key_info[count],
					          index_mapping[count])) {
			sql_print_error("Found index %s whose column info "
					"does not match that of MySQL.",
					table->key_info[count].name);
			ret = FALSE;
			goto func_exit;
		}
	}

	/* Successfully built the translation table */
	share->idx_trans_tbl.index_count = mysql_num_index;

func_exit:
	if (!ret) {
		/* Build translation table failed. */
		my_free(index_mapping);

		share->idx_trans_tbl.array_size = 0;
		share->idx_trans_tbl.index_count = 0;
		index_mapping = NULL;
	}

	share->idx_trans_tbl.index_mapping = index_mapping;

	mutex_exit(&dict_sys->mutex);

	DBUG_RETURN(ret);
}

/*******************************************************************//**
This function uses index translation table to quickly locate the
requested index structure.
Note we do not have mutex protection for the index translatoin table
access, it is based on the assumption that there is no concurrent
translation table rebuild (fter create/drop index) and DMLs that
require index lookup.
@return dict_index_t structure for requested index. NULL if
fail to locate the index structure. */
static
dict_index_t*
innobase_index_lookup(
/*==================*/
	INNOBASE_SHARE*	share,	/*!< in: share structure for index
				translation table. */
	uint		keynr)	/*!< in: index number for the requested
				index */
{
	if (!share->idx_trans_tbl.index_mapping
	    || keynr >= share->idx_trans_tbl.index_count) {
		return(NULL);
	}

	return(share->idx_trans_tbl.index_mapping[keynr]);
}

/************************************************************************
Set the autoinc column max value. This should only be called once from
ha_innobase::open(). Therefore there's no need for a covering lock. */

void
ha_innobase::innobase_initialize_autoinc()
/*======================================*/
{
	ulonglong	auto_inc;
	const Field*	field = table->found_next_number_field;

	if (field != NULL) {
		auto_inc = field->get_max_int_value();
	} else {
		/* We have no idea what's been passed in to us as the
		autoinc column. We set it to the 0, effectively disabling
		updates to the table. */
		auto_inc = 0;

		ut_print_timestamp(stderr);
		fprintf(stderr, "  InnoDB: Unable to determine the AUTOINC "
				"column name\n");
	}

	if (srv_force_recovery >= SRV_FORCE_NO_IBUF_MERGE) {
		/* If the recovery level is set so high that writes
		are disabled we force the AUTOINC counter to 0
		value effectively disabling writes to the table.
		Secondly, we avoid reading the table in case the read
		results in failure due to a corrupted table/index.

		We will not return an error to the client, so that the
		tables can be dumped with minimal hassle.  If an error
		were returned in this case, the first attempt to read
		the table would fail and subsequent SELECTs would succeed. */
		auto_inc = 0;
	} else if (field == NULL) {
		/* This is a far more serious error, best to avoid
		opening the table and return failure. */
		my_error(ER_AUTOINC_READ_FAILED, MYF(0));
	} else {
		dict_index_t*	index;
		const char*	col_name;
		ib_uint64_t	read_auto_inc;
		ulint		err;

		update_thd(ha_thd());

		col_name = field->field_name;
		index = innobase_get_index(table->s->next_number_index);

		/* Execute SELECT MAX(col_name) FROM TABLE; */
		err = row_search_max_autoinc(index, col_name, &read_auto_inc);

		switch (err) {
		case DB_SUCCESS: {
			ulonglong	col_max_value;

			col_max_value = field->get_max_int_value();

			/* At the this stage we do not know the increment
			nor the offset, so use a default increment of 1. */

			auto_inc = innobase_next_autoinc(
				read_auto_inc, 1, 1, 0, col_max_value);

			break;
		}
		case DB_RECORD_NOT_FOUND:
			ut_print_timestamp(stderr);
			fprintf(stderr, "  InnoDB: MySQL and InnoDB data "
				"dictionaries are out of sync.\n"
				"InnoDB: Unable to find the AUTOINC column "
				"%s in the InnoDB table %s.\n"
				"InnoDB: We set the next AUTOINC column "
				"value to 0,\n"
				"InnoDB: in effect disabling the AUTOINC "
				"next value generation.\n"
				"InnoDB: You can either set the next "
				"AUTOINC value explicitly using ALTER TABLE\n"
				"InnoDB: or fix the data dictionary by "
				"recreating the table.\n",
				col_name, index->table->name);

			/* This will disable the AUTOINC generation. */
			auto_inc = 0;

			/* We want the open to succeed, so that the user can
			take corrective action. ie. reads should succeed but
			updates should fail. */
			err = DB_SUCCESS;
			break;
		default:
			/* row_search_max_autoinc() should only return
			one of DB_SUCCESS or DB_RECORD_NOT_FOUND. */
			ut_error;
		}
	}

	dict_table_autoinc_initialize(prebuilt->table, auto_inc);
}

/*****************************************************************//**
Creates and opens a handle to a table which already exists in an InnoDB
database.
@return	1 if error, 0 if success */

int
ha_innobase::open(
/*==============*/
	const char*		name,		/*!< in: table name */
	int			mode,		/*!< in: not used */
	uint			test_if_locked)	/*!< in: not used */
{
	dict_table_t*		ib_table;
	char			norm_name[FN_REFLEN];
	THD*			thd;
	char*			is_part = NULL;
	ibool			par_case_name_set = FALSE;
	char			par_case_name[FN_REFLEN];
	dict_err_ignore_t	ignore_err = DICT_ERR_IGNORE_NONE;

	DBUG_ENTER("ha_innobase::open");

	UT_NOT_USED(mode);
	UT_NOT_USED(test_if_locked);

	thd = ha_thd();

	/* Under some cases MySQL seems to call this function while
	holding btr_search_latch. This breaks the latching order as
	we acquire dict_sys->mutex below and leads to a deadlock. */
	if (thd != NULL) {
		innobase_release_temporary_latches(ht, thd);
	}

	normalize_table_name(norm_name, name);

	user_thd = NULL;

	if (!(share=get_share(name))) {

		DBUG_RETURN(1);
	}

	/* Will be allocated if it is needed in ::update_row() */
	upd_buf = NULL;
	upd_buf_size = 0;

	/* We look for pattern #P# to see if the table is partitioned
	MySQL table. */
#ifdef _WIN32
	is_part = strstr(norm_name, "#p#");
#else
	is_part = strstr(norm_name, "#P#");
#endif /* _WIN32 */

	/* Check whether FOREIGN_KEY_CHECKS is set to 0. If so, the table
	can be opened even if some FK indexes are missing. If not, the table
	can't be opened in the same situation */
	if (thd_test_options(thd, OPTION_NO_FOREIGN_KEY_CHECKS)) {
		ignore_err = DICT_ERR_IGNORE_FK_NOKEY;
	}

	/* Get pointer to a table object in InnoDB dictionary cache */
	ib_table = dict_table_open_on_name(norm_name, FALSE, TRUE, ignore_err);

	if (ib_table
	    && ((!DICT_TF2_FLAG_IS_SET(ib_table, DICT_TF2_FTS_HAS_DOC_ID)
		 && table->s->fields != dict_table_get_n_user_cols(ib_table))
		|| (DICT_TF2_FLAG_IS_SET(ib_table, DICT_TF2_FTS_HAS_DOC_ID)
		    && (table->s->fields
			!= dict_table_get_n_user_cols(ib_table) - 1)))) {
		ib_logf(IB_LOG_LEVEL_WARN,
			"table %s contains %lu user defined columns "
			"in InnoDB, but %lu columns in MySQL. Please "
			"check INFORMATION_SCHEMA.INNODB_SYS_COLUMNS and "
			REFMAN "innodb-troubleshooting.html "
			"for how to resolve it",
			norm_name, (ulong) dict_table_get_n_user_cols(ib_table),
			(ulong) table->s->fields);

		/* Mark this table as corrupted, so the drop table
		or force recovery can still use it, but not others. */
		ib_table->corrupted = true;
		dict_table_close(ib_table, FALSE, FALSE);
		ib_table = NULL;
		is_part = NULL;
	}

	if (NULL == ib_table) {
		if (is_part) {
			/* MySQL partition engine hard codes the file name
			separator as "#P#". The text case is fixed even if
			lower_case_table_names is set to 1 or 2. This is true
			for sub-partition names as well. InnoDB always
			normalises file names to lower case on Windows, this
			can potentially cause problems when copying/moving
			tables between platforms.

			1) If boot against an installation from Windows
			platform, then its partition table name could
			be in lower case in system tables. So we will
			need to check lower case name when load table.

			2) If we boot an installation from other case
			sensitive platform in Windows, we might need to
			check the existence of table name without lower
			case in the system table. */
			if (innobase_get_lower_case_table_names() == 1) {

				if (!par_case_name_set) {
#ifndef _WIN32
					/* Check for the table using lower
					case name, including the partition
					separator "P" */
					strcpy(par_case_name, norm_name);
					innobase_casedn_str(par_case_name);
#else
					/* On Windows platfrom, check
					whether there exists table name in
					system table whose name is
					not being normalized to lower case */
					normalize_table_name_low(
						par_case_name, name, FALSE);
#endif
					par_case_name_set = TRUE;
				}

				ib_table = dict_table_open_on_name(
					par_case_name, FALSE, TRUE,
					ignore_err);
			}

			if (ib_table) {
#ifndef _WIN32
				sql_print_warning("Partition table %s opened "
						  "after converting to lower "
						  "case. The table may have "
						  "been moved from a case "
						  "in-sensitive file system. "
						  "Please recreate table in "
						  "the current file system\n",
						  norm_name);
#else
				sql_print_warning("Partition table %s opened "
						  "after skipping the step to "
						  "lower case the table name. "
						  "The table may have been "
						  "moved from a case sensitive "
						  "file system. Please "
						  "recreate table in the "
						  "current file system\n",
						  norm_name);
#endif
				goto table_opened;
			}
		}

		if (is_part) {
			sql_print_error("Failed to open table %s.\n",
					norm_name);
		}

		ib_logf(IB_LOG_LEVEL_WARN,
			"Cannot open table %s from the internal data "
			"dictionary of InnoDB though the .frm file "
			"for the table exists. See "
			REFMAN "innodb-troubleshooting.html for how "
			"you can resolve the problem.", norm_name);

		free_share(share);
		my_errno = ENOENT;

		DBUG_RETURN(HA_ERR_NO_SUCH_TABLE);
	}

table_opened:

	innobase_copy_frm_flags_from_table_share(ib_table, table->s);

	dict_stats_init(ib_table);

	MONITOR_INC(MONITOR_TABLE_OPEN);

	bool	no_tablespace;

	if (dict_table_is_discarded(ib_table)) {

		ib_senderrf(thd,
			IB_LOG_LEVEL_WARN, ER_TABLESPACE_DISCARDED,
			table->s->table_name.str);

		/* Allow an open because a proper DISCARD should have set
		all the flags and index root page numbers to FIL_NULL that
		should prevent any DML from running but it should allow DDL
		operations. */

		no_tablespace = false;

	} else if (ib_table->ibd_file_missing) {

		ib_senderrf(
			thd, IB_LOG_LEVEL_WARN,
			ER_TABLESPACE_MISSING, norm_name);

		/* This means we have no idea what happened to the tablespace
		file, best to play it safe. */

		no_tablespace = true;
	} else {
		no_tablespace = false;
	}

	if (!thd_tablespace_op(thd) && no_tablespace) {
		free_share(share);
		my_errno = ENOENT;

		dict_table_close(ib_table, FALSE, FALSE);

		DBUG_RETURN(HA_ERR_NO_SUCH_TABLE);
	}

	prebuilt = row_create_prebuilt(ib_table, table->s->reclength);

	prebuilt->default_rec = table->s->default_values;
	ut_ad(prebuilt->default_rec);

	/* Looks like MySQL-3.23 sometimes has primary key number != 0 */
	primary_key = table->s->primary_key;
	key_used_on_scan = primary_key;

	if (!innobase_build_index_translation(table, ib_table, share)) {
		  sql_print_error("Build InnoDB index translation table for"
				  " Table %s failed", name);
	}

	/* Allocate a buffer for a 'row reference'. A row reference is
	a string of bytes of length ref_length which uniquely specifies
	a row in our table. Note that MySQL may also compare two row
	references for equality by doing a simple memcmp on the strings
	of length ref_length! */

	if (!row_table_got_default_clust_index(ib_table)) {

		prebuilt->clust_index_was_generated = FALSE;

		if (UNIV_UNLIKELY(primary_key >= MAX_KEY)) {
			sql_print_error("Table %s has a primary key in "
					"InnoDB data dictionary, but not "
					"in MySQL!", name);

			/* This mismatch could cause further problems
			if not attended, bring this to the user's attention
			by printing a warning in addition to log a message
			in the errorlog */
			push_warning_printf(thd, Sql_condition::SL_WARNING,
					    ER_NO_SUCH_INDEX,
					    "InnoDB: Table %s has a "
					    "primary key in InnoDB data "
					    "dictionary, but not in "
					    "MySQL!", name);

			/* If primary_key >= MAX_KEY, its (primary_key)
			value could be out of bound if continue to index
			into key_info[] array. Find InnoDB primary index,
			and assign its key_length to ref_length.
			In addition, since MySQL indexes are sorted starting
			with primary index, unique index etc., initialize
			ref_length to the first index key length in
			case we fail to find InnoDB cluster index.

			Please note, this will not resolve the primary
			index mismatch problem, other side effects are
			possible if users continue to use the table.
			However, we allow this table to be opened so
			that user can adopt necessary measures for the
			mismatch while still being accessible to the table
			date. */
			if (!table->key_info) {
				ut_ad(!table->s->keys);
				ref_length = 0;
			} else {
				ref_length = table->key_info[0].key_length;
			}

			/* Find corresponding cluster index
			key length in MySQL's key_info[] array */
			for (uint i = 0; i < table->s->keys; i++) {
				dict_index_t*	index;
				index = innobase_get_index(i);
				if (dict_index_is_clust(index)) {
					ref_length =
						 table->key_info[i].key_length;
				}
			}
		} else {
			/* MySQL allocates the buffer for ref.
			key_info->key_length includes space for all key
			columns + one byte for each column that may be
			NULL. ref_length must be as exact as possible to
			save space, because all row reference buffers are
			allocated based on ref_length. */

			ref_length = table->key_info[primary_key].key_length;
		}
	} else {
		if (primary_key != MAX_KEY) {
			sql_print_error(
				"Table %s has no primary key in InnoDB data "
				"dictionary, but has one in MySQL! If you "
				"created the table with a MySQL version < "
				"3.23.54 and did not define a primary key, "
				"but defined a unique key with all non-NULL "
				"columns, then MySQL internally treats that "
				"key as the primary key. You can fix this "
				"error by dump + DROP + CREATE + reimport "
				"of the table.", name);

			/* This mismatch could cause further problems
			if not attended, bring this to the user attention
			by printing a warning in addition to log a message
			in the errorlog */
			push_warning_printf(thd, Sql_condition::SL_WARNING,
					    ER_NO_SUCH_INDEX,
					    "InnoDB: Table %s has no "
					    "primary key in InnoDB data "
					    "dictionary, but has one in "
					    "MySQL!", name);
		}

		prebuilt->clust_index_was_generated = TRUE;

		ref_length = DATA_ROW_ID_LEN;

		/* If we automatically created the clustered index, then
		MySQL does not know about it, and MySQL must NOT be aware
		of the index used on scan, to make it avoid checking if we
		update the column of the index. That is why we assert below
		that key_used_on_scan is the undefined value MAX_KEY.
		The column is the row id in the automatical generation case,
		and it will never be updated anyway. */

		if (key_used_on_scan != MAX_KEY) {
			sql_print_warning(
				"Table %s key_used_on_scan is %lu even "
				"though there is no primary key inside "
				"InnoDB.", name, (ulong) key_used_on_scan);
		}
	}

	/* Index block size in InnoDB: used by MySQL in query optimization */
	stats.block_size = UNIV_PAGE_SIZE;

	/* Init table lock structure */
	thr_lock_data_init(&share->lock,&lock,(void*) 0);

	if (prebuilt->table) {
		/* We update the highest file format in the system table
		space, if this table has higher file format setting. */

		trx_sys_file_format_max_upgrade(
			(const char**) &innobase_file_format_max,
			dict_table_get_format(prebuilt->table));
	}

	/* Only if the table has an AUTOINC column. */
	if (prebuilt->table != NULL
	    && !prebuilt->table->ibd_file_missing
	    && table->found_next_number_field != NULL) {
		dict_table_autoinc_lock(prebuilt->table);

		/* Since a table can already be "open" in InnoDB's internal
		data dictionary, we only init the autoinc counter once, the
		first time the table is loaded. We can safely reuse the
		autoinc value from a previous MySQL open. */
		if (dict_table_autoinc_read(prebuilt->table) == 0) {

			innobase_initialize_autoinc();
		}

		dict_table_autoinc_unlock(prebuilt->table);
	}

	info(HA_STATUS_NO_LOCK | HA_STATUS_VARIABLE | HA_STATUS_CONST);

	DBUG_RETURN(0);
}


handler*
ha_innobase::clone(
/*===============*/
	const char*	name,		/*!< in: table name */
	MEM_ROOT*	mem_root)	/*!< in: memory context */
{
	ha_innobase* new_handler;

	DBUG_ENTER("ha_innobase::clone");

	new_handler = static_cast<ha_innobase*>(handler::clone(name,
							       mem_root));
	if (new_handler) {
		DBUG_ASSERT(new_handler->prebuilt != NULL);
		DBUG_ASSERT(new_handler->user_thd == user_thd);
		DBUG_ASSERT(new_handler->prebuilt->trx == prebuilt->trx);

		new_handler->prebuilt->select_lock_type
			= prebuilt->select_lock_type;
	}

	DBUG_RETURN(new_handler);
}


uint
ha_innobase::max_supported_key_part_length() const
/*==============================================*/
{
	/* A table format specific index column length check will be performed
	at ha_innobase::add_index() and row_create_index_for_mysql() */
	return(innobase_large_prefix
		? REC_VERSION_56_MAX_INDEX_COL_LEN
		: REC_ANTELOPE_MAX_INDEX_COL_LEN - 1);
}

/******************************************************************//**
Closes a handle to an InnoDB table.
@return	0 */

int
ha_innobase::close()
/*================*/
{
	THD*	thd;

	DBUG_ENTER("ha_innobase::close");

	thd = ha_thd();
	if (thd != NULL) {
		innobase_release_temporary_latches(ht, thd);
	}

	row_prebuilt_free(prebuilt, FALSE);

	if (upd_buf != NULL) {
		ut_ad(upd_buf_size != 0);
		my_free(upd_buf);
		upd_buf = NULL;
		upd_buf_size = 0;
	}

	free_share(share);

	MONITOR_INC(MONITOR_TABLE_CLOSE);

	/* Tell InnoDB server that there might be work for
	utility threads: */

	srv_active_wake_master_thread();

	DBUG_RETURN(0);
}

/* The following accessor functions should really be inside MySQL code! */

/**************************************************************//**
Gets field offset for a field in a table.
@return	offset */
static inline
uint
get_field_offset(
/*=============*/
	const TABLE*	table,	/*!< in: MySQL table object */
	const Field*	field)	/*!< in: MySQL field object */
{
	return((uint) (field->ptr - table->record[0]));
}

/******************************************************************//**
compare two character string according to their charset. */

int
innobase_fts_text_cmp(
/*==================*/
	const void*	cs,		/*!< in: Character set */
	const void*     p1,		/*!< in: key */
	const void*     p2)		/*!< in: node */
{
	const CHARSET_INFO*	charset = (const CHARSET_INFO*) cs;
	const fts_string_t*	s1 = (const fts_string_t*) p1;
	const fts_string_t*	s2 = (const fts_string_t*) p2;

	return(ha_compare_text(charset, s1->f_str, (uint) s1->f_len,
			       s2->f_str, (uint) s2->f_len, 0, 0));
}
/******************************************************************//**
compare two character string case insensitively according to their charset. */

int
innobase_fts_text_case_cmp(
/*=======================*/
	const void*	cs,		/*!< in: Character set */
	const void*     p1,		/*!< in: key */
	const void*     p2)		/*!< in: node */
{
	const CHARSET_INFO*	charset = (const CHARSET_INFO*) cs;
	const fts_string_t*	s1 = (const fts_string_t*) p1;
	const fts_string_t*	s2 = (const fts_string_t*) p2;
	ulint			newlen;

	my_casedn_str(charset, (char*) s2->f_str);

	newlen = strlen((const char*) s2->f_str);

	return(ha_compare_text(charset, s1->f_str, (uint) s1->f_len,
			       s2->f_str, (uint) newlen, 0, 0));
}
/******************************************************************//**
Get the first character's code position for FTS index partition. */

ulint
innobase_strnxfrm(
/*==============*/
	const CHARSET_INFO*
			cs,		/*!< in: Character set */
	const uchar*	str,		/*!< in: string */
	const ulint	len)		/*!< in: string length */
{
	uchar		mystr[2];
	ulint		value;

	if (!str || len == 0) {
		return(0);
	}

	my_strnxfrm(cs, (uchar*) mystr, 2, str, len);

	value = mach_read_from_2(mystr);

	if (value > 255) {
		value = value / 256;
	}

	return(value);
}

/******************************************************************//**
compare two character string according to their charset. */

int
innobase_fts_text_cmp_prefix(
/*=========================*/
	const void*	cs,		/*!< in: Character set */
	const void*	p1,		/*!< in: prefix key */
	const void*	p2)		/*!< in: value to compare */
{
	const CHARSET_INFO*	charset = (const CHARSET_INFO*) cs;
	const fts_string_t*	s1 = (const fts_string_t*) p1;
	const fts_string_t*	s2 = (const fts_string_t*) p2;
	int			result;

	result = ha_compare_text(charset, s2->f_str, (uint) s2->f_len,
				 s1->f_str, (uint) s1->f_len, 1, 0);

	/* We switched s1, s2 position in ha_compare_text. So we need
	to negate the result */
	return(-result);
}
/******************************************************************//**
compare two character string according to their charset. */

int
innobase_fts_string_cmp(
/*====================*/
	const void*	cs,		/*!< in: Character set */
	const void*     p1,		/*!< in: key */
	const void*     p2)		/*!< in: node */
{
	const CHARSET_INFO*	charset = (const CHARSET_INFO*) cs;
	uchar*			s1 = (uchar*) p1;
	uchar*			s2 = *(uchar**) p2;

	return(ha_compare_text(charset, s1, (uint) strlen((const char*) s1),
			       s2, (uint) strlen((const char*) s2), 0, 0));
}
/******************************************************************//**
Makes all characters in a string lower case. */

size_t
innobase_fts_casedn_str(
/*====================*/
	CHARSET_INFO*	cs,	/*!< in: Character set */
	char*		src,	/*!< in: string to put in lower case */
	size_t		src_len,/*!< in: input string length */
	char*		dst,	/*!< in: buffer for result string */
	size_t		dst_len)/*!< in: buffer size */
{
	if (cs->casedn_multiply == 1) {
		memcpy(dst, src, src_len);
		dst[src_len] = 0;
		my_casedn_str(cs, dst);

		return(strlen(dst));
	} else {
		return(cs->cset->casedn(cs, src, src_len, dst, dst_len));
	}
}

#define true_word_char(c, ch) ((c) & (_MY_U | _MY_L | _MY_NMR) || (ch) == '_')

#define misc_word_char(X)       0

/*************************************************************//**
Get the next token from the given string and store it in *token.
It is mostly copied from MyISAM's doc parsing function ft_simple_get_word()
@return length of string processed */

ulint
innobase_mysql_fts_get_token(
/*=========================*/
	CHARSET_INFO*	cs,		/*!< in: Character set */
	const byte*	start,		/*!< in: start of text */
	const byte*	end,		/*!< in: one character past end of
					text */
	fts_string_t*	token,		/*!< out: token's text */
	ulint*		offset)		/*!< out: offset to token,
					measured as characters from
					'start' */
{
	int		mbl;
	const uchar*	doc = start;

	ut_a(cs);

	token->f_n_char = token->f_len = 0;

	for (;;) {

		if (doc >= end) {
			return(doc - start);
		}

		int	ctype;

		mbl = cs->cset->ctype(
			cs, &ctype, doc, (const uchar*) end);

		if (true_word_char(ctype, *doc)) {
			break;
		}

		doc += mbl > 0 ? mbl : (mbl < 0 ? -mbl : 1);
	}

	ulint	mwc = 0;
	ulint	length = 0;

	token->f_str = const_cast<byte*>(doc);

	while (doc < end) {

		int	ctype;

		mbl = cs->cset->ctype(
			cs, &ctype, (uchar*) doc, (uchar*) end);
		if (true_word_char(ctype, *doc)) {
			mwc = 0;
		} else if (!misc_word_char(*doc) || mwc) {
			break;
		} else {
			++mwc;
		}

		++length;

		doc += mbl > 0 ? mbl : (mbl < 0 ? -mbl : 1);
	}

	token->f_len = (uint) (doc - token->f_str) - mwc;
	token->f_n_char = length;

	return(doc - start);
}

/**************************************************************//**
Converts a MySQL type to an InnoDB type. Note that this function returns
the 'mtype' of InnoDB. InnoDB differentiates between MySQL's old <= 4.1
VARCHAR and the new true VARCHAR in >= 5.0.3 by the 'prtype'.
@return	DATA_BINARY, DATA_VARCHAR, ... */

ulint
get_innobase_type_from_mysql_type(
/*==============================*/
	ulint*		unsigned_flag,	/*!< out: DATA_UNSIGNED if an
					'unsigned type';
					at least ENUM and SET,
					and unsigned integer
					types are 'unsigned types' */
	const void*	f)		/*!< in: MySQL Field */
{
	const class Field* field = reinterpret_cast<const class Field*>(f);

	/* The following asserts try to check that the MySQL type code fits in
	8 bits: this is used in ibuf and also when DATA_NOT_NULL is ORed to
	the type */

	DBUG_ASSERT((ulint)MYSQL_TYPE_STRING < 256);
	DBUG_ASSERT((ulint)MYSQL_TYPE_VAR_STRING < 256);
	DBUG_ASSERT((ulint)MYSQL_TYPE_DOUBLE < 256);
	DBUG_ASSERT((ulint)MYSQL_TYPE_FLOAT < 256);
	DBUG_ASSERT((ulint)MYSQL_TYPE_DECIMAL < 256);

	if (field->flags & UNSIGNED_FLAG) {

		*unsigned_flag = DATA_UNSIGNED;
	} else {
		*unsigned_flag = 0;
	}

	if (field->real_type() == MYSQL_TYPE_ENUM
		|| field->real_type() == MYSQL_TYPE_SET) {

		/* MySQL has field->type() a string type for these, but the
		data is actually internally stored as an unsigned integer
		code! */

		*unsigned_flag = DATA_UNSIGNED; /* MySQL has its own unsigned
						flag set to zero, even though
						internally this is an unsigned
						integer type */
		return(DATA_INT);
	}

	switch (field->type()) {
		/* NOTE that we only allow string types in DATA_MYSQL and
		DATA_VARMYSQL */
	case MYSQL_TYPE_VAR_STRING:	/* old <= 4.1 VARCHAR */
	case MYSQL_TYPE_VARCHAR:	/* new >= 5.0.3 true VARCHAR */
		if (field->binary()) {
			return(DATA_BINARY);
		} else if (strcmp(field->charset()->name,
				  "latin1_swedish_ci") == 0) {
			return(DATA_VARCHAR);
		} else {
			return(DATA_VARMYSQL);
		}
	case MYSQL_TYPE_BIT:
	case MYSQL_TYPE_STRING: if (field->binary()) {

			return(DATA_FIXBINARY);
		} else if (strcmp(field->charset()->name,
				  "latin1_swedish_ci") == 0) {
			return(DATA_CHAR);
		} else {
			return(DATA_MYSQL);
		}
	case MYSQL_TYPE_NEWDECIMAL:
		return(DATA_FIXBINARY);
	case MYSQL_TYPE_LONG:
	case MYSQL_TYPE_LONGLONG:
	case MYSQL_TYPE_TINY:
	case MYSQL_TYPE_SHORT:
	case MYSQL_TYPE_INT24:
	case MYSQL_TYPE_DATE:
	case MYSQL_TYPE_YEAR:
	case MYSQL_TYPE_NEWDATE:
		return(DATA_INT);
	case MYSQL_TYPE_TIME:
	case MYSQL_TYPE_DATETIME:
	case MYSQL_TYPE_TIMESTAMP:
		switch (field->real_type()) {
		case MYSQL_TYPE_TIME:
		case MYSQL_TYPE_DATETIME:
		case MYSQL_TYPE_TIMESTAMP:
			return(DATA_INT);
		default: /* Fall through */
			DBUG_ASSERT((ulint)MYSQL_TYPE_DECIMAL < 256);
		case MYSQL_TYPE_TIME2:
		case MYSQL_TYPE_DATETIME2:
		case MYSQL_TYPE_TIMESTAMP2:
			return(DATA_FIXBINARY);
		}
	case MYSQL_TYPE_FLOAT:
		return(DATA_FLOAT);
	case MYSQL_TYPE_DOUBLE:
		return(DATA_DOUBLE);
	case MYSQL_TYPE_DECIMAL:
		return(DATA_DECIMAL);
	case MYSQL_TYPE_GEOMETRY:
		return(DATA_GEOMETRY);
	case MYSQL_TYPE_TINY_BLOB:
	case MYSQL_TYPE_MEDIUM_BLOB:
	case MYSQL_TYPE_BLOB:
	case MYSQL_TYPE_LONG_BLOB:
		return(DATA_BLOB);
	case MYSQL_TYPE_NULL:
		/* MySQL currently accepts "NULL" datatype, but will
		reject such datatype in the next release. We will cope
		with it and not trigger assertion failure in 5.1 */
		break;
	default:
		ut_error;
	}

	return(0);
}

/*******************************************************************//**
Writes an unsigned integer value < 64k to 2 bytes, in the little-endian
storage format. */
static inline
void
innobase_write_to_2_little_endian(
/*==============================*/
	byte*	buf,	/*!< in: where to store */
	ulint	val)	/*!< in: value to write, must be < 64k */
{
	ut_a(val < 256 * 256);

	buf[0] = (byte)(val & 0xFF);
	buf[1] = (byte)(val / 256);
}

/*******************************************************************//**
Reads an unsigned integer value < 64k from 2 bytes, in the little-endian
storage format.
@return	value */
static inline
uint
innobase_read_from_2_little_endian(
/*===============================*/
	const uchar*	buf)	/*!< in: from where to read */
{
	return((uint) ((ulint)(buf[0]) + 256 * ((ulint)(buf[1]))));
}

/*******************************************************************//**
Stores a key value for a row to a buffer.
@return	key value length as stored in buff */

uint
ha_innobase::store_key_val_for_row(
/*===============================*/
	uint		keynr,	/*!< in: key number */
	char*		buff,	/*!< in/out: buffer for the key value (in MySQL
				format) */
	uint		buff_len,/*!< in: buffer length */
	const uchar*	record)/*!< in: row in MySQL format */
{
	KEY*		key_info	= table->key_info + keynr;
	KEY_PART_INFO*	key_part	= key_info->key_part;
	KEY_PART_INFO*	end		=
		key_part + key_info->user_defined_key_parts;
	char*		buff_start	= buff;
	enum_field_types mysql_type;
	Field*		field;
	ibool		is_null;

	DBUG_ENTER("store_key_val_for_row");

	/* The format for storing a key field in MySQL is the following:

	1. If the column can be NULL, then in the first byte we put 1 if the
	field value is NULL, 0 otherwise.

	2. If the column is of a BLOB type (it must be a column prefix field
	in this case), then we put the length of the data in the field to the
	next 2 bytes, in the little-endian format. If the field is SQL NULL,
	then these 2 bytes are set to 0. Note that the length of data in the
	field is <= column prefix length.

	3. In a column prefix field, prefix_len next bytes are reserved for
	data. In a normal field the max field length next bytes are reserved
	for data. For a VARCHAR(n) the max field length is n. If the stored
	value is the SQL NULL then these data bytes are set to 0.

	4. We always use a 2 byte length for a true >= 5.0.3 VARCHAR. Note that
	in the MySQL row format, the length is stored in 1 or 2 bytes,
	depending on the maximum allowed length. But in the MySQL key value
	format, the length always takes 2 bytes.

	We have to zero-fill the buffer so that MySQL is able to use a
	simple memcmp to compare two key values to determine if they are
	equal. MySQL does this to compare contents of two 'ref' values. */

	memset(buff, 0, buff_len);

	for (; key_part != end; key_part++) {
		is_null = FALSE;

		if (key_part->null_bit) {
			if (record[key_part->null_offset]
						& key_part->null_bit) {
				*buff = 1;
				is_null = TRUE;
			} else {
				*buff = 0;
			}
			buff++;
		}

		field = key_part->field;
		mysql_type = field->type();

		if (mysql_type == MYSQL_TYPE_VARCHAR) {
						/* >= 5.0.3 true VARCHAR */
			ulint		lenlen;
			ulint		len;
			const byte*	data;
			ulint		key_len;
			ulint		true_len;
			const CHARSET_INFO* cs;
			int		error=0;

			key_len = key_part->length;

			if (is_null) {
				buff += key_len + 2;

				continue;
			}
			cs = field->charset();

			lenlen = (ulint)
				(((Field_varstring*) field)->length_bytes);

			data = row_mysql_read_true_varchar(&len,
				(byte*) (record
				+ (ulint) get_field_offset(table, field)),
				lenlen);

			true_len = len;

			/* For multi byte character sets we need to calculate
			the true length of the key */

			if (len > 0 && cs->mbmaxlen > 1) {
				true_len = (ulint) cs->cset->well_formed_len(cs,
						(const char*) data,
						(const char*) data + len,
						(uint) (key_len / cs->mbmaxlen),
						&error);
			}

			/* In a column prefix index, we may need to truncate
			the stored value: */

			if (true_len > key_len) {
				true_len = key_len;
			}

			/* The length in a key value is always stored in 2
			bytes */

			row_mysql_store_true_var_len((byte*) buff, true_len, 2);
			buff += 2;

			memcpy(buff, data, true_len);

			/* Note that we always reserve the maximum possible
			length of the true VARCHAR in the key value, though
			only len first bytes after the 2 length bytes contain
			actual data. The rest of the space was reset to zero
			in the memset() call above. */

			buff += key_len;

		} else if (mysql_type == MYSQL_TYPE_TINY_BLOB
			|| mysql_type == MYSQL_TYPE_MEDIUM_BLOB
			|| mysql_type == MYSQL_TYPE_BLOB
			|| mysql_type == MYSQL_TYPE_LONG_BLOB
			/* MYSQL_TYPE_GEOMETRY data is treated
			as BLOB data in innodb. */
			|| mysql_type == MYSQL_TYPE_GEOMETRY) {

			const CHARSET_INFO* cs;
			ulint		key_len;
			ulint		true_len;
			int		error=0;
			ulint		blob_len;
			const byte*	blob_data;

			ut_a(key_part->key_part_flag & HA_PART_KEY_SEG);

			key_len = key_part->length;

			if (is_null) {
				buff += key_len + 2;

				continue;
			}

			cs = field->charset();

			blob_data = row_mysql_read_blob_ref(&blob_len,
				(byte*) (record
				+ (ulint) get_field_offset(table, field)),
					(ulint) field->pack_length());

			true_len = blob_len;

			ut_a(get_field_offset(table, field)
				== key_part->offset);

			/* For multi byte character sets we need to calculate
			the true length of the key */

			if (blob_len > 0 && cs->mbmaxlen > 1) {
				true_len = (ulint) cs->cset->well_formed_len(cs,
						(const char*) blob_data,
						(const char*) blob_data
							+ blob_len,
						(uint) (key_len / cs->mbmaxlen),
						&error);
			}

			/* All indexes on BLOB and TEXT are column prefix
			indexes, and we may need to truncate the data to be
			stored in the key value: */

			if (true_len > key_len) {
				true_len = key_len;
			}

			/* MySQL reserves 2 bytes for the length and the
			storage of the number is little-endian */

			innobase_write_to_2_little_endian(
					(byte*) buff, true_len);
			buff += 2;

			memcpy(buff, blob_data, true_len);

			/* Note that we always reserve the maximum possible
			length of the BLOB prefix in the key value. */

			buff += key_len;
		} else {
			/* Here we handle all other data types except the
			true VARCHAR, BLOB and TEXT. Note that the column
			value we store may be also in a column prefix
			index. */

			const CHARSET_INFO*	cs = NULL;
			ulint			true_len;
			ulint			key_len;
			const uchar*		src_start;
			int			error=0;
			enum_field_types	real_type;

			key_len = key_part->length;

			if (is_null) {
				 buff += key_len;

				 continue;
			}

			src_start = record + key_part->offset;
			real_type = field->real_type();
			true_len = key_len;

			/* Character set for the field is defined only
			to fields whose type is string and real field
			type is not enum or set. For these fields check
			if character set is multi byte. */

			if (real_type != MYSQL_TYPE_ENUM
				&& real_type != MYSQL_TYPE_SET
				&& ( mysql_type == MYSQL_TYPE_VAR_STRING
					|| mysql_type == MYSQL_TYPE_STRING)) {

				cs = field->charset();

				/* For multi byte character sets we need to
				calculate the true length of the key */

				if (key_len > 0 && cs->mbmaxlen > 1) {

					true_len = (ulint)
						cs->cset->well_formed_len(cs,
							(const char*) src_start,
							(const char*) src_start
								+ key_len,
							(uint) (key_len
								/ cs->mbmaxlen),
							&error);
				}
			}

			memcpy(buff, src_start, true_len);
			buff += true_len;

			/* Pad the unused space with spaces. */

			if (true_len < key_len) {
				ulint	pad_len = key_len - true_len;
				ut_a(cs != NULL);
				ut_a(!(pad_len % cs->mbminlen));

				cs->cset->fill(cs, buff, pad_len,
					       0x20 /* space */);
				buff += pad_len;
			}
		}
	}

	ut_a(buff <= buff_start + buff_len);

	DBUG_RETURN((uint)(buff - buff_start));
}

/**************************************************************//**
Determines if a field is needed in a prebuilt struct 'template'.
@return field to use, or NULL if the field is not needed */
static
const Field*
build_template_needs_field(
/*=======================*/
	ibool		index_contains,	/*!< in:
					dict_index_contains_col_or_prefix(
					index, i) */
	ibool		read_just_key,	/*!< in: TRUE when MySQL calls
					ha_innobase::extra with the
					argument HA_EXTRA_KEYREAD; it is enough
					to read just columns defined in
					the index (i.e., no read of the
					clustered index record necessary) */
	ibool		fetch_all_in_key,
					/*!< in: true=fetch all fields in
					the index */
	ibool		fetch_primary_key_cols,
					/*!< in: true=fetch the
					primary key columns */
	dict_index_t*	index,		/*!< in: InnoDB index to use */
	const TABLE*	table,		/*!< in: MySQL table object */
	ulint		i)		/*!< in: field index in InnoDB table */
{
	const Field*	field	= table->field[i];

	ut_ad(index_contains == dict_index_contains_col_or_prefix(index, i));

	if (!index_contains) {
		if (read_just_key) {
			/* If this is a 'key read', we do not need
			columns that are not in the key */

			return(NULL);
		}
	} else if (fetch_all_in_key) {
		/* This field is needed in the query */

		return(field);
	}

	if (bitmap_is_set(table->read_set, (uint) i)
	    || bitmap_is_set(table->write_set, (uint) i)) {
		/* This field is needed in the query */

		return(field);
	}

	if (fetch_primary_key_cols
	    && dict_table_col_in_clustered_key(index->table, i)) {
		/* This field is needed in the query */

		return(field);
	}

	/* This field is not needed in the query, skip it */

	return(NULL);
}

/**************************************************************//**
Determines if a field is needed in a prebuilt struct 'template'.
@return whether the field is needed for index condition pushdown */
inline
bool
build_template_needs_field_in_icp(
/*==============================*/
	const dict_index_t*	index,	/*!< in: InnoDB index */
	const row_prebuilt_t*	prebuilt,/*!< in: row fetch template */
	bool			contains,/*!< in: whether the index contains
					column i */
	ulint			i)	/*!< in: column number */
{
	ut_ad(contains == dict_index_contains_col_or_prefix(index, i));

	return(index == prebuilt->index
	       ? contains
	       : dict_index_contains_col_or_prefix(prebuilt->index, i));
}

/**************************************************************//**
Adds a field to a prebuilt struct 'template'.
@return the field template */
static
mysql_row_templ_t*
build_template_field(
/*=================*/
	row_prebuilt_t*	prebuilt,	/*!< in/out: template */
	dict_index_t*	clust_index,	/*!< in: InnoDB clustered index */
	dict_index_t*	index,		/*!< in: InnoDB index to use */
	TABLE*		table,		/*!< in: MySQL table object */
	const Field*	field,		/*!< in: field in MySQL table */
	ulint		i)		/*!< in: field index in InnoDB table */
{
	mysql_row_templ_t*	templ;
	const dict_col_t*	col;

	ut_ad(field == table->field[i]);
	ut_ad(clust_index->table == index->table);

	col = dict_table_get_nth_col(index->table, i);

	templ = prebuilt->mysql_template + prebuilt->n_template++;
	UNIV_MEM_INVALID(templ, sizeof *templ);
	templ->col_no = i;
	templ->clust_rec_field_no = dict_col_get_clust_pos(col, clust_index);
	ut_a(templ->clust_rec_field_no != ULINT_UNDEFINED);

	if (dict_index_is_clust(index)) {
		templ->rec_field_no = templ->clust_rec_field_no;
	} else {
		templ->rec_field_no = dict_index_get_nth_col_pos(index, i);
	}

	if (field->real_maybe_null()) {
		templ->mysql_null_byte_offset =
			field->null_offset();

		templ->mysql_null_bit_mask = (ulint) field->null_bit;
	} else {
		templ->mysql_null_bit_mask = 0;
	}

	templ->mysql_col_offset = (ulint) get_field_offset(table, field);

	templ->mysql_col_len = (ulint) field->pack_length();
	templ->type = col->mtype;
	templ->mysql_type = (ulint) field->type();

	if (templ->mysql_type == DATA_MYSQL_TRUE_VARCHAR) {
		templ->mysql_length_bytes = (ulint)
			(((Field_varstring*) field)->length_bytes);
	}

	templ->charset = dtype_get_charset_coll(col->prtype);
	templ->mbminlen = dict_col_get_mbminlen(col);
	templ->mbmaxlen = dict_col_get_mbmaxlen(col);
	templ->is_unsigned = col->prtype & DATA_UNSIGNED;

	if (!dict_index_is_clust(index)
	    && templ->rec_field_no == ULINT_UNDEFINED) {
		prebuilt->need_to_access_clustered = TRUE;
	}

	if (prebuilt->mysql_prefix_len < templ->mysql_col_offset
	    + templ->mysql_col_len) {
		prebuilt->mysql_prefix_len = templ->mysql_col_offset
			+ templ->mysql_col_len;
	}

	if (DATA_LARGE_MTYPE(templ->type)) {
		prebuilt->templ_contains_blob = TRUE;
	}

	return(templ);
}

/**************************************************************//**
Builds a 'template' to the prebuilt struct. The template is used in fast
retrieval of just those column values MySQL needs in its processing. */

void
ha_innobase::build_template(
/*========================*/
	bool		whole_row)	/*!< in: true=ROW_MYSQL_WHOLE_ROW,
					false=ROW_MYSQL_REC_FIELDS */
{
	dict_index_t*	index;
	dict_index_t*	clust_index;
	ulint		n_fields;
	ibool		fetch_all_in_key	= FALSE;
	ibool		fetch_primary_key_cols	= FALSE;
	ulint		i;

	if (prebuilt->select_lock_type == LOCK_X) {
		/* We always retrieve the whole clustered index record if we
		use exclusive row level locks, for example, if the read is
		done in an UPDATE statement. */

		whole_row = true;
	} else if (!whole_row) {
		if (prebuilt->hint_need_to_fetch_extra_cols
			== ROW_RETRIEVE_ALL_COLS) {

			/* We know we must at least fetch all columns in the
			key, or all columns in the table */

			if (prebuilt->read_just_key) {
				/* MySQL has instructed us that it is enough
				to fetch the columns in the key; looks like
				MySQL can set this flag also when there is
				only a prefix of the column in the key: in
				that case we retrieve the whole column from
				the clustered index */

				fetch_all_in_key = TRUE;
			} else {
				whole_row = true;
			}
		} else if (prebuilt->hint_need_to_fetch_extra_cols
			== ROW_RETRIEVE_PRIMARY_KEY) {
			/* We must at least fetch all primary key cols. Note
			that if the clustered index was internally generated
			by InnoDB on the row id (no primary key was
			defined), then row_search_for_mysql() will always
			retrieve the row id to a special buffer in the
			prebuilt struct. */

			fetch_primary_key_cols = TRUE;
		}
	}

	clust_index = dict_table_get_first_index(prebuilt->table);

	index = whole_row ? clust_index : prebuilt->index;

	prebuilt->need_to_access_clustered = (index == clust_index);

	/* Either prebuilt->index should be a secondary index, or it
	should be the clustered index. */
	ut_ad(dict_index_is_clust(index) == (index == clust_index));

	/* Below we check column by column if we need to access
	the clustered index. */

	n_fields = (ulint) table->s->fields; /* number of columns */

	if (!prebuilt->mysql_template) {
		prebuilt->mysql_template = (mysql_row_templ_t*)
			mem_alloc(n_fields * sizeof(mysql_row_templ_t));
	}

	prebuilt->template_type = whole_row
		? ROW_MYSQL_WHOLE_ROW : ROW_MYSQL_REC_FIELDS;
	prebuilt->null_bitmap_len = table->s->null_bytes;

	/* Prepare to build prebuilt->mysql_template[]. */
	prebuilt->templ_contains_blob = FALSE;
	prebuilt->mysql_prefix_len = 0;
	prebuilt->n_template = 0;
	prebuilt->idx_cond_n_cols = 0;

	/* Note that in InnoDB, i is the column number in the table.
	MySQL calls columns 'fields'. */

	if (active_index != MAX_KEY && active_index == pushed_idx_cond_keyno) {
		/* Push down an index condition or an end_range check. */
		for (i = 0; i < n_fields; i++) {
			const ibool		index_contains
				= dict_index_contains_col_or_prefix(index, i);

			/* Test if an end_range or an index condition
			refers to the field. Note that "index" and
			"index_contains" may refer to the clustered index.
			Index condition pushdown is relative to prebuilt->index
			(the index that is being looked up first). */

			/* When join_read_always_key() invokes this
			code via handler::ha_index_init() and
			ha_innobase::index_init(), end_range is not
			yet initialized. Because of that, we must
			always check for index_contains, instead of
			the subset
			field->part_of_key.is_set(active_index)
			which would be acceptable if end_range==NULL. */
			if (build_template_needs_field_in_icp(
				    index, prebuilt, index_contains, i)) {
				/* Needed in ICP */
				const Field*		field;
				mysql_row_templ_t*	templ;

				if (whole_row) {
					field = table->field[i];
				} else {
					field = build_template_needs_field(
						index_contains,
						prebuilt->read_just_key,
						fetch_all_in_key,
						fetch_primary_key_cols,
						index, table, i);
					if (!field) {
						continue;
					}
				}

				templ = build_template_field(
					prebuilt, clust_index, index,
					table, field, i);
				prebuilt->idx_cond_n_cols++;
				ut_ad(prebuilt->idx_cond_n_cols
				      == prebuilt->n_template);

				if (index == prebuilt->index) {
					templ->icp_rec_field_no
						= templ->rec_field_no;
				} else {
					templ->icp_rec_field_no
						= dict_index_get_nth_col_pos(
							prebuilt->index, i);
				}

				if (dict_index_is_clust(prebuilt->index)) {
					ut_ad(templ->icp_rec_field_no
					      != ULINT_UNDEFINED);
					/* If the primary key includes
					a column prefix, use it in
					index condition pushdown,
					because the condition is
					evaluated before fetching any
					off-page (externally stored)
					columns. */
					if (templ->icp_rec_field_no
					    < prebuilt->index->n_uniq) {
						/* This is a key column;
						all set. */
						continue;
					}
				} else if (templ->icp_rec_field_no
					   != ULINT_UNDEFINED) {
					continue;
				}

				/* This is a column prefix index.
				The column prefix can be used in
				an end_range comparison. */

				templ->icp_rec_field_no
					= dict_index_get_nth_col_or_prefix_pos(
						prebuilt->index, i, TRUE);
				ut_ad(templ->icp_rec_field_no
				      != ULINT_UNDEFINED);

				/* Index condition pushdown can be used on
				all columns of a secondary index, and on
				the PRIMARY KEY columns. On the clustered
				index, it must never be used on other than
				PRIMARY KEY columns, because those columns
				may be stored off-page, and we will not
				fetch externally stored columns before
				checking the index condition. */
				/* TODO: test the above with an assertion
				like this. Note that index conditions are
				currently pushed down as part of the
				"optimizer phase" while end_range is done
				as part of the execution phase. Therefore,
				we were unable to use an accurate condition
				for end_range in the "if" condition above,
				and the following assertion would fail.
				ut_ad(!dict_index_is_clust(prebuilt->index)
				      || templ->rec_field_no
				      < prebuilt->index->n_uniq);
				*/
			}
		}

		ut_ad(prebuilt->idx_cond_n_cols > 0);
		ut_ad(prebuilt->idx_cond_n_cols == prebuilt->n_template);

		/* Include the fields that are not needed in index condition
		pushdown. */
		for (i = 0; i < n_fields; i++) {
			const ibool		index_contains
				= dict_index_contains_col_or_prefix(index, i);

			if (!build_template_needs_field_in_icp(
				    index, prebuilt, index_contains, i)) {
				/* Not needed in ICP */
				const Field*	field;

				if (whole_row) {
					field = table->field[i];
				} else {
					field = build_template_needs_field(
						index_contains,
						prebuilt->read_just_key,
						fetch_all_in_key,
						fetch_primary_key_cols,
						index, table, i);
					if (!field) {
						continue;
					}
				}

				build_template_field(prebuilt,
						     clust_index, index,
						     table, field, i);
			}
		}

		prebuilt->idx_cond = this;
	} else {
		/* No index condition pushdown */
		prebuilt->idx_cond = NULL;

		for (i = 0; i < n_fields; i++) {
			const Field*	field;

			if (whole_row) {
				field = table->field[i];
			} else {
				field = build_template_needs_field(
					dict_index_contains_col_or_prefix(
						index, i),
					prebuilt->read_just_key,
					fetch_all_in_key,
					fetch_primary_key_cols,
					index, table, i);
				if (!field) {
					continue;
				}
			}

			build_template_field(prebuilt, clust_index, index,
					     table, field, i);
		}
	}

	if (index != clust_index && prebuilt->need_to_access_clustered) {
		/* Change rec_field_no's to correspond to the clustered index
		record */
		for (i = 0; i < prebuilt->n_template; i++) {

			mysql_row_templ_t*	templ
				= &prebuilt->mysql_template[i];

			templ->rec_field_no = templ->clust_rec_field_no;
		}
	}
}

/********************************************************************//**
This special handling is really to overcome the limitations of MySQL's
binlogging. We need to eliminate the non-determinism that will arise in
INSERT ... SELECT type of statements, since MySQL binlog only stores the
min value of the autoinc interval. Once that is fixed we can get rid of
the special lock handling.
@return	DB_SUCCESS if all OK else error code */

dberr_t
ha_innobase::innobase_lock_autoinc(void)
/*====================================*/
{
	dberr_t		error = DB_SUCCESS;

	ut_ad(!srv_read_only_mode);

	switch (innobase_autoinc_lock_mode) {
	case AUTOINC_NO_LOCKING:
		/* Acquire only the AUTOINC mutex. */
		dict_table_autoinc_lock(prebuilt->table);
		break;

	case AUTOINC_NEW_STYLE_LOCKING:
		/* For simple (single/multi) row INSERTs, we fallback to the
		old style only if another transaction has already acquired
		the AUTOINC lock on behalf of a LOAD FILE or INSERT ... SELECT
		etc. type of statement. */
		if (thd_sql_command(user_thd) == SQLCOM_INSERT
		    || thd_sql_command(user_thd) == SQLCOM_REPLACE) {
			dict_table_t*	ib_table = prebuilt->table;

			/* Acquire the AUTOINC mutex. */
			dict_table_autoinc_lock(ib_table);

			/* We need to check that another transaction isn't
			already holding the AUTOINC lock on the table. */
			if (ib_table->n_waiting_or_granted_auto_inc_locks) {
				/* Release the mutex to avoid deadlocks. */
				dict_table_autoinc_unlock(ib_table);
			} else {
				break;
			}
		}
		/* Fall through to old style locking. */

	case AUTOINC_OLD_STYLE_LOCKING:
		error = row_lock_table_autoinc_for_mysql(prebuilt);

		if (error == DB_SUCCESS) {

			/* Acquire the AUTOINC mutex. */
			dict_table_autoinc_lock(prebuilt->table);
		}
		break;

	default:
		ut_error;
	}

	return(error);
}

/********************************************************************//**
Reset the autoinc value in the table.
@return	DB_SUCCESS if all went well else error code */

dberr_t
ha_innobase::innobase_reset_autoinc(
/*================================*/
	ulonglong	autoinc)	/*!< in: value to store */
{
	dberr_t		error;

	error = innobase_lock_autoinc();

	if (error == DB_SUCCESS) {

		dict_table_autoinc_initialize(prebuilt->table, autoinc);

		dict_table_autoinc_unlock(prebuilt->table);
	}

	return(error);
}

/********************************************************************//**
Store the autoinc value in the table. The autoinc value is only set if
it's greater than the existing autoinc value in the table.
@return	DB_SUCCESS if all went well else error code */

dberr_t
ha_innobase::innobase_set_max_autoinc(
/*==================================*/
	ulonglong	auto_inc)	/*!< in: value to store */
{
	dberr_t		error;

	error = innobase_lock_autoinc();

	if (error == DB_SUCCESS) {

		dict_table_autoinc_update_if_greater(prebuilt->table, auto_inc);

		dict_table_autoinc_unlock(prebuilt->table);
	}

	return(error);
}

/********************************************************************//**
Stores a row in an InnoDB database, to the table specified in this
handle.
@return	error code */

int
ha_innobase::write_row(
/*===================*/
	uchar*	record)	/*!< in: a row in MySQL format */
{
	dberr_t		error;
	int		error_result= 0;
	ibool		auto_inc_used= FALSE;
	ulint		sql_command;
	trx_t*		trx = thd_to_trx(user_thd);

	DBUG_ENTER("ha_innobase::write_row");

	if (srv_read_only_mode) {
		ib_senderrf(ha_thd(), IB_LOG_LEVEL_WARN, ER_READ_ONLY_MODE);
		DBUG_RETURN(HA_ERR_TABLE_READONLY);
	} else if (prebuilt->trx != trx) {
		ib_logf(IB_LOG_LEVEL_ERROR,
			"The transaction object for the table handle is"
			"at %p, but for the current thread it is at %p",
			(const void*) prebuilt->trx, (const void*) trx);

		fputs("InnoDB: Dump of 200 bytes around prebuilt: ", stderr);
		ut_print_buf(stderr, ((const byte*) prebuilt) - 100, 200);
		fputs("\nInnoDB: Dump of 200 bytes around ha_data: ", stderr);
		ut_print_buf(stderr, ((const byte*) trx) - 100, 200);
		putc('\n', stderr);
		ut_error;
	} else if (!trx_is_started(trx)) {
		++trx->will_lock;
	}

	ha_statistic_increment(&SSV::ha_write_count);

	sql_command = thd_sql_command(user_thd);

	if ((sql_command == SQLCOM_ALTER_TABLE
	     || sql_command == SQLCOM_OPTIMIZE
	     || sql_command == SQLCOM_CREATE_INDEX
	     || sql_command == SQLCOM_DROP_INDEX)
	    && num_write_row >= 10000) {
		/* ALTER TABLE is COMMITted at every 10000 copied rows.
		The IX table lock for the original table has to be re-issued.
		As this method will be called on a temporary table where the
		contents of the original table is being copied to, it is
		a bit tricky to determine the source table.  The cursor
		position in the source table need not be adjusted after the
		intermediate COMMIT, since writes by other transactions are
		being blocked by a MySQL table lock TL_WRITE_ALLOW_READ. */

		dict_table_t*	src_table;
		enum lock_mode	mode;

		num_write_row = 0;

		/* Commit the transaction.  This will release the table
		locks, so they have to be acquired again. */

		/* Altering an InnoDB table */
		/* Get the source table. */
		src_table = lock_get_src_table(
				prebuilt->trx, prebuilt->table, &mode);
		if (!src_table) {
no_commit:
			/* Unknown situation: do not commit */
			/*
			ut_print_timestamp(stderr);
			fprintf(stderr,
				"  InnoDB: ALTER TABLE is holding lock"
				" on %lu tables!\n",
				prebuilt->trx->mysql_n_tables_locked);
			*/
			;
		} else if (src_table == prebuilt->table) {
			/* Source table is not in InnoDB format:
			no need to re-acquire locks on it. */

			/* Altering to InnoDB format */
			innobase_commit(ht, user_thd, 1);
			/* Note that this transaction is still active. */
			trx_register_for_2pc(prebuilt->trx);
			/* We will need an IX lock on the destination table. */
			prebuilt->sql_stat_start = TRUE;
		} else {
			/* Ensure that there are no other table locks than
			LOCK_IX and LOCK_AUTO_INC on the destination table. */

			if (!lock_is_table_exclusive(prebuilt->table,
							prebuilt->trx)) {
				goto no_commit;
			}

			/* Commit the transaction.  This will release the table
			locks, so they have to be acquired again. */
			innobase_commit(ht, user_thd, 1);
			/* Note that this transaction is still active. */
			trx_register_for_2pc(prebuilt->trx);
			/* Re-acquire the table lock on the source table. */
			row_lock_table_for_mysql(prebuilt, src_table, mode);
			/* We will need an IX lock on the destination table. */
			prebuilt->sql_stat_start = TRUE;
		}
	}

	num_write_row++;

	/* This is the case where the table has an auto-increment column */
	if (table->next_number_field && record == table->record[0]) {

		/* Reset the error code before calling
		innobase_get_auto_increment(). */
		prebuilt->autoinc_error = DB_SUCCESS;

		if ((error_result = update_auto_increment())) {
			/* We don't want to mask autoinc overflow errors. */

			/* Handle the case where the AUTOINC sub-system
			failed during initialization. */
			if (prebuilt->autoinc_error == DB_UNSUPPORTED) {
				error_result = ER_AUTOINC_READ_FAILED;
				/* Set the error message to report too. */
				my_error(ER_AUTOINC_READ_FAILED, MYF(0));
				goto func_exit;
			} else if (prebuilt->autoinc_error != DB_SUCCESS) {
				error = prebuilt->autoinc_error;
				goto report_error;
			}

			/* MySQL errors are passed straight back. */
			goto func_exit;
		}

		auto_inc_used = TRUE;
	}

	if (prebuilt->mysql_template == NULL
	    || prebuilt->template_type != ROW_MYSQL_WHOLE_ROW) {

		/* Build the template used in converting quickly between
		the two database formats */

		build_template(true);
	}

	innobase_srv_conc_enter_innodb(prebuilt->trx);

	error = row_insert_for_mysql((byte*) record, prebuilt);
	DEBUG_SYNC(user_thd, "ib_after_row_insert");

	/* Handle duplicate key errors */
	if (auto_inc_used) {
		ulonglong	auto_inc;
		ulonglong	col_max_value;

		/* Note the number of rows processed for this statement, used
		by get_auto_increment() to determine the number of AUTO-INC
		values to reserve. This is only useful for a mult-value INSERT
		and is a statement level counter.*/
		if (trx->n_autoinc_rows > 0) {
			--trx->n_autoinc_rows;
		}

		/* We need the upper limit of the col type to check for
		whether we update the table autoinc counter or not. */
		col_max_value =
			table->next_number_field->get_max_int_value();

		/* Get the value that MySQL attempted to store in the table.*/
		auto_inc = table->next_number_field->val_int();

		switch (error) {
		case DB_DUPLICATE_KEY:

			/* A REPLACE command and LOAD DATA INFILE REPLACE
			handle a duplicate key error themselves, but we
			must update the autoinc counter if we are performing
			those statements. */

			switch (sql_command) {
			case SQLCOM_LOAD:
				if (trx->duplicates) {

					goto set_max_autoinc;
				}
				break;

			case SQLCOM_REPLACE:
			case SQLCOM_INSERT_SELECT:
			case SQLCOM_REPLACE_SELECT:
				goto set_max_autoinc;

			default:
				break;
			}

			break;

		case DB_SUCCESS:
			/* If the actual value inserted is greater than
			the upper limit of the interval, then we try and
			update the table upper limit. Note: last_value
			will be 0 if get_auto_increment() was not called.*/

			if (auto_inc >= prebuilt->autoinc_last_value) {
set_max_autoinc:
				/* This should filter out the negative
				values set explicitly by the user. */
				if (auto_inc <= col_max_value) {
					ut_a(prebuilt->autoinc_increment > 0);

					ulonglong	offset;
					ulonglong	increment;
					dberr_t		err;

					offset = prebuilt->autoinc_offset;
					increment = prebuilt->autoinc_increment;

					auto_inc = innobase_next_autoinc(
						auto_inc,
						1, increment, offset,
						col_max_value);

					err = innobase_set_max_autoinc(
						auto_inc);

					if (err != DB_SUCCESS) {
						error = err;
					}
				}
			}
			break;
		default:
			break;
		}
	}

	innobase_srv_conc_exit_innodb(prebuilt->trx);

report_error:
	if (error == DB_TABLESPACE_DELETED) {
		ib_senderrf(
			trx->mysql_thd, IB_LOG_LEVEL_ERROR,
			ER_TABLESPACE_DISCARDED,
			table->s->table_name.str);
	}

	error_result = convert_error_code_to_mysql(error,
						   prebuilt->table->flags,
						   user_thd);

	if (error_result == HA_FTS_INVALID_DOCID) {
		my_error(HA_FTS_INVALID_DOCID, MYF(0));
	}

func_exit:
	innobase_active_small();

	DBUG_RETURN(error_result);
}

/**********************************************************************//**
Checks which fields have changed in a row and stores information
of them to an update vector.
@return	DB_SUCCESS or error code */
static
dberr_t
calc_row_difference(
/*================*/
	upd_t*		uvect,		/*!< in/out: update vector */
	uchar*		old_row,	/*!< in: old row in MySQL format */
	uchar*		new_row,	/*!< in: new row in MySQL format */
	TABLE*		table,		/*!< in: table in MySQL data
					dictionary */
	uchar*		upd_buff,	/*!< in: buffer to use */
	ulint		buff_len,	/*!< in: buffer length */
	row_prebuilt_t*	prebuilt,	/*!< in: InnoDB prebuilt struct */
	THD*		thd)		/*!< in: user thread */
{
	uchar*		original_upd_buff = upd_buff;
	Field*		field;
	enum_field_types field_mysql_type;
	uint		n_fields;
	ulint		o_len;
	ulint		n_len;
	ulint		col_pack_len;
	const byte*	new_mysql_row_col;
	const byte*	o_ptr;
	const byte*	n_ptr;
	byte*		buf;
	upd_field_t*	ufield;
	ulint		col_type;
	ulint		n_changed = 0;
	dfield_t	dfield;
	dict_index_t*	clust_index;
	uint		i;
	ibool		changes_fts_column = FALSE;
	ibool		changes_fts_doc_col = FALSE;
	trx_t*          trx = thd_to_trx(thd);
	doc_id_t	doc_id = FTS_NULL_DOC_ID;

	ut_ad(!srv_read_only_mode);

	n_fields = table->s->fields;
	clust_index = dict_table_get_first_index(prebuilt->table);

	/* We use upd_buff to convert changed fields */
	buf = (byte*) upd_buff;

	for (i = 0; i < n_fields; i++) {
		field = table->field[i];

		o_ptr = (const byte*) old_row + get_field_offset(table, field);
		n_ptr = (const byte*) new_row + get_field_offset(table, field);

		/* Use new_mysql_row_col and col_pack_len save the values */

		new_mysql_row_col = n_ptr;
		col_pack_len = field->pack_length();

		o_len = col_pack_len;
		n_len = col_pack_len;

		/* We use o_ptr and n_ptr to dig up the actual data for
		comparison. */

		field_mysql_type = field->type();

		col_type = prebuilt->table->cols[i].mtype;

		switch (col_type) {

		case DATA_BLOB:
		case DATA_GEOMETRY:
			o_ptr = row_mysql_read_blob_ref(&o_len, o_ptr, o_len);
			n_ptr = row_mysql_read_blob_ref(&n_len, n_ptr, n_len);

			break;

		case DATA_VARCHAR:
		case DATA_BINARY:
		case DATA_VARMYSQL:
			if (field_mysql_type == MYSQL_TYPE_VARCHAR) {
				/* This is a >= 5.0.3 type true VARCHAR where
				the real payload data length is stored in
				1 or 2 bytes */

				o_ptr = row_mysql_read_true_varchar(
					&o_len, o_ptr,
					(ulint)
					(((Field_varstring*) field)->length_bytes));

				n_ptr = row_mysql_read_true_varchar(
					&n_len, n_ptr,
					(ulint)
					(((Field_varstring*) field)->length_bytes));
			}

			break;
		default:
			;
		}

		if (field_mysql_type == MYSQL_TYPE_LONGLONG
		    && prebuilt->table->fts
		    && innobase_strcasecmp(
			field->field_name, FTS_DOC_ID_COL_NAME) == 0) {
			doc_id = (doc_id_t) mach_read_from_n_little_endian(
				n_ptr, 8);
			if (doc_id == 0) {
				return(DB_FTS_INVALID_DOCID);
			}
		}


		if (field->real_maybe_null()) {
			if (field->is_null_in_record(old_row)) {
				o_len = UNIV_SQL_NULL;
			}

			if (field->is_null_in_record(new_row)) {
				n_len = UNIV_SQL_NULL;
			}
		}

		if (o_len != n_len || (o_len != UNIV_SQL_NULL &&
					0 != memcmp(o_ptr, n_ptr, o_len))) {
			/* The field has changed */

			ufield = uvect->fields + n_changed;
			UNIV_MEM_INVALID(ufield, sizeof *ufield);

			/* Let us use a dummy dfield to make the conversion
			from the MySQL column format to the InnoDB format */

			if (n_len != UNIV_SQL_NULL) {
				dict_col_copy_type(prebuilt->table->cols + i,
						   dfield_get_type(&dfield));

				buf = row_mysql_store_col_in_innobase_format(
					&dfield,
					(byte*) buf,
					TRUE,
					new_mysql_row_col,
					col_pack_len,
					dict_table_is_comp(prebuilt->table));
				dfield_copy(&ufield->new_val, &dfield);
			} else {
				dfield_set_null(&ufield->new_val);
			}

			ufield->exp = NULL;
			ufield->orig_len = 0;
			ufield->field_no = dict_col_get_clust_pos(
				&prebuilt->table->cols[i], clust_index);
			n_changed++;

			/* If an FTS indexed column was changed by this
			UPDATE then we need to inform the FTS sub-system.

			NOTE: Currently we re-index all FTS indexed columns
			even if only a subset of the FTS indexed columns
			have been updated. That is the reason we are
			checking only once here. Later we will need to
			note which columns have been updated and do
			selective processing. */
			if (prebuilt->table->fts != NULL) {
				ulint           offset;
				dict_table_t*   innodb_table;

				innodb_table = prebuilt->table;

				if (!changes_fts_column) {
					offset = row_upd_changes_fts_column(
						innodb_table, ufield);

					if (offset != ULINT_UNDEFINED) {
						changes_fts_column = TRUE;
					}
				}

				if (!changes_fts_doc_col) {
					changes_fts_doc_col =
					row_upd_changes_doc_id(
						innodb_table, ufield);
				}
			}
		}
	}

	/* If the update changes a column with an FTS index on it, we
	then add an update column node with a new document id to the
	other changes. We piggy back our changes on the normal UPDATE
	to reduce processing and IO overhead. */
	if (!prebuilt->table->fts) {
			trx->fts_next_doc_id = 0;
	} else if (changes_fts_column || changes_fts_doc_col) {
		dict_table_t*   innodb_table = prebuilt->table;

		ufield = uvect->fields + n_changed;

		if (!DICT_TF2_FLAG_IS_SET(
			innodb_table, DICT_TF2_FTS_HAS_DOC_ID)) {

			/* If Doc ID is managed by user, and if any
			FTS indexed column has been updated, its corresponding
			Doc ID must also be updated. Otherwise, return
			error */
			if (changes_fts_column && !changes_fts_doc_col) {
				ut_print_timestamp(stderr);
				fprintf(stderr, " InnoDB: A new Doc ID"
					" must be supplied while updating"
					" FTS indexed columns.\n");
				return(DB_FTS_INVALID_DOCID);
			}

			/* Doc ID must monotonically increase */
			ut_ad(innodb_table->fts->cache);
			if (doc_id < prebuilt->table->fts->cache->next_doc_id) {
				fprintf(stderr,
					"InnoDB: FTS Doc ID must be larger than"
					" "IB_ID_FMT" for table",
					innodb_table->fts->cache->next_doc_id
					- 1);
				ut_print_name(stderr, trx,
					      TRUE, innodb_table->name);
				putc('\n', stderr);

				return(DB_FTS_INVALID_DOCID);
			} else if ((doc_id
				    - prebuilt->table->fts->cache->next_doc_id)
				   >= FTS_DOC_ID_MAX_STEP) {
				fprintf(stderr,
					"InnoDB: Doc ID "UINT64PF" is too"
					" big. Its difference with largest"
					" Doc ID used "UINT64PF" cannot"
					" exceed or equal to %d\n",
					doc_id,
					prebuilt->table->fts->cache->next_doc_id - 1,
					FTS_DOC_ID_MAX_STEP);
			}


			trx->fts_next_doc_id = doc_id;
		} else {
			/* If the Doc ID is a hidden column, it can't be
			changed by user */
			ut_ad(!changes_fts_doc_col);

			/* Doc ID column is hidden, a new Doc ID will be
			generated by following fts_update_doc_id() call */
			trx->fts_next_doc_id = 0;
		}

		fts_update_doc_id(
			innodb_table, ufield, &trx->fts_next_doc_id);

		++n_changed;
	} else {
		/* We have a Doc ID column, but none of FTS indexed
		columns are touched, nor the Doc ID column, so set
		fts_next_doc_id to UINT64_UNDEFINED, which means do not
		update the Doc ID column */
		trx->fts_next_doc_id = UINT64_UNDEFINED;
	}

	uvect->n_fields = n_changed;
	uvect->info_bits = 0;

	ut_a(buf <= (byte*) original_upd_buff + buff_len);

	return(DB_SUCCESS);
}

/**********************************************************************//**
Updates a row given as a parameter to a new value. Note that we are given
whole rows, not just the fields which are updated: this incurs some
overhead for CPU when we check which fields are actually updated.
TODO: currently InnoDB does not prevent the 'Halloween problem':
in a searched update a single row can get updated several times
if its index columns are updated!
@return	error number or 0 */

int
ha_innobase::update_row(
/*====================*/
	const uchar*	old_row,	/*!< in: old row in MySQL format */
	uchar*		new_row)	/*!< in: new row in MySQL format */
{
	upd_t*		uvect;
	dberr_t		error;
	trx_t*		trx = thd_to_trx(user_thd);

	DBUG_ENTER("ha_innobase::update_row");

	ut_a(prebuilt->trx == trx);

	if (srv_read_only_mode) {
		ib_senderrf(ha_thd(), IB_LOG_LEVEL_WARN, ER_READ_ONLY_MODE);
		DBUG_RETURN(HA_ERR_TABLE_READONLY);
	} else if (!trx_is_started(trx)) {
		++trx->will_lock;
	}

	if (upd_buf == NULL) {
		ut_ad(upd_buf_size == 0);

		/* Create a buffer for packing the fields of a record. Why
		table->reclength did not work here? Obviously, because char
		fields when packed actually became 1 byte longer, when we also
		stored the string length as the first byte. */

		upd_buf_size = table->s->reclength + table->s->max_key_length
			+ MAX_REF_PARTS * 3;
		upd_buf = (uchar*) my_malloc(upd_buf_size, MYF(MY_WME));
		if (upd_buf == NULL) {
			upd_buf_size = 0;
			DBUG_RETURN(HA_ERR_OUT_OF_MEM);
		}
	}

	ha_statistic_increment(&SSV::ha_update_count);

	if (prebuilt->upd_node) {
		uvect = prebuilt->upd_node->update;
	} else {
		uvect = row_get_prebuilt_update_vector(prebuilt);
	}

	/* Build an update vector from the modified fields in the rows
	(uses upd_buf of the handle) */

	error = calc_row_difference(uvect, (uchar*) old_row, new_row, table,
				    upd_buf, upd_buf_size, prebuilt, user_thd);

	if (error != DB_SUCCESS) {
		goto func_exit;
	}

	/* This is not a delete */
	prebuilt->upd_node->is_delete = FALSE;

	ut_a(prebuilt->template_type == ROW_MYSQL_WHOLE_ROW);

	innobase_srv_conc_enter_innodb(trx);

	error = row_update_for_mysql((byte*) old_row, prebuilt);

	/* We need to do some special AUTOINC handling for the following case:

	INSERT INTO t (c1,c2) VALUES(x,y) ON DUPLICATE KEY UPDATE ...

	We need to use the AUTOINC counter that was actually used by
	MySQL in the UPDATE statement, which can be different from the
	value used in the INSERT statement.*/

	if (error == DB_SUCCESS
	    && table->next_number_field
	    && new_row == table->record[0]
	    && thd_sql_command(user_thd) == SQLCOM_INSERT
	    && trx->duplicates)  {

		ulonglong	auto_inc;
		ulonglong	col_max_value;

		auto_inc = table->next_number_field->val_int();

		/* We need the upper limit of the col type to check for
		whether we update the table autoinc counter or not. */
		col_max_value =
			table->next_number_field->get_max_int_value();

		if (auto_inc <= col_max_value && auto_inc != 0) {

			ulonglong	offset;
			ulonglong	increment;

			offset = prebuilt->autoinc_offset;
			increment = prebuilt->autoinc_increment;

			auto_inc = innobase_next_autoinc(
				auto_inc, 1, increment, offset, col_max_value);

			error = innobase_set_max_autoinc(auto_inc);
		}
	}

	innobase_srv_conc_exit_innodb(trx);

func_exit:
	int err = convert_error_code_to_mysql(error,
					    prebuilt->table->flags, user_thd);

	/* If success and no columns were updated. */
	if (err == 0 && uvect->n_fields == 0) {

		/* This is the same as success, but instructs
		MySQL that the row is not really updated and it
		should not increase the count of updated rows.
		This is fix for http://bugs.mysql.com/29157 */
		err = HA_ERR_RECORD_IS_THE_SAME;
	} else if (err == HA_FTS_INVALID_DOCID) {
		my_error(HA_FTS_INVALID_DOCID, MYF(0));
	}

	/* Tell InnoDB server that there might be work for
	utility threads: */

	innobase_active_small();

	DBUG_RETURN(err);
}

/**********************************************************************//**
Deletes a row given as the parameter.
@return	error number or 0 */

int
ha_innobase::delete_row(
/*====================*/
	const uchar*	record)	/*!< in: a row in MySQL format */
{
	dberr_t		error;
	trx_t*		trx = thd_to_trx(user_thd);

	DBUG_ENTER("ha_innobase::delete_row");

	ut_a(prebuilt->trx == trx);

	if (srv_read_only_mode) {
		ib_senderrf(ha_thd(), IB_LOG_LEVEL_WARN, ER_READ_ONLY_MODE);
		DBUG_RETURN(HA_ERR_TABLE_READONLY);
	} else if (!trx_is_started(trx)) {
		++trx->will_lock;
	}

	ha_statistic_increment(&SSV::ha_delete_count);

	if (!prebuilt->upd_node) {
		row_get_prebuilt_update_vector(prebuilt);
	}

	/* This is a delete */

	prebuilt->upd_node->is_delete = TRUE;

	innobase_srv_conc_enter_innodb(trx);

	error = row_update_for_mysql((byte*) record, prebuilt);

	innobase_srv_conc_exit_innodb(trx);

	/* Tell the InnoDB server that there might be work for
	utility threads: */

	innobase_active_small();

	DBUG_RETURN(convert_error_code_to_mysql(
			    error, prebuilt->table->flags, user_thd));
}

/**********************************************************************//**
Removes a new lock set on a row, if it was not read optimistically. This can
be called after a row has been read in the processing of an UPDATE or a DELETE
query, if the option innodb_locks_unsafe_for_binlog is set. */

void
ha_innobase::unlock_row(void)
/*=========================*/
{
	DBUG_ENTER("ha_innobase::unlock_row");

	/* Consistent read does not take any locks, thus there is
	nothing to unlock. */

	if (prebuilt->select_lock_type == LOCK_NONE) {
		DBUG_VOID_RETURN;
	}

	/* Ideally, this assert must be in the beginning of the function.
	But there are some calls to this function from the SQL layer when the
	transaction is in state TRX_STATE_NOT_STARTED.  The check on
	prebuilt->select_lock_type above gets around this issue. */
	ut_ad(trx_state_eq(prebuilt->trx, TRX_STATE_ACTIVE));

	switch (prebuilt->row_read_type) {
	case ROW_READ_WITH_LOCKS:
		if (!srv_locks_unsafe_for_binlog
		    && prebuilt->trx->isolation_level
		    > TRX_ISO_READ_COMMITTED) {
			break;
		}
		/* fall through */
	case ROW_READ_TRY_SEMI_CONSISTENT:
		row_unlock_for_mysql(prebuilt, FALSE);
		break;
	case ROW_READ_DID_SEMI_CONSISTENT:
		prebuilt->row_read_type = ROW_READ_TRY_SEMI_CONSISTENT;
		break;
	}

	DBUG_VOID_RETURN;
}

/* See handler.h and row0mysql.h for docs on this function. */

bool
ha_innobase::was_semi_consistent_read(void)
/*=======================================*/
{
	return(prebuilt->row_read_type == ROW_READ_DID_SEMI_CONSISTENT);
}

/* See handler.h and row0mysql.h for docs on this function. */

void
ha_innobase::try_semi_consistent_read(bool yes)
/*===========================================*/
{
	ut_a(prebuilt->trx == thd_to_trx(ha_thd()));

	/* Row read type is set to semi consistent read if this was
	requested by the MySQL and either innodb_locks_unsafe_for_binlog
	option is used or this session is using READ COMMITTED isolation
	level. */

	if (yes
	    && (srv_locks_unsafe_for_binlog
		|| prebuilt->trx->isolation_level <= TRX_ISO_READ_COMMITTED)) {
		prebuilt->row_read_type = ROW_READ_TRY_SEMI_CONSISTENT;
	} else {
		prebuilt->row_read_type = ROW_READ_WITH_LOCKS;
	}
}

/******************************************************************//**
Initializes a handle to use an index.
@return	0 or error number */

int
ha_innobase::index_init(
/*====================*/
	uint	keynr,	/*!< in: key (index) number */
	bool sorted)	/*!< in: 1 if result MUST be sorted according to index */
{
	DBUG_ENTER("index_init");

	DBUG_RETURN(change_active_index(keynr));
}

/******************************************************************//**
Currently does nothing.
@return	0 */

int
ha_innobase::index_end(void)
/*========================*/
{
	int	error	= 0;
	DBUG_ENTER("index_end");
	active_index = MAX_KEY;
	in_range_check_pushed_down = FALSE;
	ds_mrr.dsmrr_close();
	DBUG_RETURN(error);
}

/*********************************************************************//**
Converts a search mode flag understood by MySQL to a flag understood
by InnoDB. */
static inline
ulint
convert_search_mode_to_innobase(
/*============================*/
	enum ha_rkey_function	find_flag)
{
	switch (find_flag) {
	case HA_READ_KEY_EXACT:
		/* this does not require the index to be UNIQUE */
	case HA_READ_KEY_OR_NEXT:
		return(PAGE_CUR_GE);
	case HA_READ_AFTER_KEY:
		return(PAGE_CUR_G);
	case HA_READ_BEFORE_KEY:
		return(PAGE_CUR_L);
	case HA_READ_KEY_OR_PREV:
	case HA_READ_PREFIX_LAST:
	case HA_READ_PREFIX_LAST_OR_PREV:
		return(PAGE_CUR_LE);
	case HA_READ_PREFIX:
	case HA_READ_MBR_CONTAIN:
	case HA_READ_MBR_INTERSECT:
	case HA_READ_MBR_WITHIN:
	case HA_READ_MBR_DISJOINT:
	case HA_READ_MBR_EQUAL:
		return(PAGE_CUR_UNSUPP);
	/* do not use "default:" in order to produce a gcc warning:
	enumeration value '...' not handled in switch
	(if -Wswitch or -Wall is used) */
	}

	my_error(ER_CHECK_NOT_IMPLEMENTED, MYF(0), "this functionality");

	return(PAGE_CUR_UNSUPP);
}

/*
   BACKGROUND INFO: HOW A SELECT SQL QUERY IS EXECUTED
   ---------------------------------------------------
The following does not cover all the details, but explains how we determine
the start of a new SQL statement, and what is associated with it.

For each table in the database the MySQL interpreter may have several
table handle instances in use, also in a single SQL query. For each table
handle instance there is an InnoDB  'prebuilt' struct which contains most
of the InnoDB data associated with this table handle instance.

  A) if the user has not explicitly set any MySQL table level locks:

  1) MySQL calls ::external_lock to set an 'intention' table level lock on
the table of the handle instance. There we set
prebuilt->sql_stat_start = TRUE. The flag sql_stat_start should be set
true if we are taking this table handle instance to use in a new SQL
statement issued by the user. We also increment trx->n_mysql_tables_in_use.

  2) If prebuilt->sql_stat_start == TRUE we 'pre-compile' the MySQL search
instructions to prebuilt->template of the table handle instance in
::index_read. The template is used to save CPU time in large joins.

  3) In row_search_for_mysql, if prebuilt->sql_stat_start is true, we
allocate a new consistent read view for the trx if it does not yet have one,
or in the case of a locking read, set an InnoDB 'intention' table level
lock on the table.

  4) We do the SELECT. MySQL may repeatedly call ::index_read for the
same table handle instance, if it is a join.

  5) When the SELECT ends, MySQL removes its intention table level locks
in ::external_lock. When trx->n_mysql_tables_in_use drops to zero,
 (a) we execute a COMMIT there if the autocommit is on,
 (b) we also release possible 'SQL statement level resources' InnoDB may
have for this SQL statement. The MySQL interpreter does NOT execute
autocommit for pure read transactions, though it should. That is why the
table handler in that case has to execute the COMMIT in ::external_lock.

  B) If the user has explicitly set MySQL table level locks, then MySQL
does NOT call ::external_lock at the start of the statement. To determine
when we are at the start of a new SQL statement we at the start of
::index_read also compare the query id to the latest query id where the
table handle instance was used. If it has changed, we know we are at the
start of a new SQL statement. Since the query id can theoretically
overwrap, we use this test only as a secondary way of determining the
start of a new SQL statement. */


/**********************************************************************//**
Positions an index cursor to the index specified in the handle. Fetches the
row if any.
@return	0, HA_ERR_KEY_NOT_FOUND, or error number */

int
ha_innobase::index_read(
/*====================*/
	uchar*		buf,		/*!< in/out: buffer for the returned
					row */
	const uchar*	key_ptr,	/*!< in: key value; if this is NULL
					we position the cursor at the
					start or end of index; this can
					also contain an InnoDB row id, in
					which case key_len is the InnoDB
					row id length; the key value can
					also be a prefix of a full key value,
					and the last column can be a prefix
					of a full column */
	uint			key_len,/*!< in: key value length */
	enum ha_rkey_function find_flag)/*!< in: search flags from my_base.h */
{
	ulint		mode;
	dict_index_t*	index;
	ulint		match_mode	= 0;
	int		error;
	dberr_t		ret;

	DBUG_ENTER("index_read");
	DEBUG_SYNC_C("ha_innobase_index_read_begin");

	ut_a(prebuilt->trx == thd_to_trx(user_thd));
	ut_ad(key_len != 0 || find_flag != HA_READ_KEY_EXACT);

	ha_statistic_increment(&SSV::ha_read_key_count);

	index = prebuilt->index;

	if (UNIV_UNLIKELY(index == NULL) || dict_index_is_corrupted(index)) {
		prebuilt->index_usable = FALSE;
		DBUG_RETURN(HA_ERR_CRASHED);
	}
	if (UNIV_UNLIKELY(!prebuilt->index_usable)) {
		DBUG_RETURN(dict_index_is_corrupted(index)
			    ? HA_ERR_INDEX_CORRUPT
			    : HA_ERR_TABLE_DEF_CHANGED);
	}

	if (index->type & DICT_FTS) {
		DBUG_RETURN(HA_ERR_KEY_NOT_FOUND);
	}

	/* Note that if the index for which the search template is built is not
	necessarily prebuilt->index, but can also be the clustered index */

	if (prebuilt->sql_stat_start) {
		build_template(false);
	}

	if (key_ptr) {
		/* Convert the search key value to InnoDB format into
		prebuilt->search_tuple */

		row_sel_convert_mysql_key_to_innobase(
			prebuilt->search_tuple,
			srch_key_val1, sizeof(srch_key_val1),
			index,
			(byte*) key_ptr,
			(ulint) key_len,
			prebuilt->trx);
		DBUG_ASSERT(prebuilt->search_tuple->n_fields > 0);
	} else {
		/* We position the cursor to the last or the first entry
		in the index */

		dtuple_set_n_fields(prebuilt->search_tuple, 0);
	}

	mode = convert_search_mode_to_innobase(find_flag);

	match_mode = 0;

	if (find_flag == HA_READ_KEY_EXACT) {

		match_mode = ROW_SEL_EXACT;

	} else if (find_flag == HA_READ_PREFIX_LAST) {

		match_mode = ROW_SEL_EXACT_PREFIX;
	}

	last_match_mode = (uint) match_mode;

	if (mode != PAGE_CUR_UNSUPP) {

		innobase_srv_conc_enter_innodb(prebuilt->trx);

		ret = row_search_for_mysql((byte*) buf, mode, prebuilt,
					   match_mode, 0);

		innobase_srv_conc_exit_innodb(prebuilt->trx);
	} else {

		ret = DB_UNSUPPORTED;
	}

	DBUG_EXECUTE_IF("ib_select_query_failure", ret = DB_ERROR;);

	switch (ret) {
	case DB_SUCCESS:
		error = 0;
		table->status = 0;
		if (srv_stats.n_rows_read.is_fast()) {
			srv_stats.n_rows_read.inc();
		} else {
			srv_stats.n_rows_read.add(
				thd_get_thread_id(prebuilt->trx->mysql_thd), 1);
		}
		break;
	case DB_RECORD_NOT_FOUND:
		error = HA_ERR_KEY_NOT_FOUND;
		table->status = STATUS_NOT_FOUND;
		break;
	case DB_END_OF_INDEX:
		error = HA_ERR_KEY_NOT_FOUND;
		table->status = STATUS_NOT_FOUND;
		break;
	case DB_TABLESPACE_DELETED:

		ib_senderrf(
			prebuilt->trx->mysql_thd, IB_LOG_LEVEL_ERROR,
			ER_TABLESPACE_DISCARDED,
			table->s->table_name.str);

		table->status = STATUS_NOT_FOUND;
		error = HA_ERR_NO_SUCH_TABLE;
		break;
	case DB_TABLESPACE_NOT_FOUND:

		ib_senderrf(
			prebuilt->trx->mysql_thd, IB_LOG_LEVEL_ERROR,
			ER_TABLESPACE_MISSING, MYF(0),
			table->s->table_name.str);

		table->status = STATUS_NOT_FOUND;
		error = HA_ERR_NO_SUCH_TABLE;
		break;
	default:
		error = convert_error_code_to_mysql(
			ret, prebuilt->table->flags, user_thd);

		table->status = STATUS_NOT_FOUND;
		break;
	}

	DBUG_RETURN(error);
}

/*******************************************************************//**
The following functions works like index_read, but it find the last
row with the current key value or prefix.
@return	0, HA_ERR_KEY_NOT_FOUND, or an error code */

int
ha_innobase::index_read_last(
/*=========================*/
	uchar*		buf,	/*!< out: fetched row */
	const uchar*	key_ptr,/*!< in: key value, or a prefix of a full
				key value */
	uint		key_len)/*!< in: length of the key val or prefix
				in bytes */
{
	return(index_read(buf, key_ptr, key_len, HA_READ_PREFIX_LAST));
}

/********************************************************************//**
Get the index for a handle. Does not change active index.
@return	NULL or index instance. */

dict_index_t*
ha_innobase::innobase_get_index(
/*============================*/
	uint		keynr)	/*!< in: use this index; MAX_KEY means always
				clustered index, even if it was internally
				generated by InnoDB */
{
	KEY*		key = 0;
	dict_index_t*	index = 0;

	DBUG_ENTER("innobase_get_index");

	if (keynr != MAX_KEY && table->s->keys > 0) {
		key = table->key_info + keynr;

		index = innobase_index_lookup(share, keynr);

		if (index) {
			ut_a(ut_strcmp(index->name, key->name) == 0);
		} else {
			/* Can't find index with keynr in the translation
			table. Only print message if the index translation
			table exists */
			if (share->idx_trans_tbl.index_mapping) {
				sql_print_warning("InnoDB could not find "
						  "index %s key no %u for "
						  "table %s through its "
						  "index translation table",
						  key ? key->name : "NULL",
						  keynr,
						  prebuilt->table->name);
			}

			index = dict_table_get_index_on_name(prebuilt->table,
							     key->name);
		}
	} else {
		index = dict_table_get_first_index(prebuilt->table);
	}

	if (!index) {
		sql_print_error(
			"InnoDB could not find key n:o %u with name %s "
			"from dict cache for table %s",
			keynr, key ? key->name : "NULL",
			prebuilt->table->name);
	}

	DBUG_RETURN(index);
}

/********************************************************************//**
Changes the active index of a handle.
@return	0 or error code */

int
ha_innobase::change_active_index(
/*=============================*/
	uint	keynr)	/*!< in: use this index; MAX_KEY means always clustered
			index, even if it was internally generated by
			InnoDB */
{
	DBUG_ENTER("change_active_index");

	ut_ad(user_thd == ha_thd());
	ut_a(prebuilt->trx == thd_to_trx(user_thd));

	active_index = keynr;

	prebuilt->index = innobase_get_index(keynr);

	if (UNIV_UNLIKELY(!prebuilt->index)) {
		sql_print_warning("InnoDB: change_active_index(%u) failed",
				  keynr);
		prebuilt->index_usable = FALSE;
		DBUG_RETURN(1);
	}

	prebuilt->index_usable = row_merge_is_index_usable(prebuilt->trx,
							   prebuilt->index);

	if (UNIV_UNLIKELY(!prebuilt->index_usable)) {
		if (dict_index_is_corrupted(prebuilt->index)) {
			char index_name[MAX_FULL_NAME_LEN + 1];
			char table_name[MAX_FULL_NAME_LEN + 1];

			innobase_format_name(
				index_name, sizeof index_name,
				prebuilt->index->name, TRUE);

			innobase_format_name(
				table_name, sizeof table_name,
				prebuilt->index->table->name, FALSE);

			push_warning_printf(
				user_thd, Sql_condition::SL_WARNING,
				HA_ERR_INDEX_CORRUPT,
				"InnoDB: Index %s for table %s is"
				" marked as corrupted",
				index_name, table_name);
			DBUG_RETURN(HA_ERR_INDEX_CORRUPT);
		} else {
			push_warning_printf(
				user_thd, Sql_condition::SL_WARNING,
				HA_ERR_TABLE_DEF_CHANGED,
				"InnoDB: insufficient history for index %u",
				keynr);
		}

		/* The caller seems to ignore this.  Thus, we must check
		this again in row_search_for_mysql(). */
		DBUG_RETURN(HA_ERR_TABLE_DEF_CHANGED);
	}

	ut_a(prebuilt->search_tuple != 0);

	dtuple_set_n_fields(prebuilt->search_tuple, prebuilt->index->n_fields);

	dict_index_copy_types(prebuilt->search_tuple, prebuilt->index,
			      prebuilt->index->n_fields);

	/* MySQL changes the active index for a handle also during some
	queries, for example SELECT MAX(a), SUM(a) first retrieves the MAX()
	and then calculates the sum. Previously we played safe and used
	the flag ROW_MYSQL_WHOLE_ROW below, but that caused unnecessary
	copying. Starting from MySQL-4.1 we use a more efficient flag here. */

	build_template(false);

	DBUG_RETURN(0);
}

/**********************************************************************//**
Positions an index cursor to the index specified in keynr. Fetches the
row if any.
??? This is only used to read whole keys ???
@return	error number or 0 */

int
ha_innobase::index_read_idx(
/*========================*/
	uchar*		buf,		/*!< in/out: buffer for the returned
					row */
	uint		keynr,		/*!< in: use this index */
	const uchar*	key,		/*!< in: key value; if this is NULL
					we position the cursor at the
					start or end of index */
	uint		key_len,	/*!< in: key value length */
	enum ha_rkey_function find_flag)/*!< in: search flags from my_base.h */
{
	if (change_active_index(keynr)) {

		return(1);
	}

	return(index_read(buf, key, key_len, find_flag));
}

/***********************************************************************//**
Reads the next or previous row from a cursor, which must have previously been
positioned using index_read.
@return	0, HA_ERR_END_OF_FILE, or error number */

int
ha_innobase::general_fetch(
/*=======================*/
	uchar*	buf,		/*!< in/out: buffer for next row in MySQL
				format */
	uint	direction,	/*!< in: ROW_SEL_NEXT or ROW_SEL_PREV */
	uint	match_mode)	/*!< in: 0, ROW_SEL_EXACT, or
				ROW_SEL_EXACT_PREFIX */
{
	dberr_t	ret;
	int	error;

	DBUG_ENTER("general_fetch");

	ut_a(prebuilt->trx == thd_to_trx(user_thd));

	innobase_srv_conc_enter_innodb(prebuilt->trx);

	ret = row_search_for_mysql(
		(byte*) buf, 0, prebuilt, match_mode, direction);

	innobase_srv_conc_exit_innodb(prebuilt->trx);

	switch (ret) {
	case DB_SUCCESS:
		error = 0;
		table->status = 0;
		if (srv_stats.n_rows_read.is_fast()) {
			srv_stats.n_rows_read.inc();
		} else {
			srv_stats.n_rows_read.add(
				thd_get_thread_id(prebuilt->trx->mysql_thd), 1);
		}
		break;
	case DB_RECORD_NOT_FOUND:
		error = HA_ERR_END_OF_FILE;
		table->status = STATUS_NOT_FOUND;
		break;
	case DB_END_OF_INDEX:
		error = HA_ERR_END_OF_FILE;
		table->status = STATUS_NOT_FOUND;
		break;
	case DB_TABLESPACE_DELETED:

		ib_senderrf(
			prebuilt->trx->mysql_thd, IB_LOG_LEVEL_ERROR,
			ER_TABLESPACE_DISCARDED,
			table->s->table_name.str);

		table->status = STATUS_NOT_FOUND;
		error = HA_ERR_NO_SUCH_TABLE;
		break;
	case DB_TABLESPACE_NOT_FOUND:

		ib_senderrf(
			prebuilt->trx->mysql_thd, IB_LOG_LEVEL_ERROR,
			ER_TABLESPACE_MISSING,
			table->s->table_name.str);

		table->status = STATUS_NOT_FOUND;
		error = HA_ERR_NO_SUCH_TABLE;
		break;
	default:
		error = convert_error_code_to_mysql(
			ret, prebuilt->table->flags, user_thd);

		table->status = STATUS_NOT_FOUND;
		break;
	}

	DBUG_RETURN(error);
}

/***********************************************************************//**
Reads the next row from a cursor, which must have previously been
positioned using index_read.
@return	0, HA_ERR_END_OF_FILE, or error number */

int
ha_innobase::index_next(
/*====================*/
	uchar*		buf)	/*!< in/out: buffer for next row in MySQL
				format */
{
	ha_statistic_increment(&SSV::ha_read_next_count);

	return(general_fetch(buf, ROW_SEL_NEXT, 0));
}

/*******************************************************************//**
Reads the next row matching to the key value given as the parameter.
@return	0, HA_ERR_END_OF_FILE, or error number */

int
ha_innobase::index_next_same(
/*=========================*/
	uchar*		buf,	/*!< in/out: buffer for the row */
	const uchar*	key,	/*!< in: key value */
	uint		keylen)	/*!< in: key value length */
{
	ha_statistic_increment(&SSV::ha_read_next_count);

	return(general_fetch(buf, ROW_SEL_NEXT, last_match_mode));
}

/***********************************************************************//**
Reads the previous row from a cursor, which must have previously been
positioned using index_read.
@return	0, HA_ERR_END_OF_FILE, or error number */

int
ha_innobase::index_prev(
/*====================*/
	uchar*	buf)	/*!< in/out: buffer for previous row in MySQL format */
{
	ha_statistic_increment(&SSV::ha_read_prev_count);

	return(general_fetch(buf, ROW_SEL_PREV, 0));
}

/********************************************************************//**
Positions a cursor on the first record in an index and reads the
corresponding row to buf.
@return	0, HA_ERR_END_OF_FILE, or error code */

int
ha_innobase::index_first(
/*=====================*/
	uchar*	buf)	/*!< in/out: buffer for the row */
{
	int	error;

	DBUG_ENTER("index_first");
	ha_statistic_increment(&SSV::ha_read_first_count);

	error = index_read(buf, NULL, 0, HA_READ_AFTER_KEY);

	/* MySQL does not seem to allow this to return HA_ERR_KEY_NOT_FOUND */

	if (error == HA_ERR_KEY_NOT_FOUND) {
		error = HA_ERR_END_OF_FILE;
	}

	DBUG_RETURN(error);
}

/********************************************************************//**
Positions a cursor on the last record in an index and reads the
corresponding row to buf.
@return	0, HA_ERR_END_OF_FILE, or error code */

int
ha_innobase::index_last(
/*====================*/
	uchar*	buf)	/*!< in/out: buffer for the row */
{
	int	error;

	DBUG_ENTER("index_last");
	ha_statistic_increment(&SSV::ha_read_last_count);

	error = index_read(buf, NULL, 0, HA_READ_BEFORE_KEY);

	/* MySQL does not seem to allow this to return HA_ERR_KEY_NOT_FOUND */

	if (error == HA_ERR_KEY_NOT_FOUND) {
		error = HA_ERR_END_OF_FILE;
	}

	DBUG_RETURN(error);
}

/****************************************************************//**
Initialize a table scan.
@return	0 or error number */

int
ha_innobase::rnd_init(
/*==================*/
	bool	scan)	/*!< in: TRUE if table/index scan FALSE otherwise */
{
	int	err;

	/* Store the active index value so that we can restore the original
	value after a scan */

	if (prebuilt->clust_index_was_generated) {
		err = change_active_index(MAX_KEY);
	} else {
		err = change_active_index(primary_key);
	}

	/* Don't use semi-consistent read in random row reads (by position).
	This means we must disable semi_consistent_read if scan is false */

	if (!scan) {
		try_semi_consistent_read(0);
	}

	start_of_scan = 1;

	return(err);
}

/*****************************************************************//**
Ends a table scan.
@return	0 or error number */

int
ha_innobase::rnd_end(void)
/*======================*/
{
	return(index_end());
}

/*****************************************************************//**
Reads the next row in a table scan (also used to read the FIRST row
in a table scan).
@return	0, HA_ERR_END_OF_FILE, or error number */

int
ha_innobase::rnd_next(
/*==================*/
	uchar*	buf)	/*!< in/out: returns the row in this buffer,
			in MySQL format */
{
	int	error;

	DBUG_ENTER("rnd_next");
	ha_statistic_increment(&SSV::ha_read_rnd_next_count);

	if (start_of_scan) {
		error = index_first(buf);

		if (error == HA_ERR_KEY_NOT_FOUND) {
			error = HA_ERR_END_OF_FILE;
		}

		start_of_scan = 0;
	} else {
		error = general_fetch(buf, ROW_SEL_NEXT, 0);
	}

	DBUG_RETURN(error);
}

/**********************************************************************//**
Fetches a row from the table based on a row reference.
@return	0, HA_ERR_KEY_NOT_FOUND, or error code */

int
ha_innobase::rnd_pos(
/*=================*/
	uchar*	buf,	/*!< in/out: buffer for the row */
	uchar*	pos)	/*!< in: primary key value of the row in the
			MySQL format, or the row id if the clustered
			index was internally generated by InnoDB; the
			length of data in pos has to be ref_length */
{
	int		error;
	DBUG_ENTER("rnd_pos");
	DBUG_DUMP("key", pos, ref_length);

	ha_statistic_increment(&SSV::ha_read_rnd_count);

	ut_a(prebuilt->trx == thd_to_trx(ha_thd()));

	/* Note that we assume the length of the row reference is fixed
	for the table, and it is == ref_length */

	error = index_read(buf, pos, ref_length, HA_READ_KEY_EXACT);

	if (error) {
		DBUG_PRINT("error", ("Got error: %d", error));
	}

	DBUG_RETURN(error);
}

/**********************************************************************//**
Initialize FT index scan
@return 0 or error number */

int
ha_innobase::ft_init()
/*==================*/
{
	DBUG_ENTER("ft_init");

	trx_t*	trx = check_trx_exists(ha_thd());

	/* FTS queries are not treated as autocommit non-locking selects.
	This is because the FTS implementation can acquire locks behind
	the scenes. This has not been verified but it is safer to treat
	them as regular read only transactions for now. */

	if (!trx_is_started(trx)) {
		++trx->will_lock;
	}

	DBUG_RETURN(rnd_init(false));
}

/**********************************************************************//**
Initialize FT index scan
@return FT_INFO structure if successful or NULL */

FT_INFO*
ha_innobase::ft_init_ext(
/*=====================*/
	uint			flags,	/* in: */
	uint			keynr,	/* in: */
	String*			key)	/* in: */
{
	trx_t*			trx;
	dict_table_t*		table;
	dberr_t			error;
	byte*			query = (byte*) key->ptr();
	ulint			query_len = key->length();
	const CHARSET_INFO*	char_set = key->charset();
	NEW_FT_INFO*		fts_hdl = NULL;
	dict_index_t*		index;
	fts_result_t*		result;
	char			buf_tmp[8192];
	ulint			buf_tmp_used;
	uint			num_errors;

	if (fts_enable_diag_print) {
		fprintf(stderr, "keynr=%u, '%.*s'\n",
			keynr, (int) key->length(), (byte*) key->ptr());

		if (flags & FT_BOOL) {
			fprintf(stderr, "BOOL search\n");
		} else {
			fprintf(stderr, "NL search\n");
		}
	}

	/* FIXME: utf32 and utf16 are not compatible with some
	string function used. So to convert them to uft8 before
	proceed. */
	if (strcmp(char_set->csname, "utf32") == 0
	    || strcmp(char_set->csname, "utf16") == 0) {
		buf_tmp_used = innobase_convert_string(
			buf_tmp, sizeof(buf_tmp) - 1,
			&my_charset_utf8_general_ci,
			query, query_len, (CHARSET_INFO*) char_set,
			&num_errors);

		query = (byte*) buf_tmp;
		query_len = buf_tmp_used;
		query[query_len] = 0;
	}

	trx = prebuilt->trx;

	/* FTS queries are not treated as autocommit non-locking selects.
	This is because the FTS implementation can acquire locks behind
	the scenes. This has not been verified but it is safer to treat
	them as regular read only transactions for now. */

	if (!trx_is_started(trx)) {
		++trx->will_lock;
	}

	table = prebuilt->table;

	/* Table does not have an FTS index */
	if (!table->fts || ib_vector_is_empty(table->fts->indexes)) {
		my_error(ER_TABLE_HAS_NO_FT, MYF(0));
		return(NULL);
	}

	if (keynr == NO_SUCH_KEY) {
		/* FIXME: Investigate the NO_SUCH_KEY usage */
		index = (dict_index_t*) ib_vector_getp(table->fts->indexes, 0);
	} else {
		index = innobase_get_index(keynr);
	}

	if (!index || index->type != DICT_FTS) {
		my_error(ER_TABLE_HAS_NO_FT, MYF(0));
		return(NULL);
	}

	if (!(table->fts->fts_status & ADDED_TABLE_SYNCED)) {
		fts_init_index(table, FALSE);

		table->fts->fts_status |= ADDED_TABLE_SYNCED;
	}

	error = fts_query(trx, index, flags, query, query_len, &result);

	if (error != DB_SUCCESS) {
		my_error(convert_error_code_to_mysql(error, 0, NULL),
			MYF(0));
		return(NULL);
	}

	/* Allocate FTS handler, and instantiate it before return */
	fts_hdl = static_cast<NEW_FT_INFO*>(my_malloc(sizeof(NEW_FT_INFO),
				   MYF(0)));

	fts_hdl->please = const_cast<_ft_vft*>(&ft_vft_result);
	fts_hdl->could_you = const_cast<_ft_vft_ext*>(&ft_vft_ext_result);
	fts_hdl->ft_prebuilt = prebuilt;
	fts_hdl->ft_result = result;

	/* FIXME: Re-evluate the condition when Bug 14469540
	is resolved */
	prebuilt->in_fts_query = true;

	return((FT_INFO*) fts_hdl);
}

/*****************************************************************//**
Set up search tuple for a query through FTS_DOC_ID_INDEX on
supplied Doc ID. This is used by MySQL to retrieve the documents
once the search result (Doc IDs) is available */
static
void
innobase_fts_create_doc_id_key(
/*===========================*/
	dtuple_t*	tuple,		/* in/out: prebuilt->search_tuple */
	const dict_index_t*
			index,		/* in: index (FTS_DOC_ID_INDEX) */
	doc_id_t*	doc_id)		/* in/out: doc id to search, value
					could be changed to storage format
					used for search. */
{
	doc_id_t	temp_doc_id;
	dfield_t*	dfield = dtuple_get_nth_field(tuple, 0);

	ut_a(dict_index_get_n_unique(index) == 1);

	dtuple_set_n_fields(tuple, index->n_fields);
	dict_index_copy_types(tuple, index, index->n_fields);

#ifdef UNIV_DEBUG
	/* The unique Doc ID field should be an eight-bytes integer */
	dict_field_t*	field = dict_index_get_nth_field(index, 0);
        ut_a(field->col->mtype == DATA_INT);
	ut_ad(sizeof(*doc_id) == field->fixed_len);
	ut_ad(innobase_strcasecmp(index->name, FTS_DOC_ID_INDEX_NAME) == 0);
#endif /* UNIV_DEBUG */

	/* Convert to storage byte order */
	mach_write_to_8(reinterpret_cast<byte*>(&temp_doc_id), *doc_id);
	*doc_id = temp_doc_id;
	dfield_set_data(dfield, doc_id, sizeof(*doc_id));

        dtuple_set_n_fields_cmp(tuple, 1);

	for (ulint i = 1; i < index->n_fields; i++) {
		dfield = dtuple_get_nth_field(tuple, i);
		dfield_set_null(dfield);
	}
}

/**********************************************************************//**
Fetch next result from the FT result set
@return error code */

int
ha_innobase::ft_read(
/*=================*/
	uchar*		buf)		/*!< in/out: buf contain result row */
{
	fts_result_t*	result;
	int		error;
	row_prebuilt_t*	ft_prebuilt;

	ft_prebuilt = ((NEW_FT_INFO*) ft_handler)->ft_prebuilt;

	ut_a(ft_prebuilt == prebuilt);

	result = ((NEW_FT_INFO*) ft_handler)->ft_result;

	if (result->current == NULL) {
		/* This is the case where the FTS query did not
		contain and matching documents. */
		if (result->rankings_by_id != NULL) {
			/* Now that we have the complete result, we
			need to sort the document ids on their rank
			calculation. */

			fts_query_sort_result_on_rank(result);

			result->current = const_cast<ib_rbt_node_t*>(
				rbt_first(result->rankings_by_rank));
		} else {
			ut_a(result->current == NULL);
		}
	} else {
		result->current = const_cast<ib_rbt_node_t*>(
			rbt_next(result->rankings_by_rank, result->current));
	}

next_record:

	if (result->current != NULL) {
		dict_index_t*	index;
		dtuple_t*	tuple = prebuilt->search_tuple;
		doc_id_t	search_doc_id;

		/* If we only need information from result we can return
		   without fetching the table row */
		if (ft_prebuilt->read_just_key) {
			table->status= 0;
			return(0);
		}

		index = dict_table_get_index_on_name(
			prebuilt->table, FTS_DOC_ID_INDEX_NAME);

		/* Must find the index */
		ut_a(index);

		/* Switch to the FTS doc id index */
		prebuilt->index = index;

		fts_ranking_t*	ranking = rbt_value(
			fts_ranking_t, result->current);

		search_doc_id = ranking->doc_id;

		/* We pass a pointer of search_doc_id because it will be
		converted to storage byte order used in the search
		tuple. */
		innobase_fts_create_doc_id_key(tuple, index, &search_doc_id);

		innobase_srv_conc_enter_innodb(prebuilt->trx);

		dberr_t ret = row_search_for_mysql(
			(byte*) buf, PAGE_CUR_GE, prebuilt, ROW_SEL_EXACT, 0);

		innobase_srv_conc_exit_innodb(prebuilt->trx);

		switch (ret) {
		case DB_SUCCESS:
			error = 0;
			table->status = 0;
			break;
		case DB_RECORD_NOT_FOUND:
			result->current = const_cast<ib_rbt_node_t*>(
				rbt_next(result->rankings_by_rank,
					 result->current));

			if (!result->current) {
				/* exhaust the result set, should return
				HA_ERR_END_OF_FILE just like
				ha_innobase::general_fetch() and/or
				ha_innobase::index_first() etc. */
				error = HA_ERR_END_OF_FILE;
				table->status = STATUS_NOT_FOUND;
			} else {
				goto next_record;
			}
			break;
		case DB_END_OF_INDEX:
			error = HA_ERR_END_OF_FILE;
			table->status = STATUS_NOT_FOUND;
			break;
		case DB_TABLESPACE_DELETED:

			ib_senderrf(
				prebuilt->trx->mysql_thd, IB_LOG_LEVEL_ERROR,
				ER_TABLESPACE_DISCARDED,
				table->s->table_name.str);

			table->status = STATUS_NOT_FOUND;
			error = HA_ERR_NO_SUCH_TABLE;
			break;
		case DB_TABLESPACE_NOT_FOUND:

			ib_senderrf(
				prebuilt->trx->mysql_thd, IB_LOG_LEVEL_ERROR,
				ER_TABLESPACE_MISSING,
				table->s->table_name.str);

			table->status = STATUS_NOT_FOUND;
			error = HA_ERR_NO_SUCH_TABLE;
			break;
		default:
			error = convert_error_code_to_mysql(
				ret, 0, user_thd);

			table->status = STATUS_NOT_FOUND;
			break;
		}

		return(error);
	}

	return(HA_ERR_END_OF_FILE);
}

/*************************************************************************
*/

void
ha_innobase::ft_end()
{
	fprintf(stderr, "ft_end()\n");

	rnd_end();
}

/*********************************************************************//**
Stores a reference to the current row to 'ref' field of the handle. Note
that in the case where we have generated the clustered index for the
table, the function parameter is illogical: we MUST ASSUME that 'record'
is the current 'position' of the handle, because if row ref is actually
the row id internally generated in InnoDB, then 'record' does not contain
it. We just guess that the row id must be for the record where the handle
was positioned the last time. */

void
ha_innobase::position(
/*==================*/
	const uchar*	record)	/*!< in: row in MySQL format */
{
	uint		len;

	ut_a(prebuilt->trx == thd_to_trx(ha_thd()));

	if (prebuilt->clust_index_was_generated) {
		/* No primary key was defined for the table and we
		generated the clustered index from row id: the
		row reference will be the row id, not any key value
		that MySQL knows of */

		len = DATA_ROW_ID_LEN;

		memcpy(ref, prebuilt->row_id, len);
	} else {
		len = store_key_val_for_row(primary_key, (char*) ref,
							 ref_length, record);
	}

	/* We assume that the 'ref' value len is always fixed for the same
	table. */

	if (len != ref_length) {
		sql_print_error("Stored ref len is %lu, but table ref len is "
				"%lu", (ulong) len, (ulong) ref_length);
	}
}

/* limit innodb monitor access to users with PROCESS privilege.
See http://bugs.mysql.com/32710 for expl. why we choose PROCESS. */
#define IS_MAGIC_TABLE_AND_USER_DENIED_ACCESS(table_name, thd) \
	(row_is_magic_monitor_table(table_name) \
	 && check_global_access(thd, PROCESS_ACL))

/*****************************************************************//**
Check whether there exist a column named as "FTS_DOC_ID", which is
reserved for InnoDB FTS Doc ID
@return true if there exist a "FTS_DOC_ID" column */
static
bool
create_table_check_doc_id_col(
/*==========================*/
	trx_t*		trx,		/*!< in: InnoDB transaction handle */
	const TABLE*	form,		/*!< in: information on table
					columns and indexes */
	ulint*		doc_id_col)	/*!< out: Doc ID column number if
					there exist a FTS_DOC_ID column,
					ULINT_UNDEFINED if column is of the
					wrong type/name/size */
{
	for (ulint i = 0; i < form->s->fields; i++) {
		const Field*	field;
		ulint		col_type;
		ulint		col_len;
		ulint		unsigned_type;

		field = form->field[i];

		col_type = get_innobase_type_from_mysql_type(&unsigned_type,
							     field);

		col_len = field->pack_length();

		if (innobase_strcasecmp(field->field_name,
					FTS_DOC_ID_COL_NAME) == 0) {

			/* Note the name is case sensitive due to
			our internal query parser */
			if (col_type == DATA_INT
			    && !field->real_maybe_null()
			    && col_len == sizeof(doc_id_t)
			    && (strcmp(field->field_name,
				      FTS_DOC_ID_COL_NAME) == 0)) {
				*doc_id_col = i;
			} else {
				push_warning_printf(
					trx->mysql_thd,
					Sql_condition::SL_WARNING,
					ER_ILLEGAL_HA_CREATE_OPTION,
					"InnoDB: FTS_DOC_ID column must be "
					"of BIGINT NOT NULL type, and named "
					"in all capitalized characters");
				my_error(ER_WRONG_COLUMN_NAME, MYF(0),
					 field->field_name);
				*doc_id_col = ULINT_UNDEFINED;
			}

			return(true);
		}
	}

	return(false);
}

/*****************************************************************//**
Creates a table definition to an InnoDB database. */
static __attribute__((nonnull, warn_unused_result))
int
create_table_def(
/*=============*/
	trx_t*		trx,		/*!< in: InnoDB transaction handle */
	const TABLE*	form,		/*!< in: information on table
					columns and indexes */
	const char*	table_name,	/*!< in: table name */
	const char*	temp_path,	/*!< in: if this is a table explicitly
					created by the user with the
					TEMPORARY keyword, then this
					parameter is the dir path where the
					table should be placed if we create
					an .ibd file for it (no .ibd extension
					in the path, though). Otherwise this
					is a zero length-string */
	const char*	remote_path,	/*!< in: Remote path or zero length-string */
	ulint		flags,		/*!< in: table flags */
	ulint		flags2)		/*!< in: table flags2 */
{
	THD*		thd = trx->mysql_thd;
	dict_table_t*	table;
	ulint		n_cols;
	dberr_t		err;
	ulint		col_type;
	ulint		col_len;
	ulint		nulls_allowed;
	ulint		unsigned_type;
	ulint		binary_type;
	ulint		long_true_varchar;
	ulint		charset_no;
	ulint		i;
	ulint		doc_id_col = 0;
	ibool		has_doc_id_col = FALSE;
	mem_heap_t*	heap;

	DBUG_ENTER("create_table_def");
	DBUG_PRINT("enter", ("table_name: %s", table_name));

	DBUG_ASSERT(thd != NULL);

	/* MySQL does the name length check. But we do additional check
	on the name length here */
	if (strlen(table_name) > MAX_FULL_NAME_LEN) {
		push_warning_printf(
			thd, Sql_condition::SL_WARNING,
			ER_TABLE_NAME,
			"InnoDB: Table Name or Database Name is too long");

		DBUG_RETURN(ER_TABLE_NAME);
	}

	/* table_name must contain '/'. Later in the code we assert if it
	does not */
	if (strcmp(strchr(table_name, '/') + 1,
		   "innodb_table_monitor") == 0) {
		push_warning(
			thd, Sql_condition::SL_WARNING,
			HA_ERR_WRONG_COMMAND,
			DEPRECATED_MSG_INNODB_TABLE_MONITOR);
	}

	n_cols = form->s->fields;

	/* Check whether there already exists a FTS_DOC_ID column */
	if (create_table_check_doc_id_col(trx, form, &doc_id_col)){

		/* Raise error if the Doc ID column is of wrong type or name */
		if (doc_id_col == ULINT_UNDEFINED) {
			trx_commit_for_mysql(trx);

			err = DB_ERROR;
			goto error_ret;
		} else {
			has_doc_id_col = TRUE;
		}
	}

	/* We pass 0 as the space id, and determine at a lower level the space
	id where to store the table */

	if (flags2 & DICT_TF2_FTS) {
		/* Adjust for the FTS hidden field */
		if (!has_doc_id_col) {
			table = dict_mem_table_create(table_name, 0, n_cols + 1,
						      flags, flags2);

			/* Set the hidden doc_id column. */
			table->fts->doc_col = n_cols;
		} else {
			table = dict_mem_table_create(table_name, 0, n_cols,
						      flags, flags2);
			table->fts->doc_col = doc_id_col;
		}
	} else {
		table = dict_mem_table_create(table_name, 0, n_cols,
					      flags, flags2);
	}

	if (flags2 & DICT_TF2_TEMPORARY) {
		ut_a(strlen(temp_path));
		table->dir_path_of_temp_table =
			mem_heap_strdup(table->heap, temp_path);
	}

	if (DICT_TF_HAS_DATA_DIR(flags)) {
		ut_a(strlen(remote_path));
		table->data_dir_path = mem_heap_strdup(table->heap, remote_path);
	} else {
		table->data_dir_path = NULL;
	}
	heap = mem_heap_create(1000);

	for (i = 0; i < n_cols; i++) {
		Field*	field = form->field[i];

		col_type = get_innobase_type_from_mysql_type(&unsigned_type,
							     field);

		if (!col_type) {
			push_warning_printf(
				thd, Sql_condition::SL_WARNING,
				ER_CANT_CREATE_TABLE,
				"Error creating table '%s' with "
				"column '%s'. Please check its "
				"column type and try to re-create "
				"the table with an appropriate "
				"column type.",
				table->name, field->field_name);
			goto err_col;
		}

		nulls_allowed = field->real_maybe_null() ? 0 : DATA_NOT_NULL;
		binary_type = field->binary() ? DATA_BINARY_TYPE : 0;

		charset_no = 0;

		if (dtype_is_string_type(col_type)) {

			charset_no = (ulint) field->charset()->number;

			if (UNIV_UNLIKELY(charset_no > MAX_CHAR_COLL_NUM)) {
				/* in data0type.h we assume that the
				number fits in one byte in prtype */
				push_warning_printf(
					thd, Sql_condition::SL_WARNING,
					ER_CANT_CREATE_TABLE,
					"In InnoDB, charset-collation codes"
					" must be below 256."
					" Unsupported code %lu.",
					(ulong) charset_no);
				mem_heap_free(heap);
				DBUG_RETURN(ER_CANT_CREATE_TABLE);
			}
		}

		/* we assume in dtype_form_prtype() that this fits in
		two bytes */
		ut_a(field->type() <= MAX_CHAR_COLL_NUM);
		col_len = field->pack_length();

		/* The MySQL pack length contains 1 or 2 bytes length field
		for a true VARCHAR. Let us subtract that, so that the InnoDB
		column length in the InnoDB data dictionary is the real
		maximum byte length of the actual data. */

		long_true_varchar = 0;

		if (field->type() == MYSQL_TYPE_VARCHAR) {
			col_len -= ((Field_varstring*) field)->length_bytes;

			if (((Field_varstring*) field)->length_bytes == 2) {
				long_true_varchar = DATA_LONG_TRUE_VARCHAR;
			}
		}

		/* First check whether the column to be added has a
		system reserved name. */
		if (dict_col_name_is_reserved(field->field_name)){
			my_error(ER_WRONG_COLUMN_NAME, MYF(0),
				 field->field_name);
err_col:
			dict_mem_table_free(table);
			mem_heap_free(heap);
			trx_commit_for_mysql(trx);

			err = DB_ERROR;
			goto error_ret;
		}

		dict_mem_table_add_col(table, heap,
			field->field_name,
			col_type,
			dtype_form_prtype(
				(ulint) field->type()
				| nulls_allowed | unsigned_type
				| binary_type | long_true_varchar,
				charset_no),
			col_len);
	}

	/* Add the FTS doc_id hidden column. */
	if (flags2 & DICT_TF2_FTS && !has_doc_id_col) {
		fts_add_doc_id_column(table, heap);
	}

	/* If temp table, then we avoid creation of entries in SYSTEM TABLES.
	Given that temp table lifetime is limited to connection/server lifetime
	on re-start we don't need to restore temp-table and so no entry is needed
	in SYSTEM tables. */
	if (!dict_table_is_temporary(table)) {
		err = row_create_table_for_mysql(table, trx, false);
	} else {
		/* Create tablespace if configured. */
		err = dict_build_tablespace(table, trx);
		if (err == DB_SUCCESS) {
			/* Temp-table are maintained in memory and so
			can_be_evicted is FALSE. */
			mem_heap_t* temp_table_heap = mem_heap_create(256);

			dict_table_add_to_cache(table, FALSE, temp_table_heap);

			DBUG_EXECUTE_IF("ib_ddl_crash_during_create2",
					DBUG_SUICIDE(););

			mem_heap_free(temp_table_heap);
		}
	}

	mem_heap_free(heap);

	if (err == DB_DUPLICATE_KEY || err == DB_TABLESPACE_EXISTS) {
		char display_name[FN_REFLEN];
		char* buf_end = innobase_convert_identifier(
			display_name, sizeof(display_name) - 1,
			table_name, strlen(table_name),
			thd, TRUE);

		*buf_end = '\0';

		my_error(err == DB_DUPLICATE_KEY
			 ? ER_TABLE_EXISTS_ERROR
			 : ER_TABLESPACE_EXISTS, MYF(0), display_name);
	}

	if (err == DB_SUCCESS && (flags2 & DICT_TF2_FTS)) {
		fts_optimize_add_table(table);
	}

error_ret:
	DBUG_RETURN(convert_error_code_to_mysql(err, flags, thd));
}

/*****************************************************************//**
Creates an index in an InnoDB database. */
static
int
create_index(
/*=========*/
	trx_t*		trx,		/*!< in: InnoDB transaction handle */
	const TABLE*	form,		/*!< in: information on table
					columns and indexes */
	ulint		flags,		/*!< in: InnoDB table flags */
	const char*	table_name,	/*!< in: table name */
	uint		key_num)	/*!< in: index number */
{
	dict_index_t*	index;
	int		error;
	const KEY*	key;
	ulint		ind_type;
	ulint*		field_lengths;

	DBUG_ENTER("create_index");

	key = form->key_info + key_num;

	/* Assert that "GEN_CLUST_INDEX" cannot be used as non-primary index */
	ut_a(innobase_strcasecmp(key->name, innobase_index_reserve_name) != 0);

	if (key->flags & HA_FULLTEXT) {
		index = dict_mem_index_create(table_name, key->name, 0,
					      DICT_FTS,
					      key->user_defined_key_parts);

		for (ulint i = 0; i < key->user_defined_key_parts; i++) {
			KEY_PART_INFO*	key_part = key->key_part + i;
			dict_mem_index_add_field(
				index, key_part->field->field_name, 0);
		}

		DBUG_RETURN(convert_error_code_to_mysql(
				    row_create_index_for_mysql(
					    index, trx, NULL),
				    flags, NULL));

	}

	ind_type = 0;

	if (key_num == form->s->primary_key) {
		ind_type |= DICT_CLUSTERED;
	}

	if (key->flags & HA_NOSAME) {
		ind_type |= DICT_UNIQUE;
	}

	field_lengths = (ulint*) my_malloc(
		key->user_defined_key_parts * sizeof *
				field_lengths, MYF(MY_FAE));

	/* We pass 0 as the space id, and determine at a lower level the space
	id where to store the table */

	index = dict_mem_index_create(table_name, key->name, 0,
				      ind_type, key->user_defined_key_parts);

	for (ulint i = 0; i < key->user_defined_key_parts; i++) {
		KEY_PART_INFO*	key_part = key->key_part + i;
		ulint		prefix_len;
		ulint		col_type;
		ulint		is_unsigned;


		/* (The flag HA_PART_KEY_SEG denotes in MySQL a
		column prefix field in an index: we only store a
		specified number of first bytes of the column to
		the index field.) The flag does not seem to be
		properly set by MySQL. Let us fall back on testing
		the length of the key part versus the column. */

		Field*	field = NULL;

		for (ulint j = 0; j < form->s->fields; j++) {

			field = form->field[j];

			if (0 == innobase_strcasecmp(
				    field->field_name,
				    key_part->field->field_name)) {
				/* Found the corresponding column */

				goto found;
			}
		}

		ut_error;
found:
		col_type = get_innobase_type_from_mysql_type(
			&is_unsigned, key_part->field);

		if (DATA_LARGE_MTYPE(col_type)
		    || (key_part->length < field->pack_length()
			&& field->type() != MYSQL_TYPE_VARCHAR)
		    || (field->type() == MYSQL_TYPE_VARCHAR
			&& key_part->length < field->pack_length()
			- ((Field_varstring*) field)->length_bytes)) {

			switch (col_type) {
			default:
				prefix_len = key_part->length;
				break;
			case DATA_INT:
			case DATA_FLOAT:
			case DATA_DOUBLE:
			case DATA_DECIMAL:
				sql_print_error(
					"MySQL is trying to create a column "
					"prefix index field, on an "
					"inappropriate data type. Table "
					"name %s, column name %s.",
					table_name,
					key_part->field->field_name);

				prefix_len = 0;
			}
		} else {
			prefix_len = 0;
		}

		field_lengths[i] = key_part->length;

		dict_mem_index_add_field(
			index, key_part->field->field_name, prefix_len);
	}

	ut_ad(key->flags & HA_FULLTEXT || !(index->type & DICT_FTS));

	/* Even though we've defined max_supported_key_part_length, we
	still do our own checking using field_lengths to be absolutely
	sure we don't create too long indexes. */

	error = convert_error_code_to_mysql(
		row_create_index_for_mysql(index, trx, field_lengths),
		flags, NULL);

	my_free(field_lengths);

	DBUG_RETURN(error);
}

/*****************************************************************//**
Creates an index to an InnoDB table when the user has defined no
primary index. */
static
int
create_clustered_index_when_no_primary(
/*===================================*/
	trx_t*		trx,		/*!< in: InnoDB transaction handle */
	ulint		flags,		/*!< in: InnoDB table flags */
	const char*	table_name)	/*!< in: table name */
{
	dict_index_t*	index;
	dberr_t		error;

	/* We pass 0 as the space id, and determine at a lower level the space
	id where to store the table */
	index = dict_mem_index_create(table_name,
				      innobase_index_reserve_name,
				      0, DICT_CLUSTERED, 0);

	error = row_create_index_for_mysql(index, trx, NULL);

	return(convert_error_code_to_mysql(error, flags, NULL));
}

/*****************************************************************//**
Return a display name for the row format
@return row format name */

const char*
get_row_format_name(
/*================*/
	enum row_type	row_format)		/*!< in: Row Format */
{
	switch (row_format) {
	case ROW_TYPE_COMPACT:
		return("COMPACT");
	case ROW_TYPE_COMPRESSED:
		return("COMPRESSED");
	case ROW_TYPE_DYNAMIC:
		return("DYNAMIC");
	case ROW_TYPE_REDUNDANT:
		return("REDUNDANT");
	case ROW_TYPE_DEFAULT:
		return("DEFAULT");
	case ROW_TYPE_FIXED:
		return("FIXED");
	case ROW_TYPE_PAGE:
	case ROW_TYPE_NOT_USED:
		break;
	}
	return("NOT USED");
}

/** If file-per-table is missing, issue warning and set ret false */
#define CHECK_ERROR_ROW_TYPE_NEEDS_FILE_PER_TABLE(use_tablespace)\
	if (!use_tablespace) {					\
		push_warning_printf(				\
			thd, Sql_condition::SL_WARNING,	\
			ER_ILLEGAL_HA_CREATE_OPTION,		\
			"InnoDB: ROW_FORMAT=%s requires"	\
			" innodb_file_per_table.",		\
			get_row_format_name(row_format));	\
		ret = "ROW_FORMAT";					\
	}

/** If file-format is Antelope, issue warning and set ret false */
#define CHECK_ERROR_ROW_TYPE_NEEDS_GT_ANTELOPE			\
	if (srv_file_format < UNIV_FORMAT_B) {		\
		push_warning_printf(				\
			thd, Sql_condition::SL_WARNING,	\
			ER_ILLEGAL_HA_CREATE_OPTION,		\
			"InnoDB: ROW_FORMAT=%s requires"	\
			" innodb_file_format > Antelope.",	\
			get_row_format_name(row_format));	\
		ret = "ROW_FORMAT";				\
	}


/*****************************************************************//**
Validates the create options. We may build on this function
in future. For now, it checks two specifiers:
KEY_BLOCK_SIZE and ROW_FORMAT
If innodb_strict_mode is not set then this function is a no-op
@return	NULL if valid, string if not. */

const char*
create_options_are_invalid(
/*=======================*/
	THD*		thd,		/*!< in: connection thread. */
	TABLE*		form,		/*!< in: information on table
					columns and indexes */
	HA_CREATE_INFO*	create_info,	/*!< in: create info. */
	bool		use_tablespace)	/*!< in: srv_file_per_table */
{
	ibool	kbs_specified	= FALSE;
	const char*	ret	= NULL;
	enum row_type	row_format	= form->s->row_type;

	ut_ad(thd != NULL);

	/* If innodb_strict_mode is not set don't do any validation. */
	if (!(THDVAR(thd, strict_mode))) {
		return(NULL);
	}

	ut_ad(form != NULL);
	ut_ad(create_info != NULL);

	/* First check if a non-zero KEY_BLOCK_SIZE was specified. */
	if (create_info->key_block_size) {
		kbs_specified = TRUE;
		switch (create_info->key_block_size) {
			ulint	kbs_max;
		case 1:
		case 2:
		case 4:
		case 8:
		case 16:
			/* Valid KEY_BLOCK_SIZE, check its dependencies. */
			if (!use_tablespace) {
				push_warning(
					thd, Sql_condition::SL_WARNING,
					ER_ILLEGAL_HA_CREATE_OPTION,
					"InnoDB: KEY_BLOCK_SIZE requires"
					" innodb_file_per_table.");
				ret = "KEY_BLOCK_SIZE";
			}
			if (srv_file_format < UNIV_FORMAT_B) {
				push_warning(
					thd, Sql_condition::SL_WARNING,
					ER_ILLEGAL_HA_CREATE_OPTION,
					"InnoDB: KEY_BLOCK_SIZE requires"
					" innodb_file_format > Antelope.");
				ret = "KEY_BLOCK_SIZE";
			}

			/* The maximum KEY_BLOCK_SIZE (KBS) is 16. But if
			UNIV_PAGE_SIZE is smaller than 16k, the maximum
			KBS is also smaller. */
			kbs_max = ut_min(
				1 << (UNIV_PAGE_SSIZE_MAX - 1),
				1 << (PAGE_ZIP_SSIZE_MAX - 1));
			if (create_info->key_block_size > kbs_max) {
				push_warning_printf(
					thd, Sql_condition::SL_WARNING,
					ER_ILLEGAL_HA_CREATE_OPTION,
					"InnoDB: KEY_BLOCK_SIZE=%ld"
					" cannot be larger than %ld.",
					create_info->key_block_size,
					kbs_max);
				ret = "KEY_BLOCK_SIZE";
			}
			break;
		default:
			push_warning_printf(
				thd, Sql_condition::SL_WARNING,
				ER_ILLEGAL_HA_CREATE_OPTION,
				"InnoDB: invalid KEY_BLOCK_SIZE = %lu."
				" Valid values are [1, 2, 4, 8, 16]",
				create_info->key_block_size);
			ret = "KEY_BLOCK_SIZE";
			break;
		}
	}

	/* Check for a valid InnoDB ROW_FORMAT specifier and
	other incompatibilities. */
	switch (row_format) {
	case ROW_TYPE_COMPRESSED:
		CHECK_ERROR_ROW_TYPE_NEEDS_FILE_PER_TABLE(use_tablespace);
		CHECK_ERROR_ROW_TYPE_NEEDS_GT_ANTELOPE;
		break;
	case ROW_TYPE_DYNAMIC:
		if (!(create_info->options & HA_LEX_CREATE_TMP_TABLE)) {
			CHECK_ERROR_ROW_TYPE_NEEDS_FILE_PER_TABLE(
				use_tablespace);
		}
		CHECK_ERROR_ROW_TYPE_NEEDS_GT_ANTELOPE;
		/* fall through since dynamic also shuns KBS */
	case ROW_TYPE_COMPACT:
	case ROW_TYPE_REDUNDANT:
		if (kbs_specified) {
			push_warning_printf(
				thd, Sql_condition::SL_WARNING,
				ER_ILLEGAL_HA_CREATE_OPTION,
				"InnoDB: cannot specify ROW_FORMAT = %s"
				" with KEY_BLOCK_SIZE.",
				get_row_format_name(row_format));
			ret = "KEY_BLOCK_SIZE";
		}
		break;
	case ROW_TYPE_DEFAULT:
		break;
	case ROW_TYPE_FIXED:
	case ROW_TYPE_PAGE:
	case ROW_TYPE_NOT_USED:
		push_warning(
			thd, Sql_condition::SL_WARNING,
			ER_ILLEGAL_HA_CREATE_OPTION,		\
			"InnoDB: invalid ROW_FORMAT specifier.");
		ret = "ROW_TYPE";
		break;
	}

	/* Use DATA DIRECTORY only with file-per-table. */
	if (create_info->data_file_name && !use_tablespace) {
		push_warning(
			thd, Sql_condition::SL_WARNING,
			ER_ILLEGAL_HA_CREATE_OPTION,
			"InnoDB: DATA DIRECTORY requires"
			" innodb_file_per_table.");
		ret = "DATA DIRECTORY";
	}

	/* Do not use DATA DIRECTORY with TEMPORARY TABLE. */
	if (create_info->data_file_name
	    && create_info->options & HA_LEX_CREATE_TMP_TABLE) {
		push_warning(
			thd, Sql_condition::SL_WARNING,
			ER_ILLEGAL_HA_CREATE_OPTION,
			"InnoDB: DATA DIRECTORY cannot be used"
			" for TEMPORARY tables.");
		ret = "DATA DIRECTORY";
	}

	/* Do not allow INDEX_DIRECTORY */
	if (create_info->index_file_name) {
		push_warning_printf(
			thd, Sql_condition::SL_WARNING,
			ER_ILLEGAL_HA_CREATE_OPTION,
			"InnoDB: INDEX DIRECTORY is not supported");
		ret = "INDEX DIRECTORY";
	}

	return(ret);
}

/*****************************************************************//**
Update create_info.  Used in SHOW CREATE TABLE et al. */

void
ha_innobase::update_create_info(
/*============================*/
	HA_CREATE_INFO*	create_info)	/*!< in/out: create info */
{
	if (!(create_info->used_fields & HA_CREATE_USED_AUTO)) {
		ha_innobase::info(HA_STATUS_AUTO);
		create_info->auto_increment_value = stats.auto_increment_value;
	}

	/* Update the DATA DIRECTORY name from SYS_DATAFILES. */
	dict_get_and_save_data_dir_path(prebuilt->table, false);

	if (prebuilt->table->data_dir_path) {
		create_info->data_file_name = prebuilt->table->data_dir_path;
	}
}

/*****************************************************************//**
Initialize the table FTS stopword list
@return TRUE if success */

ibool
innobase_fts_load_stopword(
/*=======================*/
	dict_table_t*	table,	/*!< in: Table has the FTS */
	trx_t*		trx,	/*!< in: transaction */
	THD*		thd)	/*!< in: current thread */
{
	return(fts_load_stopword(table, trx,
				 fts_server_stopword_table,
				 THDVAR(thd, ft_user_stopword_table),
				 THDVAR(thd, ft_enable_stopword), FALSE));
}

/*****************************************************************//**
Parses the table name into normal name and either temp path or remote path
if needed.
@return	0 if successful, otherwise, error number */

int
ha_innobase::parse_table_name(
/*==========================*/
	const char*	name,		/*!< in/out: table name provided*/
	HA_CREATE_INFO*	create_info,	/*!< in: more information of the
					created table, contains also the
					create statement string */
	ulint		flags,		/*!< in: flags*/
	ulint		flags2,		/*!< in: flags2*/
	char*		norm_name,	/*!< out: normalized table name */
	char*		temp_path,	/*!< out: absolute path of table */
	char*		remote_path)	/*!< out: remote path of table */
{
	THD*		thd = ha_thd();
	bool		use_tablespace = flags2 & DICT_TF2_USE_TABLESPACE;
	DBUG_ENTER("ha_innobase::parse_table_name");

#ifdef _WIN32
	/* Names passed in from server are in two formats:
	1. <database_name>/<table_name>: for normal table creation
	2. full path: for temp table creation, or DATA DIRECTORY.

	When srv_file_per_table is on and mysqld_embedded is off,
	check for full path pattern, i.e.
	X:\dir\...,		X is a driver letter, or
	\\dir1\dir2\...,	UNC path
	returns error if it is in full path format, but not creating a temp.
	table. Currently InnoDB does not support symbolic link on Windows. */

	if (use_tablespace
	    && !mysqld_embedded
	    && !(create_info->options & HA_LEX_CREATE_TMP_TABLE)) {

		if ((name[1] == ':')
		    || (name[0] == '\\' && name[1] == '\\')) {
			sql_print_error("Cannot create table %s\n", name);
			DBUG_RETURN(HA_ERR_GENERIC);
		}
	}
#endif

	normalize_table_name(norm_name, name);
	temp_path[0] = '\0';
	remote_path[0] = '\0';

	/* A full path is used for TEMPORARY TABLE and DATA DIRECTORY.
	In the case of;
	  CREATE TEMPORARY TABLE ... DATA DIRECTORY={path} ... ;
	We ignore the DATA DIRECTORY. */
	if (create_info->options & HA_LEX_CREATE_TMP_TABLE) {
		strncpy(temp_path, name, FN_REFLEN - 1);
	}

	if (create_info->data_file_name) {
		bool ignore = false;

		/* Use DATA DIRECTORY only with file-per-table. */
		if (!use_tablespace) {
			push_warning(
				thd, Sql_condition::SL_WARNING,
				ER_ILLEGAL_HA_CREATE_OPTION,
				"InnoDB: DATA DIRECTORY requires"
				" innodb_file_per_table.");
			ignore = true;
		}

		/* Do not use DATA DIRECTORY with TEMPORARY TABLE. */
		if (create_info->options & HA_LEX_CREATE_TMP_TABLE) {
			push_warning(
				thd, Sql_condition::SL_WARNING,
				ER_ILLEGAL_HA_CREATE_OPTION,
				"InnoDB: DATA DIRECTORY cannot be"
				" used for TEMPORARY tables.");
			ignore = true;
		}

		if (ignore) {
			push_warning_printf(
				thd, Sql_condition::SL_WARNING,
				WARN_OPTION_IGNORED,
				ER_DEFAULT(WARN_OPTION_IGNORED),
				"DATA DIRECTORY");
		} else {
			strncpy(remote_path, create_info->data_file_name,
				FN_REFLEN - 1);
		}
	}

	if (create_info->index_file_name) {
		push_warning_printf(
			thd, Sql_condition::SL_WARNING,
			WARN_OPTION_IGNORED,
			ER_DEFAULT(WARN_OPTION_IGNORED),
			"INDEX DIRECTORY");
	}

	DBUG_RETURN(0);
}

/*****************************************************************//**
Determines InnoDB table flags.
@retval true if successful, false if error */

bool
innobase_table_flags(
/*=================*/
	const TABLE*		form,		/*!< in: table */
	const HA_CREATE_INFO*	create_info,	/*!< in: information
						on table columns and indexes */
	THD*			thd,		/*!< in: connection */
	bool			use_tablespace,	/*!< in: whether to create
						outside system tablespace */
	ulint*			flags,		/*!< out: DICT_TF flags */
	ulint*			flags2)		/*!< out: DICT_TF2 flags */
{
	DBUG_ENTER("innobase_table_flags");

	const char*	fts_doc_id_index_bad = NULL;
	bool		zip_allowed = true;
	ulint		zip_ssize = 0;
	enum row_type	row_format;
	rec_format_t	innodb_row_format = REC_FORMAT_COMPACT;
	bool		use_data_dir;

	/* Cache the value of innodb_file_format, in case it is
	modified by another thread while the table is being created. */
	const ulint	file_format_allowed = srv_file_format;

	*flags = 0;
	*flags2 = 0;

	/* Check if there are any FTS indexes defined on this table. */
	for (uint i = 0; i < form->s->keys; i++) {
		const KEY*	key = &form->key_info[i];

		if (key->flags & HA_FULLTEXT) {
			*flags2 |= DICT_TF2_FTS;

			/* We don't support FTS indexes in temporary
			tables. */
			if (create_info->options & HA_LEX_CREATE_TMP_TABLE) {

				my_error(ER_INNODB_NO_FT_TEMP_TABLE, MYF(0));
				DBUG_RETURN(false);
			}

			if (key->flags & HA_USES_PARSER) {
				my_error(ER_INNODB_NO_FT_USES_PARSER, MYF(0));
                                DBUG_RETURN(false);
			}

			if (fts_doc_id_index_bad) {
				goto index_bad;
			}
		}

		if (innobase_strcasecmp(key->name, FTS_DOC_ID_INDEX_NAME)) {
			continue;
		}

		/* Do a pre-check on FTS DOC ID index */
		if (!(key->flags & HA_NOSAME)
		    || strcmp(key->name, FTS_DOC_ID_INDEX_NAME)
		    || strcmp(key->key_part[0].field->field_name,
			      FTS_DOC_ID_COL_NAME)) {
			fts_doc_id_index_bad = key->name;
		}

		if (fts_doc_id_index_bad && (*flags2 & DICT_TF2_FTS)) {
index_bad:
			my_error(ER_INNODB_FT_WRONG_DOCID_INDEX, MYF(0),
				 fts_doc_id_index_bad);
			DBUG_RETURN(false);
		}
	}

	if (create_info->key_block_size) {
		/* The requested compressed page size (key_block_size)
		is given in kilobytes. If it is a valid number, store
		that value as the number of log2 shifts from 512 in
		zip_ssize. Zero means it is not compressed. */
		ulint zssize;		/* Zip Shift Size */
		ulint kbsize;		/* Key Block Size */
		for (zssize = kbsize = 1;
		     zssize <= ut_min(UNIV_PAGE_SSIZE_MAX,
				      PAGE_ZIP_SSIZE_MAX);
		     zssize++, kbsize <<= 1) {
			if (kbsize == create_info->key_block_size) {
				zip_ssize = zssize;
				break;
			}
		}

		/* Make sure compressed row format is allowed. */
		if (!use_tablespace) {
			push_warning(
				thd, Sql_condition::SL_WARNING,
				ER_ILLEGAL_HA_CREATE_OPTION,
				"InnoDB: KEY_BLOCK_SIZE requires"
				" innodb_file_per_table.");
			zip_allowed = FALSE;
		}

		if (file_format_allowed < UNIV_FORMAT_B) {
			push_warning(
				thd, Sql_condition::SL_WARNING,
				ER_ILLEGAL_HA_CREATE_OPTION,
				"InnoDB: KEY_BLOCK_SIZE requires"
				" innodb_file_format > Antelope.");
			zip_allowed = FALSE;
		}

		if (!zip_allowed
		    || zssize > ut_min(UNIV_PAGE_SSIZE_MAX,
				       PAGE_ZIP_SSIZE_MAX)) {
			push_warning_printf(
				thd, Sql_condition::SL_WARNING,
				ER_ILLEGAL_HA_CREATE_OPTION,
				"InnoDB: ignoring KEY_BLOCK_SIZE=%lu.",
				create_info->key_block_size);
		}
	}

	row_format = form->s->row_type;

	if (zip_ssize && zip_allowed) {
		/* if ROW_FORMAT is set to default,
		automatically change it to COMPRESSED.*/
		if (row_format == ROW_TYPE_DEFAULT) {
			row_format = ROW_TYPE_COMPRESSED;
		} else if (row_format != ROW_TYPE_COMPRESSED) {
			/* ROW_FORMAT other than COMPRESSED
			ignores KEY_BLOCK_SIZE.  It does not
			make sense to reject conflicting
			KEY_BLOCK_SIZE and ROW_FORMAT, because
			such combinations can be obtained
			with ALTER TABLE anyway. */
			push_warning_printf(
				thd, Sql_condition::SL_WARNING,
				ER_ILLEGAL_HA_CREATE_OPTION,
				"InnoDB: ignoring KEY_BLOCK_SIZE=%lu"
				" unless ROW_FORMAT=COMPRESSED.",
				create_info->key_block_size);
			zip_allowed = FALSE;
		}
	} else {
		/* zip_ssize == 0 means no KEY_BLOCK_SIZE.*/
		if (row_format == ROW_TYPE_COMPRESSED && zip_allowed) {
			/* ROW_FORMAT=COMPRESSED without KEY_BLOCK_SIZE
			implies half the maximum KEY_BLOCK_SIZE(*1k) or
			UNIV_PAGE_SIZE, whichever is less. */
			zip_ssize = ut_min(UNIV_PAGE_SSIZE_MAX,
					   PAGE_ZIP_SSIZE_MAX) - 1;
		}
	}

	/* Validate the row format.  Correct it if necessary */
	bool is_temp = create_info->options & HA_LEX_CREATE_TMP_TABLE;
	switch (row_format) {
	case ROW_TYPE_REDUNDANT:
		innodb_row_format = REC_FORMAT_REDUNDANT;
		break;

	case ROW_TYPE_COMPRESSED:
	case ROW_TYPE_DYNAMIC:
		/* Check for use_tablespace only if
		row_format = compressed (temp + non_temp table)
		row_format = dynamic (non_temp table) */
		if ((!use_tablespace
		     && (row_format == ROW_TYPE_COMPRESSED
			 || (row_format == ROW_TYPE_DYNAMIC && !is_temp)))) {
			push_warning_printf(
				thd, Sql_condition::SL_WARNING,
				ER_ILLEGAL_HA_CREATE_OPTION,
				"InnoDB: ROW_FORMAT=%s requires"
				" innodb_file_per_table.",
				get_row_format_name(row_format));
		} else if (file_format_allowed == UNIV_FORMAT_A) {
			push_warning_printf(
				thd, Sql_condition::SL_WARNING,
				ER_ILLEGAL_HA_CREATE_OPTION,
				"InnoDB: ROW_FORMAT=%s requires"
				" innodb_file_format > Antelope.",
				get_row_format_name(row_format));
		} else {
			innodb_row_format = (row_format == ROW_TYPE_DYNAMIC
					     ? REC_FORMAT_DYNAMIC
					     : REC_FORMAT_COMPRESSED);
			break;
		}
		zip_allowed = FALSE;
		/* fall through to set row_format = COMPACT */
	case ROW_TYPE_NOT_USED:
	case ROW_TYPE_FIXED:
	case ROW_TYPE_PAGE:
		push_warning(
			thd, Sql_condition::SL_WARNING,
			ER_ILLEGAL_HA_CREATE_OPTION,
			"InnoDB: assuming ROW_FORMAT=COMPACT.");
	case ROW_TYPE_DEFAULT:
		/* If we fell through, set row format to Compact. */
		row_format = ROW_TYPE_COMPACT;
	case ROW_TYPE_COMPACT:
		break;
	}

	/* Set the table flags */
	if (!zip_allowed) {
		zip_ssize = 0;
	}

	use_data_dir = use_tablespace
		       && ((create_info->data_file_name != NULL)
		       && !(create_info->options & HA_LEX_CREATE_TMP_TABLE));

	dict_tf_set(flags, innodb_row_format, zip_ssize, use_data_dir);

	if (create_info->options & HA_LEX_CREATE_TMP_TABLE) {
		*flags2 |= DICT_TF2_TEMPORARY;
	}

	if (use_tablespace) {
		*flags2 |= DICT_TF2_USE_TABLESPACE;
	}

	DBUG_RETURN(true);
}

/*********************************************************************//**
Check if table is non-compressed temporary table.
@return true if non-compressed temporary table. */
UNIV_INLINE
bool
innobase_table_is_noncompressed_temporary(
/*======================================*/
	const HA_CREATE_INFO*	create_info,	/*!< in: more information of the
						created table, contains also the
						create statement string */
	const TABLE*		form,		/*!< in: information on table
						columns and indexes */
	bool			file_per_table)	/*!< in: reflect current
						file_per_table status */
{
	/* If you specify ROW_FORMAT=COMPRESSED but not KEY_BLOCK_SIZE,
	the default compressed page size of 8KB is used. Setting of 8K
	is done in innodb at latter stage during data validation.
	MySQL will continue to report key_block_size as 0 */
	bool is_compressed =
		(form->s->row_type == ROW_TYPE_COMPRESSED
		 || create_info->key_block_size > 0)
		&& (srv_file_format >= UNIV_FORMAT_B)
		&& file_per_table;

	bool is_temp = create_info->options & HA_LEX_CREATE_TMP_TABLE;

	return(is_temp && !is_compressed);
}


/*****************************************************************//**
Creates a new table to an InnoDB database.
@return	error number */

int
ha_innobase::create(
/*================*/
	const char*	name,		/*!< in: table name */
	TABLE*		form,		/*!< in: information on table
					columns and indexes */
	HA_CREATE_INFO*	create_info)	/*!< in: more information of the
					created table, contains also the
					create statement string */
{
	int		error;
	trx_t*		parent_trx;
	trx_t*		trx;
	int		primary_key_no;
	uint		i;
	char		norm_name[FN_REFLEN];	/* {database}/{tablename} */
	char		temp_path[FN_REFLEN];	/* absolute path of temp frm */
	char		remote_path[FN_REFLEN];	/* absolute path of table */
	THD*		thd = ha_thd();
	ib_int64_t	auto_inc_value;

	/* Cache the global variable "srv_file_per_table" to a local
	variable before using it. Note that "srv_file_per_table"
	is not under dict_sys mutex protection, and could be changed
	while creating the table. So we read the current value here
	and make all further decisions based on this. */
	bool		use_tablespace = srv_file_per_table;

	/* if table is non-compressed temp-table then ignore file-per-table */
	if (innobase_table_is_noncompressed_temporary(
		create_info, form, use_tablespace)) {
		use_tablespace = false;
	}

	/* Zip Shift Size - log2 - 9 of compressed page size,
	zero for uncompressed */
	ulint		flags;
	ulint		flags2;
	dict_table_t*	innobase_table = NULL;

	const char*	stmt;
	size_t		stmt_len;

	DBUG_ENTER("ha_innobase::create");

	DBUG_ASSERT(thd != NULL);
	DBUG_ASSERT(create_info != NULL);

	if (form->s->fields > REC_MAX_N_USER_FIELDS) {
		DBUG_RETURN(HA_ERR_TOO_MANY_FIELDS);
	} else if (srv_read_only_mode) {
		DBUG_RETURN(HA_ERR_INNODB_READ_ONLY);
	}

	/* Create the table definition in InnoDB */

	/* Validate create options if innodb_strict_mode is set. */
	if (create_options_are_invalid(
			thd, form, create_info, use_tablespace)) {
		DBUG_RETURN(HA_WRONG_CREATE_OPTION);
	}

	if (!innobase_table_flags(form, create_info,
				  thd, use_tablespace,
				  &flags, &flags2)) {
		DBUG_RETURN(-1);
	}

	error = parse_table_name(name, create_info, flags, flags2,
				 norm_name, temp_path, remote_path);
	if (error) {
		DBUG_RETURN(error);
	}

	/* Look for a primary key */
	primary_key_no = (form->s->primary_key != MAX_KEY ?
			  (int) form->s->primary_key :
			  -1);

	/* Our function innobase_get_mysql_key_number_for_index assumes
	the primary key is always number 0, if it exists */
	ut_a(primary_key_no == -1 || primary_key_no == 0);

	/* Check for name conflicts (with reserved name) for
	any user indices to be created. */
	if (innobase_index_name_is_reserved(thd, form->key_info,
					    form->s->keys)) {
		DBUG_RETURN(-1);
	}

	if (IS_MAGIC_TABLE_AND_USER_DENIED_ACCESS(norm_name, thd)) {
		DBUG_RETURN(HA_ERR_GENERIC);
	}

	/* Get the transaction associated with the current thd, or create one
	if not yet created */

	parent_trx = check_trx_exists(thd);

	/* In case MySQL calls this in the middle of a SELECT query, release
	possible adaptive hash latch to avoid deadlocks of threads */

	trx_search_latch_release_if_reserved(parent_trx);

	trx = innobase_trx_allocate(thd);

	/* Latch the InnoDB data dictionary exclusively so that no deadlocks
	or lock waits can happen in it during a table create operation.
	Drop table etc. do this latching in row0mysql.cc. */

	row_mysql_lock_data_dictionary(trx);

	error = create_table_def(trx, form, norm_name, temp_path,
				 remote_path, flags, flags2);
	if (error) {
		goto cleanup;
	}

	/* Create the keys */

	if (form->s->keys == 0 || primary_key_no == -1) {
		/* Create an index which is used as the clustered index;
		order the rows by their row id which is internally generated
		by InnoDB */

		error = create_clustered_index_when_no_primary(
			trx, flags, norm_name);
		if (error) {
			goto cleanup;
		}
	}

	if (primary_key_no != -1) {
		/* In InnoDB the clustered index must always be created
		first */
		if ((error = create_index(trx, form, flags, norm_name,
					  (uint) primary_key_no))) {
			goto cleanup;
		}
	}

	/* Create the ancillary tables that are common to all FTS indexes on
	this table. */
	if (flags2 & DICT_TF2_FTS) {
		enum fts_doc_id_index_enum	ret;

		innobase_table = dict_table_open_on_name(
			norm_name, TRUE, FALSE, DICT_ERR_IGNORE_NONE);

		ut_a(innobase_table);

		/* Check whether there already exists FTS_DOC_ID_INDEX */
		ret = innobase_fts_check_doc_id_index_in_def(
			form->s->keys, form->key_info);

		switch (ret) {
		case FTS_INCORRECT_DOC_ID_INDEX:
			push_warning_printf(thd,
					    Sql_condition::SL_WARNING,
					    ER_WRONG_NAME_FOR_INDEX,
					    " InnoDB: Index name %s is reserved"
					    " for the unique index on"
					    " FTS_DOC_ID column for FTS"
					    " Document ID indexing"
					    " on table %s. Please check"
					    " the index definition to"
					    " make sure it is of correct"
					    " type\n",
					    FTS_DOC_ID_INDEX_NAME,
					    innobase_table->name);

			if (innobase_table->fts) {
				fts_free(innobase_table);
			}

			dict_table_close(innobase_table, TRUE, FALSE);
			my_error(ER_WRONG_NAME_FOR_INDEX, MYF(0),
				 FTS_DOC_ID_INDEX_NAME);
			error = -1;
			goto cleanup;
		case FTS_EXIST_DOC_ID_INDEX:
		case FTS_NOT_EXIST_DOC_ID_INDEX:
			break;
		}

		dberr_t	err = fts_create_common_tables(
			trx, innobase_table, norm_name,
			(ret == FTS_EXIST_DOC_ID_INDEX));

		error = convert_error_code_to_mysql(err, 0, NULL);

		dict_table_close(innobase_table, TRUE, FALSE);

		if (error) {
			goto cleanup;
		}
	}

	for (i = 0; i < form->s->keys; i++) {

		if (i != static_cast<uint>(primary_key_no)) {

			if ((error = create_index(trx, form, flags,
						  norm_name, i))) {
				goto cleanup;
			}
		}
	}

	/* Cache all the FTS indexes on this table in the FTS specific
	structure. They are used for FTS indexed column update handling. */
	if (flags2 & DICT_TF2_FTS) {
		fts_t*          fts = innobase_table->fts;

		ut_a(fts != NULL);

		dict_table_get_all_fts_indexes(innobase_table, fts->indexes);
	}

	stmt = innobase_get_stmt(thd, &stmt_len);

	if (stmt) {
		dberr_t	err = row_table_add_foreign_constraints(
			trx, stmt, stmt_len, norm_name,
			create_info->options & HA_LEX_CREATE_TMP_TABLE,
			create_info->options & HA_LEX_CREATE_TMP_TABLE);

		switch (err) {

		case DB_PARENT_NO_INDEX:
			push_warning_printf(
				thd, Sql_condition::SL_WARNING,
				HA_ERR_CANNOT_ADD_FOREIGN,
				"Create table '%s' with foreign key constraint"
				" failed. There is no index in the referenced"
				" table where the referenced columns appear"
				" as the first columns.\n", norm_name);
			break;

		case DB_CHILD_NO_INDEX:
			push_warning_printf(
				thd, Sql_condition::SL_WARNING,
				HA_ERR_CANNOT_ADD_FOREIGN,
				"Create table '%s' with foreign key constraint"
				" failed. There is no index in the referencing"
				" table where referencing columns appear"
				" as the first columns.\n", norm_name);
			break;
		default:
			break;
		}

		error = convert_error_code_to_mysql(err, flags, NULL);

		if (error) {
			goto cleanup;
		}
	}

	innobase_commit_low(trx);

	row_mysql_unlock_data_dictionary(trx);

	/* Flush the log to reduce probability that the .frm files and
	the InnoDB data dictionary get out-of-sync if the user runs
	with innodb_flush_log_at_trx_commit = 0 */

	log_buffer_flush_to_disk();

	innobase_table = dict_table_open_on_name(
		norm_name, FALSE, FALSE, DICT_ERR_IGNORE_NONE);

	DBUG_ASSERT(innobase_table != 0);

	innobase_copy_frm_flags_from_create_info(innobase_table, create_info);

	dict_stats_update(innobase_table, DICT_STATS_EMPTY_TABLE);

	if (innobase_table) {
		/* We update the highest file format in the system table
		space, if this table has higher file format setting. */

		trx_sys_file_format_max_upgrade(
			(const char**) &innobase_file_format_max,
			dict_table_get_format(innobase_table));
	}

	/* Load server stopword into FTS cache */
	if (flags2 & DICT_TF2_FTS) {
		if (!innobase_fts_load_stopword(innobase_table, NULL, thd)) {
			dict_table_close(innobase_table, FALSE, FALSE);
			srv_active_wake_master_thread();
			trx_free_for_mysql(trx);
			DBUG_RETURN(-1);
		}
	}

	/* Note: We can't call update_thd() as prebuilt will not be
	setup at this stage and so we use thd. */

	/* We need to copy the AUTOINC value from the old table if
	this is an ALTER|OPTIMIZE TABLE or CREATE INDEX because CREATE INDEX
	does a table copy too. If query was one of :

		CREATE TABLE ...AUTO_INCREMENT = x; or
		ALTER TABLE...AUTO_INCREMENT = x;   or
		OPTIMIZE TABLE t; or
		CREATE INDEX x on t(...);

	Find out a table definition from the dictionary and get
	the current value of the auto increment field. Set a new
	value to the auto increment field if the value is greater
	than the maximum value in the column. */

	if (((create_info->used_fields & HA_CREATE_USED_AUTO)
	    || thd_sql_command(thd) == SQLCOM_ALTER_TABLE
	    || thd_sql_command(thd) == SQLCOM_OPTIMIZE
	    || thd_sql_command(thd) == SQLCOM_CREATE_INDEX)
	    && create_info->auto_increment_value > 0) {

		auto_inc_value = create_info->auto_increment_value;

		dict_table_autoinc_lock(innobase_table);
		dict_table_autoinc_initialize(innobase_table, auto_inc_value);
		dict_table_autoinc_unlock(innobase_table);
	}

	dict_table_close(innobase_table, FALSE, FALSE);

	/* Tell the InnoDB server that there might be work for
	utility threads: */

	srv_active_wake_master_thread();

	trx_free_for_mysql(trx);

	DBUG_RETURN(0);

cleanup:
	trx_rollback_for_mysql(trx);

	row_mysql_unlock_data_dictionary(trx);

	trx_free_for_mysql(trx);

	DBUG_RETURN(error);
}

/*****************************************************************//**
Discards or imports an InnoDB tablespace.
@return	0 == success, -1 == error */

int
ha_innobase::discard_or_import_tablespace(
/*======================================*/
	my_bool discard)	/*!< in: TRUE if discard, else import */
{
	dberr_t		err;
	dict_table_t*	dict_table;

	DBUG_ENTER("ha_innobase::discard_or_import_tablespace");

	ut_a(prebuilt->trx);
	ut_a(prebuilt->trx->magic_n == TRX_MAGIC_N);
	ut_a(prebuilt->trx == thd_to_trx(ha_thd()));

	if (srv_read_only_mode) {
		DBUG_RETURN(HA_ERR_TABLE_READONLY);
	}

	dict_table = prebuilt->table;

	if (dict_table_is_temporary(dict_table)) {

		ib_senderrf(
			prebuilt->trx->mysql_thd, IB_LOG_LEVEL_ERROR,
			ER_CANNOT_DISCARD_TEMPORARY_TABLE);

		DBUG_RETURN(HA_ERR_TABLE_NEEDS_UPGRADE);
	}

	if (dict_table->space == srv_sys_space.space_id()) {
		ib_senderrf(
			prebuilt->trx->mysql_thd, IB_LOG_LEVEL_ERROR,
			ER_TABLE_IN_SYSTEM_TABLESPACE,
			table->s->table_name.str);

		DBUG_RETURN(HA_ERR_TABLE_NEEDS_UPGRADE);
	}

	trx_start_if_not_started(prebuilt->trx, true);

	/* In case MySQL calls this in the middle of a SELECT query, release
	possible adaptive hash latch to avoid deadlocks of threads. */
	trx_search_latch_release_if_reserved(prebuilt->trx);

	/* Obtain an exclusive lock on the table. */
	err = row_mysql_lock_table(
		prebuilt->trx, dict_table, LOCK_X,
		discard ? "setting table lock for DISCARD TABLESPACE"
			: "setting table lock for IMPORT TABLESPACE");

	if (err != DB_SUCCESS) {
		/* unable to lock the table: do nothing */
	} else if (discard) {

		/* Discarding an already discarded tablespace should be an
		idempotent operation. Also, if the .ibd file is missing the
		user may want to set the DISCARD flag in order to IMPORT
		a new tablespace. */

		if (dict_table->ibd_file_missing) {
			ib_senderrf(
				prebuilt->trx->mysql_thd,
				IB_LOG_LEVEL_WARN, ER_TABLESPACE_MISSING,
				table->s->table_name.str);
		}

		err = row_discard_tablespace_for_mysql(
			dict_table->name, prebuilt->trx);

	} else if (!dict_table->ibd_file_missing) {
		/* Commit the transaction in order to
		release the table lock. */
		trx_commit_for_mysql(prebuilt->trx);

		ib_senderrf(
			prebuilt->trx->mysql_thd, IB_LOG_LEVEL_ERROR,
			ER_TABLESPACE_EXISTS, table->s->table_name.str);

		DBUG_RETURN(HA_ERR_TABLE_EXIST);
	} else {
		err = row_import_for_mysql(dict_table, prebuilt);

		if (err == DB_SUCCESS) {

			if (table->found_next_number_field) {
				dict_table_autoinc_lock(dict_table);
				innobase_initialize_autoinc();
				dict_table_autoinc_unlock(dict_table);
			}

			info(HA_STATUS_TIME
			     | HA_STATUS_CONST
			     | HA_STATUS_VARIABLE
			     | HA_STATUS_AUTO);
		}
	}

	/* Commit the transaction in order to release the table lock. */
	trx_commit_for_mysql(prebuilt->trx);

	DBUG_RETURN(convert_error_code_to_mysql(err, dict_table->flags, NULL));
}

/*****************************************************************//**
Deletes all rows of an InnoDB table.
@return	error number */

int
ha_innobase::truncate()
/*===================*/
{
	dberr_t		err;
	int		error;

	DBUG_ENTER("ha_innobase::truncate");

	if (srv_read_only_mode) {
		DBUG_RETURN(HA_ERR_TABLE_READONLY);
	}

	/* Get the transaction associated with the current thd, or create one
	if not yet created, and update prebuilt->trx */

	update_thd(ha_thd());

	if (!trx_is_started(prebuilt->trx)) {
		++prebuilt->trx->will_lock;
	}
	/* Truncate the table in InnoDB */

	err = row_truncate_table_for_mysql(prebuilt->table, prebuilt->trx);

	switch (err) {

	case DB_TABLESPACE_DELETED:
	case DB_TABLESPACE_NOT_FOUND:
		ib_senderrf(
			prebuilt->trx->mysql_thd, IB_LOG_LEVEL_ERROR,
			(err == DB_TABLESPACE_DELETED ?
			ER_TABLESPACE_DISCARDED : ER_TABLESPACE_MISSING),
			table->s->table_name.str);
		table->status = STATUS_NOT_FOUND;
		error = HA_ERR_NO_SUCH_TABLE;
		break;

	default:
		error = convert_error_code_to_mysql(
			err, prebuilt->table->flags,
			prebuilt->trx->mysql_thd);
		table->status = STATUS_NOT_FOUND;
		break;
	}
	DBUG_RETURN(error);
}

/*****************************************************************//**
Drops a table from an InnoDB database. Before calling this function,
MySQL calls innobase_commit to commit the transaction of the current user.
Then the current user cannot have locks set on the table. Drop table
operation inside InnoDB will remove all locks any user has on the table
inside InnoDB.
@return	error number */

int
ha_innobase::delete_table(
/*======================*/
	const char*	name)	/*!< in: table name */
{
	ulint	name_len;
	dberr_t	err;
	trx_t*	parent_trx;
	trx_t*	trx;
	THD*	thd = ha_thd();
	char	norm_name[FN_REFLEN];

	DBUG_ENTER("ha_innobase::delete_table");

	DBUG_EXECUTE_IF(
		"test_normalize_table_name_low",
		test_normalize_table_name_low();
	);
	DBUG_EXECUTE_IF(
		"test_ut_format_name",
		test_ut_format_name();
	);

	/* Strangely, MySQL passes the table name without the '.frm'
	extension, in contrast to ::create */
	normalize_table_name(norm_name, name);

	if (srv_read_only_mode) {
		DBUG_RETURN(HA_ERR_TABLE_READONLY);
	} else if (IS_MAGIC_TABLE_AND_USER_DENIED_ACCESS(norm_name, thd)) {
		DBUG_RETURN(HA_ERR_GENERIC);
	}

	parent_trx = check_trx_exists(thd);

	/* Remove the to-be-dropped table from the list of modified tables
	by parent_trx. Otherwise we may end up with an orphaned pointer to
	the table object from parent_trx::mod_tables. This could happen in:
	SET AUTOCOMMIT=0;
	CREATE TABLE t (PRIMARY KEY (a)) ENGINE=INNODB SELECT 1 AS a UNION
	ALL SELECT 1 AS a; */
	trx_mod_tables_t::const_iterator	iter;
	for (iter = parent_trx->mod_tables.begin();
	     iter != parent_trx->mod_tables.end();
	     ++iter) {

		dict_table_t*	table = *iter;

		if (strcmp(norm_name, table->name) == 0) {
			parent_trx->mod_tables.erase(table);
			break;
		}
	}

	/* In case MySQL calls this in the middle of a SELECT query, release
	possible adaptive hash latch to avoid deadlocks of threads */

	trx_search_latch_release_if_reserved(parent_trx);

	trx = innobase_trx_allocate(thd);

	name_len = strlen(name);

	ut_a(name_len < 1000);

	/* Either the transaction is already flagged as a locking transaction
	or it hasn't been started yet. */

	ut_a(!trx_is_started(trx) || trx->will_lock > 0);

	/* We are doing a DDL operation. */
	++trx->will_lock;

	/* Drop the table in InnoDB */
	err = row_drop_table_for_mysql(
		norm_name, trx, thd_sql_command(thd) == SQLCOM_DROP_DB);


	if (err == DB_TABLE_NOT_FOUND
	    && innobase_get_lower_case_table_names() == 1) {
		char*	is_part = NULL;
#ifdef _WIN32
		is_part = strstr(norm_name, "#p#");
#else
		is_part = strstr(norm_name, "#P#");
#endif /* _WIN32 */

		if (is_part) {
			char	par_case_name[FN_REFLEN];

#ifndef _WIN32
			/* Check for the table using lower
			case name, including the partition
			separator "P" */
			strcpy(par_case_name, norm_name);
			innobase_casedn_str(par_case_name);
#else
			/* On Windows platfrom, check
			whether there exists table name in
			system table whose name is
			not being normalized to lower case */
			normalize_table_name_low(
				par_case_name, name, FALSE);
#endif
			err = row_drop_table_for_mysql(
				par_case_name, trx,
				thd_sql_command(thd) == SQLCOM_DROP_DB);
		}
	}

	/* Flush the log to reduce probability that the .frm files and
	the InnoDB data dictionary get out-of-sync if the user runs
	with innodb_flush_log_at_trx_commit = 0 */

	log_buffer_flush_to_disk();

	/* Tell the InnoDB server that there might be work for
	utility threads: */

	srv_active_wake_master_thread();

	innobase_commit_low(trx);

	trx_free_for_mysql(trx);

	DBUG_RETURN(convert_error_code_to_mysql(err, 0, NULL));
}

/*****************************************************************//**
Removes all tables in the named database inside InnoDB. */
static
void
innobase_drop_database(
/*===================*/
	handlerton*	hton,	/*!< in: handlerton of InnoDB */
	char*		path)	/*!< in: database path; inside InnoDB the name
				of the last directory in the path is used as
				the database name: for example, in
				'mysql/data/test' the database name is 'test' */
{
	ulint	len		= 0;
	trx_t*	trx;
	char*	ptr;
	char*	namebuf;
	THD*	thd		= current_thd;

	/* Get the transaction associated with the current thd, or create one
	if not yet created */

	DBUG_ASSERT(hton == innodb_hton_ptr);

	if (srv_read_only_mode) {
		return;
	}

	/* In the Windows plugin, thd = current_thd is always NULL */
	if (thd) {
		trx_t*	parent_trx = check_trx_exists(thd);

		/* In case MySQL calls this in the middle of a SELECT
		query, release possible adaptive hash latch to avoid
		deadlocks of threads */

		trx_search_latch_release_if_reserved(parent_trx);
	}

	ptr = strend(path) - 2;

	while (ptr >= path && *ptr != '\\' && *ptr != '/') {
		ptr--;
		len++;
	}

	ptr++;
	namebuf = (char*) my_malloc((uint) len + 2, MYF(0));

	memcpy(namebuf, ptr, len);
	namebuf[len] = '/';
	namebuf[len + 1] = '\0';
#ifdef	_WIN32
	innobase_casedn_str(namebuf);
#endif
	trx = innobase_trx_allocate(thd);

	/* Either the transaction is already flagged as a locking transaction
	or it hasn't been started yet. */

	ut_a(!trx_is_started(trx) || trx->will_lock > 0);

	/* We are doing a DDL operation. */
	++trx->will_lock;

	row_drop_database_for_mysql(namebuf, trx);

	my_free(namebuf);

	/* Flush the log to reduce probability that the .frm files and
	the InnoDB data dictionary get out-of-sync if the user runs
	with innodb_flush_log_at_trx_commit = 0 */

	log_buffer_flush_to_disk();

	/* Tell the InnoDB server that there might be work for
	utility threads: */

	srv_active_wake_master_thread();

	innobase_commit_low(trx);
	trx_free_for_mysql(trx);
}

/*********************************************************************//**
Renames an InnoDB table.
@return DB_SUCCESS or error code */
static __attribute__((nonnull, warn_unused_result))
dberr_t
innobase_rename_table(
/*==================*/
	trx_t*		trx,	/*!< in: transaction */
	const char*	from,	/*!< in: old name of the table */
	const char*	to)	/*!< in: new name of the table */
{
	dberr_t	error;
	char	norm_to[FN_REFLEN];
	char	norm_from[FN_REFLEN];

	DBUG_ENTER("innobase_rename_table");
	DBUG_ASSERT(trx_get_dict_operation(trx) == TRX_DICT_OP_INDEX);

	ut_ad(!srv_read_only_mode);

	normalize_table_name(norm_to, to);
	normalize_table_name(norm_from, from);

	DEBUG_SYNC_C("innodb_rename_table_ready");

	trx_start_if_not_started(trx, true);

	/* Serialize data dictionary operations with dictionary mutex:
	no deadlocks can occur then in these operations. */

	row_mysql_lock_data_dictionary(trx);

	/* Transaction must be flagged as a locking transaction or it hasn't
	been started yet. */

	ut_a(trx->will_lock > 0);

	error = row_rename_table_for_mysql(norm_from, norm_to, trx, TRUE);

	if (error != DB_SUCCESS) {
		if (error == DB_TABLE_NOT_FOUND
		    && innobase_get_lower_case_table_names() == 1) {
			char*	is_part = NULL;
#ifdef _WIN32
			is_part = strstr(norm_from, "#p#");
#else
			is_part = strstr(norm_from, "#P#");
#endif /* _WIN32 */

			if (is_part) {
				char	par_case_name[FN_REFLEN];
#ifndef _WIN32
				/* Check for the table using lower
				case name, including the partition
				separator "P" */
				strcpy(par_case_name, norm_from);
				innobase_casedn_str(par_case_name);
#else
				/* On Windows platfrom, check
				whether there exists table name in
				system table whose name is
				not being normalized to lower case */
				normalize_table_name_low(
					par_case_name, from, FALSE);
#endif
				trx_start_if_not_started(trx, true);
				error = row_rename_table_for_mysql(
					par_case_name, norm_to, trx, TRUE);
			}
		}

		if (error != DB_SUCCESS) {
			if (!srv_read_only_mode) {
				FILE* ef = dict_foreign_err_file;

				fputs("InnoDB: Renaming table ", ef);
				ut_print_name(ef, trx, TRUE, norm_from);
				fputs(" to ", ef);
				ut_print_name(ef, trx, TRUE, norm_to);
				fputs(" failed!\n", ef);
			}
		} else {
#ifndef _WIN32
			sql_print_warning("Rename partition table %s "
					  "succeeds after converting to lower "
					  "case. The table may have "
					  "been moved from a case "
					  "in-sensitive file system.\n",
					  norm_from);
#else
			sql_print_warning("Rename partition table %s "
					  "succeeds after skipping the step to "
					  "lower case the table name. "
					  "The table may have been "
					  "moved from a case sensitive "
					  "file system.\n",
					  norm_from);
#endif /* _WIN32 */
		}
	}

	row_mysql_unlock_data_dictionary(trx);

	/* Flush the log to reduce probability that the .frm
	files and the InnoDB data dictionary get out-of-sync
	if the user runs with innodb_flush_log_at_trx_commit = 0 */

	log_buffer_flush_to_disk();

	DBUG_RETURN(error);
}

/*********************************************************************//**
Renames an InnoDB table.
@return	0 or error code */

int
ha_innobase::rename_table(
/*======================*/
	const char*	from,	/*!< in: old name of the table */
	const char*	to)	/*!< in: new name of the table */
{
	trx_t*	trx;
	dberr_t	error;
	trx_t*	parent_trx;
	THD*	thd		= ha_thd();

	DBUG_ENTER("ha_innobase::rename_table");

	if (srv_read_only_mode) {
		ib_senderrf(thd, IB_LOG_LEVEL_WARN, ER_READ_ONLY_MODE);
		DBUG_RETURN(HA_ERR_TABLE_READONLY);
	}

	/* Get the transaction associated with the current thd, or create one
	if not yet created */

	parent_trx = check_trx_exists(thd);

	/* In case MySQL calls this in the middle of a SELECT query, release
	possible adaptive hash latch to avoid deadlocks of threads */

	trx_search_latch_release_if_reserved(parent_trx);

	trx = innobase_trx_allocate(thd);

	/* We are doing a DDL operation. */
	++trx->will_lock;
	trx_set_dict_operation(trx, TRX_DICT_OP_INDEX);

	error = innobase_rename_table(trx, from, to);

	DEBUG_SYNC(thd, "after_innobase_rename_table");

	/* Tell the InnoDB server that there might be work for
	utility threads: */

	srv_active_wake_master_thread();

	innobase_commit_low(trx);
	trx_free_for_mysql(trx);

	if (error == DB_SUCCESS) {
		char	norm_from[MAX_FULL_NAME_LEN];
		char	norm_to[MAX_FULL_NAME_LEN];
		char	errstr[512];
		dberr_t	ret;

		normalize_table_name(norm_from, from);
		normalize_table_name(norm_to, to);

		ret = dict_stats_rename_table(norm_from, norm_to,
					      errstr, sizeof(errstr));

		if (ret != DB_SUCCESS) {
			ut_print_timestamp(stderr);
			fprintf(stderr, " InnoDB: %s\n", errstr);

			push_warning(thd, Sql_condition::SL_WARNING,
				     ER_LOCK_WAIT_TIMEOUT, errstr);
		}
	}

	/* Add a special case to handle the Duplicated Key error
	and return DB_ERROR instead.
	This is to avoid a possible SIGSEGV error from mysql error
	handling code. Currently, mysql handles the Duplicated Key
	error by re-entering the storage layer and getting dup key
	info by calling get_dup_key(). This operation requires a valid
	table handle ('row_prebuilt_t' structure) which could no
	longer be available in the error handling stage. The suggested
	solution is to report a 'table exists' error message (since
	the dup key error here is due to an existing table whose name
	is the one we are trying to rename to) and return the generic
	error code. */
	if (error == DB_DUPLICATE_KEY) {
		my_error(ER_TABLE_EXISTS_ERROR, MYF(0), to);

		error = DB_ERROR;
	}

	DBUG_RETURN(convert_error_code_to_mysql(error, 0, NULL));
}

/*********************************************************************//**
Returns the exact number of records that this client can see using this
handler object
@return	Number of rows. HA_POS_ERROR on error */

ha_rows
ha_innobase::records()
/*==================*/
{
	DBUG_ENTER("ha_innobase::records()");

	dberr_t		ret;
	dict_index_t*	index;		/* The clustered index. */
	ulint		n_rows = 0;	/* Record count in this view */

	update_thd();

	if (dict_table_is_discarded(prebuilt->table)) {
		ib_senderrf(
			user_thd,
			IB_LOG_LEVEL_ERROR,
			ER_TABLESPACE_DISCARDED,
			table->s->table_name.str);

		DBUG_RETURN(HA_POS_ERROR);

	} else if (prebuilt->table->ibd_file_missing) {
		ib_senderrf(
			user_thd, IB_LOG_LEVEL_ERROR,
			ER_TABLESPACE_MISSING,
			table->s->table_name.str);

		DBUG_RETURN(HA_POS_ERROR);

	} else if (prebuilt->table->corrupted) {
err_table_corrupted:
		ib_errf(user_thd, IB_LOG_LEVEL_WARN,
			ER_INNODB_INDEX_CORRUPT,
			"Table '%s' is corrupt.",
			table->s->table_name.str);

		DBUG_RETURN(HA_POS_ERROR);
	}

	prebuilt->trx->op_info = "counting records";

	index = dict_table_get_first_index(prebuilt->table);
	ut_ad(dict_index_is_clust(index));

	prebuilt->index_usable = row_merge_is_index_usable(
		prebuilt->trx, index);
	if (!prebuilt->index_usable) {
		DBUG_RETURN(HA_POS_ERROR);
	}

	/* (Re)Build the prebuilt->mysql_template if it is null to use
	the clustered index and just the key, no off-record data. */
	prebuilt->index = index;
	dtuple_set_n_fields(prebuilt->search_tuple, 0);
	prebuilt->read_just_key = 1;
	build_template(false);

	/* Count the records in the clustered index */
	ret = row_scan_index_for_mysql(prebuilt, index, false, &n_rows);
	reset_template();
	switch (ret) {
	case DB_SUCCESS:
		break;
	case DB_LOCK_WAIT_TIMEOUT:
		my_error(ER_LOCK_WAIT_TIMEOUT, MYF(0));
		DBUG_RETURN(HA_POS_ERROR);
	case DB_INTERRUPTED:
		my_error(ER_QUERY_INTERRUPTED, MYF(0));
		DBUG_RETURN(HA_POS_ERROR);
	default:
		ut_ad(0);  /* Catch any unkown error here during debug */
		ib_logf(IB_LOG_LEVEL_ERROR,
			"Unknown error %u from row_scan_index_for_mysql()"
			" in handler::records()", ret);
	case DB_CORRUPTION:
		goto err_table_corrupted;
	}

	prebuilt->trx->op_info = "";
	if (thd_killed(user_thd)) {
		DBUG_RETURN(HA_POS_ERROR);
	}

	DBUG_RETURN((ha_rows) n_rows);
}

/*********************************************************************//**
Estimates the number of index records in a range.
@return	estimated number of rows */

ha_rows
ha_innobase::records_in_range(
/*==========================*/
	uint			keynr,		/*!< in: index number */
	key_range		*min_key,	/*!< in: start key value of the
						range, may also be 0 */
	key_range		*max_key)	/*!< in: range end key val, may
						also be 0 */
{
	KEY*		key;
	dict_index_t*	index;
	dtuple_t*	range_start;
	dtuple_t*	range_end;
	ib_int64_t	n_rows;
	ulint		mode1;
	ulint		mode2;
	mem_heap_t*	heap;

	DBUG_ENTER("records_in_range");

	ut_a(prebuilt->trx == thd_to_trx(ha_thd()));

	prebuilt->trx->op_info = (char*)"estimating records in index range";

	/* In case MySQL calls this in the middle of a SELECT query, release
	possible adaptive hash latch to avoid deadlocks of threads */

	trx_search_latch_release_if_reserved(prebuilt->trx);

	active_index = keynr;

	key = table->key_info + active_index;

	index = innobase_get_index(keynr);

	/* There exists possibility of not being able to find requested
	index due to inconsistency between MySQL and InoDB dictionary info.
	Necessary message should have been printed in innobase_get_index() */
	if (UNIV_UNLIKELY(!index)) {
		n_rows = HA_POS_ERROR;
		goto func_exit;
	}
	if (dict_index_is_corrupted(index)) {
		n_rows = HA_ERR_INDEX_CORRUPT;
		goto func_exit;
	}
	if (!row_merge_is_index_usable(prebuilt->trx, index)) {
		n_rows = HA_ERR_TABLE_DEF_CHANGED;
		goto func_exit;
	}

	heap = mem_heap_create(2 * (key->actual_key_parts * sizeof(dfield_t)
				    + sizeof(dtuple_t)));

	range_start = dtuple_create(heap, key->actual_key_parts);
	dict_index_copy_types(range_start, index, key->actual_key_parts);

	range_end = dtuple_create(heap, key->actual_key_parts);
	dict_index_copy_types(range_end, index, key->actual_key_parts);

	row_sel_convert_mysql_key_to_innobase(
				range_start,
				srch_key_val1, sizeof(srch_key_val1),
				index,
				(byte*) (min_key ? min_key->key :
					 (const uchar*) 0),
				(ulint) (min_key ? min_key->length : 0),
				prebuilt->trx);
	DBUG_ASSERT(min_key
		    ? range_start->n_fields > 0
		    : range_start->n_fields == 0);

	row_sel_convert_mysql_key_to_innobase(
				range_end,
				srch_key_val2, sizeof(srch_key_val2),
				index,
				(byte*) (max_key ? max_key->key :
					 (const uchar*) 0),
				(ulint) (max_key ? max_key->length : 0),
				prebuilt->trx);
	DBUG_ASSERT(max_key
		    ? range_end->n_fields > 0
		    : range_end->n_fields == 0);

	mode1 = convert_search_mode_to_innobase(min_key ? min_key->flag :
						HA_READ_KEY_EXACT);
	mode2 = convert_search_mode_to_innobase(max_key ? max_key->flag :
						HA_READ_KEY_EXACT);

	if (mode1 != PAGE_CUR_UNSUPP && mode2 != PAGE_CUR_UNSUPP) {

		n_rows = btr_estimate_n_rows_in_range(index, range_start,
						      mode1, range_end,
						      mode2);
	} else {

		n_rows = HA_POS_ERROR;
	}

	mem_heap_free(heap);

func_exit:

	prebuilt->trx->op_info = (char*)"";

	/* The MySQL optimizer seems to believe an estimate of 0 rows is
	always accurate and may return the result 'Empty set' based on that.
	The accuracy is not guaranteed, and even if it were, for a locking
	read we should anyway perform the search to set the next-key lock.
	Add 1 to the value to make sure MySQL does not make the assumption! */

	if (n_rows == 0) {
		n_rows = 1;
	}

	DBUG_RETURN((ha_rows) n_rows);
}

/*********************************************************************//**
Gives an UPPER BOUND to the number of rows in a table. This is used in
filesort.cc.
@return	upper bound of rows */

ha_rows
ha_innobase::estimate_rows_upper_bound()
/*====================================*/
{
	const dict_index_t*	index;
	ulonglong		estimate;
	ulonglong		local_data_file_length;
	ulint			stat_n_leaf_pages;

	DBUG_ENTER("estimate_rows_upper_bound");

	/* We do not know if MySQL can call this function before calling
	external_lock(). To be safe, update the thd of the current table
	handle. */

	update_thd(ha_thd());

	prebuilt->trx->op_info = "calculating upper bound for table rows";

	/* In case MySQL calls this in the middle of a SELECT query, release
	possible adaptive hash latch to avoid deadlocks of threads */

	trx_search_latch_release_if_reserved(prebuilt->trx);

	index = dict_table_get_first_index(prebuilt->table);

	stat_n_leaf_pages = index->stat_n_leaf_pages;

	ut_a(stat_n_leaf_pages > 0);

	local_data_file_length =
		((ulonglong) stat_n_leaf_pages) * UNIV_PAGE_SIZE;

	/* Calculate a minimum length for a clustered index record and from
	that an upper bound for the number of rows. Since we only calculate
	new statistics in row0mysql.cc when a table has grown by a threshold
	factor, we must add a safety factor 2 in front of the formula below. */

	estimate = 2 * local_data_file_length
		/ dict_index_calc_min_rec_len(index);

	prebuilt->trx->op_info = "";

	DBUG_RETURN((ha_rows) estimate);
}

/*********************************************************************//**
How many seeks it will take to read through the table. This is to be
comparable to the number returned by records_in_range so that we can
decide if we should scan the table or use keys.
@return	estimated time measured in disk seeks */

double
ha_innobase::scan_time()
/*====================*/
{
	/* Since MySQL seems to favor table scans too much over index
	searches, we pretend that a sequential read takes the same time
	as a random disk read, that is, we do not divide the following
	by 10, which would be physically realistic. */

	/* The locking below is disabled for performance reasons. Without
	it we could end up returning uninitialized value to the caller,
	which in the worst case could make some query plan go bogus or
	issue a Valgrind warning. */
#if 0
	/* avoid potential lock order violation with dict_table_stats_lock()
	below */
	update_thd(ha_thd());
	trx_search_latch_release_if_reserved(prebuilt->trx);
#endif

	ulint	stat_clustered_index_size;

#if 0
	dict_table_stats_lock(prebuilt->table, RW_S_LATCH);
#endif

	ut_a(prebuilt->table->stat_initialized);

	stat_clustered_index_size = prebuilt->table->stat_clustered_index_size;

#if 0
	dict_table_stats_unlock(prebuilt->table, RW_S_LATCH);
#endif

	return((double) stat_clustered_index_size);
}

/******************************************************************//**
Calculate the time it takes to read a set of ranges through an index
This enables us to optimise reads for clustered indexes.
@return	estimated time measured in disk seeks */

double
ha_innobase::read_time(
/*===================*/
	uint	index,	/*!< in: key number */
	uint	ranges,	/*!< in: how many ranges */
	ha_rows rows)	/*!< in: estimated number of rows in the ranges */
{
	ha_rows total_rows;
	double	time_for_scan;

	if (index != table->s->primary_key) {
		/* Not clustered */
		return(handler::read_time(index, ranges, rows));
	}

	if (rows <= 2) {

		return((double) rows);
	}

	/* Assume that the read time is proportional to the scan time for all
	rows + at most one seek per range. */

	time_for_scan = scan_time();

	if ((total_rows = estimate_rows_upper_bound()) < rows) {

		return(time_for_scan);
	}

	return(ranges + (double) rows / (double) total_rows * time_for_scan);
}

/******************************************************************//**
Return the size of the InnoDB memory buffer. */

longlong
ha_innobase::get_memory_buffer_size() const
/*=======================================*/
{
	return(innobase_buffer_pool_size);
}

/*********************************************************************//**
Calculates the key number used inside MySQL for an Innobase index. We will
first check the "index translation table" for a match of the index to get
the index number. If there does not exist an "index translation table",
or not able to find the index in the translation table, then we will fall back
to the traditional way of looping through dict_index_t list to find a
match. In this case, we have to take into account if we generated a
default clustered index for the table
@return the key number used inside MySQL */
static
int
innobase_get_mysql_key_number_for_index(
/*====================================*/
	INNOBASE_SHARE*		share,	/*!< in: share structure for index
					translation table. */
	const TABLE*		table,	/*!< in: table in MySQL data
					dictionary */
	dict_table_t*		ib_table,/*!< in: table in InnoDB data
					dictionary */
	const dict_index_t*	index)	/*!< in: index */
{
	const dict_index_t*	ind;
	unsigned int		i;

 	ut_a(index);

	/* If index does not belong to the table object of share structure
	(ib_table comes from the share structure) search the index->table
	object instead */
	if (index->table != ib_table) {
		i = 0;
		ind = dict_table_get_first_index(index->table);

		while (index != ind) {
			ind = dict_table_get_next_index(ind);
			i++;
		}

		if (row_table_got_default_clust_index(index->table)) {
			ut_a(i > 0);
			i--;
		}

		return(i);
	}

	/* If index translation table exists, we will first check
	the index through index translation table for a match. */
	if (share->idx_trans_tbl.index_mapping) {
		for (i = 0; i < share->idx_trans_tbl.index_count; i++) {
			if (share->idx_trans_tbl.index_mapping[i] == index) {
				return(i);
			}
		}

		/* Print an error message if we cannot find the index
		in the "index translation table". */
		if (*index->name != TEMP_INDEX_PREFIX) {
			sql_print_error("Cannot find index %s in InnoDB index "
					"translation table.", index->name);
		}
	}

	/* If we do not have an "index translation table", or not able
	to find the index in the translation table, we'll directly find
	matching index with information from mysql TABLE structure and
	InnoDB dict_index_t list */
	for (i = 0; i < table->s->keys; i++) {
		ind = dict_table_get_index_on_name(
			ib_table, table->key_info[i].name);

		if (index == ind) {
			return(i);
		}
	}

	/* Loop through each index of the table and lock them */
	for (ind = dict_table_get_first_index(ib_table);
	     ind != NULL;
	     ind = dict_table_get_next_index(ind)) {
		if (index == ind) {
			/* Temp index is internal to InnoDB, that is
			not present in the MySQL index list, so no
			need to print such mismatch warning. */
			if (*(index->name) != TEMP_INDEX_PREFIX) {
				sql_print_warning(
					"Find index %s in InnoDB index list "
					"but not its MySQL index number "
					"It could be an InnoDB internal index.",
					index->name);
			}
			return(-1);
		}
	}

	ut_error;

	return(-1);
}

/*********************************************************************//**
Calculate Record Per Key value. Need to exclude the NULL value if
innodb_stats_method is set to "nulls_ignored"
@return estimated record per key value */
static
ha_rows
innodb_rec_per_key(
/*===============*/
	dict_index_t*	index,		/*!< in: dict_index_t structure */
	ulint		i,		/*!< in: the column we are
					calculating rec per key */
	ha_rows		records)	/*!< in: estimated total records */
{
	ha_rows		rec_per_key;
	ib_uint64_t	n_diff;

	ut_a(index->table->stat_initialized);

	ut_ad(i < dict_index_get_n_unique(index));

	n_diff = index->stat_n_diff_key_vals[i];

	if (n_diff == 0) {

		rec_per_key = records;
	} else if (srv_innodb_stats_method == SRV_STATS_NULLS_IGNORED) {
		ib_uint64_t	n_null;
		ib_uint64_t	n_non_null;

		n_non_null = index->stat_n_non_null_key_vals[i];

		/* In theory, index->stat_n_non_null_key_vals[i]
		should always be less than the number of records.
		Since this is statistics value, the value could
		have slight discrepancy. But we will make sure
		the number of null values is not a negative number. */
		if (records < n_non_null) {
			n_null = 0;
		} else {
			n_null = records - n_non_null;
		}

		/* If the number of NULL values is the same as or
		large than that of the distinct values, we could
		consider that the table consists mostly of NULL value.
		Set rec_per_key to 1. */
		if (n_diff <= n_null) {
			rec_per_key = 1;
		} else {
			/* Need to exclude rows with NULL values from
			rec_per_key calculation */
			rec_per_key = (ha_rows)
				((records - n_null) / (n_diff - n_null));
		}
	} else {
		DEBUG_SYNC_C("after_checking_for_0");
		rec_per_key = (ha_rows) (records / n_diff);
	}

	return(rec_per_key);
}

/*********************************************************************//**
Returns statistics information of the table to the MySQL interpreter,
in various fields of the handle object.
@return HA_ERR_* error code or 0 */

int
ha_innobase::info_low(
/*==================*/
	uint	flag,	/*!< in: what information is requested */
	bool	is_analyze)
{
	dict_table_t*	ib_table;
	ha_rows		rec_per_key;
	ib_uint64_t	n_rows;
	char		path[FN_REFLEN];
	os_file_stat_t	stat_info;

	DBUG_ENTER("info");

	/* If we are forcing recovery at a high level, we will suppress
	statistics calculation on tables, because that may crash the
	server if an index is badly corrupted. */

	/* We do not know if MySQL can call this function before calling
	external_lock(). To be safe, update the thd of the current table
	handle. */

	update_thd(ha_thd());

	/* In case MySQL calls this in the middle of a SELECT query, release
	possible adaptive hash latch to avoid deadlocks of threads */

	prebuilt->trx->op_info = (char*)"returning various info to MySQL";

	trx_search_latch_release_if_reserved(prebuilt->trx);

	ib_table = prebuilt->table;
	DBUG_ASSERT(ib_table->n_ref_count > 0);

	if (flag & HA_STATUS_TIME) {
		if (is_analyze || innobase_stats_on_metadata) {

			dict_stats_upd_option_t	opt;
			dberr_t			ret;

			prebuilt->trx->op_info = "updating table statistics";

			if (dict_stats_is_persistent_enabled(ib_table)) {

				ut_ad(!srv_read_only_mode);

				if (is_analyze) {
					opt = DICT_STATS_RECALC_PERSISTENT;
				} else {
					/* This is e.g. 'SHOW INDEXES', fetch
					the persistent stats from disk. */
					opt = DICT_STATS_FETCH_ONLY_IF_NOT_IN_MEMORY;
				}
			} else {
				opt = DICT_STATS_RECALC_TRANSIENT;
			}

			ut_ad(!mutex_own(&dict_sys->mutex));
			ret = dict_stats_update(ib_table, opt);

			if (ret != DB_SUCCESS) {
				prebuilt->trx->op_info = "";
				DBUG_RETURN(HA_ERR_GENERIC);
			}

			prebuilt->trx->op_info =
				"returning various info to MySQL";
		}

		my_snprintf(path, sizeof(path), "%s/%s%s",
			    mysql_data_home, ib_table->name, reg_ext);

		unpack_filename(path,path);

		/* Note that we do not know the access time of the table,
		nor the CHECK TABLE time, nor the UPDATE or INSERT time. */

		if (os_file_get_status(path, &stat_info, false) == DB_SUCCESS) {
			stats.create_time = (ulong) stat_info.ctime;
		}

		stats.update_time = ib_table->update_time;
	}

	if (flag & HA_STATUS_VARIABLE) {

		ulint	page_size;
		ulint	stat_clustered_index_size;
		ulint	stat_sum_of_other_index_sizes;

		if (!(flag & HA_STATUS_NO_LOCK)) {
			dict_table_stats_lock(ib_table, RW_S_LATCH);
		}

		ut_a(ib_table->stat_initialized);

		n_rows = ib_table->stat_n_rows;

		stat_clustered_index_size
			= ib_table->stat_clustered_index_size;

		stat_sum_of_other_index_sizes
			= ib_table->stat_sum_of_other_index_sizes;

		if (!(flag & HA_STATUS_NO_LOCK)) {
			dict_table_stats_unlock(ib_table, RW_S_LATCH);
		}

		/*
		The MySQL optimizer seems to assume in a left join that n_rows
		is an accurate estimate if it is zero. Of course, it is not,
		since we do not have any locks on the rows yet at this phase.
		Since SHOW TABLE STATUS seems to call this function with the
		HA_STATUS_TIME flag set, while the left join optimizer does not
		set that flag, we add one to a zero value if the flag is not
		set. That way SHOW TABLE STATUS will show the best estimate,
		while the optimizer never sees the table empty. */

		if (n_rows == 0 && !(flag & HA_STATUS_TIME)) {
			n_rows++;
		}

		/* Fix bug#40386: Not flushing query cache after truncate.
		n_rows can not be 0 unless the table is empty, set to 1
		instead. The original problem of bug#29507 is actually
		fixed in the server code. */
		if (thd_sql_command(user_thd) == SQLCOM_TRUNCATE) {

			n_rows = 1;

			/* We need to reset the prebuilt value too, otherwise
			checks for values greater than the last value written
			to the table will fail and the autoinc counter will
			not be updated. This will force write_row() into
			attempting an update of the table's AUTOINC counter. */

			prebuilt->autoinc_last_value = 0;
		}

		page_size = dict_table_zip_size(ib_table);
		if (page_size == 0) {
			page_size = UNIV_PAGE_SIZE;
		}

		stats.records = (ha_rows) n_rows;
		stats.deleted = 0;
		stats.data_file_length
			= ((ulonglong) stat_clustered_index_size)
			* page_size;
		stats.index_file_length
			= ((ulonglong) stat_sum_of_other_index_sizes)
			* page_size;

		/* Since fsp_get_available_space_in_free_extents() is
		acquiring latches inside InnoDB, we do not call it if we
		are asked by MySQL to avoid locking. Another reason to
		avoid the call is that it uses quite a lot of CPU.
		See Bug#38185. */
		if (flag & HA_STATUS_NO_LOCK
		    || !(flag & HA_STATUS_VARIABLE_EXTRA)) {
			/* We do not update delete_length if no
			locking is requested so the "old" value can
			remain. delete_length is initialized to 0 in
			the ha_statistics' constructor. Also we only
			need delete_length to be set when
			HA_STATUS_VARIABLE_EXTRA is set */
		} else if (UNIV_UNLIKELY
			   (srv_force_recovery >= SRV_FORCE_NO_IBUF_MERGE)) {
			/* Avoid accessing the tablespace if
			innodb_crash_recovery is set to a high value. */
			stats.delete_length = 0;
		} else {
			ullint	avail_space;

			avail_space = fsp_get_available_space_in_free_extents(
				ib_table->space);

			if (avail_space == ULLINT_UNDEFINED) {
				THD*	thd;
				char	errbuf[MYSYS_STRERROR_SIZE];

				thd = ha_thd();

				push_warning_printf(
					thd,
					Sql_condition::SL_WARNING,
					ER_CANT_GET_STAT,
					"InnoDB: Trying to get the free "
					"space for table %s but its "
					"tablespace has been discarded or "
					"the .ibd file is missing. Setting "
					"the free space to zero. "
					"(errno: %d - %s)",
					ib_table->name, errno,
					my_strerror(errbuf, sizeof(errbuf),
						    errno));

				stats.delete_length = 0;
			} else {
				stats.delete_length = avail_space * 1024;
			}
		}

		stats.check_time = 0;
		stats.mrr_length_per_rec = ref_length + sizeof(void*);

		if (stats.records == 0) {
			stats.mean_rec_length = 0;
		} else {
			stats.mean_rec_length = (ulong)
				(stats.data_file_length / stats.records);
		}
	}

	if (flag & HA_STATUS_CONST) {
		ulong	i;
		/* Verify the number of index in InnoDB and MySQL
		matches up. If prebuilt->clust_index_was_generated
		holds, InnoDB defines GEN_CLUST_INDEX internally */
		ulint	num_innodb_index = UT_LIST_GET_LEN(ib_table->indexes)
			- prebuilt->clust_index_was_generated;
		if (table->s->keys < num_innodb_index) {
			/* If there are too many indexes defined
			inside InnoDB, ignore those that are being
			created, because MySQL will only consider
			the fully built indexes here. */

			for (const dict_index_t* index
				     = UT_LIST_GET_FIRST(ib_table->indexes);
			     index != NULL;
			     index = UT_LIST_GET_NEXT(indexes, index)) {

				/* First, online index creation is
				completed inside InnoDB, and then
				MySQL attempts to upgrade the
				meta-data lock so that it can rebuild
				the .frm file. If we get here in that
				time frame, dict_index_is_online_ddl()
				would not hold and the index would
				still not be included in TABLE_SHARE. */
				if (*index->name == TEMP_INDEX_PREFIX) {
					num_innodb_index--;
				}
			}

			if (table->s->keys < num_innodb_index
			    && innobase_fts_check_doc_id_index(
				    ib_table, NULL, NULL)
			    == FTS_EXIST_DOC_ID_INDEX) {
				num_innodb_index--;
			}
		}

		if (table->s->keys != num_innodb_index) {
			sql_print_error("InnoDB: Table %s contains %lu "
					"indexes inside InnoDB, which "
					"is different from the number of "
					"indexes %u defined in the MySQL ",
					ib_table->name, num_innodb_index,
					table->s->keys);
		}

		if (!(flag & HA_STATUS_NO_LOCK)) {
			dict_table_stats_lock(ib_table, RW_S_LATCH);
		}

		ut_a(ib_table->stat_initialized);

		for (i = 0; i < table->s->keys; i++) {
			ulong	j;
			/* We could get index quickly through internal
			index mapping with the index translation table.
			The identity of index (match up index name with
			that of table->key_info[i]) is already verified in
			innobase_get_index().  */
			dict_index_t* index = innobase_get_index(i);

			if (index == NULL) {
				sql_print_error("Table %s contains fewer "
						"indexes inside InnoDB than "
						"are defined in the MySQL "
						".frm file. Have you mixed up "
						".frm files from different "
						"installations? See "
						REFMAN
						"innodb-troubleshooting.html\n",
						ib_table->name);
				break;
			}

			for (j = 0; j < table->key_info[i].actual_key_parts; j++) {

				if (table->key_info[i].flags & HA_FULLTEXT) {
					/* The whole concept has no validity
					for FTS indexes. */
					table->key_info[i].rec_per_key[j] = 1;
					continue;
				}

				if (j + 1 > index->n_uniq) {
					sql_print_error(
						"Index %s of %s has %lu columns"
					        " unique inside InnoDB, but "
						"MySQL is asking statistics for"
					        " %lu columns. Have you mixed "
						"up .frm files from different "
					       	"installations? "
						"See " REFMAN
						"innodb-troubleshooting.html\n",
						index->name,
						ib_table->name,
						(unsigned long)
						index->n_uniq, j + 1);
					break;
				}

				rec_per_key = innodb_rec_per_key(
					index, j, stats.records);

				/* Since MySQL seems to favor table scans
				too much over index searches, we pretend
				index selectivity is 2 times better than
				our estimate: */

				rec_per_key = rec_per_key / 2;

				if (rec_per_key == 0) {
					rec_per_key = 1;
				}

				table->key_info[i].rec_per_key[j] =
				  rec_per_key >= ~(ulong) 0 ? ~(ulong) 0 :
				  (ulong) rec_per_key;
			}
		}

		if (!(flag & HA_STATUS_NO_LOCK)) {
			dict_table_stats_unlock(ib_table, RW_S_LATCH);
		}
	}

	if (srv_force_recovery >= SRV_FORCE_NO_IBUF_MERGE) {

		goto func_exit;
	}

	if (flag & HA_STATUS_ERRKEY) {
		const dict_index_t*	err_index;

		ut_a(prebuilt->trx);
		ut_a(prebuilt->trx->magic_n == TRX_MAGIC_N);

		err_index = trx_get_error_info(prebuilt->trx);

		if (err_index) {
			errkey = innobase_get_mysql_key_number_for_index(
					share, table, ib_table, err_index);
		} else {
			errkey = (unsigned int) (
				(prebuilt->trx->error_key_num
				 == ULINT_UNDEFINED)
					? ~0
					: prebuilt->trx->error_key_num);
		}
	}

	if ((flag & HA_STATUS_AUTO) && table->found_next_number_field) {
		stats.auto_increment_value = innobase_peek_autoinc();
	}

func_exit:
	prebuilt->trx->op_info = (char*)"";

	DBUG_RETURN(0);
}

/*********************************************************************//**
Returns statistics information of the table to the MySQL interpreter,
in various fields of the handle object.
@return HA_ERR_* error code or 0 */

int
ha_innobase::info(
/*==============*/
	uint	flag)	/*!< in: what information is requested */
{
	return(this->info_low(flag, false /* not ANALYZE */));
}

/**********************************************************************//**
Updates index cardinalities of the table, based on random dives into
each index tree. This does NOT calculate exact statistics on the table.
@return	HA_ADMIN_* error code or HA_ADMIN_OK */

int
ha_innobase::analyze(
/*=================*/
	THD*		thd,		/*!< in: connection thread handle */
	HA_CHECK_OPT*	check_opt)	/*!< in: currently ignored */
{
	int	ret;

	/* Simply call this->info_low() with all the flags
	and request recalculation of the statistics */
	ret = this->info_low(
		HA_STATUS_TIME | HA_STATUS_CONST | HA_STATUS_VARIABLE,
		true /* this is ANALYZE */);

	if (ret != 0) {
		return(HA_ADMIN_FAILED);
	}

	return(HA_ADMIN_OK);
}

/**********************************************************************//**
This is mapped to "ALTER TABLE tablename ENGINE=InnoDB", which rebuilds
the table in MySQL. */

int
ha_innobase::optimize(
/*==================*/
	THD*		thd,		/*!< in: connection thread handle */
	HA_CHECK_OPT*	check_opt)	/*!< in: currently ignored */
{
	/*FTS-FIXME: Since MySQL doesn't support engine-specific commands,
	we have to hijack some existing command in order to be able to test
	the new admin commands added in InnoDB's FTS support. For now, we
	use MySQL's OPTIMIZE command, normally mapped to ALTER TABLE in
	InnoDB (so it recreates the table anew), and map it to OPTIMIZE.

	This works OK otherwise, but MySQL locks the entire table during
	calls to OPTIMIZE, which is undesirable. */

	if (innodb_optimize_fulltext_only) {
		if (prebuilt->table->fts && prebuilt->table->fts->cache) {
			fts_sync_table(prebuilt->table);
			fts_optimize_table(prebuilt->table);
		}
		return(HA_ADMIN_OK);
	} else {

		return(HA_ADMIN_TRY_ALTER);
	}
}

/*******************************************************************//**
Tries to check that an InnoDB table is not corrupted. If corruption is
noticed, prints to stderr information about it. In case of corruption
may also assert a failure and crash the server.
@return	HA_ADMIN_CORRUPT or HA_ADMIN_OK */

int
ha_innobase::check(
/*===============*/
	THD*		thd,		/*!< in: user thread handle */
	HA_CHECK_OPT*	check_opt)	/*!< in: check options, currently
					ignored */
{
	dict_index_t*	index;
	ulint		n_rows;
	ulint		n_rows_in_table	= ULINT_UNDEFINED;
	ibool		is_ok		= TRUE;
	ulint		old_isolation_level;
	ibool		table_corrupted;

	DBUG_ENTER("ha_innobase::check");
	DBUG_ASSERT(thd == ha_thd());
	ut_a(prebuilt->trx);
	ut_a(prebuilt->trx->magic_n == TRX_MAGIC_N);
	ut_a(prebuilt->trx == thd_to_trx(thd));

	if (prebuilt->mysql_template == NULL) {
		/* Build the template; we will use a dummy template
		in index scans done in checking */

		build_template(true);
	}

	if (dict_table_is_discarded(prebuilt->table)) {

		ib_senderrf(
			thd,
			IB_LOG_LEVEL_ERROR,
			ER_TABLESPACE_DISCARDED,
			table->s->table_name.str);

		DBUG_RETURN(HA_ADMIN_CORRUPT);

	} else if (prebuilt->table->ibd_file_missing) {

		ib_senderrf(
			thd, IB_LOG_LEVEL_ERROR,
			ER_TABLESPACE_MISSING,
			table->s->table_name.str);

		DBUG_RETURN(HA_ADMIN_CORRUPT);
	}

	prebuilt->trx->op_info = "checking table";

	old_isolation_level = prebuilt->trx->isolation_level;

	/* We must run the index record counts at an isolation level
	>= READ COMMITTED, because a dirty read can see a wrong number
	of records in some index; to play safe, we use always
	REPEATABLE READ here */

	prebuilt->trx->isolation_level = TRX_ISO_REPEATABLE_READ;

	/* Check whether the table is already marked as corrupted
	before running the check table */
	table_corrupted = prebuilt->table->corrupted;

	/* Reset table->corrupted bit so that check table can proceed to
	do additional check */
	prebuilt->table->corrupted = FALSE;

	/* Enlarge the fatal lock wait timeout during CHECK TABLE. */
	os_increment_counter_by_amount(
		server_mutex,
		srv_fatal_semaphore_wait_threshold,
		SRV_SEMAPHORE_WAIT_EXTENSION);

	for (index = dict_table_get_first_index(prebuilt->table);
	     index != NULL;
	     index = dict_table_get_next_index(index)) {
		char	index_name[MAX_FULL_NAME_LEN + 1];

		/* If this is an index being created or dropped, break */
		if (*index->name == TEMP_INDEX_PREFIX) {
			break;
		} else if (!btr_validate_index(index, prebuilt->trx)) {
			is_ok = FALSE;

			innobase_format_name(
				index_name, sizeof index_name,
				index->name, TRUE);

			push_warning_printf(thd, Sql_condition::SL_WARNING,
					    ER_NOT_KEYFILE,
					    "InnoDB: The B-tree of"
					    " index %s is corrupted.",
					    index_name);
			continue;
		}

		/* Instead of invoking change_active_index(), set up
		a dummy template for non-locking reads, disabling
		access to the clustered index. */
		prebuilt->index = index;

		prebuilt->index_usable = row_merge_is_index_usable(
			prebuilt->trx, prebuilt->index);

		if (!prebuilt->index_usable) {
			innobase_format_name(
				index_name, sizeof index_name,
				prebuilt->index->name, TRUE);

			if (dict_index_is_corrupted(prebuilt->index)) {
				push_warning_printf(
					user_thd,
					Sql_condition::SL_WARNING,
					HA_ERR_INDEX_CORRUPT,
					"InnoDB: Index %s is marked as"
					" corrupted",
					index_name);
				is_ok = FALSE;
			} else {
				push_warning_printf(
					thd,
					Sql_condition::SL_WARNING,
					HA_ERR_TABLE_DEF_CHANGED,
					"InnoDB: Insufficient history for"
					" index %s",
					index_name);
			}
			continue;
		}

		prebuilt->sql_stat_start = TRUE;
		prebuilt->template_type = ROW_MYSQL_DUMMY_TEMPLATE;
		prebuilt->n_template = 0;
		prebuilt->need_to_access_clustered = FALSE;

		dtuple_set_n_fields(prebuilt->search_tuple, 0);

		prebuilt->select_lock_type = LOCK_NONE;

		/* Scan this index. */
		dberr_t ret = row_scan_index_for_mysql(
			prebuilt, index, true, &n_rows);

		DBUG_EXECUTE_IF(
			"dict_set_index_corrupted",
			if (!dict_index_is_clust(index)) {
				ret = DB_CORRUPTION;
			});

		if (ret == DB_INTERRUPTED || thd_killed(user_thd)) {
			/* Do not report error since this could happen
			during shutdown */
			break;
		}
		if (ret != DB_SUCCESS) {
			/* Assume some kind of corruption. */
			innobase_format_name(
				index_name, sizeof index_name,
				index->name, TRUE);

			push_warning_printf(thd, Sql_condition::SL_WARNING,
					    ER_NOT_KEYFILE,
					    "InnoDB: The B-tree of"
					    " index %s is corrupted.",
					    index_name);
			is_ok = FALSE;
			dict_set_corrupted(
				index, prebuilt->trx, "CHECK TABLE");
		}

#if 0
		fprintf(stderr, "%lu entries in index %s\n", n_rows,
			index->name);
#endif

		if (index == dict_table_get_first_index(prebuilt->table)) {
			n_rows_in_table = n_rows;
		} else if (!(index->type & DICT_FTS)
			   && (n_rows != n_rows_in_table)) {
			push_warning_printf(thd, Sql_condition::SL_WARNING,
					    ER_NOT_KEYFILE,
					    "InnoDB: Index '%-.200s'"
					    " contains %lu entries,"
					    " should be %lu.",
					    index->name,
					    (ulong) n_rows,
					    (ulong) n_rows_in_table);
			is_ok = FALSE;
		}
	}

	if (table_corrupted) {
		/* If some previous operation has marked the table as
		corrupted in memory, and has not propagated such to
		clustered index, we will do so here */
		index = dict_table_get_first_index(prebuilt->table);

		if (!dict_index_is_corrupted(index)) {
			dict_set_corrupted(
				index, prebuilt->trx, "CHECK TABLE");
		}
		prebuilt->table->corrupted = TRUE;
	}

	/* Restore the original isolation level */
	prebuilt->trx->isolation_level = old_isolation_level;

	/* We validate also the whole adaptive hash index for all tables
	at every CHECK TABLE */

	if (!btr_search_validate()) {
		push_warning(thd, Sql_condition::SL_WARNING,
			     ER_NOT_KEYFILE,
			     "InnoDB: The adaptive hash index is corrupted.");
		is_ok = FALSE;
	}

	/* Restore the fatal lock wait timeout after CHECK TABLE. */
	os_decrement_counter_by_amount(
		server_mutex,
		srv_fatal_semaphore_wait_threshold,
		SRV_SEMAPHORE_WAIT_EXTENSION);

	prebuilt->trx->op_info = "";
	if (thd_killed(user_thd)) {
		my_error(ER_QUERY_INTERRUPTED, MYF(0));
	}

	DBUG_RETURN(is_ok ? HA_ADMIN_OK : HA_ADMIN_CORRUPT);
}

/*************************************************************//**
Adds information about free space in the InnoDB tablespace to a table comment
which is printed out when a user calls SHOW TABLE STATUS. Adds also info on
foreign keys.
@return	table comment + InnoDB free space + info on foreign keys */

char*
ha_innobase::update_table_comment(
/*==============================*/
	const char*	comment)/*!< in: table comment defined by user */
{
	uint	length = (uint) strlen(comment);
	char*	str;
	long	flen;

	/* We do not know if MySQL can call this function before calling
	external_lock(). To be safe, update the thd of the current table
	handle. */

	if (length > 64000 - 3) {
		return((char*) comment); /* string too long */
	}

	update_thd(ha_thd());

	prebuilt->trx->op_info = (char*)"returning table comment";

	/* In case MySQL calls this in the middle of a SELECT query, release
	possible adaptive hash latch to avoid deadlocks of threads */

	trx_search_latch_release_if_reserved(prebuilt->trx);
	str = NULL;

	/* output the data to a temporary file */

	if (!srv_read_only_mode) {

		mutex_enter(&srv_dict_tmpfile_mutex);

		rewind(srv_dict_tmpfile);

		fprintf(srv_dict_tmpfile, "InnoDB free: %llu kB",
			fsp_get_available_space_in_free_extents(
				prebuilt->table->space));

		dict_print_info_on_foreign_keys(
			FALSE, srv_dict_tmpfile, prebuilt->trx,
			prebuilt->table);

		flen = ftell(srv_dict_tmpfile);

		if (flen < 0) {
			flen = 0;
		} else if (length + flen + 3 > 64000) {
			flen = 64000 - 3 - length;
		}

		/* allocate buffer for the full string, and
		read the contents of the temporary file */

		str = (char*) my_malloc(length + flen + 3, MYF(0));

		if (str) {
			char* pos	= str + length;
			if (length) {
				memcpy(str, comment, length);
				*pos++ = ';';
				*pos++ = ' ';
			}
			rewind(srv_dict_tmpfile);
			flen = (uint) fread(pos, 1, flen, srv_dict_tmpfile);
			pos[flen] = 0;
		}

		mutex_exit(&srv_dict_tmpfile_mutex);
	}

	prebuilt->trx->op_info = (char*)"";

	return(str ? str : (char*) comment);
}

/*******************************************************************//**
Gets the foreign key create info for a table stored in InnoDB.
@return own: character string in the form which can be inserted to the
CREATE TABLE statement, MUST be freed with
ha_innobase::free_foreign_key_create_info */

char*
ha_innobase::get_foreign_key_create_info(void)
/*==========================================*/
{
	long	flen;
	char*	str	= 0;

	ut_a(prebuilt != NULL);

	/* We do not know if MySQL can call this function before calling
	external_lock(). To be safe, update the thd of the current table
	handle. */

	update_thd(ha_thd());

	prebuilt->trx->op_info = (char*)"getting info on foreign keys";

	/* In case MySQL calls this in the middle of a SELECT query,
	release possible adaptive hash latch to avoid
	deadlocks of threads */

	trx_search_latch_release_if_reserved(prebuilt->trx);

	if (!srv_read_only_mode) {
		mutex_enter(&srv_dict_tmpfile_mutex);
		rewind(srv_dict_tmpfile);

		/* Output the data to a temporary file */
		dict_print_info_on_foreign_keys(
			TRUE, srv_dict_tmpfile, prebuilt->trx,
			prebuilt->table);

		prebuilt->trx->op_info = (char*)"";

		flen = ftell(srv_dict_tmpfile);

		if (flen < 0) {
			flen = 0;
		}

		/* Allocate buffer for the string, and
		read the contents of the temporary file */

		str = (char*) my_malloc(flen + 1, MYF(0));

		if (str) {
			rewind(srv_dict_tmpfile);
			flen = (uint) fread(str, 1, flen, srv_dict_tmpfile);
			str[flen] = 0;
		}

		mutex_exit(&srv_dict_tmpfile_mutex);
	}

	return(str);
}


/***********************************************************************//**
Maps a InnoDB foreign key constraint to a equivalent MySQL foreign key info.
@return pointer to foreign key info */
static
FOREIGN_KEY_INFO*
get_foreign_key_info(
/*=================*/
	THD*			thd,		/*!< in: user thread handle */
	dict_foreign_t*		foreign)	/*!< in: foreign key constraint */
{
	FOREIGN_KEY_INFO	f_key_info;
	FOREIGN_KEY_INFO*	pf_key_info;
	uint			i = 0;
	ulint			len;
	char			tmp_buff[NAME_LEN+1];
	char			name_buff[NAME_LEN+1];
	const char*		ptr;
	LEX_STRING*		referenced_key_name;
	LEX_STRING*		name = NULL;

	ptr = dict_remove_db_name(foreign->id);
	f_key_info.foreign_id = thd_make_lex_string(
		thd, 0, ptr, (uint) strlen(ptr), 1);

	/* Name format: database name, '/', table name, '\0' */

	/* Referenced (parent) database name */
	len = dict_get_db_name_len(foreign->referenced_table_name);
	ut_a(len < sizeof(tmp_buff));
	ut_memcpy(tmp_buff, foreign->referenced_table_name, len);
	tmp_buff[len] = 0;

	len = filename_to_tablename(tmp_buff, name_buff, sizeof(name_buff));
	f_key_info.referenced_db = thd_make_lex_string(
		thd, 0, name_buff, (unsigned int) len, 1);

	/* Referenced (parent) table name */
	ptr = dict_remove_db_name(foreign->referenced_table_name);
	len = filename_to_tablename(ptr, name_buff, sizeof(name_buff));
	f_key_info.referenced_table = thd_make_lex_string(
		thd, 0, name_buff, (unsigned int) len, 1);

	/* Dependent (child) database name */
	len = dict_get_db_name_len(foreign->foreign_table_name);
	ut_a(len < sizeof(tmp_buff));
	ut_memcpy(tmp_buff, foreign->foreign_table_name, len);
	tmp_buff[len] = 0;

	len = filename_to_tablename(tmp_buff, name_buff, sizeof(name_buff));
	f_key_info.foreign_db = thd_make_lex_string(
		thd, 0, name_buff, (unsigned int) len, 1);

	/* Dependent (child) table name */
	ptr = dict_remove_db_name(foreign->foreign_table_name);
	len = filename_to_tablename(ptr, name_buff, sizeof(name_buff));
	f_key_info.foreign_table = thd_make_lex_string(
		thd, 0, name_buff, (unsigned int) len, 1);

	do {
		ptr = foreign->foreign_col_names[i];
		name = thd_make_lex_string(thd, name, ptr,
					   (uint) strlen(ptr), 1);
		f_key_info.foreign_fields.push_back(name);
		ptr = foreign->referenced_col_names[i];
		name = thd_make_lex_string(thd, name, ptr,
					   (uint) strlen(ptr), 1);
		f_key_info.referenced_fields.push_back(name);
	} while (++i < foreign->n_fields);

	if (foreign->type & DICT_FOREIGN_ON_DELETE_CASCADE) {
		len = 7;
		ptr = "CASCADE";
	} else if (foreign->type & DICT_FOREIGN_ON_DELETE_SET_NULL) {
		len = 8;
		ptr = "SET NULL";
	} else if (foreign->type & DICT_FOREIGN_ON_DELETE_NO_ACTION) {
		len = 9;
		ptr = "NO ACTION";
	} else {
		len = 8;
		ptr = "RESTRICT";
	}

	f_key_info.delete_method = thd_make_lex_string(
		thd, f_key_info.delete_method, ptr, (unsigned int) len, 1);

	if (foreign->type & DICT_FOREIGN_ON_UPDATE_CASCADE) {
		len = 7;
		ptr = "CASCADE";
	} else if (foreign->type & DICT_FOREIGN_ON_UPDATE_SET_NULL) {
		len = 8;
		ptr = "SET NULL";
	} else if (foreign->type & DICT_FOREIGN_ON_UPDATE_NO_ACTION) {
		len = 9;
		ptr = "NO ACTION";
	} else {
		len = 8;
		ptr = "RESTRICT";
	}

	f_key_info.update_method = thd_make_lex_string(
		thd, f_key_info.update_method, ptr, (unsigned int) len, 1);

	if (foreign->referenced_index && foreign->referenced_index->name) {
		referenced_key_name = thd_make_lex_string(thd,
					f_key_info.referenced_key_name,
					foreign->referenced_index->name,
					 (uint) strlen(foreign->referenced_index->name),
					1);
	} else {
		referenced_key_name = NULL;
	}

	f_key_info.referenced_key_name = referenced_key_name;

	pf_key_info = (FOREIGN_KEY_INFO*) thd_memdup(thd, &f_key_info,
						      sizeof(FOREIGN_KEY_INFO));

	return(pf_key_info);
}

/*******************************************************************//**
Gets the list of foreign keys in this table.
@return always 0, that is, always succeeds */

int
ha_innobase::get_foreign_key_list(
/*==============================*/
	THD*			thd,		/*!< in: user thread handle */
	List<FOREIGN_KEY_INFO>*	f_key_list)	/*!< out: foreign key list */
{
	FOREIGN_KEY_INFO*	pf_key_info;
	dict_foreign_t*		foreign;

	update_thd(ha_thd());

	prebuilt->trx->op_info = "getting list of foreign keys";

	trx_search_latch_release_if_reserved(prebuilt->trx);

	mutex_enter(&(dict_sys->mutex));

	for (foreign = UT_LIST_GET_FIRST(prebuilt->table->foreign_list);
	     foreign != NULL;
	     foreign = UT_LIST_GET_NEXT(foreign_list, foreign)) {
		pf_key_info = get_foreign_key_info(thd, foreign);
		if (pf_key_info) {
			f_key_list->push_back(pf_key_info);
		}
	}

	mutex_exit(&(dict_sys->mutex));

	prebuilt->trx->op_info = "";

	return(0);
}

/*******************************************************************//**
Gets the set of foreign keys where this table is the referenced table.
@return always 0, that is, always succeeds */

int
ha_innobase::get_parent_foreign_key_list(
/*=====================================*/
	THD*			thd,		/*!< in: user thread handle */
	List<FOREIGN_KEY_INFO>*	f_key_list)	/*!< out: foreign key list */
{
	FOREIGN_KEY_INFO*	pf_key_info;
	dict_foreign_t*		foreign;

	update_thd(ha_thd());

	prebuilt->trx->op_info = "getting list of referencing foreign keys";

	trx_search_latch_release_if_reserved(prebuilt->trx);

	mutex_enter(&(dict_sys->mutex));

	for (foreign = UT_LIST_GET_FIRST(prebuilt->table->referenced_list);
	     foreign != NULL;
	     foreign = UT_LIST_GET_NEXT(referenced_list, foreign)) {
		pf_key_info = get_foreign_key_info(thd, foreign);
		if (pf_key_info) {
			f_key_list->push_back(pf_key_info);
		}
	}

	mutex_exit(&(dict_sys->mutex));

	prebuilt->trx->op_info = "";

	return(0);
}

/*****************************************************************//**
Checks if ALTER TABLE may change the storage engine of the table.
Changing storage engines is not allowed for tables for which there
are foreign key constraints (parent or child tables).
@return	TRUE if can switch engines */

bool
ha_innobase::can_switch_engines(void)
/*=================================*/
{
	bool	can_switch;

	DBUG_ENTER("ha_innobase::can_switch_engines");
	update_thd();

	prebuilt->trx->op_info =
			"determining if there are foreign key constraints";
	row_mysql_freeze_data_dictionary(prebuilt->trx);

	can_switch = !UT_LIST_GET_FIRST(prebuilt->table->referenced_list)
			&& !UT_LIST_GET_FIRST(prebuilt->table->foreign_list);

	row_mysql_unfreeze_data_dictionary(prebuilt->trx);
	prebuilt->trx->op_info = "";

	DBUG_RETURN(can_switch);
}

/*******************************************************************//**
Checks if a table is referenced by a foreign key. The MySQL manual states that
a REPLACE is either equivalent to an INSERT, or DELETE(s) + INSERT. Only a
delete is then allowed internally to resolve a duplicate key conflict in
REPLACE, not an update.
@return	> 0 if referenced by a FOREIGN KEY */

uint
ha_innobase::referenced_by_foreign_key(void)
/*========================================*/
{
	if (dict_table_is_referenced_by_foreign_key(prebuilt->table)) {

		return(1);
	}

	return(0);
}

/*******************************************************************//**
Frees the foreign key create info for a table stored in InnoDB, if it is
non-NULL. */

void
ha_innobase::free_foreign_key_create_info(
/*======================================*/
	char*	str)	/*!< in, own: create info string to free */
{
	if (str) {
		my_free(str);
	}
}

/*******************************************************************//**
Tells something additional to the handler about how to do things.
@return	0 or error number */

int
ha_innobase::extra(
/*===============*/
	enum ha_extra_function operation)
			   /*!< in: HA_EXTRA_FLUSH or some other flag */
{
	check_trx_exists(ha_thd());

	/* Warning: since it is not sure that MySQL calls external_lock
	before calling this function, the trx field in prebuilt can be
	obsolete! */

	switch (operation) {
	case HA_EXTRA_FLUSH:
		if (prebuilt->blob_heap) {
			row_mysql_prebuilt_free_blob_heap(prebuilt);
		}
		break;
	case HA_EXTRA_RESET_STATE:
		reset_template();
		thd_to_trx(ha_thd())->duplicates = 0;
		break;
	case HA_EXTRA_NO_KEYREAD:
		prebuilt->read_just_key = 0;
		break;
	case HA_EXTRA_KEYREAD:
		prebuilt->read_just_key = 1;
		break;
	case HA_EXTRA_KEYREAD_PRESERVE_FIELDS:
		prebuilt->keep_other_fields_on_keyread = 1;
		break;

		/* IMPORTANT: prebuilt->trx can be obsolete in
		this method, because it is not sure that MySQL
		calls external_lock before this method with the
		parameters below.  We must not invoke update_thd()
		either, because the calling threads may change.
		CAREFUL HERE, OR MEMORY CORRUPTION MAY OCCUR! */
	case HA_EXTRA_INSERT_WITH_UPDATE:
		thd_to_trx(ha_thd())->duplicates |= TRX_DUP_IGNORE;
		break;
	case HA_EXTRA_NO_IGNORE_DUP_KEY:
		thd_to_trx(ha_thd())->duplicates &= ~TRX_DUP_IGNORE;
		break;
	case HA_EXTRA_WRITE_CAN_REPLACE:
		thd_to_trx(ha_thd())->duplicates |= TRX_DUP_REPLACE;
		break;
	case HA_EXTRA_WRITE_CANNOT_REPLACE:
		thd_to_trx(ha_thd())->duplicates &= ~TRX_DUP_REPLACE;
		break;
	default:/* Do nothing */
		;
	}

	return(0);
}

/******************************************************************//**
*/

int
ha_innobase::reset()
/*================*/
{
	if (prebuilt->blob_heap) {
		row_mysql_prebuilt_free_blob_heap(prebuilt);
	}

	reset_template();
	ds_mrr.reset();

	/* TODO: This should really be reset in reset_template() but for now
	it's safer to do it explicitly here. */

	/* This is a statement level counter. */
	prebuilt->autoinc_last_value = 0;

	return(0);
}

/******************************************************************//**
MySQL calls this function at the start of each SQL statement inside LOCK
TABLES. Inside LOCK TABLES the ::external_lock method does not work to
mark SQL statement borders. Note also a special case: if a temporary table
is created inside LOCK TABLES, MySQL has not called external_lock() at all
on that table.
MySQL-5.0 also calls this before each statement in an execution of a stored
procedure. To make the execution more deterministic for binlogging, MySQL-5.0
locks all tables involved in a stored procedure with full explicit table
locks (thd_in_lock_tables(thd) holds in store_lock()) before executing the
procedure.
@return	0 or error code */

int
ha_innobase::start_stmt(
/*====================*/
	THD*		thd,	/*!< in: handle to the user thread */
	thr_lock_type	lock_type)
{
	trx_t*		trx;

	update_thd(thd);

	trx = prebuilt->trx;

	/* Here we release the search latch and the InnoDB thread FIFO ticket
	if they were reserved. They should have been released already at the
	end of the previous statement, but because inside LOCK TABLES the
	lock count method does not work to mark the end of a SELECT statement,
	that may not be the case. We MUST release the search latch before an
	INSERT, for example. */

	trx_search_latch_release_if_reserved(trx);

	innobase_srv_conc_force_exit_innodb(trx);

	/* Reset the AUTOINC statement level counter for multi-row INSERTs. */
	trx->n_autoinc_rows = 0;

	prebuilt->sql_stat_start = TRUE;
	prebuilt->hint_need_to_fetch_extra_cols = 0;
	reset_template();

	if (!prebuilt->mysql_has_locked) {
		/* This handle is for a temporary table created inside
		this same LOCK TABLES; since MySQL does NOT call external_lock
		in this case, we must use x-row locks inside InnoDB to be
		prepared for an update of a row */

		prebuilt->select_lock_type = LOCK_X;

	} else if (trx->isolation_level != TRX_ISO_SERIALIZABLE
		   && thd_sql_command(thd) == SQLCOM_SELECT
		   && lock_type == TL_READ) {

		/* For other than temporary tables, we obtain
		no lock for consistent read (plain SELECT). */

		prebuilt->select_lock_type = LOCK_NONE;
	} else {
		/* Not a consistent read: restore the
		select_lock_type value. The value of
		stored_select_lock_type was decided in:
		1) ::store_lock(),
		2) ::external_lock(),
		3) ::init_table_handle_for_HANDLER(), and
		4) ::transactional_table_lock(). */

		ut_a(prebuilt->stored_select_lock_type != LOCK_NONE_UNSET);
		prebuilt->select_lock_type = prebuilt->stored_select_lock_type;
	}

	*trx->detailed_error = 0;

	innobase_register_trx(ht, thd, trx);

	if (!trx_is_started(trx)) {
		++trx->will_lock;
	}

	return(0);
}

/******************************************************************//**
Maps a MySQL trx isolation level code to the InnoDB isolation level code
@return	InnoDB isolation level */
static inline
ulint
innobase_map_isolation_level(
/*=========================*/
	enum_tx_isolation	iso)	/*!< in: MySQL isolation level code */
{
	switch (iso) {
	case ISO_REPEATABLE_READ:	return(TRX_ISO_REPEATABLE_READ);
	case ISO_READ_COMMITTED:	return(TRX_ISO_READ_COMMITTED);
	case ISO_SERIALIZABLE:		return(TRX_ISO_SERIALIZABLE);
	case ISO_READ_UNCOMMITTED:	return(TRX_ISO_READ_UNCOMMITTED);
	}

	ut_error;

	return(0);
}

/******************************************************************//**
As MySQL will execute an external lock for every new table it uses when it
starts to process an SQL statement (an exception is when MySQL calls
start_stmt for the handle) we can use this function to store the pointer to
the THD in the handle. We will also use this function to communicate
to InnoDB that a new SQL statement has started and that we must store a
savepoint to our transaction handle, so that we are able to roll back
the SQL statement in case of an error.
@return	0 */

int
ha_innobase::external_lock(
/*=======================*/
	THD*	thd,		/*!< in: handle to the user thread */
	int	lock_type)	/*!< in: lock type */
{
	trx_t*		trx;

	DBUG_ENTER("ha_innobase::external_lock");
	DBUG_PRINT("enter",("lock_type: %d", lock_type));

	update_thd(thd);

	/* Statement based binlogging does not work in isolation level
	READ UNCOMMITTED and READ COMMITTED since the necessary
	locks cannot be taken. In this case, we print an
	informative error message and return with an error.
	Note: decide_logging_format would give the same error message,
	except it cannot give the extra details. */

	if (lock_type == F_WRLCK
	    && !(table_flags() & HA_BINLOG_STMT_CAPABLE)
	    && thd_binlog_format(thd) == BINLOG_FORMAT_STMT
	    && thd_binlog_filter_ok(thd)
	    && thd_sqlcom_can_generate_row_events(thd)) {
		bool skip = 0;
		/* used by test case */
		DBUG_EXECUTE_IF("no_innodb_binlog_errors", skip = true;);
		if (!skip) {
			my_error(ER_BINLOG_STMT_MODE_AND_ROW_ENGINE, MYF(0),
			         " InnoDB is limited to row-logging when "
			         "transaction isolation level is "
			         "READ COMMITTED or READ UNCOMMITTED.");
			DBUG_RETURN(HA_ERR_LOGGING_IMPOSSIBLE);
		}
	}

	/* Check for UPDATEs in read-only mode. */
	if (srv_read_only_mode
	    && (thd_sql_command(thd) == SQLCOM_UPDATE
		|| thd_sql_command(thd) == SQLCOM_INSERT
		|| thd_sql_command(thd) == SQLCOM_REPLACE
		|| thd_sql_command(thd) == SQLCOM_DROP_TABLE
		|| thd_sql_command(thd) == SQLCOM_ALTER_TABLE
		|| thd_sql_command(thd) == SQLCOM_OPTIMIZE
		|| (thd_sql_command(thd) == SQLCOM_CREATE_TABLE
		    && lock_type == F_WRLCK)
		|| thd_sql_command(thd) == SQLCOM_CREATE_INDEX
		|| thd_sql_command(thd) == SQLCOM_DROP_INDEX
		|| thd_sql_command(thd) == SQLCOM_DELETE)) {

		if (thd_sql_command(thd) == SQLCOM_CREATE_TABLE)
		{
			ib_senderrf(thd, IB_LOG_LEVEL_WARN,
				    ER_INNODB_READ_ONLY);
			DBUG_RETURN(HA_ERR_INNODB_READ_ONLY);
		} else {
			ib_senderrf(thd, IB_LOG_LEVEL_WARN,
				    ER_READ_ONLY_MODE);
			DBUG_RETURN(HA_ERR_TABLE_READONLY);
		}

	}

	trx = prebuilt->trx;

	prebuilt->sql_stat_start = TRUE;
	prebuilt->hint_need_to_fetch_extra_cols = 0;

	reset_template();

	switch (prebuilt->table->quiesce) {
	case QUIESCE_START:
		/* Check for FLUSH TABLE t WITH READ LOCK; */
		if (!srv_read_only_mode
		    && thd_sql_command(thd) == SQLCOM_FLUSH
		    && lock_type == F_RDLCK) {

			row_quiesce_table_start(prebuilt->table, trx);

			/* Use the transaction instance to track UNLOCK
			TABLES. It can be done via START TRANSACTION; too
			implicitly. */

			++trx->flush_tables;
		}
		break;

	case QUIESCE_COMPLETE:
		/* Check for UNLOCK TABLES; implicit or explicit
		or trx interruption. */
		if (trx->flush_tables > 0
		    && (lock_type == F_UNLCK || trx_is_interrupted(trx))) {

			row_quiesce_table_complete(prebuilt->table, trx);

			ut_a(trx->flush_tables > 0);
			--trx->flush_tables;
		}

		break;

	case QUIESCE_NONE:
		break;
	}

	if (lock_type == F_WRLCK) {

		/* If this is a SELECT, then it is in UPDATE TABLE ...
		or SELECT ... FOR UPDATE */
		prebuilt->select_lock_type = LOCK_X;
		prebuilt->stored_select_lock_type = LOCK_X;
	}

	if (lock_type != F_UNLCK) {
		/* MySQL is setting a new table lock */

		*trx->detailed_error = 0;

		innobase_register_trx(ht, thd, trx);

		if (trx->isolation_level == TRX_ISO_SERIALIZABLE
		    && prebuilt->select_lock_type == LOCK_NONE
		    && thd_test_options(
			    thd, OPTION_NOT_AUTOCOMMIT | OPTION_BEGIN)) {

			/* To get serializable execution, we let InnoDB
			conceptually add 'LOCK IN SHARE MODE' to all SELECTs
			which otherwise would have been consistent reads. An
			exception is consistent reads in the AUTOCOMMIT=1 mode:
			we know that they are read-only transactions, and they
			can be serialized also if performed as consistent
			reads. */

			prebuilt->select_lock_type = LOCK_S;
			prebuilt->stored_select_lock_type = LOCK_S;
		}

		/* Starting from 4.1.9, no InnoDB table lock is taken in LOCK
		TABLES if AUTOCOMMIT=1. It does not make much sense to acquire
		an InnoDB table lock if it is released immediately at the end
		of LOCK TABLES, and InnoDB's table locks in that case cause
		VERY easily deadlocks.

		We do not set InnoDB table locks if user has not explicitly
		requested a table lock. Note that thd_in_lock_tables(thd)
		can hold in some cases, e.g., at the start of a stored
		procedure call (SQLCOM_CALL). */

		if (prebuilt->select_lock_type != LOCK_NONE) {

			if (thd_sql_command(thd) == SQLCOM_LOCK_TABLES
			    && THDVAR(thd, table_locks)
			    && thd_test_options(thd, OPTION_NOT_AUTOCOMMIT)
			    && thd_in_lock_tables(thd)) {

				dberr_t	error = row_lock_table_for_mysql(
					prebuilt, NULL, 0);

				if (error != DB_SUCCESS) {
					DBUG_RETURN(
						convert_error_code_to_mysql(
							error, 0, thd));
				}
			}

			trx->mysql_n_tables_locked++;
		}

		trx->n_mysql_tables_in_use++;
		prebuilt->mysql_has_locked = TRUE;

		if (!trx_is_started(trx)
		    && (prebuilt->select_lock_type != LOCK_NONE
			|| prebuilt->stored_select_lock_type != LOCK_NONE)) {

			++trx->will_lock;
		}

		DBUG_RETURN(0);
	}

	/* MySQL is releasing a table lock */

	trx->n_mysql_tables_in_use--;
	prebuilt->mysql_has_locked = FALSE;

	/* Release a possible FIFO ticket and search latch. Since we
	may reserve the trx_sys->mutex, we have to release the search
	system latch first to obey the latching order. */

	trx_search_latch_release_if_reserved(trx);

	innobase_srv_conc_force_exit_innodb(trx);

	/* If the MySQL lock count drops to zero we know that the current SQL
	statement has ended */

	if (trx->n_mysql_tables_in_use == 0) {

		trx->mysql_n_tables_locked = 0;
		prebuilt->used_in_HANDLER = FALSE;

		if (!thd_test_options(
				thd, OPTION_NOT_AUTOCOMMIT | OPTION_BEGIN)) {

			if (trx_is_started(trx)) {
				innobase_commit(ht, thd, TRUE);
			}

		} else if (trx->isolation_level <= TRX_ISO_READ_COMMITTED
			   && trx->read_view) {

			/* At low transaction isolation levels we let
			each consistent read set its own snapshot */

			read_view_close_for_mysql(trx);
		}
	}

	if (!trx_is_started(trx)
	    && (prebuilt->select_lock_type != LOCK_NONE
		|| prebuilt->stored_select_lock_type != LOCK_NONE)) {

		++trx->will_lock;
	}

	DBUG_RETURN(0);
}

/******************************************************************//**
With this function MySQL request a transactional lock to a table when
user issued query LOCK TABLES..WHERE ENGINE = InnoDB.
@return	error code */

int
ha_innobase::transactional_table_lock(
/*==================================*/
	THD*	thd,		/*!< in: handle to the user thread */
	int	lock_type)	/*!< in: lock type */
{
	trx_t*		trx;

	DBUG_ENTER("ha_innobase::transactional_table_lock");
	DBUG_PRINT("enter",("lock_type: %d", lock_type));

	/* We do not know if MySQL can call this function before calling
	external_lock(). To be safe, update the thd of the current table
	handle. */

	update_thd(thd);

	if (!thd_tablespace_op(thd)) {

		if (dict_table_is_discarded(prebuilt->table)) {

			ib_senderrf(
				thd, IB_LOG_LEVEL_ERROR,
				ER_TABLESPACE_DISCARDED,
				table->s->table_name.str);

		} else if (prebuilt->table->ibd_file_missing) {

			ib_senderrf(
				thd, IB_LOG_LEVEL_ERROR,
				ER_TABLESPACE_MISSING,
				table->s->table_name.str);
		}

		DBUG_RETURN(HA_ERR_CRASHED);
	}

	trx = prebuilt->trx;

	prebuilt->sql_stat_start = TRUE;
	prebuilt->hint_need_to_fetch_extra_cols = 0;

	reset_template();

	if (lock_type == F_WRLCK) {
		prebuilt->select_lock_type = LOCK_X;
		prebuilt->stored_select_lock_type = LOCK_X;
	} else if (lock_type == F_RDLCK) {
		prebuilt->select_lock_type = LOCK_S;
		prebuilt->stored_select_lock_type = LOCK_S;
	} else {
		ib_logf(IB_LOG_LEVEL_ERROR,
			"MySQL is trying to set transactional table lock "
			"with corrupted lock type to table %s, lock type "
			"%d does not exist.",
			table->s->table_name.str, lock_type);

		DBUG_RETURN(HA_ERR_CRASHED);
	}

	/* MySQL is setting a new transactional table lock */

	innobase_register_trx(ht, thd, trx);

	if (THDVAR(thd, table_locks) && thd_in_lock_tables(thd)) {
		dberr_t	error;

		error = row_lock_table_for_mysql(prebuilt, NULL, 0);

		if (error != DB_SUCCESS) {
			DBUG_RETURN(
				convert_error_code_to_mysql(
					error, prebuilt->table->flags, thd));
		}

		if (thd_test_options(
			thd, OPTION_NOT_AUTOCOMMIT | OPTION_BEGIN)) {

			/* Store the current undo_no of the transaction
			so that we know where to roll back if we have
			to roll back the next SQL statement */

			trx_mark_sql_stat_end(trx);
		}
	}

	DBUG_RETURN(0);
}

/************************************************************************//**
Here we export InnoDB status variables to MySQL. */
static
void
innodb_export_status()
/*==================*/
{
	if (innodb_inited) {
		srv_export_innodb_status();
	}
}

/************************************************************************//**
Implements the SHOW ENGINE INNODB STATUS command. Sends the output of the
InnoDB Monitor to the client.
@return 0 on success */
static
int
innodb_show_status(
/*===============*/
	handlerton*	hton,	/*!< in: the innodb handlerton */
	THD*		thd,	/*!< in: the MySQL query thread of the caller */
	stat_print_fn*	stat_print)
{
	trx_t*			trx;
	static const char	truncated_msg[] = "... truncated...\n";
	const long		MAX_STATUS_SIZE = 1048576;
	ulint			trx_list_start = ULINT_UNDEFINED;
	ulint			trx_list_end = ULINT_UNDEFINED;

	DBUG_ENTER("innodb_show_status");
	DBUG_ASSERT(hton == innodb_hton_ptr);

	/* We don't create the temp files or associated
	mutexes in read-only-mode */

	if (srv_read_only_mode) {
		DBUG_RETURN(0);
	}

	trx = check_trx_exists(thd);

	trx_search_latch_release_if_reserved(trx);

	innobase_srv_conc_force_exit_innodb(trx);

	/* We let the InnoDB Monitor to output at most MAX_STATUS_SIZE
	bytes of text. */

	char*	str;
	ssize_t	flen, usable_len;

	mutex_enter(&srv_monitor_file_mutex);
	rewind(srv_monitor_file);

	srv_printf_innodb_monitor(srv_monitor_file, FALSE,
				  &trx_list_start, &trx_list_end);

	os_file_set_eof(srv_monitor_file);

	if ((flen = ftell(srv_monitor_file)) < 0) {
		flen = 0;
	}

	if (flen > MAX_STATUS_SIZE) {
		usable_len = MAX_STATUS_SIZE;
		srv_truncated_status_writes++;
	} else {
		usable_len = flen;
	}

	/* allocate buffer for the string, and
	read the contents of the temporary file */

	if (!(str = (char*) my_malloc(usable_len + 1, MYF(0)))) {
		mutex_exit(&srv_monitor_file_mutex);
		DBUG_RETURN(1);
	}

	rewind(srv_monitor_file);

	if (flen < MAX_STATUS_SIZE) {
		/* Display the entire output. */
		flen = fread(str, 1, flen, srv_monitor_file);
	} else if (trx_list_end < (ulint) flen
		   && trx_list_start < trx_list_end
		   && trx_list_start + (flen - trx_list_end)
		   < MAX_STATUS_SIZE - sizeof truncated_msg - 1) {

		/* Omit the beginning of the list of active transactions. */
		ssize_t	len = fread(str, 1, trx_list_start, srv_monitor_file);

		memcpy(str + len, truncated_msg, sizeof truncated_msg - 1);
		len += sizeof truncated_msg - 1;
		usable_len = (MAX_STATUS_SIZE - 1) - len;
		fseek(srv_monitor_file, (long) (flen - usable_len), SEEK_SET);
		len += fread(str + len, 1, usable_len, srv_monitor_file);
		flen = len;
	} else {
		/* Omit the end of the output. */
		flen = fread(str, 1, MAX_STATUS_SIZE - 1, srv_monitor_file);
	}

	mutex_exit(&srv_monitor_file_mutex);

	stat_print(thd, innobase_hton_name, (uint) strlen(innobase_hton_name),
		   STRING_WITH_LEN(""), str, (uint) flen);

	my_free(str);

	DBUG_RETURN(0);
}

/************************************************************************//**
Implements the SHOW MUTEX STATUS command.
@return 0 on success. */
static
int
innodb_mutex_show_status(
/*=====================*/
	handlerton*	hton,		/*!< in: the innodb handlerton */
	THD*		thd,		/*!< in: the MySQL query thread of the
					caller */
	stat_print_fn*	stat_print)	/*!< in: function for printing
					statistics */
{
	char		buf1[IO_SIZE];
	char		buf2[IO_SIZE];
	ib_mutex_t*	mutex;
	rw_lock_t*	lock;
	ulint		block_mutex_oswait_count = 0;
	ulint		block_lock_oswait_count = 0;
	ib_mutex_t*	block_mutex = NULL;
	rw_lock_t*	block_lock = NULL;
#ifdef UNIV_DEBUG
	ulint		rw_lock_count= 0;
	ulint		rw_lock_count_spin_loop= 0;
	ulint		rw_lock_count_spin_rounds= 0;
	ulint		rw_lock_count_os_wait= 0;
	ulint		rw_lock_count_os_yield= 0;
	ulonglong	rw_lock_wait_time= 0;
#endif /* UNIV_DEBUG */
	uint		buf1len;
	uint		buf2len;
	uint		hton_name_len;

	hton_name_len = (uint) strlen(innobase_hton_name);

	DBUG_ENTER("innodb_mutex_show_status");
	DBUG_ASSERT(hton == innodb_hton_ptr);

	mutex_enter(&mutex_list_mutex);

	for (mutex = UT_LIST_GET_FIRST(mutex_list); mutex != NULL;
	     mutex = UT_LIST_GET_NEXT(list, mutex)) {
		if (mutex->count_os_wait == 0) {
			continue;
		}

		if (buf_pool_is_block_mutex(mutex)) {
			block_mutex = mutex;
			block_mutex_oswait_count += mutex->count_os_wait;
			continue;
		}

		buf1len= (uint) my_snprintf(buf1, sizeof(buf1), "%s:%lu",
				     innobase_basename(mutex->cfile_name),
				     (ulong) mutex->cline);
		buf2len= (uint) my_snprintf(buf2, sizeof(buf2), "os_waits=%lu",
				     (ulong) mutex->count_os_wait);

		if (stat_print(thd, innobase_hton_name,
			       hton_name_len, buf1, buf1len,
			       buf2, buf2len)) {
			mutex_exit(&mutex_list_mutex);
			DBUG_RETURN(1);
		}
	}

	if (block_mutex) {
		buf1len = (uint) my_snprintf(buf1, sizeof buf1,
					     "combined %s:%lu",
					     innobase_basename(
						block_mutex->cfile_name),
					     (ulong) block_mutex->cline);
		buf2len = (uint) my_snprintf(buf2, sizeof buf2,
					     "os_waits=%lu",
					     (ulong) block_mutex_oswait_count);

		if (stat_print(thd, innobase_hton_name,
			       hton_name_len, buf1, buf1len,
			       buf2, buf2len)) {
			mutex_exit(&mutex_list_mutex);
			DBUG_RETURN(1);
		}
	}

	mutex_exit(&mutex_list_mutex);

	mutex_enter(&rw_lock_list_mutex);

	for (lock = UT_LIST_GET_FIRST(rw_lock_list); lock != NULL;
	     lock = UT_LIST_GET_NEXT(list, lock)) {
		if (lock->count_os_wait == 0) {
			continue;
		}

		if (buf_pool_is_block_lock(lock)) {
			block_lock = lock;
			block_lock_oswait_count += lock->count_os_wait;
			continue;
		}

		buf1len = (uint) my_snprintf(
			buf1, sizeof buf1, "%s:%lu",
			innobase_basename(lock->cfile_name),
			(ulong) lock->cline);
		buf2len = (uint) my_snprintf(
			buf2, sizeof buf2, "os_waits=%lu",
			(ulong) lock->count_os_wait);

		if (stat_print(thd, innobase_hton_name,
			       hton_name_len, buf1, buf1len,
			       buf2, buf2len)) {
			mutex_exit(&rw_lock_list_mutex);
			DBUG_RETURN(1);
		}
	}

	if (block_lock) {
		buf1len = (uint) my_snprintf(buf1, sizeof buf1,
					     "combined %s:%lu",
					     innobase_basename(
						block_lock->cfile_name),
					     (ulong) block_lock->cline);
		buf2len = (uint) my_snprintf(buf2, sizeof buf2,
					     "os_waits=%lu",
					     (ulong) block_lock_oswait_count);

		if (stat_print(thd, innobase_hton_name,
			       hton_name_len, buf1, buf1len,
			       buf2, buf2len)) {
			mutex_exit(&rw_lock_list_mutex);
			DBUG_RETURN(1);
		}
	}

	mutex_exit(&rw_lock_list_mutex);

#ifdef UNIV_DEBUG
	buf2len = (uint) my_snprintf(
		buf2, sizeof buf2,
		"count=%lu, spin_waits=%lu, spin_rounds=%lu, "
		"os_waits=%lu, os_yields=%lu, os_wait_times=%lu",
		(ulong) rw_lock_count,
		(ulong) rw_lock_count_spin_loop,
		(ulong) rw_lock_count_spin_rounds,
		(ulong) rw_lock_count_os_wait,
		(ulong) rw_lock_count_os_yield,
		(ulong) (rw_lock_wait_time / 1000));

	if (stat_print(thd, innobase_hton_name, hton_name_len,
			STRING_WITH_LEN("rw_lock_mutexes"), buf2, buf2len)) {
		DBUG_RETURN(1);
	}
#endif /* UNIV_DEBUG */

	/* Success */
	DBUG_RETURN(0);
}

/************************************************************************//**
Return 0 on success and non-zero on failure. Note: the bool return type
seems to be abused here, should be an int. */
static
bool
innobase_show_status(
/*=================*/
	handlerton*		hton,	/*!< in: the innodb handlerton */
	THD*			thd,	/*!< in: the MySQL query thread
					of the caller */
	stat_print_fn*		stat_print,
	enum ha_stat_type	stat_type)
{
	DBUG_ASSERT(hton == innodb_hton_ptr);

	switch (stat_type) {
	case HA_ENGINE_STATUS:
		/* Non-zero return value means there was an error. */
		return(innodb_show_status(hton, thd, stat_print) != 0);

	case HA_ENGINE_MUTEX:
		/* Non-zero return value means there was an error. */
		return(innodb_mutex_show_status(hton, thd, stat_print) != 0);

	case HA_ENGINE_LOGS:
		/* Not handled */
		break;
	}

	/* Success */
	return(false);
}

/************************************************************************//**
Handling the shared INNOBASE_SHARE structure that is needed to provide table
locking. Register the table name if it doesn't exist in the hash table. */
static
INNOBASE_SHARE*
get_share(
/*======*/
	const char*	table_name)
{
	INNOBASE_SHARE*	share;

	mysql_mutex_lock(&innobase_share_mutex);

	ulint	fold = ut_fold_string(table_name);

	HASH_SEARCH(table_name_hash, innobase_open_tables, fold,
		    INNOBASE_SHARE*, share,
		    ut_ad(share->use_count > 0),
		    !strcmp(share->table_name, table_name));

	if (!share) {

		uint length = (uint) strlen(table_name);

		/* TODO: invoke HASH_MIGRATE if innobase_open_tables
		grows too big */

		share = (INNOBASE_SHARE*) my_malloc(sizeof(*share)+length+1,
			MYF(MY_FAE | MY_ZEROFILL));

		share->table_name = (char*) memcpy(share + 1,
						   table_name, length + 1);

		HASH_INSERT(INNOBASE_SHARE, table_name_hash,
			    innobase_open_tables, fold, share);

		thr_lock_init(&share->lock);

		/* Index translation table initialization */
		share->idx_trans_tbl.index_mapping = NULL;
		share->idx_trans_tbl.index_count = 0;
		share->idx_trans_tbl.array_size = 0;
	}

	share->use_count++;
	mysql_mutex_unlock(&innobase_share_mutex);

	return(share);
}

/************************************************************************//**
Free the shared object that was registered with get_share(). */
static
void
free_share(
/*=======*/
	INNOBASE_SHARE*	share)	/*!< in/own: table share to free */
{
	mysql_mutex_lock(&innobase_share_mutex);

#ifdef UNIV_DEBUG
	INNOBASE_SHARE* share2;
	ulint	fold = ut_fold_string(share->table_name);

	HASH_SEARCH(table_name_hash, innobase_open_tables, fold,
		    INNOBASE_SHARE*, share2,
		    ut_ad(share->use_count > 0),
		    !strcmp(share->table_name, share2->table_name));

	ut_a(share2 == share);
#endif /* UNIV_DEBUG */

	if (!--share->use_count) {
		ulint	fold = ut_fold_string(share->table_name);

		HASH_DELETE(INNOBASE_SHARE, table_name_hash,
			    innobase_open_tables, fold, share);
		thr_lock_delete(&share->lock);

		/* Free any memory from index translation table */
		my_free(share->idx_trans_tbl.index_mapping);

		my_free(share);

		/* TODO: invoke HASH_MIGRATE if innobase_open_tables
		shrinks too much */
	}

	mysql_mutex_unlock(&innobase_share_mutex);
}

/*****************************************************************//**
Converts a MySQL table lock stored in the 'lock' field of the handle to
a proper type before storing pointer to the lock into an array of pointers.
MySQL also calls this if it wants to reset some table locks to a not-locked
state during the processing of an SQL query. An example is that during a
SELECT the read lock is released early on the 'const' tables where we only
fetch one row. MySQL does not call this when it releases all locks at the
end of an SQL statement.
@return	pointer to the next element in the 'to' array */

THR_LOCK_DATA**
ha_innobase::store_lock(
/*====================*/
	THD*			thd,		/*!< in: user thread handle */
	THR_LOCK_DATA**		to,		/*!< in: pointer to an array
						of pointers to lock structs;
						pointer to the 'lock' field
						of current handle is stored
						next to this array */
	enum thr_lock_type	lock_type)	/*!< in: lock type to store in
						'lock'; this may also be
						TL_IGNORE */
{
	trx_t*		trx;

	/* Note that trx in this function is NOT necessarily prebuilt->trx
	because we call update_thd() later, in ::external_lock()! Failure to
	understand this caused a serious memory corruption bug in 5.1.11. */

	trx = check_trx_exists(thd);

	/* NOTE: MySQL can call this function with lock 'type' TL_IGNORE!
	Be careful to ignore TL_IGNORE if we are going to do something with
	only 'real' locks! */

	/* If no MySQL table is in use, we need to set the isolation level
	of the transaction. */

	if (lock_type != TL_IGNORE
	    && trx->n_mysql_tables_in_use == 0) {
		trx->isolation_level = innobase_map_isolation_level(
			(enum_tx_isolation) thd_tx_isolation(thd));

		if (trx->isolation_level <= TRX_ISO_READ_COMMITTED
		    && trx->read_view) {

			/* At low transaction isolation levels we let
			each consistent read set its own snapshot */

			read_view_close_for_mysql(trx);
		}
	}

	DBUG_ASSERT(EQ_CURRENT_THD(thd));
	const bool in_lock_tables = thd_in_lock_tables(thd);
	const uint sql_command = thd_sql_command(thd);

	if (srv_read_only_mode
	    && (sql_command == SQLCOM_UPDATE
		|| sql_command == SQLCOM_INSERT
		|| sql_command == SQLCOM_REPLACE
		|| sql_command == SQLCOM_DROP_TABLE
		|| sql_command == SQLCOM_ALTER_TABLE
		|| sql_command == SQLCOM_OPTIMIZE
		|| (sql_command == SQLCOM_CREATE_TABLE
		    && (lock_type >= TL_WRITE_CONCURRENT_INSERT
			 && lock_type <= TL_WRITE))
		|| sql_command == SQLCOM_CREATE_INDEX
		|| sql_command == SQLCOM_DROP_INDEX
		|| sql_command == SQLCOM_DELETE)) {

		ib_senderrf(trx->mysql_thd,
			    IB_LOG_LEVEL_WARN, ER_READ_ONLY_MODE);

	} else if (sql_command == SQLCOM_FLUSH
		   && lock_type == TL_READ_NO_INSERT) {

		/* Check for FLUSH TABLES ... WITH READ LOCK */

		/* Note: This call can fail, but there is no way to return
		the error to the caller. We simply ignore it for now here
		and push the error code to the caller where the error is
		detected in the function. */

		dberr_t	err = row_quiesce_set_state(
			prebuilt->table, QUIESCE_START, trx);

		ut_a(err == DB_SUCCESS || err == DB_UNSUPPORTED);

		if (trx->isolation_level == TRX_ISO_SERIALIZABLE) {
			prebuilt->select_lock_type = LOCK_S;
			prebuilt->stored_select_lock_type = LOCK_S;
		} else {
			prebuilt->select_lock_type = LOCK_NONE;
			prebuilt->stored_select_lock_type = LOCK_NONE;
		}

	/* Check for DROP TABLE */
	} else if (sql_command == SQLCOM_DROP_TABLE) {

		/* MySQL calls this function in DROP TABLE though this table
		handle may belong to another thd that is running a query. Let
		us in that case skip any changes to the prebuilt struct. */

	/* Check for LOCK TABLE t1,...,tn WITH SHARED LOCKS */
	} else if ((lock_type == TL_READ && in_lock_tables)
		   || (lock_type == TL_READ_HIGH_PRIORITY && in_lock_tables)
		   || lock_type == TL_READ_WITH_SHARED_LOCKS
		   || lock_type == TL_READ_NO_INSERT
		   || (lock_type != TL_IGNORE
		       && sql_command != SQLCOM_SELECT)) {

		/* The OR cases above are in this order:
		1) MySQL is doing LOCK TABLES ... READ LOCAL, or we
		are processing a stored procedure or function, or
		2) (we do not know when TL_READ_HIGH_PRIORITY is used), or
		3) this is a SELECT ... IN SHARE MODE, or
		4) we are doing a complex SQL statement like
		INSERT INTO ... SELECT ... and the logical logging (MySQL
		binlog) requires the use of a locking read, or
		MySQL is doing LOCK TABLES ... READ.
		5) we let InnoDB do locking reads for all SQL statements that
		are not simple SELECTs; note that select_lock_type in this
		case may get strengthened in ::external_lock() to LOCK_X.
		Note that we MUST use a locking read in all data modifying
		SQL statements, because otherwise the execution would not be
		serializable, and also the results from the update could be
		unexpected if an obsolete consistent read view would be
		used. */

		/* Use consistent read for checksum table */

		if (sql_command == SQLCOM_CHECKSUM
		    || ((srv_locks_unsafe_for_binlog
			|| trx->isolation_level <= TRX_ISO_READ_COMMITTED)
			&& trx->isolation_level != TRX_ISO_SERIALIZABLE
			&& (lock_type == TL_READ
			    || lock_type == TL_READ_NO_INSERT)
			&& (sql_command == SQLCOM_INSERT_SELECT
			    || sql_command == SQLCOM_REPLACE_SELECT
			    || sql_command == SQLCOM_UPDATE
			    || sql_command == SQLCOM_CREATE_TABLE))) {

			/* If we either have innobase_locks_unsafe_for_binlog
			option set or this session is using READ COMMITTED
			isolation level and isolation level of the transaction
			is not set to serializable and MySQL is doing
			INSERT INTO...SELECT or REPLACE INTO...SELECT
			or UPDATE ... = (SELECT ...) or CREATE  ...
			SELECT... without FOR UPDATE or IN SHARE
			MODE in select, then we use consistent read
			for select. */

			prebuilt->select_lock_type = LOCK_NONE;
			prebuilt->stored_select_lock_type = LOCK_NONE;
		} else {
			prebuilt->select_lock_type = LOCK_S;
			prebuilt->stored_select_lock_type = LOCK_S;
		}

	} else if (lock_type != TL_IGNORE) {

		/* We set possible LOCK_X value in external_lock, not yet
		here even if this would be SELECT ... FOR UPDATE */

		prebuilt->select_lock_type = LOCK_NONE;
		prebuilt->stored_select_lock_type = LOCK_NONE;
	}

	if (lock_type != TL_IGNORE && lock.type == TL_UNLOCK) {

		/* Starting from 5.0.7, we weaken also the table locks
		set at the start of a MySQL stored procedure call, just like
		we weaken the locks set at the start of an SQL statement.
		MySQL does set in_lock_tables TRUE there, but in reality
		we do not need table locks to make the execution of a
		single transaction stored procedure call deterministic
		(if it does not use a consistent read). */

		if (lock_type == TL_READ
		    && sql_command == SQLCOM_LOCK_TABLES) {
			/* We come here if MySQL is processing LOCK TABLES
			... READ LOCAL. MyISAM under that table lock type
			reads the table as it was at the time the lock was
			granted (new inserts are allowed, but not seen by the
			reader). To get a similar effect on an InnoDB table,
			we must use LOCK TABLES ... READ. We convert the lock
			type here, so that for InnoDB, READ LOCAL is
			equivalent to READ. This will change the InnoDB
			behavior in mysqldump, so that dumps of InnoDB tables
			are consistent with dumps of MyISAM tables. */

			lock_type = TL_READ_NO_INSERT;
		}

		/* If we are not doing a LOCK TABLE, DISCARD/IMPORT
		TABLESPACE or TRUNCATE TABLE then allow multiple
		writers. Note that ALTER TABLE uses a TL_WRITE_ALLOW_READ
		< TL_WRITE_CONCURRENT_INSERT.

		We especially allow multiple writers if MySQL is at the
		start of a stored procedure call (SQLCOM_CALL) or a
		stored function call (MySQL does have in_lock_tables
		TRUE there). */

		if ((lock_type >= TL_WRITE_CONCURRENT_INSERT
		     && lock_type <= TL_WRITE)
		    && !(in_lock_tables
			 && sql_command == SQLCOM_LOCK_TABLES)
		    && !thd_tablespace_op(thd)
		    && sql_command != SQLCOM_TRUNCATE
		    && sql_command != SQLCOM_OPTIMIZE
		    && sql_command != SQLCOM_CREATE_TABLE) {

			lock_type = TL_WRITE_ALLOW_WRITE;
		}

		/* In queries of type INSERT INTO t1 SELECT ... FROM t2 ...
		MySQL would use the lock TL_READ_NO_INSERT on t2, and that
		would conflict with TL_WRITE_ALLOW_WRITE, blocking all inserts
		to t2. Convert the lock to a normal read lock to allow
		concurrent inserts to t2.

		We especially allow concurrent inserts if MySQL is at the
		start of a stored procedure call (SQLCOM_CALL)
		(MySQL does have thd_in_lock_tables() TRUE there). */

		if (lock_type == TL_READ_NO_INSERT
		    && sql_command != SQLCOM_LOCK_TABLES) {

			lock_type = TL_READ;
		}

		lock.type = lock_type;
	}

	*to++= &lock;

	if (!trx_is_started(trx)
	    && (prebuilt->select_lock_type != LOCK_NONE
	        || prebuilt->stored_select_lock_type != LOCK_NONE)) {

		++trx->will_lock;
	}

	return(to);
}

/*********************************************************************//**
Read the next autoinc value. Acquire the relevant locks before reading
the AUTOINC value. If SUCCESS then the table AUTOINC mutex will be locked
on return and all relevant locks acquired.
@return	DB_SUCCESS or error code */

dberr_t
ha_innobase::innobase_get_autoinc(
/*==============================*/
	ulonglong*	value)		/*!< out: autoinc value */
{
	*value = 0;

	prebuilt->autoinc_error = innobase_lock_autoinc();

	if (prebuilt->autoinc_error == DB_SUCCESS) {

		/* Determine the first value of the interval */
		*value = dict_table_autoinc_read(prebuilt->table);

		/* It should have been initialized during open. */
		if (*value == 0) {
			prebuilt->autoinc_error = DB_UNSUPPORTED;
			dict_table_autoinc_unlock(prebuilt->table);
		}
	}

	return(prebuilt->autoinc_error);
}

/*******************************************************************//**
This function reads the global auto-inc counter. It doesn't use the
AUTOINC lock even if the lock mode is set to TRADITIONAL.
@return	the autoinc value */

ulonglong
ha_innobase::innobase_peek_autoinc(void)
/*====================================*/
{
	ulonglong	auto_inc;
	dict_table_t*	innodb_table;

	ut_a(prebuilt != NULL);
	ut_a(prebuilt->table != NULL);

	innodb_table = prebuilt->table;

	dict_table_autoinc_lock(innodb_table);

	auto_inc = dict_table_autoinc_read(innodb_table);

	if (auto_inc == 0) {
		ut_print_timestamp(stderr);
		fprintf(stderr, "  InnoDB: AUTOINC next value generation "
			"is disabled for '%s'\n", innodb_table->name);
	}

	dict_table_autoinc_unlock(innodb_table);

	return(auto_inc);
}

/*********************************************************************//**
Returns the value of the auto-inc counter in *first_value and ~0 on failure. */

void
ha_innobase::get_auto_increment(
/*============================*/
	ulonglong	offset,			/*!< in: table autoinc offset */
	ulonglong	increment,		/*!< in: table autoinc
						increment */
	ulonglong	nb_desired_values,	/*!< in: number of values
						reqd */
	ulonglong*	first_value,		/*!< out: the autoinc value */
	ulonglong*	nb_reserved_values)	/*!< out: count of reserved
						values */
{
	trx_t*		trx;
	dberr_t		error;
	ulonglong	autoinc = 0;

	/* Prepare prebuilt->trx in the table handle */
	update_thd(ha_thd());

	error = innobase_get_autoinc(&autoinc);

	if (error != DB_SUCCESS) {
		*first_value = (~(ulonglong) 0);
		return;
	}

	/* This is a hack, since nb_desired_values seems to be accurate only
	for the first call to get_auto_increment() for multi-row INSERT and
	meaningless for other statements e.g, LOAD etc. Subsequent calls to
	this method for the same statement results in different values which
	don't make sense. Therefore we store the value the first time we are
	called and count down from that as rows are written (see write_row()).
	*/

	trx = prebuilt->trx;

	/* Note: We can't rely on *first_value since some MySQL engines,
	in particular the partition engine, don't initialize it to 0 when
	invoking this method. So we are not sure if it's guaranteed to
	be 0 or not. */

	/* We need the upper limit of the col type to check for
	whether we update the table autoinc counter or not. */
	ulonglong	col_max_value =
		table->next_number_field->get_max_int_value();

	/* Called for the first time ? */
	if (trx->n_autoinc_rows == 0) {

		trx->n_autoinc_rows = (ulint) nb_desired_values;

		/* It's possible for nb_desired_values to be 0:
		e.g., INSERT INTO T1(C) SELECT C FROM T2; */
		if (nb_desired_values == 0) {

			trx->n_autoinc_rows = 1;
		}

		set_if_bigger(*first_value, autoinc);
	/* Not in the middle of a mult-row INSERT. */
	} else if (prebuilt->autoinc_last_value == 0) {
		set_if_bigger(*first_value, autoinc);
	/* Check for -ve values. */
	} else if (*first_value > col_max_value && trx->n_autoinc_rows > 0) {
		/* Set to next logical value. */
		ut_a(autoinc > trx->n_autoinc_rows);
		*first_value = (autoinc - trx->n_autoinc_rows) - 1;
	}

	*nb_reserved_values = trx->n_autoinc_rows;

	/* With old style AUTOINC locking we only update the table's
	AUTOINC counter after attempting to insert the row. */
	if (innobase_autoinc_lock_mode != AUTOINC_OLD_STYLE_LOCKING) {
		ulonglong	current;
		ulonglong	next_value;

		current = *first_value > col_max_value ? autoinc : *first_value;

		/* Compute the last value in the interval */
		next_value = innobase_next_autoinc(
			current, *nb_reserved_values, increment, offset,
			col_max_value);

		prebuilt->autoinc_last_value = next_value;

		if (prebuilt->autoinc_last_value < *first_value) {
			*first_value = (~(ulonglong) 0);
		} else {
			/* Update the table autoinc variable */
			dict_table_autoinc_update_if_greater(
				prebuilt->table, prebuilt->autoinc_last_value);
		}
	} else {
		/* This will force write_row() into attempting an update
		of the table's AUTOINC counter. */
		prebuilt->autoinc_last_value = 0;
	}

	/* The increment to be used to increase the AUTOINC value, we use
	this in write_row() and update_row() to increase the autoinc counter
	for columns that are filled by the user. We need the offset and
	the increment. */
	prebuilt->autoinc_offset = offset;
	prebuilt->autoinc_increment = increment;

	dict_table_autoinc_unlock(prebuilt->table);
}

/*******************************************************************//**
Reset the auto-increment counter to the given value, i.e. the next row
inserted will get the given value. This is called e.g. after TRUNCATE
is emulated by doing a 'DELETE FROM t'. HA_ERR_WRONG_COMMAND is
returned by storage engines that don't support this operation.
@return	0 or error code */

int
ha_innobase::reset_auto_increment(
/*==============================*/
	ulonglong	value)		/*!< in: new value for table autoinc */
{
	DBUG_ENTER("ha_innobase::reset_auto_increment");

	dberr_t	error;

	update_thd(ha_thd());

	error = row_lock_table_autoinc_for_mysql(prebuilt);

	if (error != DB_SUCCESS) {
		DBUG_RETURN(convert_error_code_to_mysql(
				    error, prebuilt->table->flags, user_thd));
	}

	/* The next value can never be 0. */
	if (value == 0) {
		value = 1;
	}

	innobase_reset_autoinc(value);

	DBUG_RETURN(0);
}

/*******************************************************************//**
See comment in handler.cc */

bool
ha_innobase::get_error_message(
/*===========================*/
	int	error,
	String*	buf)
{
	trx_t*	trx = check_trx_exists(ha_thd());

	buf->copy(trx->detailed_error, (uint) strlen(trx->detailed_error),
		system_charset_info);

	return(FALSE);
}

/*******************************************************************//**
  Retrieves the names of the table and the key for which there was a
  duplicate entry in the case of HA_ERR_FOREIGN_DUPLICATE_KEY.

  If any of the names is not available, then this method will return
  false and will not change any of child_table_name or child_key_name.

  @param child_table_name[out]    Table name
  @param child_table_name_len[in] Table name buffer size
  @param child_key_name[out]      Key name
  @param child_key_name_len[in]   Key name buffer size

  @retval  true                  table and key names were available
                                 and were written into the corresponding
                                 out parameters.
  @retval  false                 table and key names were not available,
                                 the out parameters were not touched.
*/
bool
ha_innobase::get_foreign_dup_key(
/*=============================*/
	char*	child_table_name,
	uint	child_table_name_len,
	char*	child_key_name,
	uint	child_key_name_len)
{
	const dict_index_t*	err_index;

	ut_a(prebuilt->trx != NULL);
	ut_a(prebuilt->trx->magic_n == TRX_MAGIC_N);

	err_index = trx_get_error_info(prebuilt->trx);

	if (err_index == NULL) {
		return(false);
	}
	/* else */

	/* copy table name (and convert from filename-safe encoding to
	system_charset_info) */
	char*	p;
	p = strchr(err_index->table->name, '/');
	/* strip ".../" prefix if any */
	if (p != NULL) {
		p++;
	} else {
		p = err_index->table->name;
	}
	uint	len;
	len = filename_to_tablename(p, child_table_name, child_table_name_len);
	child_table_name[len] = '\0';

	/* copy index name */
	ut_snprintf(child_key_name, child_key_name_len, "%s", err_index->name);

	return(true);
}

/*******************************************************************//**
Compares two 'refs'. A 'ref' is the (internal) primary key value of the row.
If there is no explicitly declared non-null unique key or a primary key, then
InnoDB internally uses the row id as the primary key.
@return	< 0 if ref1 < ref2, 0 if equal, else > 0 */

int
ha_innobase::cmp_ref(
/*=================*/
	const uchar*	ref1,	/*!< in: an (internal) primary key value in the
				MySQL key value format */
	const uchar*	ref2)	/*!< in: an (internal) primary key value in the
				MySQL key value format */
{
	enum_field_types mysql_type;
	Field*		field;
	KEY_PART_INFO*	key_part;
	KEY_PART_INFO*	key_part_end;
	uint		len1;
	uint		len2;
	int		result;

	if (prebuilt->clust_index_was_generated) {
		/* The 'ref' is an InnoDB row id */

		return(memcmp(ref1, ref2, DATA_ROW_ID_LEN));
	}

	/* Do a type-aware comparison of primary key fields. PK fields
	are always NOT NULL, so no checks for NULL are performed. */

	key_part = table->key_info[table->s->primary_key].key_part;

	key_part_end = key_part
			+ table->key_info[table->s->primary_key].user_defined_key_parts;

	for (; key_part != key_part_end; ++key_part) {
		field = key_part->field;
		mysql_type = field->type();

		if (mysql_type == MYSQL_TYPE_TINY_BLOB
			|| mysql_type == MYSQL_TYPE_MEDIUM_BLOB
			|| mysql_type == MYSQL_TYPE_BLOB
			|| mysql_type == MYSQL_TYPE_LONG_BLOB) {

			/* In the MySQL key value format, a column prefix of
			a BLOB is preceded by a 2-byte length field */

			len1 = innobase_read_from_2_little_endian(ref1);
			len2 = innobase_read_from_2_little_endian(ref2);

			ref1 += 2;
			ref2 += 2;
			result = ((Field_blob*) field)->cmp(
				ref1, len1, ref2, len2);
		} else {
			result = field->key_cmp(ref1, ref2);
		}

		if (result) {

			return(result);
		}

		ref1 += key_part->store_length;
		ref2 += key_part->store_length;
	}

	return(0);
}

/*******************************************************************//**
Ask InnoDB if a query to a table can be cached.
@return	TRUE if query caching of the table is permitted */

my_bool
ha_innobase::register_query_cache_table(
/*====================================*/
	THD*		thd,		/*!< in: user thread handle */
	char*		table_key,	/*!< in: normalized path to the  
					table */
	uint		key_length,	/*!< in: length of the normalized
					path to the table */
	qc_engine_callback*
			call_back,	/*!< out: pointer to function for
					checking if query caching
					is permitted */
	ulonglong	*engine_data)	/*!< in/out: data to call_back */
{
	*call_back = innobase_query_caching_of_table_permitted;
	*engine_data = 0;
	return(innobase_query_caching_of_table_permitted(thd, table_key,
							 key_length,
							 engine_data));
}

/*******************************************************************//**
Get the bin log name. */

const char*
ha_innobase::get_mysql_bin_log_name()
/*=================================*/
{
	return(trx_sys_mysql_bin_log_name);
}

/*******************************************************************//**
Get the bin log offset (or file position). */

ulonglong
ha_innobase::get_mysql_bin_log_pos()
/*================================*/
{
	/* trx... is ib_int64_t, which is a typedef for a 64-bit integer
	(__int64 or longlong) so it's ok to cast it to ulonglong. */

	return(trx_sys_mysql_bin_log_pos);
}

/******************************************************************//**
This function is used to find the storage length in bytes of the first n
characters for prefix indexes using a multibyte character set. The function
finds charset information and returns length of prefix_len characters in the
index field in bytes.
@return	number of bytes occupied by the first n characters */

ulint
innobase_get_at_most_n_mbchars(
/*===========================*/
	ulint charset_id,	/*!< in: character set id */
	ulint prefix_len,	/*!< in: prefix length in bytes of the index
				(this has to be divided by mbmaxlen to get the
				number of CHARACTERS n in the prefix) */
	ulint data_len,		/*!< in: length of the string in bytes */
	const char* str)	/*!< in: character string */
{
	ulint char_length;	/*!< character length in bytes */
	ulint n_chars;		/*!< number of characters in prefix */
	CHARSET_INFO* charset;	/*!< charset used in the field */

	charset = get_charset((uint) charset_id, MYF(MY_WME));

	ut_ad(charset);
	ut_ad(charset->mbmaxlen);

	/* Calculate how many characters at most the prefix index contains */

	n_chars = prefix_len / charset->mbmaxlen;

	/* If the charset is multi-byte, then we must find the length of the
	first at most n chars in the string. If the string contains less
	characters than n, then we return the length to the end of the last
	character. */

	if (charset->mbmaxlen > 1) {
		/* my_charpos() returns the byte length of the first n_chars
		characters, or a value bigger than the length of str, if
		there were not enough full characters in str.

		Why does the code below work:
		Suppose that we are looking for n UTF-8 characters.

		1) If the string is long enough, then the prefix contains at
		least n complete UTF-8 characters + maybe some extra
		characters + an incomplete UTF-8 character. No problem in
		this case. The function returns the pointer to the
		end of the nth character.

		2) If the string is not long enough, then the string contains
		the complete value of a column, that is, only complete UTF-8
		characters, and we can store in the column prefix index the
		whole string. */

		char_length = my_charpos(charset, str,
						str + data_len, (int) n_chars);
		if (char_length > data_len) {
			char_length = data_len;
		}
	} else {
		if (data_len < prefix_len) {
			char_length = data_len;
		} else {
			char_length = prefix_len;
		}
	}

	return(char_length);
}

/*******************************************************************//**
This function is used to prepare an X/Open XA distributed transaction.
@return	0 or error number */
static
int
innobase_xa_prepare(
/*================*/
	handlerton*	hton,		/*!< in: InnoDB handlerton */
	THD*		thd,		/*!< in: handle to the MySQL thread of
					the user whose XA transaction should
					be prepared */
	bool		prepare_trx)	/*!< in: true - prepare transaction
					false - the current SQL statement
					ended */
{
	int		error = 0;
	trx_t*		trx = check_trx_exists(thd);

	DBUG_ASSERT(hton == innodb_hton_ptr);

	/* we use support_xa value as it was seen at transaction start
	time, not the current session variable value. Any possible changes
	to the session variable take effect only in the next transaction */
	if (!trx->support_xa) {

		return(0);
	}

	thd_get_xid(thd, (MYSQL_XID*) trx->xid);

	/* Release a possible FIFO ticket and search latch. Since we will
	reserve the trx_sys->mutex, we have to release the search system
	latch first to obey the latching order. */

	trx_search_latch_release_if_reserved(trx);

	innobase_srv_conc_force_exit_innodb(trx);

	if (!trx_is_registered_for_2pc(trx) && trx_is_started(trx)) {

		sql_print_error("Transaction not registered for MySQL 2PC, "
				"but transaction is active");
	}

	if (prepare_trx
	    || (!thd_test_options(thd, OPTION_NOT_AUTOCOMMIT | OPTION_BEGIN))) {

		/* We were instructed to prepare the whole transaction, or
		this is an SQL statement end and autocommit is on */

		ut_ad(trx_is_registered_for_2pc(trx));

		trx_prepare_for_mysql(trx);

		error = 0;
	} else {
		/* We just mark the SQL statement ended and do not do a
		transaction prepare */

		/* If we had reserved the auto-inc lock for some
		table in this SQL statement we release it now */

		lock_unlock_table_autoinc(trx);

		/* Store the current undo_no of the transaction so that we
		know where to roll back if we have to roll back the next
		SQL statement */

		trx_mark_sql_stat_end(trx);
	}

	/* Tell the InnoDB server that there might be work for utility
	threads: */

	srv_active_wake_master_thread();

	if (thd_sql_command(thd) != SQLCOM_XA_PREPARE
	    && (prepare_trx
		|| !thd_test_options(
			thd, OPTION_NOT_AUTOCOMMIT | OPTION_BEGIN))) {

		/* For ibbackup to work the order of transactions in binlog
		and InnoDB must be the same. Consider the situation

		  thread1> prepare; write to binlog; ...
			  <context switch>
		  thread2> prepare; write to binlog; commit
		  thread1>			     ... commit

                The server guarantees that writes to the binary log
                and commits are in the same order, so we do not have
                to handle this case. */
	}

	return(error);
}

/*******************************************************************//**
This function is used to recover X/Open XA distributed transactions.
@return	number of prepared transactions stored in xid_list */
static
int
innobase_xa_recover(
/*================*/
	handlerton*	hton,	/*!< in: InnoDB handlerton */
	XID*		xid_list,/*!< in/out: prepared transactions */
	uint		len)	/*!< in: number of slots in xid_list */
{
	DBUG_ASSERT(hton == innodb_hton_ptr);

	if (len == 0 || xid_list == NULL) {

		return(0);
	}

	return(trx_recover_for_mysql(xid_list, len));
}

/*******************************************************************//**
This function is used to commit one X/Open XA distributed transaction
which is in the prepared state
@return	0 or error number */
static
int
innobase_commit_by_xid(
/*===================*/
	handlerton*	hton,
	XID*		xid)	/*!< in: X/Open XA transaction identification */
{
	trx_t*	trx;

	DBUG_ASSERT(hton == innodb_hton_ptr);

	trx = trx_get_trx_by_xid(xid);

	if (trx) {
		innobase_commit_low(trx);
		trx_free_for_background(trx);
		return(XA_OK);
	} else {
		return(XAER_NOTA);
	}
}

/*******************************************************************//**
This function is used to rollback one X/Open XA distributed transaction
which is in the prepared state
@return	0 or error number */
static
int
innobase_rollback_by_xid(
/*=====================*/
	handlerton*	hton,	/*!< in: InnoDB handlerton */
	XID*		xid)	/*!< in: X/Open XA transaction
				identification */
{
	trx_t*	trx;

	DBUG_ASSERT(hton == innodb_hton_ptr);

	trx = trx_get_trx_by_xid(xid);

	if (trx != 0) {
		int	ret = innobase_rollback_trx(trx);
		trx_free_for_background(trx);
		return(ret);
	} else {
		return(XAER_NOTA);
	}
}

/*******************************************************************//**
*/

bool
ha_innobase::check_if_incompatible_data(
/*====================================*/
	HA_CREATE_INFO*	info,
	uint		table_changes)
{
	innobase_copy_frm_flags_from_create_info(prebuilt->table, info);

	if (table_changes != IS_EQUAL_YES) {

		return(COMPATIBLE_DATA_NO);
	}

	/* Check that auto_increment value was not changed */
	if ((info->used_fields & HA_CREATE_USED_AUTO) &&
		info->auto_increment_value != 0) {

		return(COMPATIBLE_DATA_NO);
	}

	/* Check that row format didn't change */
	if ((info->used_fields & HA_CREATE_USED_ROW_FORMAT)
	    && info->row_type != get_row_type()) {

		return(COMPATIBLE_DATA_NO);
	}

	/* Specifying KEY_BLOCK_SIZE requests a rebuild of the table. */
	if (info->used_fields & HA_CREATE_USED_KEY_BLOCK_SIZE) {
		return(COMPATIBLE_DATA_NO);
	}

	return(COMPATIBLE_DATA_YES);
}

/****************************************************************//**
Update the system variable innodb_io_capacity_max using the "saved"
value. This function is registered as a callback with MySQL. */
static
void
innodb_io_capacity_max_update(
/*===========================*/
	THD*				thd,	/*!< in: thread handle */
	struct st_mysql_sys_var*	var,	/*!< in: pointer to
						system variable */
	void*				var_ptr,/*!< out: where the
						formal string goes */
	const void*			save)	/*!< in: immediate result
						from check function */
{
	ulong	in_val = *static_cast<const ulong*>(save);
	if (in_val < srv_io_capacity) {
		in_val = srv_io_capacity;
		push_warning_printf(thd, Sql_condition::SL_WARNING,
				    ER_WRONG_ARGUMENTS,
				    "innodb_io_capacity_max cannot be"
				    " set lower than innodb_io_capacity.");
		push_warning_printf(thd, Sql_condition::SL_WARNING,
				    ER_WRONG_ARGUMENTS,
				    "Setting innodb_io_capacity_max to %lu",
				    srv_io_capacity);
	}

	srv_max_io_capacity = in_val;
}

/****************************************************************//**
Update the system variable innodb_io_capacity using the "saved"
value. This function is registered as a callback with MySQL. */
static
void
innodb_io_capacity_update(
/*======================*/
	THD*				thd,	/*!< in: thread handle */
	struct st_mysql_sys_var*	var,	/*!< in: pointer to
						system variable */
	void*				var_ptr,/*!< out: where the
						formal string goes */
	const void*			save)	/*!< in: immediate result
						from check function */
{
	ulong	in_val = *static_cast<const ulong*>(save);
	if (in_val > srv_max_io_capacity) {
		in_val = srv_max_io_capacity;
		push_warning_printf(thd, Sql_condition::SL_WARNING,
				    ER_WRONG_ARGUMENTS,
				    "innodb_io_capacity cannot be set"
				    " higher than innodb_io_capacity_max.");
		push_warning_printf(thd, Sql_condition::SL_WARNING,
				    ER_WRONG_ARGUMENTS,
				    "Setting innodb_io_capacity to %lu",
				    srv_max_io_capacity);
	}

	srv_io_capacity = in_val;
}

/****************************************************************//**
Update the system variable innodb_max_dirty_pages_pct using the "saved"
value. This function is registered as a callback with MySQL. */
static
void
innodb_max_dirty_pages_pct_update(
/*==============================*/
	THD*				thd,	/*!< in: thread handle */
	struct st_mysql_sys_var*	var,	/*!< in: pointer to
						system variable */
	void*				var_ptr,/*!< out: where the
						formal string goes */
	const void*			save)	/*!< in: immediate result
						from check function */
{
	ulong	in_val = *static_cast<const ulong*>(save);
	if (in_val < srv_max_dirty_pages_pct_lwm) {
		push_warning_printf(thd, Sql_condition::SL_WARNING,
				    ER_WRONG_ARGUMENTS,
				    "innodb_max_dirty_pages_pct cannot be"
				    " set lower than"
				    " innodb_max_dirty_pages_pct_lwm.");
		push_warning_printf(thd, Sql_condition::SL_WARNING,
				    ER_WRONG_ARGUMENTS,
				    "Lowering"
				    " innodb_max_dirty_page_pct_lwm to %lu",
				    in_val);

		srv_max_dirty_pages_pct_lwm = in_val;
	}

	srv_max_buf_pool_modified_pct = in_val;
}

/****************************************************************//**
Update the system variable innodb_max_dirty_pages_pct_lwm using the
"saved" value. This function is registered as a callback with MySQL. */
static
void
innodb_max_dirty_pages_pct_lwm_update(
/*==================================*/
	THD*				thd,	/*!< in: thread handle */
	struct st_mysql_sys_var*	var,	/*!< in: pointer to
						system variable */
	void*				var_ptr,/*!< out: where the
						formal string goes */
	const void*			save)	/*!< in: immediate result
						from check function */
{
	ulong	in_val = *static_cast<const ulong*>(save);
	if (in_val > srv_max_buf_pool_modified_pct) {
		in_val = srv_max_buf_pool_modified_pct;
		push_warning_printf(thd, Sql_condition::SL_WARNING,
				    ER_WRONG_ARGUMENTS,
				    "innodb_max_dirty_pages_pct_lwm"
				    " cannot be set higher than"
				    " innodb_max_dirty_pages_pct.");
		push_warning_printf(thd, Sql_condition::SL_WARNING,
				    ER_WRONG_ARGUMENTS,
				    "Setting innodb_max_dirty_page_pct_lwm"
				    " to %lu",
				    in_val);
	}

	srv_max_dirty_pages_pct_lwm = in_val;
}

/************************************************************//**
Validate the file format name and return its corresponding id.
@return	valid file format id */
static
uint
innobase_file_format_name_lookup(
/*=============================*/
	const char*	format_name)	/*!< in: pointer to file format name */
{
	char*	endp;
	uint	format_id;

	ut_a(format_name != NULL);

	/* The format name can contain the format id itself instead of
	the name and we check for that. */
	format_id = (uint) strtoul(format_name, &endp, 10);

	/* Check for valid parse. */
	if (*endp == '\0' && *format_name != '\0') {

		if (format_id <= UNIV_FORMAT_MAX) {

			return(format_id);
		}
	} else {

		for (format_id = 0; format_id <= UNIV_FORMAT_MAX;
		     format_id++) {
			const char*	name;

			name = trx_sys_file_format_id_to_name(format_id);

			if (!innobase_strcasecmp(format_name, name)) {

				return(format_id);
			}
		}
	}

	return(UNIV_FORMAT_MAX + 1);
}

/************************************************************//**
Validate the file format check config parameters, as a side effect it
sets the srv_max_file_format_at_startup variable.
@return the format_id if valid config value, otherwise, return -1 */
static
int
innobase_file_format_validate_and_set(
/*==================================*/
	const char*	format_max)	/*!< in: parameter value */
{
	uint		format_id;

	format_id = innobase_file_format_name_lookup(format_max);

	if (format_id < UNIV_FORMAT_MAX + 1) {
		srv_max_file_format_at_startup = format_id;

		return((int) format_id);
	} else {
		return(-1);
	}
}

/*************************************************************//**
Check if it is a valid file format. This function is registered as
a callback with MySQL.
@return	0 for valid file format */
static
int
innodb_file_format_name_validate(
/*=============================*/
	THD*				thd,	/*!< in: thread handle */
	struct st_mysql_sys_var*	var,	/*!< in: pointer to system
						variable */
	void*				save,	/*!< out: immediate result
						for update function */
	struct st_mysql_value*		value)	/*!< in: incoming string */
{
	const char*	file_format_input;
	char		buff[STRING_BUFFER_USUAL_SIZE];
	int		len = sizeof(buff);

	ut_a(save != NULL);
	ut_a(value != NULL);

	file_format_input = value->val_str(value, buff, &len);

	if (file_format_input != NULL) {
		uint	format_id;

		format_id = innobase_file_format_name_lookup(
			file_format_input);

		if (format_id <= UNIV_FORMAT_MAX) {

			/* Save a pointer to the name in the
			'file_format_name_map' constant array. */
			*static_cast<const char**>(save) =
			    trx_sys_file_format_id_to_name(format_id);

			return(0);
		}
	}

	*static_cast<const char**>(save) = NULL;
	return(1);
}

/****************************************************************//**
Update the system variable innodb_file_format using the "saved"
value. This function is registered as a callback with MySQL. */
static
void
innodb_file_format_name_update(
/*===========================*/
	THD*				thd,		/*!< in: thread handle */
	struct st_mysql_sys_var*	var,		/*!< in: pointer to
							system variable */
	void*				var_ptr,	/*!< out: where the
							formal string goes */
	const void*			save)		/*!< in: immediate result
							from check function */
{
	const char* format_name;

	ut_a(var_ptr != NULL);
	ut_a(save != NULL);

	format_name = *static_cast<const char*const*>(save);

	if (format_name) {
		uint	format_id;

		format_id = innobase_file_format_name_lookup(format_name);

		if (format_id <= UNIV_FORMAT_MAX) {
			srv_file_format = format_id;
		}
	}

	*static_cast<const char**>(var_ptr)
		= trx_sys_file_format_id_to_name(srv_file_format);
}

/*************************************************************//**
Check if valid argument to innodb_file_format_max. This function
is registered as a callback with MySQL.
@return	0 for valid file format */
static
int
innodb_file_format_max_validate(
/*============================*/
	THD*				thd,	/*!< in: thread handle */
	struct st_mysql_sys_var*	var,	/*!< in: pointer to system
						variable */
	void*				save,	/*!< out: immediate result
						for update function */
	struct st_mysql_value*		value)	/*!< in: incoming string */
{
	const char*	file_format_input;
	char		buff[STRING_BUFFER_USUAL_SIZE];
	int		len = sizeof(buff);
	int		format_id;

	ut_a(save != NULL);
	ut_a(value != NULL);

	file_format_input = value->val_str(value, buff, &len);

	if (file_format_input != NULL) {

		format_id = innobase_file_format_validate_and_set(
			file_format_input);

		if (format_id >= 0) {
			/* Save a pointer to the name in the
			'file_format_name_map' constant array. */
			*static_cast<const char**>(save) =
			    trx_sys_file_format_id_to_name(
						(uint) format_id);

			return(0);

		} else {
			push_warning_printf(thd,
			  Sql_condition::SL_WARNING,
			  ER_WRONG_ARGUMENTS,
			  "InnoDB: invalid innodb_file_format_max "
			  "value; can be any format up to %s "
			  "or equivalent id of %d",
			  trx_sys_file_format_id_to_name(UNIV_FORMAT_MAX),
			  UNIV_FORMAT_MAX);
		}
	}

	*static_cast<const char**>(save) = NULL;
	return(1);
}

/****************************************************************//**
Update the system variable innodb_file_format_max using the "saved"
value. This function is registered as a callback with MySQL. */
static
void
innodb_file_format_max_update(
/*==========================*/
	THD*				thd,	/*!< in: thread handle */
	struct st_mysql_sys_var*	var,	/*!< in: pointer to
						system variable */
	void*				var_ptr,/*!< out: where the
						formal string goes */
	const void*			save)	/*!< in: immediate result
						from check function */
{
	const char*	format_name_in;
	const char**	format_name_out;
	uint		format_id;

	ut_a(save != NULL);
	ut_a(var_ptr != NULL);

	format_name_in = *static_cast<const char*const*>(save);

	if (!format_name_in) {

		return;
	}

	format_id = innobase_file_format_name_lookup(format_name_in);

	if (format_id > UNIV_FORMAT_MAX) {
		/* DEFAULT is "on", which is invalid at runtime. */
		push_warning_printf(thd, Sql_condition::SL_WARNING,
				    ER_WRONG_ARGUMENTS,
				    "Ignoring SET innodb_file_format=%s",
				    format_name_in);
		return;
	}

	format_name_out = static_cast<const char**>(var_ptr);

	/* Update the max format id in the system tablespace. */
	if (trx_sys_file_format_max_set(format_id, format_name_out)) {
		ut_print_timestamp(stderr);
		fprintf(stderr,
			" [Info] InnoDB: the file format in the system "
			"tablespace is now set to %s.\n", *format_name_out);
	}
}

/*************************************************************//**
Check whether valid argument given to innobase_*_stopword_table.
This function is registered as a callback with MySQL.
@return 0 for valid stopword table */
static
int
innodb_stopword_table_validate(
/*===========================*/
	THD*				thd,	/*!< in: thread handle */
	struct st_mysql_sys_var*	var,	/*!< in: pointer to system
						variable */
	void*				save,	/*!< out: immediate result
						for update function */
	struct st_mysql_value*		value)	/*!< in: incoming string */
{
	const char*	stopword_table_name;
	char		buff[STRING_BUFFER_USUAL_SIZE];
	int		len = sizeof(buff);
	trx_t*		trx;
	int		ret = 1;

	ut_a(save != NULL);
	ut_a(value != NULL);

	stopword_table_name = value->val_str(value, buff, &len);

	trx = check_trx_exists(thd);

	row_mysql_lock_data_dictionary(trx);

	/* Validate the stopword table's (if supplied) existence and
	of the right format */
	if (!stopword_table_name
	    || fts_valid_stopword_table(stopword_table_name)) {
		*static_cast<const char**>(save) = stopword_table_name;
		ret = 0;
	}

	row_mysql_unlock_data_dictionary(trx);

	return(ret);
}

/****************************************************************//**
Update global variable fts_server_stopword_table with the "saved"
stopword table name value. This function is registered as a callback
with MySQL. */
static
void
innodb_stopword_table_update(
/*=========================*/
	THD*				thd,	/*!< in: thread handle */
	struct st_mysql_sys_var*	var,	/*!< in: pointer to
						system variable */
	void*				var_ptr,/*!< out: where the
						formal string goes */
	const void*			save)	/*!< in: immediate result
						from check function */
{
	const char*	stopword_table_name;
	char*		old;

	ut_a(save != NULL);
	ut_a(var_ptr != NULL);

	stopword_table_name = *static_cast<const char*const*>(save);
	old = *(char**) var_ptr;

	if (stopword_table_name) {
		*(char**) var_ptr =  my_strdup(stopword_table_name,  MYF(0));
	} else {
		*(char**) var_ptr = NULL;
	}

	if (old) {
		my_free(old);
	}

	fts_server_stopword_table = *(char**) var_ptr;
}

/*************************************************************//**
Check whether valid argument given to "innodb_fts_internal_tbl_name"
This function is registered as a callback with MySQL.
@return 0 for valid stopword table */
static
int
innodb_internal_table_validate(
/*===========================*/
	THD*				thd,	/*!< in: thread handle */
	struct st_mysql_sys_var*	var,	/*!< in: pointer to system
						variable */
	void*				save,	/*!< out: immediate result
						for update function */
	struct st_mysql_value*		value)	/*!< in: incoming string */
{
	const char*	table_name;
	char		buff[STRING_BUFFER_USUAL_SIZE];
	int		len = sizeof(buff);
	int		ret = 1;
	dict_table_t*	user_table;

	ut_a(save != NULL);
	ut_a(value != NULL);

	table_name = value->val_str(value, buff, &len);

	if (!table_name) {
		*static_cast<const char**>(save) = NULL;
		return(0);
	}

	user_table = dict_table_open_on_name(
		table_name, FALSE, TRUE, DICT_ERR_IGNORE_NONE);

	if (user_table) {
		if (dict_table_has_fts_index(user_table)) {
			*static_cast<const char**>(save) = table_name;
			ret = 0;
		}

		dict_table_close(user_table, FALSE, TRUE);
	}

	return(ret);
}

/****************************************************************//**
Update global variable "fts_internal_tbl_name" with the "saved"
stopword table name value. This function is registered as a callback
with MySQL. */
static
void
innodb_internal_table_update(
/*=========================*/
	THD*				thd,	/*!< in: thread handle */
	struct st_mysql_sys_var*	var,	/*!< in: pointer to
						system variable */
	void*				var_ptr,/*!< out: where the
						formal string goes */
	const void*			save)	/*!< in: immediate result
						from check function */
{
	const char*	table_name;
	char*		old;

	ut_a(save != NULL);
	ut_a(var_ptr != NULL);

	table_name = *static_cast<const char*const*>(save);
	old = *(char**) var_ptr;

	if (table_name) {
		*(char**) var_ptr =  my_strdup(table_name,  MYF(0));
	} else {
		*(char**) var_ptr = NULL;
	}

	if (old) {
		my_free(old);
	}

	fts_internal_tbl_name = *(char**) var_ptr;
}

/****************************************************************//**
Update the system variable innodb_adaptive_hash_index using the "saved"
value. This function is registered as a callback with MySQL. */
static
void
innodb_adaptive_hash_index_update(
/*==============================*/
	THD*				thd,	/*!< in: thread handle */
	struct st_mysql_sys_var*	var,	/*!< in: pointer to
						system variable */
	void*				var_ptr,/*!< out: where the
						formal string goes */
	const void*			save)	/*!< in: immediate result
						from check function */
{
	if (*(my_bool*) save) {
		btr_search_enable();
	} else {
		btr_search_disable();
	}
}

/****************************************************************//**
Update the system variable innodb_cmp_per_index using the "saved"
value. This function is registered as a callback with MySQL. */
static
void
innodb_cmp_per_index_update(
/*========================*/
	THD*				thd,	/*!< in: thread handle */
	struct st_mysql_sys_var*	var,	/*!< in: pointer to
						system variable */
	void*				var_ptr,/*!< out: where the
						formal string goes */
	const void*			save)	/*!< in: immediate result
						from check function */
{
	/* Reset the stats whenever we enable the table
	INFORMATION_SCHEMA.innodb_cmp_per_index. */
	if (!srv_cmp_per_index_enabled && *(my_bool*) save) {
		page_zip_reset_stat_per_index();
	}

	srv_cmp_per_index_enabled = !!(*(my_bool*) save);
}

/****************************************************************//**
Update the system variable innodb_old_blocks_pct using the "saved"
value. This function is registered as a callback with MySQL. */
static
void
innodb_old_blocks_pct_update(
/*=========================*/
	THD*				thd,	/*!< in: thread handle */
	struct st_mysql_sys_var*	var,	/*!< in: pointer to
						system variable */
	void*				var_ptr,/*!< out: where the
						formal string goes */
	const void*			save)	/*!< in: immediate result
						from check function */
{
	innobase_old_blocks_pct = buf_LRU_old_ratio_update(
		*static_cast<const uint*>(save), TRUE);
}

/****************************************************************//**
Update the system variable innodb_old_blocks_pct using the "saved"
value. This function is registered as a callback with MySQL. */
static
void
innodb_change_buffer_max_size_update(
/*=================================*/
	THD*				thd,	/*!< in: thread handle */
	struct st_mysql_sys_var*	var,	/*!< in: pointer to
						system variable */
	void*				var_ptr,/*!< out: where the
						formal string goes */
	const void*			save)	/*!< in: immediate result
						from check function */
{
	innobase_change_buffer_max_size =
			(*static_cast<const uint*>(save));
	ibuf_max_size_update(innobase_change_buffer_max_size);
}


/*************************************************************//**
Find the corresponding ibuf_use_t value that indexes into
innobase_change_buffering_values[] array for the input
change buffering option name.
@return	corresponding IBUF_USE_* value for the input variable
name, or IBUF_USE_COUNT if not able to find a match */
static
ibuf_use_t
innodb_find_change_buffering_value(
/*===============================*/
	const char*	input_name)	/*!< in: input change buffering
					option name */
{
	ulint	use;

	for (use = 0; use < UT_ARR_SIZE(innobase_change_buffering_values);
	     use++) {
		/* found a match */
		if (!innobase_strcasecmp(
			input_name, innobase_change_buffering_values[use])) {
			return((ibuf_use_t) use);
		}
	}

	/* Did not find any match */
	return(IBUF_USE_COUNT);
}

/*************************************************************//**
Check if it is a valid value of innodb_change_buffering. This function is
registered as a callback with MySQL.
@return	0 for valid innodb_change_buffering */
static
int
innodb_change_buffering_validate(
/*=============================*/
	THD*				thd,	/*!< in: thread handle */
	struct st_mysql_sys_var*	var,	/*!< in: pointer to system
						variable */
	void*				save,	/*!< out: immediate result
						for update function */
	struct st_mysql_value*		value)	/*!< in: incoming string */
{
	const char*	change_buffering_input;
	char		buff[STRING_BUFFER_USUAL_SIZE];
	int		len = sizeof(buff);

	ut_a(save != NULL);
	ut_a(value != NULL);

	change_buffering_input = value->val_str(value, buff, &len);

	if (change_buffering_input != NULL) {
		ibuf_use_t	use;

		use = innodb_find_change_buffering_value(
			change_buffering_input);

		if (use != IBUF_USE_COUNT) {
			/* Find a matching change_buffering option value. */
			*static_cast<const char**>(save) =
				innobase_change_buffering_values[use];

			return(0);
		}
	}

	/* No corresponding change buffering option for user supplied
	"change_buffering_input" */
	return(1);
}

/****************************************************************//**
Update the system variable innodb_change_buffering using the "saved"
value. This function is registered as a callback with MySQL. */
static
void
innodb_change_buffering_update(
/*===========================*/
	THD*				thd,	/*!< in: thread handle */
	struct st_mysql_sys_var*	var,	/*!< in: pointer to
						system variable */
	void*				var_ptr,/*!< out: where the
						formal string goes */
	const void*			save)	/*!< in: immediate result
						from check function */
{
	ibuf_use_t	use;

	ut_a(var_ptr != NULL);
	ut_a(save != NULL);

	use = innodb_find_change_buffering_value(
		*static_cast<const char*const*>(save));

	ut_a(use < IBUF_USE_COUNT);

	ibuf_use = use;
	*static_cast<const char**>(var_ptr) =
		 *static_cast<const char*const*>(save);
}

/*************************************************************//**
Just emit a warning that the usage of the variable is deprecated.
@return	0 */
static
void
innodb_stats_sample_pages_update(
/*=============================*/
	THD*				thd,	/*!< in: thread handle */
	struct st_mysql_sys_var*	var,	/*!< in: pointer to
						system variable */
	void*				var_ptr,/*!< out: where the
						formal string goes */
	const void*			save)	/*!< in: immediate result
						from check function */
{
#define STATS_SAMPLE_PAGES_DEPRECATED_MSG \
	"Using innodb_stats_sample_pages is deprecated and " \
	"the variable may be removed in future releases. " \
	"Please use innodb_stats_transient_sample_pages " \
	"instead."

	push_warning(thd, Sql_condition::SL_WARNING,
		     HA_ERR_WRONG_COMMAND, STATS_SAMPLE_PAGES_DEPRECATED_MSG);

	ut_print_timestamp(stderr);
	fprintf(stderr,
		" InnoDB: Warning: %s\n",
		STATS_SAMPLE_PAGES_DEPRECATED_MSG);

	srv_stats_transient_sample_pages =
		*static_cast<const unsigned long long*>(save);
}

/****************************************************************//**
Update the monitor counter according to the "set_option",  turn
on/off or reset specified monitor counter. */
static
void
innodb_monitor_set_option(
/*======================*/
	const monitor_info_t* monitor_info,/*!< in: monitor info for the monitor
					to set */
	mon_option_t	set_option)	/*!< in: Turn on/off reset the
					counter */
{
	monitor_id_t	monitor_id = monitor_info->monitor_id;

	/* If module type is MONITOR_GROUP_MODULE, it cannot be
	turned on/off individually. It should never use this
	function to set options */
	ut_a(!(monitor_info->monitor_type & MONITOR_GROUP_MODULE));

	switch (set_option) {
	case MONITOR_TURN_ON:
		MONITOR_ON(monitor_id);
		MONITOR_INIT(monitor_id);
		MONITOR_SET_START(monitor_id);

		/* If the monitor to be turned on uses
		exisitng monitor counter (status variable),
		make special processing to remember existing
		counter value. */
		if (monitor_info->monitor_type & MONITOR_EXISTING) {
			srv_mon_process_existing_counter(
				monitor_id, MONITOR_TURN_ON);
		}
		break;

	case MONITOR_TURN_OFF:
		if (monitor_info->monitor_type & MONITOR_EXISTING) {
			srv_mon_process_existing_counter(
				monitor_id, MONITOR_TURN_OFF);
		}

		MONITOR_OFF(monitor_id);
		MONITOR_SET_OFF(monitor_id);
		break;

	case MONITOR_RESET_VALUE:
		srv_mon_reset(monitor_id);
		break;

	case MONITOR_RESET_ALL_VALUE:
		srv_mon_reset_all(monitor_id);
		break;

	default:
		ut_error;
	}
}

/****************************************************************//**
Find matching InnoDB monitor counters and update their status
according to the "set_option",  turn on/off or reset specified
monitor counter. */
static
void
innodb_monitor_update_wildcard(
/*===========================*/
	const char*	name,		/*!< in: monitor name to match */
	mon_option_t	set_option)	/*!< in: the set option, whether
					to turn on/off or reset the counter */
{
	ut_a(name);

	for (ulint use = 0; use < NUM_MONITOR; use++) {
		ulint		type;
		monitor_id_t	monitor_id = static_cast<monitor_id_t>(use);
		monitor_info_t*	monitor_info;

		if (!innobase_wildcasecmp(
			srv_mon_get_name(monitor_id), name)) {
			monitor_info = srv_mon_get_info(monitor_id);

			type = monitor_info->monitor_type;

			/* If the monitor counter is of MONITOR_MODULE
			type, skip it. Except for those also marked with
			MONITOR_GROUP_MODULE flag, which can be turned
			on only as a module. */
			if (!(type & MONITOR_MODULE)
			     && !(type & MONITOR_GROUP_MODULE)) {
				innodb_monitor_set_option(monitor_info,
							  set_option);
			}

			/* Need to special handle counters marked with
			MONITOR_GROUP_MODULE, turn on the whole module if
			any one of it comes here. Currently, only
			"module_buf_page" is marked with MONITOR_GROUP_MODULE */
			if (type & MONITOR_GROUP_MODULE) {
				if ((monitor_id >= MONITOR_MODULE_BUF_PAGE)
				     && (monitor_id < MONITOR_MODULE_OS)) {
					if (set_option == MONITOR_TURN_ON
					    && MONITOR_IS_ON(
						MONITOR_MODULE_BUF_PAGE)) {
						continue;
					}

					srv_mon_set_module_control(
						MONITOR_MODULE_BUF_PAGE,
						set_option);
				} else {
					/* If new monitor is added with
					MONITOR_GROUP_MODULE, it needs
					to be added here. */
					ut_ad(0);
				}
			}
		}
	}
}

/*************************************************************//**
Given a configuration variable name, find corresponding monitor counter
and return its monitor ID if found.
@return	monitor ID if found, MONITOR_NO_MATCH if there is no match */
static
ulint
innodb_monitor_id_by_name_get(
/*==========================*/
	const char*	name)	/*!< in: monitor counter namer */
{
	ut_a(name);

	/* Search for wild character '%' in the name, if
	found, we treat it as a wildcard match. We do not search for
	single character wildcard '_' since our monitor names already contain
	such character. To avoid confusion, we request user must include
	at least one '%' character to activate the wildcard search. */
	if (strchr(name, '%')) {
		return(MONITOR_WILDCARD_MATCH);
	}

	/* Not wildcard match, check for an exact match */
	for (ulint i = 0; i < NUM_MONITOR; i++) {
		if (!innobase_strcasecmp(
			name, srv_mon_get_name(static_cast<monitor_id_t>(i)))) {
			return(i);
		}
	}

	return(MONITOR_NO_MATCH);
}
/*************************************************************//**
Validate that the passed in monitor name matches at least one
monitor counter name with wildcard compare.
@return	TRUE if at least one monitor name matches */
static
ibool
innodb_monitor_validate_wildcard_name(
/*==================================*/
	const char*	name)	/*!< in: monitor counter namer */
{
	for (ulint i = 0; i < NUM_MONITOR; i++) {
		if (!innobase_wildcasecmp(
			srv_mon_get_name(static_cast<monitor_id_t>(i)), name)) {
			return(TRUE);
		}
	}

	return(FALSE);
}
/*************************************************************//**
Validate the passed in monitor name, find and save the
corresponding monitor name in the function parameter "save".
@return	0 if monitor name is valid */
static
int
innodb_monitor_valid_byname(
/*========================*/
	void*			save,	/*!< out: immediate result
					for update function */
	const char*		name)	/*!< in: incoming monitor name */
{
	ulint		use;
	monitor_info_t*	monitor_info;

	if (!name) {
		return(1);
	}

	use = innodb_monitor_id_by_name_get(name);

	/* No monitor name matches, nor it is wildcard match */
	if (use == MONITOR_NO_MATCH) {
		return(1);
	}

	if (use < NUM_MONITOR) {
		monitor_info = srv_mon_get_info((monitor_id_t) use);

		/* If the monitor counter is marked with
		MONITOR_GROUP_MODULE flag, then this counter
		cannot be turned on/off individually, instead
		it shall be turned on/off as a group using
		its module name */
		if ((monitor_info->monitor_type & MONITOR_GROUP_MODULE)
		    && (!(monitor_info->monitor_type & MONITOR_MODULE))) {
			sql_print_warning(
				"Monitor counter '%s' cannot"
				" be turned on/off individually."
				" Please use its module name"
				" to turn on/off the counters"
				" in the module as a group.\n",
				name);

			return(1);
		}

	} else {
		ut_a(use == MONITOR_WILDCARD_MATCH);

		/* For wildcard match, if there is not a single monitor
		counter name that matches, treat it as an invalid
		value for the system configuration variables */
		if (!innodb_monitor_validate_wildcard_name(name)) {
			return(1);
		}
	}

	/* Save the configure name for innodb_monitor_update() */
	*static_cast<const char**>(save) = name;

	return(0);
}
/*************************************************************//**
Validate passed-in "value" is a valid monitor counter name.
This function is registered as a callback with MySQL.
@return	0 for valid name */
static
int
innodb_monitor_validate(
/*====================*/
	THD*				thd,	/*!< in: thread handle */
	struct st_mysql_sys_var*	var,	/*!< in: pointer to system
						variable */
	void*				save,	/*!< out: immediate result
						for update function */
	struct st_mysql_value*		value)	/*!< in: incoming string */
{
	const char*	name;
	char*		monitor_name;
	char		buff[STRING_BUFFER_USUAL_SIZE];
	int		len = sizeof(buff);
	int		ret;

	ut_a(save != NULL);
	ut_a(value != NULL);

	name = value->val_str(value, buff, &len);

	/* monitor_name could point to memory from MySQL
	or buff[]. Always dup the name to memory allocated
	by InnoDB, so we can access it in another callback
	function innodb_monitor_update() and free it appropriately */
	if (name) {
		monitor_name = my_strdup(name, MYF(0));
	} else {
		return(1);
	}

	ret = innodb_monitor_valid_byname(save, monitor_name);

	if (ret) {
		/* Validation failed */
		my_free(monitor_name);
	} else {
		/* monitor_name will be freed in separate callback function
		innodb_monitor_update(). Assert "save" point to
		the "monitor_name" variable */
		ut_ad(*static_cast<char**>(save) == monitor_name);
	}

	return(ret);
}

/****************************************************************//**
Update the system variable innodb_enable(disable/reset/reset_all)_monitor
according to the "set_option" and turn on/off or reset specified monitor
counter. */
static
void
innodb_monitor_update(
/*==================*/
	THD*			thd,		/*!< in: thread handle */
	void*			var_ptr,	/*!< out: where the
						formal string goes */
	const void*		save,		/*!< in: immediate result
						from check function */
	mon_option_t		set_option,	/*!< in: the set option,
						whether to turn on/off or
						reset the counter */
	ibool			free_mem)	/*!< in: whether we will
						need to free the memory */
{
	monitor_info_t*	monitor_info;
	ulint		monitor_id;
	ulint		err_monitor = 0;
	const char*	name;

	ut_a(save != NULL);

	name = *static_cast<const char*const*>(save);

	if (!name) {
		monitor_id = MONITOR_DEFAULT_START;
	} else {
		monitor_id = innodb_monitor_id_by_name_get(name);

		/* Double check we have a valid monitor ID */
		if (monitor_id == MONITOR_NO_MATCH) {
			return;
		}
	}

	if (monitor_id == MONITOR_DEFAULT_START) {
		/* If user set the variable to "default", we will
		print a message and make this set operation a "noop".
		The check is being made here is because "set default"
		does not go through validation function */
		if (thd) {
			push_warning_printf(
				thd, Sql_condition::SL_WARNING,
				ER_NO_DEFAULT,
				"Default value is not defined for "
				"this set option. Please specify "
				"correct counter or module name.");
		} else {
			sql_print_error(
				"Default value is not defined for "
				"this set option. Please specify "
				"correct counter or module name.\n");
		}

		if (var_ptr) {
			*(const char**) var_ptr = NULL;
		}
	} else if (monitor_id == MONITOR_WILDCARD_MATCH) {
		innodb_monitor_update_wildcard(name, set_option);
	} else {
		monitor_info = srv_mon_get_info(
			static_cast<monitor_id_t>(monitor_id));

		ut_a(monitor_info);

		/* If monitor is already truned on, someone could already
		collect monitor data, exit and ask user to turn off the
		monitor before turn it on again. */
		if (set_option == MONITOR_TURN_ON
		    && MONITOR_IS_ON(monitor_id)) {
			err_monitor = monitor_id;
			goto exit;
		}

		if (var_ptr) {
			*(const char**) var_ptr = monitor_info->monitor_name;
		}

		/* Depending on the monitor name is for a module or
		a counter, process counters in the whole module or
		individual counter. */
		if (monitor_info->monitor_type & MONITOR_MODULE) {
			srv_mon_set_module_control(
				static_cast<monitor_id_t>(monitor_id),
				set_option);
		} else {
			innodb_monitor_set_option(monitor_info, set_option);
		}
	}
exit:
	/* Only if we are trying to turn on a monitor that already
	been turned on, we will set err_monitor. Print related
	information */
	if (err_monitor) {
		sql_print_warning("Monitor %s is already enabled.",
				  srv_mon_get_name((monitor_id_t) err_monitor));
	}

	if (free_mem && name) {
		my_free((void*) name);
	}

	return;
}

#ifdef _WIN32
/*************************************************************//**
Validate if passed-in "value" is a valid value for
innodb_buffer_pool_filename. On Windows, file names with colon (:)
are not allowed.

@return	0 for valid name */
static
int
innodb_srv_buf_dump_filename_validate(
/*==================================*/
	THD*				thd,	/*!< in: thread handle */
	struct st_mysql_sys_var*	var,	/*!< in: pointer to system
						variable */
	void*				save,	/*!< out: immediate result
						for update function */
	struct st_mysql_value*		value)	/*!< in: incoming string */
{
	const char*	buf_name;
	char		buff[OS_FILE_MAX_PATH];
	int		len= sizeof(buff);

	ut_a(save != NULL);
	ut_a(value != NULL);

	buf_name = value->val_str(value, buff, &len);

	if (buf_name) {
		if (is_filename_allowed(buf_name, len, FALSE)){
			*static_cast<const char**>(save) = buf_name;
			return(0);
		} else {
			push_warning_printf(thd,
				Sql_condition::SL_WARNING,
				ER_WRONG_ARGUMENTS,
				"InnoDB: innodb_buffer_pool_filename "
				"cannot have colon (:) in the file name.");

		}
	}

	return(1);
}
#else /* _WIN32 */
# define innodb_srv_buf_dump_filename_validate NULL
#endif /* _WIN32 */

#ifdef UNIV_DEBUG
static char* srv_buffer_pool_evict;

/****************************************************************//**
Evict all uncompressed pages of compressed tables from the buffer pool.
Keep the compressed pages in the buffer pool.
@return whether all uncompressed pages were evicted */
static __attribute__((warn_unused_result))
bool
innodb_buffer_pool_evict_uncompressed(void)
/*=======================================*/
{
	bool	all_evicted = true;

	for (ulint i = 0; i < srv_buf_pool_instances; i++) {
		buf_pool_t*	buf_pool = &buf_pool_ptr[i];

		buf_pool_mutex_enter(buf_pool);

		for (buf_block_t* block = UT_LIST_GET_LAST(
			     buf_pool->unzip_LRU);
		     block != NULL; ) {
			buf_block_t*	prev_block = UT_LIST_GET_PREV(
				unzip_LRU, block);
			ut_ad(buf_block_get_state(block)
			      == BUF_BLOCK_FILE_PAGE);
			ut_ad(block->in_unzip_LRU_list);
			ut_ad(block->page.in_LRU_list);

			if (!buf_LRU_free_page(&block->page, false)) {
				all_evicted = false;
			}

			block = prev_block;
		}

		buf_pool_mutex_exit(buf_pool);
	}

	return(all_evicted);
}

/****************************************************************//**
Called on SET GLOBAL innodb_buffer_pool_evict=...
Handles some values specially, to evict pages from the buffer pool.
SET GLOBAL innodb_buffer_pool_evict='uncompressed'
evicts all uncompressed page frames of compressed tablespaces. */
static
void
innodb_buffer_pool_evict_update(
/*============================*/
	THD*			thd,	/*!< in: thread handle */
	struct st_mysql_sys_var*var,	/*!< in: pointer to system variable */
	void*			var_ptr,/*!< out: ignored */
	const void*		save)	/*!< in: immediate result
					from check function */
{
	if (const char* op = *static_cast<const char*const*>(save)) {
		if (!strcmp(op, "uncompressed")) {
			for (uint tries = 0; tries < 10000; tries++) {
				if (innodb_buffer_pool_evict_uncompressed()) {
					return;
				}

				os_thread_sleep(10000);
			}

			/* We failed to evict all uncompressed pages. */
			ut_ad(0);
		}
	}
}
#endif /* UNIV_DEBUG */

/****************************************************************//**
Update the system variable innodb_monitor_enable and enable
specified monitor counter.
This function is registered as a callback with MySQL. */
static
void
innodb_enable_monitor_update(
/*=========================*/
	THD*				thd,	/*!< in: thread handle */
	struct st_mysql_sys_var*	var,	/*!< in: pointer to
						system variable */
	void*				var_ptr,/*!< out: where the
						formal string goes */
	const void*			save)	/*!< in: immediate result
						from check function */
{
	innodb_monitor_update(thd, var_ptr, save, MONITOR_TURN_ON, TRUE);
}

/****************************************************************//**
Update the system variable innodb_monitor_disable and turn
off specified monitor counter. */
static
void
innodb_disable_monitor_update(
/*==========================*/
	THD*				thd,	/*!< in: thread handle */
	struct st_mysql_sys_var*	var,	/*!< in: pointer to
						system variable */
	void*				var_ptr,/*!< out: where the
						formal string goes */
	const void*			save)	/*!< in: immediate result
						from check function */
{
	innodb_monitor_update(thd, var_ptr, save, MONITOR_TURN_OFF, TRUE);
}

/****************************************************************//**
Update the system variable innodb_monitor_reset and reset
specified monitor counter(s).
This function is registered as a callback with MySQL. */
static
void
innodb_reset_monitor_update(
/*========================*/
	THD*				thd,	/*!< in: thread handle */
	struct st_mysql_sys_var*	var,	/*!< in: pointer to
						system variable */
	void*				var_ptr,/*!< out: where the
						formal string goes */
	const void*			save)	/*!< in: immediate result
						from check function */
{
	innodb_monitor_update(thd, var_ptr, save, MONITOR_RESET_VALUE, TRUE);
}

/****************************************************************//**
Update the system variable innodb_monitor_reset_all and reset
all value related monitor counter.
This function is registered as a callback with MySQL. */
static
void
innodb_reset_all_monitor_update(
/*============================*/
	THD*				thd,	/*!< in: thread handle */
	struct st_mysql_sys_var*	var,	/*!< in: pointer to
						system variable */
	void*				var_ptr,/*!< out: where the
						formal string goes */
	const void*			save)	/*!< in: immediate result
						from check function */
{
	innodb_monitor_update(thd, var_ptr, save, MONITOR_RESET_ALL_VALUE,
			      TRUE);
}

/****************************************************************//**
Parse and enable InnoDB monitor counters during server startup.
User can list the monitor counters/groups to be enable by specifying
"loose-innodb_monitor_enable=monitor_name1;monitor_name2..."
in server configuration file or at the command line. The string
separate could be ";", "," or empty space. */
static
void
innodb_enable_monitor_at_startup(
/*=============================*/
	char*	str)	/*!< in/out: monitor counter enable list */
{
	static const char*	sep = " ;,";
	char*			last;

	ut_a(str);

	/* Walk through the string, and separate each monitor counter
	and/or counter group name, and calling innodb_monitor_update()
	if successfully updated. Please note that the "str" would be
	changed by strtok_r() as it walks through it. */
	for (char* option = strtok_r(str, sep, &last);
	     option;
	     option = strtok_r(NULL, sep, &last)) {
		ulint	ret;
		char*	option_name;

		ret = innodb_monitor_valid_byname(&option_name, option);

		/* The name is validated if ret == 0 */
		if (!ret) {
			innodb_monitor_update(NULL, NULL, &option,
					      MONITOR_TURN_ON, FALSE);
		} else {
			sql_print_warning("Invalid monitor counter"
					  " name: '%s'", option);
		}
	}
}

/****************************************************************//**
Callback function for accessing the InnoDB variables from MySQL:
SHOW VARIABLES. */
static
int
show_innodb_vars(
/*=============*/
	THD*		thd,
	SHOW_VAR*	var,
	char*		buff)
{
	innodb_export_status();
	var->type = SHOW_ARRAY;
	var->value = (char*) &innodb_status_variables;

	return(0);
}

/****************************************************************//**
This function checks each index name for a table against reserved
system default primary index name 'GEN_CLUST_INDEX'. If a name
matches, this function pushes an warning message to the client,
and returns true.
@return true if the index name matches the reserved name */

bool
innobase_index_name_is_reserved(
/*============================*/
	THD*		thd,		/*!< in/out: MySQL connection */
	const KEY*	key_info,	/*!< in: Indexes to be created */
	ulint		num_of_keys)	/*!< in: Number of indexes to
					be created. */
{
	const KEY*	key;
	uint		key_num;	/* index number */

	for (key_num = 0; key_num < num_of_keys; key_num++) {
		key = &key_info[key_num];

		if (innobase_strcasecmp(key->name,
					innobase_index_reserve_name) == 0) {
			/* Push warning to mysql */
			push_warning_printf(thd,
					    Sql_condition::SL_WARNING,
					    ER_WRONG_NAME_FOR_INDEX,
					    "Cannot Create Index with name "
					    "'%s'. The name is reserved "
					    "for the system default primary "
					    "index.",
					    innobase_index_reserve_name);

			my_error(ER_WRONG_NAME_FOR_INDEX, MYF(0),
				 innobase_index_reserve_name);

			return(true);
		}
	}

	return(false);
}

/***********************************************************************
Retrieve the FTS Relevance Ranking result for doc with doc_id
of prebuilt->fts_doc_id
@return the relevance ranking value */

float
innobase_fts_retrieve_ranking(
/*============================*/
		FT_INFO * fts_hdl)	/*!< in: FTS handler */
{
	row_prebuilt_t*	ft_prebuilt;
	fts_result_t*	result;

	result = ((NEW_FT_INFO*) fts_hdl)->ft_result;

	ft_prebuilt = ((NEW_FT_INFO*) fts_hdl)->ft_prebuilt;

	if (ft_prebuilt->read_just_key) {
		fts_ranking_t*  ranking =
			rbt_value(fts_ranking_t, result->current);
		return(ranking->rank);
	}

	/* Retrieve the ranking value for doc_id with value of
	prebuilt->fts_doc_id */
	return(fts_retrieve_ranking(result, ft_prebuilt->fts_doc_id));
}

/***********************************************************************
Free the memory for the FTS handler */

void
innobase_fts_close_ranking(
/*=======================*/
		FT_INFO * fts_hdl)
{
	fts_result_t*	result;

	((NEW_FT_INFO*) fts_hdl)->ft_prebuilt->in_fts_query = false;

	result = ((NEW_FT_INFO*) fts_hdl)->ft_result;

	fts_query_free_result(result);

	my_free((uchar*) fts_hdl);


	return;
}

/***********************************************************************
Find and Retrieve the FTS Relevance Ranking result for doc with doc_id
of prebuilt->fts_doc_id
@return the relevance ranking value */

float
innobase_fts_find_ranking(
/*======================*/
		FT_INFO*	fts_hdl,	/*!< in: FTS handler */
		uchar*		record,		/*!< in: Unused */
		uint		len)		/*!< in: Unused */
{
	row_prebuilt_t*	ft_prebuilt;
	fts_result_t*	result;

	ft_prebuilt = ((NEW_FT_INFO*) fts_hdl)->ft_prebuilt;
	result = ((NEW_FT_INFO*) fts_hdl)->ft_result;

	/* Retrieve the ranking value for doc_id with value of
	prebuilt->fts_doc_id */
	return(fts_retrieve_ranking(result, ft_prebuilt->fts_doc_id));
}

#ifdef UNIV_DEBUG
static my_bool	innodb_purge_run_now = TRUE;
static my_bool	innodb_purge_stop_now = TRUE;
static my_bool	innodb_log_checkpoint_now = TRUE;

/****************************************************************//**
Set the purge state to RUN. If purge is disabled then it
is a no-op. This function is registered as a callback with MySQL. */
static
void
purge_run_now_set(
/*==============*/
	THD*				thd	/*!< in: thread handle */
					__attribute__((unused)),
	struct st_mysql_sys_var*	var	/*!< in: pointer to system
						variable */
					__attribute__((unused)),
	void*				var_ptr	/*!< out: where the formal
						string goes */
					__attribute__((unused)),
	const void*			save)	/*!< in: immediate result from
						check function */
{
	if (*(my_bool*) save && trx_purge_state() != PURGE_STATE_DISABLED) {
		trx_purge_run();
	}
}

/****************************************************************//**
Set the purge state to STOP. If purge is disabled then it
is a no-op. This function is registered as a callback with MySQL. */
static
void
purge_stop_now_set(
/*===============*/
	THD*				thd	/*!< in: thread handle */
					__attribute__((unused)),
	struct st_mysql_sys_var*	var	/*!< in: pointer to system
						variable */
					__attribute__((unused)),
	void*				var_ptr	/*!< out: where the formal
						string goes */
					__attribute__((unused)),
	const void*			save)	/*!< in: immediate result from
						check function */
{
	if (*(my_bool*) save && trx_purge_state() != PURGE_STATE_DISABLED) {
		trx_purge_stop();
	}
}

/****************************************************************//**
Force innodb to checkpoint. */
static
void
checkpoint_now_set(
/*===============*/
	THD*				thd	/*!< in: thread handle */
					__attribute__((unused)),
	struct st_mysql_sys_var*	var	/*!< in: pointer to system
						variable */
					__attribute__((unused)),
	void*				var_ptr	/*!< out: where the formal
						string goes */
					__attribute__((unused)),
	const void*			save)	/*!< in: immediate result from
						check function */
{
	if (*(my_bool*) save) {
		while (log_sys->last_checkpoint_lsn < log_sys->lsn) {
			log_make_checkpoint_at(LSN_MAX, TRUE);
			fil_flush_file_spaces(FIL_LOG);
		}
		fil_write_flushed_lsn_to_data_files(log_sys->lsn, 0);
		fil_flush_file_spaces(FIL_TABLESPACE);
	}
}
#endif /* UNIV_DEBUG */

/***********************************************************************
@return version of the extended FTS API */
uint
innobase_fts_get_version()
/*======================*/
{
	/* Currently this doesn't make much sense as returning
	HA_CAN_FULLTEXT_EXT automatically mean this version is supported.
	This supposed to ease future extensions.  */
	return(2);
}

/***********************************************************************
@return Which part of the extended FTS API is supported */
ulonglong
innobase_fts_flags()
/*================*/
{
	return(FTS_ORDERED_RESULT | FTS_DOCID_IN_RESULT);
}


/***********************************************************************
Find and Retrieve the FTS doc_id for the current result row
@return the document ID */
ulonglong
innobase_fts_retrieve_docid(
/*========================*/
		FT_INFO_EXT * fts_hdl)	/*!< in: FTS handler */
{
	row_prebuilt_t* ft_prebuilt;
	fts_result_t*	result;

	ft_prebuilt = ((NEW_FT_INFO *)fts_hdl)->ft_prebuilt;
	result = ((NEW_FT_INFO *)fts_hdl)->ft_result;

	if (ft_prebuilt->read_just_key) {
		fts_ranking_t* ranking =
			rbt_value(fts_ranking_t, result->current);
		return(ranking->doc_id);
	}

	return(ft_prebuilt->fts_doc_id);
}

/***********************************************************************
Find and retrieve the size of the current result
@return number of matching rows */
ulonglong
innobase_fts_count_matches(
/*=======================*/
	FT_INFO_EXT* fts_hdl)	/*!< in: FTS handler */
{
	NEW_FT_INFO*	handle = (NEW_FT_INFO *) fts_hdl;

	if (handle->ft_result->rankings_by_id != 0) {
		return rbt_size(handle->ft_result->rankings_by_id);
	} else {
		return(0);
	}
}

/* These variables are never read by InnoDB or changed. They are a kind of
dummies that are needed by the MySQL infrastructure to call
buffer_pool_dump_now(), buffer_pool_load_now() and buffer_pool_load_abort()
by the user by doing:
  SET GLOBAL innodb_buffer_pool_dump_now=ON;
  SET GLOBAL innodb_buffer_pool_load_now=ON;
  SET GLOBAL innodb_buffer_pool_load_abort=ON;
Their values are read by MySQL and displayed to the user when the variables
are queried, e.g.:
  SELECT @@innodb_buffer_pool_dump_now;
  SELECT @@innodb_buffer_pool_load_now;
  SELECT @@innodb_buffer_pool_load_abort; */
static my_bool	innodb_buffer_pool_dump_now = FALSE;
static my_bool	innodb_buffer_pool_load_now = FALSE;
static my_bool	innodb_buffer_pool_load_abort = FALSE;

/****************************************************************//**
Trigger a dump of the buffer pool if innodb_buffer_pool_dump_now is set
to ON. This function is registered as a callback with MySQL. */
static
void
buffer_pool_dump_now(
/*=================*/
	THD*				thd	/*!< in: thread handle */
					__attribute__((unused)),
	struct st_mysql_sys_var*	var	/*!< in: pointer to system
						variable */
					__attribute__((unused)),
	void*				var_ptr	/*!< out: where the formal
						string goes */
					__attribute__((unused)),
	const void*			save)	/*!< in: immediate result from
						check function */
{
	if (*(my_bool*) save && !srv_read_only_mode) {
		buf_dump_start();
	}
}

/****************************************************************//**
Trigger a load of the buffer pool if innodb_buffer_pool_load_now is set
to ON. This function is registered as a callback with MySQL. */
static
void
buffer_pool_load_now(
/*=================*/
	THD*				thd	/*!< in: thread handle */
					__attribute__((unused)),
	struct st_mysql_sys_var*	var	/*!< in: pointer to system
						variable */
					__attribute__((unused)),
	void*				var_ptr	/*!< out: where the formal
						string goes */
					__attribute__((unused)),
	const void*			save)	/*!< in: immediate result from
						check function */
{
	if (*(my_bool*) save) {
		buf_load_start();
	}
}

/****************************************************************//**
Abort a load of the buffer pool if innodb_buffer_pool_load_abort
is set to ON. This function is registered as a callback with MySQL. */
static
void
buffer_pool_load_abort(
/*===================*/
	THD*				thd	/*!< in: thread handle */
					__attribute__((unused)),
	struct st_mysql_sys_var*	var	/*!< in: pointer to system
						variable */
					__attribute__((unused)),
	void*				var_ptr	/*!< out: where the formal
						string goes */
					__attribute__((unused)),
	const void*			save)	/*!< in: immediate result from
						check function */
{
	if (*(my_bool*) save) {
		buf_load_abort();
	}
}

static SHOW_VAR innodb_status_variables_export[]= {
	{"Innodb", (char*) &show_innodb_vars, SHOW_FUNC},
	{NullS, NullS, SHOW_LONG}
};

static struct st_mysql_storage_engine innobase_storage_engine=
{ MYSQL_HANDLERTON_INTERFACE_VERSION };

/* plugin options */

static MYSQL_SYSVAR_ENUM(checksum_algorithm, srv_checksum_algorithm,
  PLUGIN_VAR_RQCMDARG,
  "The algorithm InnoDB uses for page checksumming. Possible values are "
  "CRC32 (hardware accelerated if the CPU supports it) "
    "write crc32, allow any of the other checksums to match when reading; "
  "STRICT_CRC32 "
    "write crc32, do not allow other algorithms to match when reading; "
  "INNODB "
    "write a software calculated checksum, allow any other checksums "
    "to match when reading; "
  "STRICT_INNODB "
    "write a software calculated checksum, do not allow other algorithms "
    "to match when reading; "
  "NONE "
    "write a constant magic number, do not do any checksum verification "
    "when reading (same as innodb_checksums=OFF); "
  "STRICT_NONE "
    "write a constant magic number, do not allow values other than that "
    "magic number when reading; "
  "Files updated when this option is set to crc32 or strict_crc32 will "
  "not be readable by MySQL versions older than 5.6.3",
  NULL, NULL, SRV_CHECKSUM_ALGORITHM_INNODB,
  &innodb_checksum_algorithm_typelib);

static MYSQL_SYSVAR_BOOL(checksums, innobase_use_checksums,
  PLUGIN_VAR_NOCMDARG | PLUGIN_VAR_READONLY,
  "DEPRECATED. Use innodb_checksum_algorithm=NONE instead of setting "
  "this to OFF. "
  "Enable InnoDB checksums validation (enabled by default). "
  "Disable with --skip-innodb-checksums.",
  NULL, NULL, TRUE);

static MYSQL_SYSVAR_STR(data_home_dir, innobase_data_home_dir,
  PLUGIN_VAR_READONLY,
  "The common part for InnoDB table spaces.",
  NULL, NULL, NULL);

static MYSQL_SYSVAR_BOOL(doublewrite, innobase_use_doublewrite,
  PLUGIN_VAR_NOCMDARG | PLUGIN_VAR_READONLY,
  "Enable InnoDB doublewrite buffer (enabled by default). "
  "Disable with --skip-innodb-doublewrite.",
  NULL, NULL, TRUE);

static MYSQL_SYSVAR_ULONG(io_capacity, srv_io_capacity,
  PLUGIN_VAR_RQCMDARG,
  "Number of IOPs the server can do. Tunes the background IO rate",
  NULL, innodb_io_capacity_update, 200, 100, ~0UL, 0);

static MYSQL_SYSVAR_ULONG(io_capacity_max, srv_max_io_capacity,
  PLUGIN_VAR_RQCMDARG,
  "Limit to which innodb_io_capacity can be inflated.",
  NULL, innodb_io_capacity_max_update,
  SRV_MAX_IO_CAPACITY_DUMMY_DEFAULT, 100,
  SRV_MAX_IO_CAPACITY_LIMIT, 0);

#ifdef UNIV_DEBUG
static MYSQL_SYSVAR_BOOL(purge_run_now, innodb_purge_run_now,
  PLUGIN_VAR_OPCMDARG,
  "Set purge state to RUN",
  NULL, purge_run_now_set, FALSE);

static MYSQL_SYSVAR_BOOL(purge_stop_now, innodb_purge_stop_now,
  PLUGIN_VAR_OPCMDARG,
  "Set purge state to STOP",
  NULL, purge_stop_now_set, FALSE);

static MYSQL_SYSVAR_BOOL(log_checkpoint_now, innodb_log_checkpoint_now,
  PLUGIN_VAR_OPCMDARG,
  "Force checkpoint now",
  NULL, checkpoint_now_set, FALSE);
#endif /* UNIV_DEBUG */

static MYSQL_SYSVAR_ULONG(purge_batch_size, srv_purge_batch_size,
  PLUGIN_VAR_OPCMDARG,
  "Number of UNDO log pages to purge in one batch from the history list.",
  NULL, NULL,
  300,			/* Default setting */
  1,			/* Minimum value */
  5000, 0);		/* Maximum value */

static MYSQL_SYSVAR_ULONG(purge_threads, srv_n_purge_threads,
  PLUGIN_VAR_OPCMDARG | PLUGIN_VAR_READONLY,
  "Purge threads can be from 1 to 32. Default is 1.",
  NULL, NULL,
  1,			/* Default setting */
  1,			/* Minimum value */
  32, 0);		/* Maximum value */

static MYSQL_SYSVAR_ULONG(sync_array_size, srv_sync_array_size,
  PLUGIN_VAR_OPCMDARG | PLUGIN_VAR_READONLY,
  "Size of the mutex/lock wait array.",
  NULL, NULL,
  1,			/* Default setting */
  1,			/* Minimum value */
  1024, 0);		/* Maximum value */

static MYSQL_SYSVAR_ULONG(fast_shutdown, innobase_fast_shutdown,
  PLUGIN_VAR_OPCMDARG,
  "Speeds up the shutdown process of the InnoDB storage engine. Possible "
  "values are 0, 1 (faster) or 2 (fastest - crash-like).",
  NULL, NULL, 1, 0, 2, 0);

static MYSQL_SYSVAR_BOOL(file_per_table, srv_file_per_table,
  PLUGIN_VAR_NOCMDARG,
  "Stores each InnoDB table to an .ibd file in the database dir.",
  NULL, NULL, TRUE);

static MYSQL_SYSVAR_STR(file_format, innobase_file_format_name,
  PLUGIN_VAR_RQCMDARG,
  "File format to use for new tables in .ibd files.",
  innodb_file_format_name_validate,
  innodb_file_format_name_update, "Antelope");

/* "innobase_file_format_check" decides whether we would continue
booting the server if the file format stamped on the system
table space exceeds the maximum file format supported
by the server. Can be set during server startup at command
line or configure file, and a read only variable after
server startup */
static MYSQL_SYSVAR_BOOL(file_format_check, innobase_file_format_check,
  PLUGIN_VAR_NOCMDARG | PLUGIN_VAR_READONLY,
  "Whether to perform system file format check.",
  NULL, NULL, TRUE);

/* If a new file format is introduced, the file format
name needs to be updated accordingly. Please refer to
file_format_name_map[] defined in trx0sys.cc for the next
file format name. */
static MYSQL_SYSVAR_STR(file_format_max, innobase_file_format_max,
  PLUGIN_VAR_OPCMDARG,
  "The highest file format in the tablespace.",
  innodb_file_format_max_validate,
  innodb_file_format_max_update, "Antelope");

static MYSQL_SYSVAR_STR(ft_server_stopword_table, innobase_server_stopword_table,
  PLUGIN_VAR_OPCMDARG,
  "The user supplied stopword table name.",
  innodb_stopword_table_validate,
  innodb_stopword_table_update,
  NULL);

static MYSQL_SYSVAR_UINT(flush_log_at_timeout, srv_flush_log_at_timeout,
  PLUGIN_VAR_OPCMDARG,
  "Write and flush logs every (n) second.",
  NULL, NULL, 1, 0, 2700, 0);

static MYSQL_SYSVAR_ULONG(flush_log_at_trx_commit, srv_flush_log_at_trx_commit,
  PLUGIN_VAR_OPCMDARG,
  "Set to 0 (write and flush once per second),"
  " 1 (write and flush at each commit)"
  " or 2 (write at commit, flush once per second).",
  NULL, NULL, 1, 0, 2, 0);

static MYSQL_SYSVAR_STR(flush_method, innobase_file_flush_method,
  PLUGIN_VAR_RQCMDARG | PLUGIN_VAR_READONLY,
  "With which method to flush data.", NULL, NULL, NULL);

static MYSQL_SYSVAR_BOOL(large_prefix, innobase_large_prefix,
  PLUGIN_VAR_NOCMDARG,
  "Support large index prefix length of REC_VERSION_56_MAX_INDEX_COL_LEN (3072) bytes.",
  NULL, NULL, FALSE);

static MYSQL_SYSVAR_BOOL(force_load_corrupted, srv_load_corrupted,
  PLUGIN_VAR_NOCMDARG | PLUGIN_VAR_READONLY,
  "Force InnoDB to load metadata of corrupted table.",
  NULL, NULL, FALSE);

static MYSQL_SYSVAR_BOOL(locks_unsafe_for_binlog, innobase_locks_unsafe_for_binlog,
  PLUGIN_VAR_NOCMDARG | PLUGIN_VAR_READONLY,
  "DEPRECATED. This option may be removed in future releases. "
  "Please use READ COMMITTED transaction isolation level instead. "
  "Force InnoDB to not use next-key locking, to use only row-level locking.",
  NULL, NULL, FALSE);

static MYSQL_SYSVAR_STR(log_group_home_dir, srv_log_group_home_dir,
  PLUGIN_VAR_RQCMDARG | PLUGIN_VAR_READONLY,
  "Path to InnoDB log files.", NULL, NULL, NULL);

static MYSQL_SYSVAR_ULONG(max_dirty_pages_pct, srv_max_buf_pool_modified_pct,
  PLUGIN_VAR_RQCMDARG,
  "Percentage of dirty pages allowed in bufferpool.",
  NULL, innodb_max_dirty_pages_pct_update, 75, 0, 99, 0);

static MYSQL_SYSVAR_ULONG(max_dirty_pages_pct_lwm,
  srv_max_dirty_pages_pct_lwm,
  PLUGIN_VAR_RQCMDARG,
  "Percentage of dirty pages at which flushing kicks in.",
  NULL, innodb_max_dirty_pages_pct_lwm_update, 0, 0, 99, 0);

static MYSQL_SYSVAR_ULONG(adaptive_flushing_lwm,
  srv_adaptive_flushing_lwm,
  PLUGIN_VAR_RQCMDARG,
  "Percentage of log capacity below which no adaptive flushing happens.",
  NULL, NULL, 10, 0, 70, 0);

static MYSQL_SYSVAR_BOOL(adaptive_flushing, srv_adaptive_flushing,
  PLUGIN_VAR_NOCMDARG,
  "Attempt flushing dirty pages to avoid IO bursts at checkpoints.",
  NULL, NULL, TRUE);

static MYSQL_SYSVAR_ULONG(flushing_avg_loops,
  srv_flushing_avg_loops,
  PLUGIN_VAR_RQCMDARG,
  "Number of iterations over which the background flushing is averaged.",
  NULL, NULL, 30, 1, 1000, 0);

static MYSQL_SYSVAR_ULONG(max_purge_lag, srv_max_purge_lag,
  PLUGIN_VAR_RQCMDARG,
  "Desired maximum length of the purge queue (0 = no limit)",
  NULL, NULL, 0, 0, ~0UL, 0);

static MYSQL_SYSVAR_ULONG(max_purge_lag_delay, srv_max_purge_lag_delay,
   PLUGIN_VAR_RQCMDARG,
   "Maximum delay of user threads in micro-seconds",
   NULL, NULL,
   0L,			/* Default seting */
   0L,			/* Minimum value */
   10000000UL, 0);	/* Maximum value */

static MYSQL_SYSVAR_BOOL(rollback_on_timeout, innobase_rollback_on_timeout,
  PLUGIN_VAR_OPCMDARG | PLUGIN_VAR_READONLY,
  "Roll back the complete transaction on lock wait timeout, for 4.x compatibility (disabled by default)",
  NULL, NULL, FALSE);

static MYSQL_SYSVAR_BOOL(status_file, innobase_create_status_file,
  PLUGIN_VAR_OPCMDARG | PLUGIN_VAR_NOSYSVAR,
  "Enable SHOW ENGINE INNODB STATUS output in the innodb_status.<pid> file",
  NULL, NULL, FALSE);

static MYSQL_SYSVAR_BOOL(stats_on_metadata, innobase_stats_on_metadata,
  PLUGIN_VAR_OPCMDARG,
  "Enable statistics gathering for metadata commands such as "
  "SHOW TABLE STATUS for tables that use transient statistics (off by default)",
  NULL, NULL, FALSE);

static MYSQL_SYSVAR_ULONGLONG(stats_sample_pages, srv_stats_transient_sample_pages,
  PLUGIN_VAR_RQCMDARG,
  "Deprecated, use innodb_stats_transient_sample_pages instead",
  NULL, innodb_stats_sample_pages_update, 8, 1, ~0ULL, 0);

static MYSQL_SYSVAR_ULONGLONG(stats_transient_sample_pages,
  srv_stats_transient_sample_pages,
  PLUGIN_VAR_RQCMDARG,
  "The number of leaf index pages to sample when calculating transient "
  "statistics (if persistent statistics are not used, default 8)",
  NULL, NULL, 8, 1, ~0ULL, 0);

static MYSQL_SYSVAR_BOOL(stats_persistent, srv_stats_persistent,
  PLUGIN_VAR_OPCMDARG,
  "InnoDB persistent statistics enabled for all tables unless overridden "
  "at table level",
  NULL, NULL, TRUE);

static MYSQL_SYSVAR_BOOL(stats_auto_recalc, srv_stats_auto_recalc,
  PLUGIN_VAR_OPCMDARG,
  "InnoDB automatic recalculation of persistent statistics enabled for all "
  "tables unless overridden at table level (automatic recalculation is only "
  "done when InnoDB decides that the table has changed too much and needs a "
  "new statistics)",
  NULL, NULL, TRUE);

static MYSQL_SYSVAR_ULONGLONG(stats_persistent_sample_pages,
  srv_stats_persistent_sample_pages,
  PLUGIN_VAR_RQCMDARG,
  "The number of leaf index pages to sample when calculating persistent "
  "statistics (by ANALYZE, default 20)",
  NULL, NULL, 20, 1, ~0ULL, 0);

static MYSQL_SYSVAR_BOOL(adaptive_hash_index, btr_search_enabled,
  PLUGIN_VAR_OPCMDARG,
  "Enable InnoDB adaptive hash index (enabled by default).  "
  "Disable with --skip-innodb-adaptive-hash-index.",
  NULL, innodb_adaptive_hash_index_update, TRUE);

static MYSQL_SYSVAR_ULONG(replication_delay, srv_replication_delay,
  PLUGIN_VAR_RQCMDARG,
  "Replication thread delay (ms) on the slave server if "
  "innodb_thread_concurrency is reached (0 by default)",
  NULL, NULL, 0, 0, ~0UL, 0);

static MYSQL_SYSVAR_UINT(compression_level, page_zip_level,
  PLUGIN_VAR_RQCMDARG,
  "Compression level used for compressed row format.  0 is no compression"
  ", 1 is fastest, 9 is best compression and default is 6.",
  NULL, NULL, DEFAULT_COMPRESSION_LEVEL, 0, 9, 0);

static MYSQL_SYSVAR_BOOL(log_compressed_pages, page_zip_log_pages,
       PLUGIN_VAR_OPCMDARG,
  "Enables/disables the logging of entire compressed page images."
  " InnoDB logs the compressed pages to prevent corruption if"
  " the zlib compression algorithm changes."
  " When turned OFF, InnoDB will assume that the zlib"
  " compression algorithm doesn't change.",
  NULL, NULL, TRUE);

static MYSQL_SYSVAR_LONG(additional_mem_pool_size, innobase_additional_mem_pool_size,
  PLUGIN_VAR_RQCMDARG | PLUGIN_VAR_READONLY,
  "DEPRECATED. This option may be removed in future releases, "
  "together with the option innodb_use_sys_malloc and with the InnoDB's "
  "internal memory allocator. "
  "Size of a memory pool InnoDB uses to store data dictionary information and other internal data structures.",
  NULL, NULL, 8*1024*1024L, 512*1024L, LONG_MAX, 1024);

static MYSQL_SYSVAR_ULONG(autoextend_increment,
  srv_sys_space.m_auto_extend_increment,
  PLUGIN_VAR_RQCMDARG,
  "Data file autoextend increment in megabytes",
  NULL, NULL, 64L, 1L, 1000L, 0);

/* If the default value of innodb_buffer_pool_size is increased to be more than
BUF_POOL_SIZE_THRESHOLD (srv/srv0start.cc), then SRV_BUF_POOL_INSTANCES_NOT_SET
can be removed and 8 used instead. The problem with the current setup is that
with 128MiB default buffer pool size and 8 instances by default we would emit
a warning when no options are specified. */
static MYSQL_SYSVAR_LONGLONG(buffer_pool_size, innobase_buffer_pool_size,
  PLUGIN_VAR_RQCMDARG | PLUGIN_VAR_READONLY,
  "The size of the memory buffer InnoDB uses to cache data and indexes of its tables.",
  NULL, NULL, 128*1024*1024L, 5*1024*1024L, LONGLONG_MAX, 1024*1024L);

#if defined UNIV_DEBUG || defined UNIV_PERF_DEBUG
static MYSQL_SYSVAR_ULONG(page_hash_locks, srv_n_page_hash_locks,
  PLUGIN_VAR_OPCMDARG | PLUGIN_VAR_READONLY,
  "Number of rw_locks protecting buffer pool page_hash. Rounded up to the next power of 2",
  NULL, NULL, 16, 1, MAX_PAGE_HASH_LOCKS, 0);

static MYSQL_SYSVAR_ULONG(doublewrite_batch_size, srv_doublewrite_batch_size,
  PLUGIN_VAR_OPCMDARG | PLUGIN_VAR_READONLY,
  "Number of pages reserved in doublewrite buffer for batch flushing",
  NULL, NULL, 120, 1, 127, 0);
#endif /* defined UNIV_DEBUG || defined UNIV_PERF_DEBUG */

static MYSQL_SYSVAR_ULONG(buffer_pool_instances, srv_buf_pool_instances,
  PLUGIN_VAR_RQCMDARG | PLUGIN_VAR_READONLY,
  "Number of buffer pool instances, set to higher value on high-end machines to increase scalability",
  NULL, NULL, SRV_BUF_POOL_INSTANCES_NOT_SET, 0, MAX_BUFFER_POOLS, 0);

static MYSQL_SYSVAR_STR(buffer_pool_filename, srv_buf_dump_filename,
  PLUGIN_VAR_RQCMDARG | PLUGIN_VAR_MEMALLOC,
  "Filename to/from which to dump/load the InnoDB buffer pool",
  innodb_srv_buf_dump_filename_validate, NULL, SRV_BUF_DUMP_FILENAME_DEFAULT);

static MYSQL_SYSVAR_BOOL(buffer_pool_dump_now, innodb_buffer_pool_dump_now,
  PLUGIN_VAR_RQCMDARG,
  "Trigger an immediate dump of the buffer pool into a file named @@innodb_buffer_pool_filename",
  NULL, buffer_pool_dump_now, FALSE);

static MYSQL_SYSVAR_BOOL(buffer_pool_dump_at_shutdown, srv_buffer_pool_dump_at_shutdown,
  PLUGIN_VAR_RQCMDARG,
  "Dump the buffer pool into a file named @@innodb_buffer_pool_filename",
  NULL, NULL, FALSE);

#ifdef UNIV_DEBUG
static MYSQL_SYSVAR_STR(buffer_pool_evict, srv_buffer_pool_evict,
  PLUGIN_VAR_RQCMDARG,
  "Evict pages from the buffer pool",
  NULL, innodb_buffer_pool_evict_update, "");
#endif /* UNIV_DEBUG */

static MYSQL_SYSVAR_BOOL(buffer_pool_load_now, innodb_buffer_pool_load_now,
  PLUGIN_VAR_RQCMDARG,
  "Trigger an immediate load of the buffer pool from a file named @@innodb_buffer_pool_filename",
  NULL, buffer_pool_load_now, FALSE);

static MYSQL_SYSVAR_BOOL(buffer_pool_load_abort, innodb_buffer_pool_load_abort,
  PLUGIN_VAR_RQCMDARG,
  "Abort a currently running load of the buffer pool",
  NULL, buffer_pool_load_abort, FALSE);

/* there is no point in changing this during runtime, thus readonly */
static MYSQL_SYSVAR_BOOL(buffer_pool_load_at_startup, srv_buffer_pool_load_at_startup,
  PLUGIN_VAR_RQCMDARG | PLUGIN_VAR_READONLY,
  "Load the buffer pool from a file named @@innodb_buffer_pool_filename",
  NULL, NULL, FALSE);

static MYSQL_SYSVAR_ULONG(lru_scan_depth, srv_LRU_scan_depth,
  PLUGIN_VAR_RQCMDARG,
  "How deep to scan LRU to keep it clean",
  NULL, NULL, 1024, 100, ~0UL, 0);

static MYSQL_SYSVAR_ULONG(flush_neighbors, srv_flush_neighbors,
  PLUGIN_VAR_OPCMDARG,
  "Set to 0 (don't flush neighbors from buffer pool),"
  " 1 (flush contiguous neighbors from buffer pool)"
  " or 2 (flush neighbors from buffer pool),"
  " when flushing a block",
  NULL, NULL, 1, 0, 2, 0);

static MYSQL_SYSVAR_ULONG(commit_concurrency, innobase_commit_concurrency,
  PLUGIN_VAR_RQCMDARG,
  "Helps in performance tuning in heavily concurrent environments.",
  innobase_commit_concurrency_validate, NULL, 0, 0, 1000, 0);

static MYSQL_SYSVAR_ULONG(concurrency_tickets, srv_n_free_tickets_to_enter,
  PLUGIN_VAR_RQCMDARG,
  "Number of times a thread is allowed to enter InnoDB within the same SQL query after it has once got the ticket",
  NULL, NULL, 5000L, 1L, ~0UL, 0);

static MYSQL_SYSVAR_LONG(file_io_threads, innobase_file_io_threads,
  PLUGIN_VAR_RQCMDARG | PLUGIN_VAR_READONLY | PLUGIN_VAR_NOSYSVAR,
  "Number of file I/O threads in InnoDB.",
  NULL, NULL, 4, 4, 64, 0);

static MYSQL_SYSVAR_BOOL(ft_enable_diag_print, fts_enable_diag_print,
  PLUGIN_VAR_OPCMDARG,
  "Whether to enable additional FTS diagnostic printout ",
  NULL, NULL, FALSE);

static MYSQL_SYSVAR_BOOL(disable_sort_file_cache, srv_disable_sort_file_cache,
  PLUGIN_VAR_OPCMDARG,
  "Whether to disable OS system file cache for sort I/O",
  NULL, NULL, FALSE);

static MYSQL_SYSVAR_STR(ft_aux_table, fts_internal_tbl_name,
  PLUGIN_VAR_NOCMDARG,
  "FTS internal auxiliary table to be checked",
  innodb_internal_table_validate,
  innodb_internal_table_update, NULL);

static MYSQL_SYSVAR_ULONG(ft_cache_size, fts_max_cache_size,
  PLUGIN_VAR_RQCMDARG | PLUGIN_VAR_READONLY,
  "InnoDB Fulltext search cache size in bytes",
  NULL, NULL, 8000000, 1600000, 80000000, 0);

<<<<<<< HEAD
static MYSQL_SYSVAR_ULONG(ft_total_cache_size, fts_max_total_cache_size,
  PLUGIN_VAR_RQCMDARG | PLUGIN_VAR_READONLY,
  "Total memory allocated for InnoDB Fulltext Search cache",
  NULL, NULL, 640000000, 32000000, 1600000000, 0);
=======
static MYSQL_SYSVAR_ULONG(ft_result_cache_limit, fts_result_cache_limit,
  PLUGIN_VAR_RQCMDARG,
  "InnoDB Fulltext search query result cache limit in bytes",
  NULL, NULL, 2000000000L, 1000000L, ~0UL, 0);
>>>>>>> 9f79ead0

static MYSQL_SYSVAR_ULONG(ft_min_token_size, fts_min_token_size,
  PLUGIN_VAR_RQCMDARG | PLUGIN_VAR_READONLY,
  "InnoDB Fulltext search minimum token size in characters",
  NULL, NULL, 3, 0, 16, 0);

static MYSQL_SYSVAR_ULONG(ft_max_token_size, fts_max_token_size,
  PLUGIN_VAR_RQCMDARG | PLUGIN_VAR_READONLY,
  "InnoDB Fulltext search maximum token size in characters",
  NULL, NULL, HA_FT_MAXCHARLEN, 10, FTS_MAX_WORD_LEN , 0);

static MYSQL_SYSVAR_ULONG(ft_num_word_optimize, fts_num_word_optimize,
  PLUGIN_VAR_OPCMDARG,
  "InnoDB Fulltext search number of words to optimize for each optimize table call ",
  NULL, NULL, 2000, 1000, 10000, 0);

static MYSQL_SYSVAR_ULONG(ft_sort_pll_degree, fts_sort_pll_degree,
  PLUGIN_VAR_RQCMDARG | PLUGIN_VAR_READONLY,
  "InnoDB Fulltext search parallel sort degree, will round up to nearest power of 2 number",
  NULL, NULL, 2, 1, 16, 0);

static MYSQL_SYSVAR_ULONG(sort_buffer_size, srv_sort_buf_size,
  PLUGIN_VAR_RQCMDARG | PLUGIN_VAR_READONLY,
  "Memory buffer size for index creation",
  NULL, NULL, 1048576, 65536, 64<<20, 0);

static MYSQL_SYSVAR_ULONGLONG(online_alter_log_max_size, srv_online_max_size,
  PLUGIN_VAR_RQCMDARG,
  "Maximum modification log file size for online index creation",
  NULL, NULL, 128<<20, 65536, ~0ULL, 0);

static MYSQL_SYSVAR_BOOL(optimize_fulltext_only, innodb_optimize_fulltext_only,
  PLUGIN_VAR_NOCMDARG,
  "Only optimize the Fulltext index of the table",
  NULL, NULL, FALSE);

static MYSQL_SYSVAR_ULONG(read_io_threads, innobase_read_io_threads,
  PLUGIN_VAR_RQCMDARG | PLUGIN_VAR_READONLY,
  "Number of background read I/O threads in InnoDB.",
  NULL, NULL, 4, 1, 64, 0);

static MYSQL_SYSVAR_ULONG(write_io_threads, innobase_write_io_threads,
  PLUGIN_VAR_RQCMDARG | PLUGIN_VAR_READONLY,
  "Number of background write I/O threads in InnoDB.",
  NULL, NULL, 4, 1, 64, 0);

static MYSQL_SYSVAR_ULONG(force_recovery, srv_force_recovery,
  PLUGIN_VAR_RQCMDARG | PLUGIN_VAR_READONLY,
  "Helps to save your data in case the disk image of the database becomes corrupt.",
  NULL, NULL, 0, 0, 6, 0);

#ifndef DBUG_OFF
static MYSQL_SYSVAR_ULONG(force_recovery_crash, srv_force_recovery_crash,
  PLUGIN_VAR_RQCMDARG | PLUGIN_VAR_READONLY,
  "Kills the server during crash recovery.",
  NULL, NULL, 0, 0, 100, 0);
#endif /* !DBUG_OFF */

static MYSQL_SYSVAR_ULONG(page_size, srv_page_size,
  PLUGIN_VAR_OPCMDARG | PLUGIN_VAR_READONLY,
  "Page size to use for all InnoDB tablespaces.",
  NULL, NULL, UNIV_PAGE_SIZE_DEF,
  UNIV_PAGE_SIZE_MIN, UNIV_PAGE_SIZE_MAX, 0);

static MYSQL_SYSVAR_LONG(log_buffer_size, innobase_log_buffer_size,
  PLUGIN_VAR_RQCMDARG | PLUGIN_VAR_READONLY,
  "The size of the buffer which InnoDB uses to write log to the log files on disk.",
  NULL, NULL, 8*1024*1024L, 256*1024L, LONG_MAX, 1024);

static MYSQL_SYSVAR_LONGLONG(log_file_size, innobase_log_file_size,
  PLUGIN_VAR_RQCMDARG | PLUGIN_VAR_READONLY,
  "Size of each log file in a log group.",
  NULL, NULL, 48*1024*1024L, 1*1024*1024L, LONGLONG_MAX, 1024*1024L);

static MYSQL_SYSVAR_ULONG(log_files_in_group, srv_n_log_files,
  PLUGIN_VAR_RQCMDARG | PLUGIN_VAR_READONLY,
  "Number of log files in the log group. InnoDB writes to the files in a circular fashion.",
  NULL, NULL, 2, 2, SRV_N_LOG_FILES_MAX, 0);

static MYSQL_SYSVAR_UINT(old_blocks_pct, innobase_old_blocks_pct,
  PLUGIN_VAR_RQCMDARG,
  "Percentage of the buffer pool to reserve for 'old' blocks.",
  NULL, innodb_old_blocks_pct_update, 100 * 3 / 8, 5, 95, 0);

static MYSQL_SYSVAR_UINT(old_blocks_time, buf_LRU_old_threshold_ms,
  PLUGIN_VAR_RQCMDARG,
  "Move blocks to the 'new' end of the buffer pool if the first access"
  " was at least this many milliseconds ago."
  " The timeout is disabled if 0.",
  NULL, NULL, 1000, 0, UINT_MAX32, 0);

static MYSQL_SYSVAR_LONG(open_files, innobase_open_files,
  PLUGIN_VAR_RQCMDARG | PLUGIN_VAR_READONLY,
  "How many files at the maximum InnoDB keeps open at the same time.",
  NULL, NULL, 0L, 0L, LONG_MAX, 0);

static MYSQL_SYSVAR_ULONG(sync_spin_loops, srv_n_spin_wait_rounds,
  PLUGIN_VAR_RQCMDARG,
  "Count of spin-loop rounds in InnoDB mutexes (30 by default)",
  NULL, NULL, 30L, 0L, ~0UL, 0);

static MYSQL_SYSVAR_ULONG(spin_wait_delay, srv_spin_wait_delay,
  PLUGIN_VAR_OPCMDARG,
  "Maximum delay between polling for a spin lock (6 by default)",
  NULL, NULL, 6L, 0L, ~0UL, 0);

static MYSQL_SYSVAR_ULONG(thread_concurrency, srv_thread_concurrency,
  PLUGIN_VAR_RQCMDARG,
  "Helps in performance tuning in heavily concurrent environments. Sets the maximum number of threads allowed inside InnoDB. Value 0 will disable the thread throttling.",
  NULL, NULL, 0, 0, 1000, 0);

#ifdef HAVE_ATOMIC_BUILTINS
static MYSQL_SYSVAR_ULONG(
  adaptive_max_sleep_delay, srv_adaptive_max_sleep_delay,
  PLUGIN_VAR_RQCMDARG,
  "The upper limit of the sleep delay in usec. Value of 0 disables it.",
  NULL, NULL,
  150000,			/* Default setting */
  0,				/* Minimum value */
  1000000, 0);			/* Maximum value */
#endif /* HAVE_ATOMIC_BUILTINS */

static MYSQL_SYSVAR_ULONG(thread_sleep_delay, srv_thread_sleep_delay,
  PLUGIN_VAR_RQCMDARG,
  "Time of innodb thread sleeping before joining InnoDB queue (usec). "
  "Value 0 disable a sleep",
  NULL, NULL,
  10000L,
  0L,
  ~0UL, 0);

static MYSQL_SYSVAR_STR(data_file_path, innobase_data_file_path,
  PLUGIN_VAR_RQCMDARG | PLUGIN_VAR_READONLY,
  "Path to individual files and their sizes.",
  NULL, NULL, NULL);

static MYSQL_SYSVAR_STR(temp_data_file_path, innobase_temp_data_file_path,
  PLUGIN_VAR_RQCMDARG | PLUGIN_VAR_READONLY,
  "Path to files and their sizes making temp-tablespace.",
  NULL, NULL, NULL);

static MYSQL_SYSVAR_STR(undo_directory, srv_undo_dir,
  PLUGIN_VAR_RQCMDARG | PLUGIN_VAR_READONLY,
  "Directory where undo tablespace files live, this path can be absolute.",
  NULL, NULL, ".");

static MYSQL_SYSVAR_ULONG(undo_tablespaces, srv_undo_tablespaces,
  PLUGIN_VAR_RQCMDARG | PLUGIN_VAR_READONLY,
  "Number of undo tablespaces to use. ",
  NULL, NULL,
  0L,			/* Default seting */
  0L,			/* Minimum value */
  126L, 0);		/* Maximum value */

static MYSQL_SYSVAR_ULONG(undo_logs, srv_undo_logs,
  PLUGIN_VAR_OPCMDARG,
  "Number of undo logs to use.",
  NULL, NULL,
  TRX_SYS_N_RSEGS,	/* Default setting */
  1,			/* Minimum value */
  TRX_SYS_N_RSEGS, 0);	/* Maximum value */

/* Alias for innodb_undo_logs, this config variable is deprecated. */
static MYSQL_SYSVAR_ULONG(rollback_segments, srv_undo_logs,
  PLUGIN_VAR_OPCMDARG,
  "Number of undo logs to use (deprecated).",
  NULL, NULL,
  TRX_SYS_N_RSEGS,	/* Default setting */
  1,			/* Minimum value */
  TRX_SYS_N_RSEGS, 0);	/* Maximum value */

static MYSQL_SYSVAR_LONG(autoinc_lock_mode, innobase_autoinc_lock_mode,
  PLUGIN_VAR_RQCMDARG | PLUGIN_VAR_READONLY,
  "The AUTOINC lock modes supported by InnoDB:               "
  "0 => Old style AUTOINC locking (for backward"
  " compatibility)                                           "
  "1 => New style AUTOINC locking                            "
  "2 => No AUTOINC locking (unsafe for SBR)",
  NULL, NULL,
  AUTOINC_NEW_STYLE_LOCKING,	/* Default setting */
  AUTOINC_OLD_STYLE_LOCKING,	/* Minimum value */
  AUTOINC_NO_LOCKING, 0);	/* Maximum value */

static MYSQL_SYSVAR_STR(version, innodb_version_str,
  PLUGIN_VAR_NOCMDOPT | PLUGIN_VAR_READONLY,
  "InnoDB version", NULL, NULL, INNODB_VERSION_STR);

static MYSQL_SYSVAR_BOOL(use_sys_malloc, srv_use_sys_malloc,
  PLUGIN_VAR_NOCMDARG | PLUGIN_VAR_READONLY,
  "DEPRECATED. This option may be removed in future releases, "
  "together with the InnoDB's internal memory allocator. "
  "Use OS memory allocator instead of InnoDB's internal memory allocator",
  NULL, NULL, TRUE);

static MYSQL_SYSVAR_BOOL(use_native_aio, srv_use_native_aio,
  PLUGIN_VAR_NOCMDARG | PLUGIN_VAR_READONLY,
  "Use native AIO if supported on this platform.",
  NULL, NULL, TRUE);

static MYSQL_SYSVAR_BOOL(api_enable_binlog, ib_binlog_enabled,
  PLUGIN_VAR_NOCMDARG | PLUGIN_VAR_READONLY,
  "Enable binlog for applications direct access InnoDB through InnoDB APIs",
  NULL, NULL, FALSE);

static MYSQL_SYSVAR_BOOL(api_enable_mdl, ib_mdl_enabled,
  PLUGIN_VAR_NOCMDARG | PLUGIN_VAR_READONLY,
  "Enable MDL for applications direct access InnoDB through InnoDB APIs",
  NULL, NULL, FALSE);

static MYSQL_SYSVAR_BOOL(api_disable_rowlock, ib_disable_row_lock,
  PLUGIN_VAR_NOCMDARG | PLUGIN_VAR_READONLY,
  "Disable row lock when direct access InnoDB through InnoDB APIs",
  NULL, NULL, FALSE);

static MYSQL_SYSVAR_ULONG(api_trx_level, ib_trx_level_setting,
  PLUGIN_VAR_OPCMDARG,
  "InnoDB API transaction isolation level",
  NULL, NULL,
  0,		/* Default setting */
  0,		/* Minimum value */
  3, 0);	/* Maximum value */

static MYSQL_SYSVAR_ULONG(api_bk_commit_interval, ib_bk_commit_interval,
  PLUGIN_VAR_OPCMDARG,
  "Background commit interval in seconds",
  NULL, NULL,
  5,		/* Default setting */
  1,		/* Minimum value */
  1024 * 1024 * 1024, 0);	/* Maximum value */

static MYSQL_SYSVAR_STR(change_buffering, innobase_change_buffering,
  PLUGIN_VAR_RQCMDARG,
  "Buffer changes to reduce random access: "
  "OFF, ON, inserting, deleting, changing, or purging.",
  innodb_change_buffering_validate,
  innodb_change_buffering_update, "all");

static MYSQL_SYSVAR_UINT(change_buffer_max_size,
  innobase_change_buffer_max_size,
  PLUGIN_VAR_RQCMDARG,
  "Maximum on-disk size of change buffer in terms of percentage"
  " of the buffer pool.",
  NULL, innodb_change_buffer_max_size_update,
  CHANGE_BUFFER_DEFAULT_SIZE, 0, 50, 0);

static MYSQL_SYSVAR_ENUM(stats_method, srv_innodb_stats_method,
   PLUGIN_VAR_RQCMDARG,
  "Specifies how InnoDB index statistics collection code should "
  "treat NULLs. Possible values are NULLS_EQUAL (default), "
  "NULLS_UNEQUAL and NULLS_IGNORED",
   NULL, NULL, SRV_STATS_NULLS_EQUAL, &innodb_stats_method_typelib);

#if defined UNIV_DEBUG || defined UNIV_IBUF_DEBUG
static MYSQL_SYSVAR_UINT(change_buffering_debug, ibuf_debug,
  PLUGIN_VAR_RQCMDARG,
  "Debug flags for InnoDB change buffering (0=none, 2=crash at merge)",
  NULL, NULL, 0, 0, 2, 0);

static MYSQL_SYSVAR_BOOL(disable_background_merge,
  srv_ibuf_disable_background_merge,
  PLUGIN_VAR_NOCMDARG | PLUGIN_VAR_RQCMDARG,
  "Disable change buffering merges by the master thread",
  NULL, NULL, FALSE);
#endif /* UNIV_DEBUG || UNIV_IBUF_DEBUG */

static MYSQL_SYSVAR_BOOL(random_read_ahead, srv_random_read_ahead,
  PLUGIN_VAR_NOCMDARG,
  "Whether to use read ahead for random access within an extent.",
  NULL, NULL, FALSE);

static MYSQL_SYSVAR_ULONG(read_ahead_threshold, srv_read_ahead_threshold,
  PLUGIN_VAR_RQCMDARG,
  "Number of pages that must be accessed sequentially for InnoDB to "
  "trigger a readahead.",
  NULL, NULL, 56, 0, 64, 0);

static MYSQL_SYSVAR_STR(monitor_enable, innobase_enable_monitor_counter,
  PLUGIN_VAR_RQCMDARG,
  "Turn on a monitor counter",
  innodb_monitor_validate,
  innodb_enable_monitor_update, NULL);

static MYSQL_SYSVAR_STR(monitor_disable, innobase_disable_monitor_counter,
  PLUGIN_VAR_RQCMDARG,
  "Turn off a monitor counter",
  innodb_monitor_validate,
  innodb_disable_monitor_update, NULL);

static MYSQL_SYSVAR_STR(monitor_reset, innobase_reset_monitor_counter,
  PLUGIN_VAR_RQCMDARG,
  "Reset a monitor counter",
  innodb_monitor_validate,
  innodb_reset_monitor_update, NULL);

static MYSQL_SYSVAR_STR(monitor_reset_all, innobase_reset_all_monitor_counter,
  PLUGIN_VAR_RQCMDARG,
  "Reset all values for a monitor counter",
  innodb_monitor_validate,
  innodb_reset_all_monitor_update, NULL);

static MYSQL_SYSVAR_BOOL(print_all_deadlocks, srv_print_all_deadlocks,
  PLUGIN_VAR_OPCMDARG,
  "Print all deadlocks to MySQL error log (off by default)",
  NULL, NULL, FALSE);

static MYSQL_SYSVAR_ULONG(compression_failure_threshold_pct,
  zip_failure_threshold_pct, PLUGIN_VAR_OPCMDARG,
  "If the compression failure rate of a table is greater than this number"
  " more padding is added to the pages to reduce the failures. A value of"
  " zero implies no padding",
  NULL, NULL, 5, 0, 100, 0);

static MYSQL_SYSVAR_ULONG(compression_pad_pct_max,
  zip_pad_max, PLUGIN_VAR_OPCMDARG,
  "Percentage of empty space on a data page that can be reserved"
  " to make the page compressible.",
  NULL, NULL, 50, 0, 75, 0);

static MYSQL_SYSVAR_BOOL(read_only, srv_read_only_mode,
  PLUGIN_VAR_OPCMDARG | PLUGIN_VAR_READONLY,
  "Start InnoDB in read only mode (off by default)",
  NULL, NULL, FALSE);

static MYSQL_SYSVAR_BOOL(cmp_per_index_enabled, srv_cmp_per_index_enabled,
  PLUGIN_VAR_OPCMDARG,
  "Enable INFORMATION_SCHEMA.innodb_cmp_per_index, "
  "may have negative impact on performance (off by default)",
  NULL, innodb_cmp_per_index_update, FALSE);

#ifdef UNIV_DEBUG
static MYSQL_SYSVAR_UINT(trx_rseg_n_slots_debug, trx_rseg_n_slots_debug,
  PLUGIN_VAR_RQCMDARG,
  "Debug flags for InnoDB to limit TRX_RSEG_N_SLOTS for trx_rsegf_undo_find_free()",
  NULL, NULL, 0, 0, 1024, 0);

static MYSQL_SYSVAR_UINT(limit_optimistic_insert_debug,
  btr_cur_limit_optimistic_insert_debug, PLUGIN_VAR_RQCMDARG,
  "Artificially limit the number of records per B-tree page (0=unlimited).",
  NULL, NULL, 0, 0, UINT_MAX32, 0);

static MYSQL_SYSVAR_BOOL(trx_purge_view_update_only_debug,
  srv_purge_view_update_only_debug, PLUGIN_VAR_NOCMDARG,
  "Pause actual purging any delete-marked records, but merely update the purge view. "
  "It is to create artificially the situation the purge view have been updated "
  "but the each purges were not done yet.",
  NULL, NULL, FALSE);
#endif /* UNIV_DEBUG */

static struct st_mysql_sys_var* innobase_system_variables[]= {
  MYSQL_SYSVAR(additional_mem_pool_size),
  MYSQL_SYSVAR(api_trx_level),
  MYSQL_SYSVAR(api_bk_commit_interval),
  MYSQL_SYSVAR(autoextend_increment),
  MYSQL_SYSVAR(buffer_pool_size),
  MYSQL_SYSVAR(buffer_pool_instances),
  MYSQL_SYSVAR(buffer_pool_filename),
  MYSQL_SYSVAR(buffer_pool_dump_now),
  MYSQL_SYSVAR(buffer_pool_dump_at_shutdown),
#ifdef UNIV_DEBUG
  MYSQL_SYSVAR(buffer_pool_evict),
#endif /* UNIV_DEBUG */
  MYSQL_SYSVAR(buffer_pool_load_now),
  MYSQL_SYSVAR(buffer_pool_load_abort),
  MYSQL_SYSVAR(buffer_pool_load_at_startup),
  MYSQL_SYSVAR(lru_scan_depth),
  MYSQL_SYSVAR(flush_neighbors),
  MYSQL_SYSVAR(checksum_algorithm),
  MYSQL_SYSVAR(checksums),
  MYSQL_SYSVAR(commit_concurrency),
  MYSQL_SYSVAR(concurrency_tickets),
  MYSQL_SYSVAR(compression_level),
  MYSQL_SYSVAR(data_file_path),
  MYSQL_SYSVAR(temp_data_file_path),
  MYSQL_SYSVAR(data_home_dir),
  MYSQL_SYSVAR(doublewrite),
  MYSQL_SYSVAR(api_enable_binlog),
  MYSQL_SYSVAR(api_enable_mdl),
  MYSQL_SYSVAR(api_disable_rowlock),
  MYSQL_SYSVAR(fast_shutdown),
  MYSQL_SYSVAR(file_io_threads),
  MYSQL_SYSVAR(read_io_threads),
  MYSQL_SYSVAR(write_io_threads),
  MYSQL_SYSVAR(file_per_table),
  MYSQL_SYSVAR(file_format),
  MYSQL_SYSVAR(file_format_check),
  MYSQL_SYSVAR(file_format_max),
  MYSQL_SYSVAR(flush_log_at_timeout),
  MYSQL_SYSVAR(flush_log_at_trx_commit),
  MYSQL_SYSVAR(flush_method),
  MYSQL_SYSVAR(force_recovery),
#ifndef DBUG_OFF
  MYSQL_SYSVAR(force_recovery_crash),
#endif /* !DBUG_OFF */
  MYSQL_SYSVAR(ft_cache_size),
<<<<<<< HEAD
  MYSQL_SYSVAR(ft_total_cache_size),
=======
  MYSQL_SYSVAR(ft_result_cache_limit),
>>>>>>> 9f79ead0
  MYSQL_SYSVAR(ft_enable_stopword),
  MYSQL_SYSVAR(ft_max_token_size),
  MYSQL_SYSVAR(ft_min_token_size),
  MYSQL_SYSVAR(ft_num_word_optimize),
  MYSQL_SYSVAR(ft_sort_pll_degree),
  MYSQL_SYSVAR(large_prefix),
  MYSQL_SYSVAR(force_load_corrupted),
  MYSQL_SYSVAR(locks_unsafe_for_binlog),
  MYSQL_SYSVAR(lock_wait_timeout),
  MYSQL_SYSVAR(page_size),
  MYSQL_SYSVAR(log_buffer_size),
  MYSQL_SYSVAR(log_file_size),
  MYSQL_SYSVAR(log_files_in_group),
  MYSQL_SYSVAR(log_group_home_dir),
  MYSQL_SYSVAR(log_compressed_pages),
  MYSQL_SYSVAR(max_dirty_pages_pct),
  MYSQL_SYSVAR(max_dirty_pages_pct_lwm),
  MYSQL_SYSVAR(adaptive_flushing_lwm),
  MYSQL_SYSVAR(adaptive_flushing),
  MYSQL_SYSVAR(flushing_avg_loops),
  MYSQL_SYSVAR(max_purge_lag),
  MYSQL_SYSVAR(max_purge_lag_delay),
  MYSQL_SYSVAR(old_blocks_pct),
  MYSQL_SYSVAR(old_blocks_time),
  MYSQL_SYSVAR(open_files),
  MYSQL_SYSVAR(optimize_fulltext_only),
  MYSQL_SYSVAR(rollback_on_timeout),
  MYSQL_SYSVAR(ft_aux_table),
  MYSQL_SYSVAR(ft_enable_diag_print),
  MYSQL_SYSVAR(ft_server_stopword_table),
  MYSQL_SYSVAR(ft_user_stopword_table),
  MYSQL_SYSVAR(disable_sort_file_cache),
  MYSQL_SYSVAR(stats_on_metadata),
  MYSQL_SYSVAR(stats_sample_pages),
  MYSQL_SYSVAR(stats_transient_sample_pages),
  MYSQL_SYSVAR(stats_persistent),
  MYSQL_SYSVAR(stats_persistent_sample_pages),
  MYSQL_SYSVAR(stats_auto_recalc),
  MYSQL_SYSVAR(adaptive_hash_index),
  MYSQL_SYSVAR(stats_method),
  MYSQL_SYSVAR(replication_delay),
  MYSQL_SYSVAR(status_file),
  MYSQL_SYSVAR(strict_mode),
  MYSQL_SYSVAR(support_xa),
  MYSQL_SYSVAR(sort_buffer_size),
  MYSQL_SYSVAR(online_alter_log_max_size),
  MYSQL_SYSVAR(sync_spin_loops),
  MYSQL_SYSVAR(spin_wait_delay),
  MYSQL_SYSVAR(table_locks),
  MYSQL_SYSVAR(thread_concurrency),
#ifdef HAVE_ATOMIC_BUILTINS
  MYSQL_SYSVAR(adaptive_max_sleep_delay),
#endif /* HAVE_ATOMIC_BUILTINS */
  MYSQL_SYSVAR(thread_sleep_delay),
  MYSQL_SYSVAR(autoinc_lock_mode),
  MYSQL_SYSVAR(version),
  MYSQL_SYSVAR(use_sys_malloc),
  MYSQL_SYSVAR(use_native_aio),
  MYSQL_SYSVAR(change_buffering),
  MYSQL_SYSVAR(change_buffer_max_size),
#if defined UNIV_DEBUG || defined UNIV_IBUF_DEBUG
  MYSQL_SYSVAR(change_buffering_debug),
  MYSQL_SYSVAR(disable_background_merge),
#endif /* UNIV_DEBUG || UNIV_IBUF_DEBUG */
  MYSQL_SYSVAR(random_read_ahead),
  MYSQL_SYSVAR(read_ahead_threshold),
  MYSQL_SYSVAR(read_only),
  MYSQL_SYSVAR(io_capacity),
  MYSQL_SYSVAR(io_capacity_max),
  MYSQL_SYSVAR(monitor_enable),
  MYSQL_SYSVAR(monitor_disable),
  MYSQL_SYSVAR(monitor_reset),
  MYSQL_SYSVAR(monitor_reset_all),
  MYSQL_SYSVAR(purge_threads),
  MYSQL_SYSVAR(purge_batch_size),
#ifdef UNIV_DEBUG
  MYSQL_SYSVAR(purge_run_now),
  MYSQL_SYSVAR(purge_stop_now),
  MYSQL_SYSVAR(log_checkpoint_now),
#endif /* UNIV_DEBUG */
#if defined UNIV_DEBUG || defined UNIV_PERF_DEBUG
  MYSQL_SYSVAR(page_hash_locks),
  MYSQL_SYSVAR(doublewrite_batch_size),
#endif /* defined UNIV_DEBUG || defined UNIV_PERF_DEBUG */
  MYSQL_SYSVAR(print_all_deadlocks),
  MYSQL_SYSVAR(cmp_per_index_enabled),
  MYSQL_SYSVAR(undo_logs),
  MYSQL_SYSVAR(rollback_segments),
  MYSQL_SYSVAR(undo_directory),
  MYSQL_SYSVAR(undo_tablespaces),
  MYSQL_SYSVAR(sync_array_size),
  MYSQL_SYSVAR(compression_failure_threshold_pct),
  MYSQL_SYSVAR(compression_pad_pct_max),
#ifdef UNIV_DEBUG
  MYSQL_SYSVAR(trx_rseg_n_slots_debug),
  MYSQL_SYSVAR(limit_optimistic_insert_debug),
  MYSQL_SYSVAR(trx_purge_view_update_only_debug),
#endif /* UNIV_DEBUG */
  NULL
};

mysql_declare_plugin(innobase)
{
  MYSQL_STORAGE_ENGINE_PLUGIN,
  &innobase_storage_engine,
  innobase_hton_name,
  plugin_author,
  "Supports transactions, row-level locking, and foreign keys",
  PLUGIN_LICENSE_GPL,
  innobase_init, /* Plugin Init */
  NULL, /* Plugin Deinit */
  INNODB_VERSION_SHORT,
  innodb_status_variables_export,/* status variables             */
  innobase_system_variables, /* system variables */
  NULL, /* reserved */
  0,    /* flags */
},
i_s_innodb_trx,
i_s_innodb_locks,
i_s_innodb_lock_waits,
i_s_innodb_cmp,
i_s_innodb_cmp_reset,
i_s_innodb_cmpmem,
i_s_innodb_cmpmem_reset,
i_s_innodb_cmp_per_index,
i_s_innodb_cmp_per_index_reset,
i_s_innodb_buffer_page,
i_s_innodb_buffer_page_lru,
i_s_innodb_buffer_stats,
i_s_innodb_temp_table_info,
i_s_innodb_metrics,
i_s_innodb_ft_default_stopword,
i_s_innodb_ft_deleted,
i_s_innodb_ft_being_deleted,
i_s_innodb_ft_config,
i_s_innodb_ft_index_cache,
i_s_innodb_ft_index_table,
i_s_innodb_sys_tables,
i_s_innodb_sys_tablestats,
i_s_innodb_sys_indexes,
i_s_innodb_sys_columns,
i_s_innodb_sys_fields,
i_s_innodb_sys_foreign,
i_s_innodb_sys_foreign_cols,
i_s_innodb_sys_tablespaces,
i_s_innodb_sys_datafiles

mysql_declare_plugin_end;

/** @brief Initialize the default value of innodb_commit_concurrency.

Once InnoDB is running, the innodb_commit_concurrency must not change
from zero to nonzero. (Bug #42101)

The initial default value is 0, and without this extra initialization,
SET GLOBAL innodb_commit_concurrency=DEFAULT would set the parameter
to 0, even if it was initially set to nonzero at the command line
or configuration file. */
static
void
innobase_commit_concurrency_init_default()
/*======================================*/
{
	MYSQL_SYSVAR_NAME(commit_concurrency).def_val
		= innobase_commit_concurrency;
}

/** @brief Initialize the default and max value of innodb_undo_logs.

Once InnoDB is running, the default value and the max value of
innodb_undo_logs must be equal to the available undo logs,
given by srv_available_undo_logs. */
static
void
innobase_undo_logs_init_default_max()
/*=================================*/
{
	MYSQL_SYSVAR_NAME(undo_logs).max_val
		= MYSQL_SYSVAR_NAME(undo_logs).def_val
		= (unsigned long) srv_available_undo_logs;
}

/****************************************************************************
 * DS-MRR implementation
 ***************************************************************************/

/**
 * Multi Range Read interface, DS-MRR calls
 */

int
ha_innobase::multi_range_read_init(
	RANGE_SEQ_IF*	seq,
	void*		seq_init_param,
	uint		n_ranges,
	uint		mode,
	HANDLER_BUFFER*	buf)
{
	return(ds_mrr.dsmrr_init(this, seq, seq_init_param,
				 n_ranges, mode, buf));
}

int
ha_innobase::multi_range_read_next(
	char**		range_info)
{
	return(ds_mrr.dsmrr_next(range_info));
}

ha_rows
ha_innobase::multi_range_read_info_const(
	uint		keyno,
	RANGE_SEQ_IF*	seq,
	void*		seq_init_param,
	uint		n_ranges,
	uint*		bufsz,
	uint*		flags,
	Cost_estimate*	cost)
{
	/* See comments in ha_myisam::multi_range_read_info_const */
	ds_mrr.init(this, table);
	return(ds_mrr.dsmrr_info_const(keyno, seq, seq_init_param,
				       n_ranges, bufsz, flags, cost));
}

ha_rows
ha_innobase::multi_range_read_info(
	uint		keyno,
	uint		n_ranges,
	uint		keys,
	uint*		bufsz,
	uint*		flags,
	Cost_estimate*	cost)
{
	ds_mrr.init(this, table);
	return(ds_mrr.dsmrr_info(keyno, n_ranges, keys, bufsz, flags, cost));
}


/**
 * Index Condition Pushdown interface implementation
 */

/*************************************************************//**
InnoDB index push-down condition check
@return ICP_NO_MATCH, ICP_MATCH, or ICP_OUT_OF_RANGE */

ICP_RESULT
innobase_index_cond(
/*================*/
	void*	file)	/*!< in/out: pointer to ha_innobase */
{
	DBUG_ENTER("innobase_index_cond");

	ha_innobase*	h = reinterpret_cast<class ha_innobase*>(file);

	DBUG_ASSERT(h->pushed_idx_cond);
	DBUG_ASSERT(h->pushed_idx_cond_keyno != MAX_KEY);

	if (h->end_range && h->compare_key_icp(h->end_range) > 0) {

		/* caller should return HA_ERR_END_OF_FILE already */
		DBUG_RETURN(ICP_OUT_OF_RANGE);
	}

	DBUG_RETURN(h->pushed_idx_cond->val_int() ? ICP_MATCH : ICP_NO_MATCH);
}

/** Attempt to push down an index condition.
* @param[in] keyno	MySQL key number
* @param[in] idx_cond	Index condition to be checked
* @return Part of idx_cond which the handler will not evaluate
*/

class Item*
ha_innobase::idx_cond_push(
	uint		keyno,
	class Item*	idx_cond)
{
	DBUG_ENTER("ha_innobase::idx_cond_push");
	DBUG_ASSERT(keyno != MAX_KEY);
	DBUG_ASSERT(idx_cond != NULL);

	pushed_idx_cond = idx_cond;
	pushed_idx_cond_keyno = keyno;
	in_range_check_pushed_down = TRUE;
	/* We will evaluate the condition entirely */
	DBUG_RETURN(NULL);
}

/******************************************************************//**
Use this when the args are passed to the format string from
errmsg-utf8.txt directly as is.

Push a warning message to the client, it is a wrapper around:

void push_warning_printf(
	THD *thd, Sql_condition::enum_condition_level level,
	uint code, const char *format, ...);
*/

void
ib_senderrf(
/*========*/
	THD*		thd,		/*!< in/out: session */
	ib_log_level_t	level,		/*!< in: warning level */
	ib_uint32_t	code,		/*!< MySQL error code */
	...)				/*!< Args */
{
	char*		str;
	va_list         args;
	const char*	format = innobase_get_err_msg(code);

	/* If the caller wants to push a message to the client then
	the caller must pass a valid session handle. */

	ut_a(thd != 0);

	/* The error code must exist in the errmsg-utf8.txt file. */
	ut_a(format != 0);

	va_start(args, code);

#ifdef _WIN32
	int		size = _vscprintf(format, args) + 1;
	str = static_cast<char*>(malloc(size));
	str[size - 1] = 0x0;
	vsnprintf(str, size, format, args);
#elif HAVE_VASPRINTF
	int	ret;
	ret = vasprintf(&str, format, args);
	ut_a(ret != -1);
#else
	/* Use a fixed length string. */
	str = static_cast<char*>(malloc(BUFSIZ));
	my_vsnprintf(str, BUFSIZ, format, args);
#endif /* _WIN32 */

	Sql_condition::enum_severity_level	l;

	l = Sql_condition::SL_NOTE;

	switch(level) {
	case IB_LOG_LEVEL_INFO:
		break;
	case IB_LOG_LEVEL_WARN:
		l = Sql_condition::SL_WARNING;
		break;
	case IB_LOG_LEVEL_ERROR:
		/* We can't use push_warning_printf(), it is a hard error. */
		my_printf_error(code, "%s", MYF(0), str);
		break;
	case IB_LOG_LEVEL_FATAL:
		l = Sql_condition::SEVERITY_END;
		break;
	}

	if (level != IB_LOG_LEVEL_ERROR) {
		push_warning_printf(thd, l, code, "InnoDB: %s", str);
	}

	va_end(args);
	free(str);

	if (level == IB_LOG_LEVEL_FATAL) {
		ut_error;
	}
}

/******************************************************************//**
Use this when the args are first converted to a formatted string and then
passed to the format string from errmsg-utf8.txt. The error message format
must be: "Some string ... %s".

Push a warning message to the client, it is a wrapper around:

void push_warning_printf(
	THD *thd, Sql_condition::enum_condition_level level,
	uint code, const char *format, ...);
*/

void
ib_errf(
/*====*/
	THD*		thd,		/*!< in/out: session */
	ib_log_level_t	level,		/*!< in: warning level */
	ib_uint32_t	code,		/*!< MySQL error code */
	const char*	format,		/*!< printf format */
	...)				/*!< Args */
{
	char*		str;
	va_list         args;

	/* If the caller wants to push a message to the client then
	the caller must pass a valid session handle. */

	ut_a(thd != 0);
	ut_a(format != 0);

	va_start(args, format);

#ifdef _WIN32
	int		size = _vscprintf(format, args) + 1;
	str = static_cast<char*>(malloc(size));
	str[size - 1] = 0x0;
	vsnprintf(str, size, format, args);
#elif HAVE_VASPRINTF
	int	ret;
	ret = vasprintf(&str, format, args);
	ut_a(ret != -1);
#else
	/* Use a fixed length string. */
	str = static_cast<char*>(malloc(BUFSIZ));
	my_vsnprintf(str, BUFSIZ, format, args);
#endif /* _WIN32 */

	ib_senderrf(thd, level, code, str);

	va_end(args);
	free(str);
}

/******************************************************************//**
Write a message to the MySQL log, prefixed with "InnoDB: " */

void
ib_logf(
/*====*/
	ib_log_level_t	level,		/*!< in: warning level */
	const char*	format,		/*!< printf format */
	...)				/*!< Args */
{
	char*		str;
	va_list         args;

	va_start(args, format);

#ifdef _WIN32
	int		size = _vscprintf(format, args) + 1;
	str = static_cast<char*>(malloc(size));
	str[size - 1] = 0x0;
	vsnprintf(str, size, format, args);
#elif HAVE_VASPRINTF
	int	ret;
	ret = vasprintf(&str, format, args);
	ut_a(ret != -1);
#else
	/* Use a fixed length string. */
	str = static_cast<char*>(malloc(BUFSIZ));
	my_vsnprintf(str, BUFSIZ, format, args);
#endif /* _WIN32 */

	switch(level) {
	case IB_LOG_LEVEL_INFO:
		sql_print_information("InnoDB: %s", str);
		break;
	case IB_LOG_LEVEL_WARN:
		sql_print_warning("InnoDB: %s", str);
		break;
	case IB_LOG_LEVEL_ERROR:
		sql_print_error("InnoDB: %s", str);
		break;
	case IB_LOG_LEVEL_FATAL:
		sql_print_error("[FATAL] InnoDB: %s", str);
		break;
	}

	va_end(args);
	free(str);

	if (level == IB_LOG_LEVEL_FATAL) {
		ut_error;
	}
}

/**********************************************************************
Converts an identifier from my_charset_filename to UTF-8 charset. */
uint
innobase_convert_to_filename_charset(
/*=================================*/
	char*		to,	/* out: converted identifier */
	const char*	from,	/* in: identifier to convert */
	ulint		len)	/* in: length of 'to', in bytes */
{
	uint		errors;
	CHARSET_INFO*	cs_to = &my_charset_filename;
	CHARSET_INFO*	cs_from = system_charset_info;

	return(strconvert(cs_from, from, cs_to, to, (uint) len, &errors));
}

/**********************************************************************
Converts an identifier from my_charset_filename to UTF-8 charset. */
uint
innobase_convert_to_system_charset(
/*===============================*/
	char*		to,	/* out: converted identifier */
	const char*	from,	/* in: identifier to convert */
	ulint		len,	/* in: length of 'to', in bytes */
	uint*		errors)	/* out: error return */
{
	CHARSET_INFO*	cs1 = &my_charset_filename;
	CHARSET_INFO*	cs2 = system_charset_info;

	return(strconvert(cs1, from, cs2, to, (uint) len, errors));
}<|MERGE_RESOLUTION|>--- conflicted
+++ resolved
@@ -15718,17 +15718,15 @@
   "InnoDB Fulltext search cache size in bytes",
   NULL, NULL, 8000000, 1600000, 80000000, 0);
 
-<<<<<<< HEAD
 static MYSQL_SYSVAR_ULONG(ft_total_cache_size, fts_max_total_cache_size,
   PLUGIN_VAR_RQCMDARG | PLUGIN_VAR_READONLY,
   "Total memory allocated for InnoDB Fulltext Search cache",
   NULL, NULL, 640000000, 32000000, 1600000000, 0);
-=======
+
 static MYSQL_SYSVAR_ULONG(ft_result_cache_limit, fts_result_cache_limit,
   PLUGIN_VAR_RQCMDARG,
   "InnoDB Fulltext search query result cache limit in bytes",
   NULL, NULL, 2000000000L, 1000000L, ~0UL, 0);
->>>>>>> 9f79ead0
 
 static MYSQL_SYSVAR_ULONG(ft_min_token_size, fts_min_token_size,
   PLUGIN_VAR_RQCMDARG | PLUGIN_VAR_READONLY,
@@ -16123,11 +16121,8 @@
   MYSQL_SYSVAR(force_recovery_crash),
 #endif /* !DBUG_OFF */
   MYSQL_SYSVAR(ft_cache_size),
-<<<<<<< HEAD
   MYSQL_SYSVAR(ft_total_cache_size),
-=======
   MYSQL_SYSVAR(ft_result_cache_limit),
->>>>>>> 9f79ead0
   MYSQL_SYSVAR(ft_enable_stopword),
   MYSQL_SYSVAR(ft_max_token_size),
   MYSQL_SYSVAR(ft_min_token_size),
