/*****************************************************************************

Copyright (c) 2000, 2011, Oracle and/or its affiliates. All Rights Reserved.
Copyright (c) 2008, 2009 Google Inc.
Copyright (c) 2009, Percona Inc.

Portions of this file contain modifications contributed and copyrighted by
Google, Inc. Those modifications are gratefully acknowledged and are described
briefly in the InnoDB documentation. The contributions by Google are
incorporated with their permission, and subject to the conditions contained in
the file COPYING.Google.

Portions of this file contain modifications contributed and copyrighted
by Percona Inc.. Those modifications are
gratefully acknowledged and are described briefly in the InnoDB
documentation. The contributions by Percona Inc. are incorporated with
their permission, and subject to the conditions contained in the file
COPYING.Percona.

This program is free software; you can redistribute it and/or modify it under
the terms of the GNU General Public License as published by the Free Software
Foundation; version 2 of the License.

This program is distributed in the hope that it will be useful, but WITHOUT
ANY WARRANTY; without even the implied warranty of MERCHANTABILITY or FITNESS
FOR A PARTICULAR PURPOSE. See the GNU General Public License for more details.

You should have received a copy of the GNU General Public License along with
this program; if not, write to the Free Software Foundation, Inc.,
51 Franklin Street, Suite 500, Boston, MA 02110-1335 USA

*****************************************************************************/

#include <sql_table.h>	// explain_filename, nz2, EXPLAIN_PARTITIONS_AS_COMMENT,
			// EXPLAIN_FILENAME_MAX_EXTRA_LENGTH

#include <sql_acl.h>	// PROCESS_ACL
#include <m_ctype.h>
#include <mysys_err.h>
#include <mysql/plugin.h>
#include <mysql/innodb_priv.h>
#include <mysql/psi/psi.h>
#include <my_sys.h>

/** @file ha_innodb.cc */

/* Include necessary InnoDB headers */
#include "univ.i"
#include "buf0dump.h"
#include "buf0lru.h"
#include "buf0flu.h"
#include "buf0dblwr.h"
#include "btr0sea.h"
#include "os0file.h"
#include "os0thread.h"
#include "srv0start.h"
#include "srv0srv.h"
#include "trx0roll.h"
#include "trx0trx.h"
#include "trx0sys.h"
#include "mtr0mtr.h"
#include "row0ins.h"
#include "row0mysql.h"
#include "row0sel.h"
#include "row0upd.h"
#include "log0log.h"
#include "lock0lock.h"
#include "dict0crea.h"
#include "btr0cur.h"
#include "btr0btr.h"
#include "fsp0fsp.h"
#include "sync0sync.h"
#include "fil0fil.h"
#include "trx0xa.h"
#include "row0merge.h"
#include "dict0boot.h"
#include "dict0stats.h"
#include "ha_prototypes.h"
#include "ut0mem.h"
#include "ibuf0ibuf.h"
#include "dict0dict.h"
#include "srv0mon.h"
#include "pars0pars.h"
#include "fts0fts.h"
#include "fts0types.h"

#include "ha_innodb.h"
#include "i_s.h"

# ifndef MYSQL_PLUGIN_IMPORT
#  define MYSQL_PLUGIN_IMPORT /* nothing */
# endif /* MYSQL_PLUGIN_IMPORT */
/** to force correct commit order in binlog */
static mysql_mutex_t prepare_commit_mutex;
static ulong commit_threads = 0;
static mysql_mutex_t commit_threads_m;
static mysql_cond_t commit_cond;
static mysql_mutex_t commit_cond_m;
static bool innodb_inited = 0;

#define INSIDE_HA_INNOBASE_CC

/* In the Windows plugin, the return value of current_thd is
undefined.  Map it to NULL. */

#define EQ_CURRENT_THD(thd) ((thd) == current_thd)


static struct handlerton* innodb_hton_ptr;

static const long AUTOINC_OLD_STYLE_LOCKING = 0;
static const long AUTOINC_NEW_STYLE_LOCKING = 1;
static const long AUTOINC_NO_LOCKING = 2;

static long innobase_mirrored_log_groups;
static long innobase_log_files_in_group;
static long innobase_log_buffer_size;
static long innobase_additional_mem_pool_size;
static long innobase_file_io_threads;
static long innobase_force_recovery;
static long innobase_open_files;
static long innobase_autoinc_lock_mode;
static ulong innobase_commit_concurrency = 0;
static ulong innobase_read_io_threads;
static ulong innobase_write_io_threads;
static long innobase_buffer_pool_instances = 1;

static long long innobase_buffer_pool_size, innobase_log_file_size;

/** Percentage of the buffer pool to reserve for 'old' blocks.
Connected to buf_LRU_old_ratio. */
static uint innobase_old_blocks_pct;

/** Maximum on-disk size of change buffer in terms of percentage
of the buffer pool. */
static uint innobase_change_buffer_max_size = CHANGE_BUFFER_DEFAULT_SIZE;

/* The default values for the following char* start-up parameters
are determined in innobase_init below: */

static char*	innobase_data_home_dir			= NULL;
static char*	innobase_data_file_path			= NULL;
static char*	innobase_log_group_home_dir		= NULL;
static char*	innobase_file_format_name		= NULL;
static char*	innobase_change_buffering		= NULL;
static char*	innobase_enable_monitor_counter		= NULL;
static char*	innobase_disable_monitor_counter	= NULL;
static char*	innobase_reset_monitor_counter		= NULL;
static char*	innobase_reset_all_monitor_counter	= NULL;

/* The highest file format being used in the database. The value can be
set by user, however, it will be adjusted to the newer file format if
a table of such format is created/opened. */
static char*	innobase_file_format_max		= NULL;

static char*	innobase_file_flush_method		= NULL;

/* This variable can be set in the server configure file, specifying
stopword table to be used */
static char*	innobase_server_stopword_table		= NULL;

/* Below we have boolean-valued start-up parameters, and their default
values */

static ulong	innobase_fast_shutdown			= 1;
static my_bool	innobase_file_format_check		= TRUE;
#ifdef UNIV_LOG_ARCHIVE
static my_bool	innobase_log_archive			= FALSE;
static char*	innobase_log_arch_dir			= NULL;
#endif /* UNIV_LOG_ARCHIVE */
static my_bool	innobase_use_doublewrite		= TRUE;
static my_bool	innobase_use_checksums			= TRUE;
static my_bool	innobase_locks_unsafe_for_binlog	= FALSE;
static my_bool	innobase_rollback_on_timeout		= FALSE;
static my_bool	innobase_create_status_file		= FALSE;
static my_bool	innobase_stats_on_metadata		= TRUE;
static my_bool	innobase_large_prefix			= FALSE;
static my_bool	innodb_optimize_fulltext_only		= FALSE;


static char*	internal_innobase_data_file_path	= NULL;

static char*	innodb_version_str = (char*) INNODB_VERSION_STR;

static char*	fts_server_stopword_table		= NULL;

/** Possible values for system variable "innodb_stats_method". The values
are defined the same as its corresponding MyISAM system variable
"myisam_stats_method"(see "myisam_stats_method_names"), for better usability */
static const char* innodb_stats_method_names[] = {
	"nulls_equal",
	"nulls_unequal",
	"nulls_ignored",
	NullS
};

/** Used to define an enumerate type of the system variable innodb_stats_method.
This is the same as "myisam_stats_method_typelib" */
static TYPELIB innodb_stats_method_typelib = {
	array_elements(innodb_stats_method_names) - 1,
	"innodb_stats_method_typelib",
	innodb_stats_method_names,
	NULL
};

/** Possible values for system variable "innodb_checksum_algorithm". */
static const char* innodb_checksum_algorithm_names[] = {
	"crc32",
	"strict_crc32",
	"innodb",
	"strict_innodb",
	"none",
	"strict_none",
	NullS
};

/** Used to define an enumerate type of the system variable
innodb_checksum_algorithm. */
static TYPELIB innodb_checksum_algorithm_typelib = {
	array_elements(innodb_checksum_algorithm_names) - 1,
	"innodb_checksum_algorithm_typelib",
	innodb_checksum_algorithm_names,
	NULL
};

/* The following counter is used to convey information to InnoDB
about server activity: in selects it is not sensible to call
srv_active_wake_master_thread after each fetch or search, we only do
it every INNOBASE_WAKE_INTERVAL'th step. */

#define INNOBASE_WAKE_INTERVAL	32
static ulong	innobase_active_counter	= 0;

/** Allowed values of innodb_change_buffering */
static const char* innobase_change_buffering_values[IBUF_USE_COUNT] = {
	"none",		/* IBUF_USE_NONE */
	"inserts",	/* IBUF_USE_INSERT */
	"deletes",	/* IBUF_USE_DELETE_MARK */
	"changes",	/* IBUF_USE_INSERT_DELETE_MARK */
	"purges",	/* IBUF_USE_DELETE */
	"all"		/* IBUF_USE_ALL */
};

/* Call back function array defined by MySQL and used to
retrieve FTS results. */
const struct _ft_vft ft_vft_result = {NULL,
				      innobase_fts_find_ranking,
				      innobase_fts_close_ranking,
				      innobase_fts_retrieve_ranking,
				      NULL};

#ifdef HAVE_PSI_INTERFACE
/* Keys to register pthread mutexes/cond in the current file with
performance schema */
static mysql_pfs_key_t	prepare_commit_mutex_key;
static mysql_pfs_key_t	commit_threads_m_key;
static mysql_pfs_key_t	commit_cond_mutex_key;
static mysql_pfs_key_t	commit_cond_key;

static PSI_mutex_info	all_pthread_mutexes[] = {
	{&commit_threads_m_key, "commit_threads_m", 0},
	{&commit_cond_mutex_key, "commit_cond_mutex", 0},
	{&prepare_commit_mutex_key, "prepare_commit_mutex", 0}
};

static PSI_cond_info	all_innodb_conds[] = {
	{&commit_cond_key, "commit_cond", 0}
};

# ifdef UNIV_PFS_MUTEX
/* all_innodb_mutexes array contains mutexes that are
performance schema instrumented if "UNIV_PFS_MUTEX"
is defined */
static PSI_mutex_info all_innodb_mutexes[] = {
	{&autoinc_mutex_key, "autoinc_mutex", 0},
#  ifndef PFS_SKIP_BUFFER_MUTEX_RWLOCK
	{&buffer_block_mutex_key, "buffer_block_mutex", 0},
#  endif /* !PFS_SKIP_BUFFER_MUTEX_RWLOCK */
	{&buf_pool_mutex_key, "buf_pool_mutex", 0},
	{&buf_pool_zip_mutex_key, "buf_pool_zip_mutex", 0},
	{&cache_last_read_mutex_key, "cache_last_read_mutex", 0},
	{&dict_foreign_err_mutex_key, "dict_foreign_err_mutex", 0},
	{&dict_sys_mutex_key, "dict_sys_mutex", 0},
	{&file_format_max_mutex_key, "file_format_max_mutex", 0},
	{&fil_system_mutex_key, "fil_system_mutex", 0},
	{&flush_list_mutex_key, "flush_list_mutex", 0},
	{&fts_bg_threads_mutex_key, "fts_bg_threads_mutex", 0},
	{&fts_delete_mutex_key, "fts_delete_mutex", 0},
	{&fts_optimize_mutex_key, "fts_optimize_mutex", 0},
	{&fts_doc_id_mutex_key, "fts_doc_id_mutex", 0},
	{&log_flush_order_mutex_key, "log_flush_order_mutex", 0},
	{&hash_table_mutex_key, "hash_table_mutex", 0},
	{&ibuf_bitmap_mutex_key, "ibuf_bitmap_mutex", 0},
	{&ibuf_mutex_key, "ibuf_mutex", 0},
	{&ibuf_pessimistic_insert_mutex_key,
		 "ibuf_pessimistic_insert_mutex", 0},
#  ifndef HAVE_ATOMIC_BUILTINS
	{&server_mutex_key, "server_mutex", 0},
#  endif /* !HAVE_ATOMIC_BUILTINS */
	{&log_sys_mutex_key, "log_sys_mutex", 0},
#  ifdef UNIV_MEM_DEBUG
	{&mem_hash_mutex_key, "mem_hash_mutex", 0},
#  endif /* UNIV_MEM_DEBUG */
	{&mem_pool_mutex_key, "mem_pool_mutex", 0},
	{&mutex_list_mutex_key, "mutex_list_mutex", 0},
	{&purge_sys_bh_mutex_key, "purge_sys_bh_mutex", 0},
	{&recv_sys_mutex_key, "recv_sys_mutex", 0},
	{&rseg_mutex_key, "rseg_mutex", 0},
#  ifdef UNIV_SYNC_DEBUG
	{&rw_lock_debug_mutex_key, "rw_lock_debug_mutex", 0},
#  endif /* UNIV_SYNC_DEBUG */
	{&rw_lock_list_mutex_key, "rw_lock_list_mutex", 0},
	{&rw_lock_mutex_key, "rw_lock_mutex", 0},
	{&srv_dict_tmpfile_mutex_key, "srv_dict_tmpfile_mutex", 0},
	{&srv_innodb_monitor_mutex_key, "srv_innodb_monitor_mutex", 0},
	{&srv_misc_tmpfile_mutex_key, "srv_misc_tmpfile_mutex", 0},
	{&srv_monitor_file_mutex_key, "srv_monitor_file_mutex", 0},
#  ifdef UNIV_SYNC_DEBUG
	{&sync_thread_mutex_key, "sync_thread_mutex", 0},
#  endif /* UNIV_SYNC_DEBUG */
	{&buf_dblwr_mutex_key, "buf_dblwr_mutex", 0},
	{&trx_undo_mutex_key, "trx_undo_mutex", 0},
	{&srv_sys_mutex_key, "srv_sys_mutex", 0},
	{&lock_sys_mutex_key, "lock_mutex", 0},
	{&lock_sys_wait_mutex_key, "lock_wait_mutex", 0},
	{&trx_mutex_key, "trx_mutex", 0},
	{&srv_sys_tasks_mutex_key, "srv_threads_mutex", 0},
	/* mutex with os_fast_mutex_ interfaces */
#  ifndef PFS_SKIP_EVENT_MUTEX
	{&event_os_mutex_key, "event_os_mutex", 0},
#  endif /* PFS_SKIP_EVENT_MUTEX */
	{&os_mutex_key, "os_mutex", 0},
#ifndef HAVE_ATOMIC_BUILTINS
	{&srv_conc_mutex_key, "srv_conc_mutex", 0},
#endif /* !HAVE_ATOMIC_BUILTINS */
	{&ut_list_mutex_key, "ut_list_mutex", 0},
	{&trx_sys_mutex_key, "trx_sys_mutex", 0},
};
# endif /* UNIV_PFS_MUTEX */

# ifdef UNIV_PFS_RWLOCK
/* all_innodb_rwlocks array contains rwlocks that are
performance schema instrumented if "UNIV_PFS_RWLOCK"
is defined */
static PSI_rwlock_info all_innodb_rwlocks[] = {
#  ifdef UNIV_LOG_ARCHIVE
	{&archive_lock_key, "archive_lock", 0},
#  endif /* UNIV_LOG_ARCHIVE */
	{&btr_search_latch_key, "btr_search_latch", 0},
#  ifndef PFS_SKIP_BUFFER_MUTEX_RWLOCK
	{&buf_block_lock_key, "buf_block_lock", 0},
#  endif /* !PFS_SKIP_BUFFER_MUTEX_RWLOCK */
#  ifdef UNIV_SYNC_DEBUG
	{&buf_block_debug_latch_key, "buf_block_debug_latch", 0},
#  endif /* UNIV_SYNC_DEBUG */
	{&dict_operation_lock_key, "dict_operation_lock", 0},
	{&fil_space_latch_key, "fil_space_latch", 0},
	{&checkpoint_lock_key, "checkpoint_lock", 0},
	{&fts_cache_rw_lock_key, "fts_cache_rw_lock", 0},
	{&fts_cache_init_rw_lock_key, "fts_cache_init_rw_lock", 0},
	{&trx_i_s_cache_lock_key, "trx_i_s_cache_lock", 0},
	{&trx_purge_latch_key, "trx_purge_latch", 0},
	{&index_tree_rw_lock_key, "index_tree_rw_lock", 0},
	{&dict_table_stats_latch_key, "dict_table_stats", 0},
	{&hash_table_rw_lock_key, "hash table locks", 0}
};
# endif /* UNIV_PFS_RWLOCK */

# ifdef UNIV_PFS_THREAD
/* all_innodb_threads array contains threads that are
performance schema instrumented if "UNIV_PFS_THREAD"
is defined */
static PSI_thread_info	all_innodb_threads[] = {
	{&trx_rollback_clean_thread_key, "trx_rollback_clean_thread", 0},
	{&io_handler_thread_key, "io_handler_thread", 0},
	{&srv_lock_timeout_thread_key, "srv_lock_timeout_thread", 0},
	{&srv_error_monitor_thread_key, "srv_error_monitor_thread", 0},
	{&srv_monitor_thread_key, "srv_monitor_thread", 0},
	{&srv_master_thread_key, "srv_master_thread", 0},
	{&srv_purge_thread_key, "srv_purge_thread", 0},
	{&buf_page_cleaner_thread_key, "page_cleaner_thread", 0}
};
# endif /* UNIV_PFS_THREAD */

# ifdef UNIV_PFS_IO
/* all_innodb_files array contains the type of files that are
performance schema instrumented if "UNIV_PFS_IO" is defined */
static PSI_file_info	all_innodb_files[] = {
	{&innodb_file_data_key, "innodb_data_file", 0},
	{&innodb_file_log_key, "innodb_log_file", 0},
	{&innodb_file_temp_key, "innodb_temp_file", 0}
};
# endif /* UNIV_PFS_IO */
#endif /* HAVE_PSI_INTERFACE */

/*************************************************************//**
Check whether valid argument given to innodb_ft_*_stopword_table.
This function is registered as a callback with MySQL.
@return 0 for valid stopword table */
static
int
innodb_stopword_table_validate(
/*===========================*/
	THD*				thd,	/*!< in: thread handle */
	struct st_mysql_sys_var*	var,	/*!< in: pointer to system
						variable */
	void*				save,	/*!< out: immediate result
						for update function */
	struct st_mysql_value*		value);	/*!< in: incoming string */
/****************************************************************//**
Update the session variable innodb_session_stopword_table
with the "saved" stopword table name value. This function
is registered as a callback with MySQL. */
static
void
innodb_session_stopword_update(
/*===========================*/
	THD*				thd,	/*!< in: thread handle */
	struct st_mysql_sys_var*	var,	/*!< in: pointer to
						system variable */
	void*				var_ptr,/*!< out: where the
						formal string goes */
	const void*			save);	/*!< in: immediate result
						from check function */
/** "GEN_CLUST_INDEX" is the name reserved for Innodb default
system primary index. */
static const char innobase_index_reserve_name[]= "GEN_CLUST_INDEX";

static const char innobase_hton_name[]= "InnoDB";

static MYSQL_THDVAR_BOOL(support_xa, PLUGIN_VAR_OPCMDARG,
  "Enable InnoDB support for the XA two-phase commit",
  /* check_func */ NULL, /* update_func */ NULL,
  /* default */ TRUE);

static MYSQL_THDVAR_BOOL(table_locks, PLUGIN_VAR_OPCMDARG,
  "Enable InnoDB locking in LOCK TABLES",
  /* check_func */ NULL, /* update_func */ NULL,
  /* default */ TRUE);

static MYSQL_THDVAR_BOOL(strict_mode, PLUGIN_VAR_OPCMDARG,
  "Use strict mode when evaluating create options.",
  NULL, NULL, FALSE);

static MYSQL_THDVAR_BOOL(ft_enable_stopword, PLUGIN_VAR_OPCMDARG,
  "Create FTS index with stopword.",
  NULL, NULL,
  /* default */ TRUE);

static MYSQL_THDVAR_BOOL(analyze_is_persistent, PLUGIN_VAR_OPCMDARG,
  "ANALYZE TABLE in InnoDB uses a more precise (and slow) sampling "
  "algorithm and saves the results persistently.",
  /* check_func */ NULL, /* update_func */ NULL,
  /* default */ FALSE);

static MYSQL_THDVAR_ULONG(lock_wait_timeout, PLUGIN_VAR_RQCMDARG,
  "Timeout in seconds an InnoDB transaction may wait for a lock before being rolled back. Values above 100000000 disable the timeout.",
  NULL, NULL, 50, 1, 1024 * 1024 * 1024, 0);

static MYSQL_THDVAR_STR(ft_user_stopword_table, PLUGIN_VAR_OPCMDARG,
  "User supplied stopword table name, effective in the session level.",
  innodb_stopword_table_validate, innodb_session_stopword_update, NULL);

static SHOW_VAR innodb_status_variables[]= {
  {"buffer_pool_dump_status",
  (char*) &export_vars.innodb_buffer_pool_dump_status,	  SHOW_CHAR},
  {"buffer_pool_load_status",
  (char*) &export_vars.innodb_buffer_pool_load_status,	  SHOW_CHAR},
  {"buffer_pool_pages_data",
  (char*) &export_vars.innodb_buffer_pool_pages_data,	  SHOW_LONG},
  {"buffer_pool_pages_dirty",
  (char*) &export_vars.innodb_buffer_pool_pages_dirty,	  SHOW_LONG},
  {"buffer_pool_pages_flushed",
  (char*) &export_vars.innodb_buffer_pool_pages_flushed,  SHOW_LONG},
  {"buffer_pool_pages_free",
  (char*) &export_vars.innodb_buffer_pool_pages_free,	  SHOW_LONG},
#ifdef UNIV_DEBUG
  {"buffer_pool_pages_latched",
  (char*) &export_vars.innodb_buffer_pool_pages_latched,  SHOW_LONG},
#endif /* UNIV_DEBUG */
  {"buffer_pool_pages_misc",
  (char*) &export_vars.innodb_buffer_pool_pages_misc,	  SHOW_LONG},
  {"buffer_pool_pages_total",
  (char*) &export_vars.innodb_buffer_pool_pages_total,	  SHOW_LONG},
  {"buffer_pool_read_ahead_rnd",
  (char*) &export_vars.innodb_buffer_pool_read_ahead_rnd, SHOW_LONG},
  {"buffer_pool_read_ahead",
  (char*) &export_vars.innodb_buffer_pool_read_ahead,	  SHOW_LONG},
  {"buffer_pool_read_ahead_evicted",
  (char*) &export_vars.innodb_buffer_pool_read_ahead_evicted, SHOW_LONG},
  {"buffer_pool_read_requests",
  (char*) &export_vars.innodb_buffer_pool_read_requests,  SHOW_LONG},
  {"buffer_pool_reads",
  (char*) &export_vars.innodb_buffer_pool_reads,	  SHOW_LONG},
  {"buffer_pool_wait_free",
  (char*) &export_vars.innodb_buffer_pool_wait_free,	  SHOW_LONG},
  {"buffer_pool_write_requests",
  (char*) &export_vars.innodb_buffer_pool_write_requests, SHOW_LONG},
  {"data_fsyncs",
  (char*) &export_vars.innodb_data_fsyncs,		  SHOW_LONG},
  {"data_pending_fsyncs",
  (char*) &export_vars.innodb_data_pending_fsyncs,	  SHOW_LONG},
  {"data_pending_reads",
  (char*) &export_vars.innodb_data_pending_reads,	  SHOW_LONG},
  {"data_pending_writes",
  (char*) &export_vars.innodb_data_pending_writes,	  SHOW_LONG},
  {"data_read",
  (char*) &export_vars.innodb_data_read,		  SHOW_LONG},
  {"data_reads",
  (char*) &export_vars.innodb_data_reads,		  SHOW_LONG},
  {"data_writes",
  (char*) &export_vars.innodb_data_writes,		  SHOW_LONG},
  {"data_written",
  (char*) &export_vars.innodb_data_written,		  SHOW_LONG},
  {"dblwr_pages_written",
  (char*) &export_vars.innodb_dblwr_pages_written,	  SHOW_LONG},
  {"dblwr_writes",
  (char*) &export_vars.innodb_dblwr_writes,		  SHOW_LONG},
  {"have_atomic_builtins",
  (char*) &export_vars.innodb_have_atomic_builtins,	  SHOW_BOOL},
  {"log_waits",
  (char*) &export_vars.innodb_log_waits,		  SHOW_LONG},
  {"log_write_requests",
  (char*) &export_vars.innodb_log_write_requests,	  SHOW_LONG},
  {"log_writes",
  (char*) &export_vars.innodb_log_writes,		  SHOW_LONG},
  {"os_log_fsyncs",
  (char*) &export_vars.innodb_os_log_fsyncs,		  SHOW_LONG},
  {"os_log_pending_fsyncs",
  (char*) &export_vars.innodb_os_log_pending_fsyncs,	  SHOW_LONG},
  {"os_log_pending_writes",
  (char*) &export_vars.innodb_os_log_pending_writes,	  SHOW_LONG},
  {"os_log_written",
  (char*) &export_vars.innodb_os_log_written,		  SHOW_LONGLONG},
  {"page_size",
  (char*) &export_vars.innodb_page_size,		  SHOW_LONG},
  {"pages_created",
  (char*) &export_vars.innodb_pages_created,		  SHOW_LONG},
  {"pages_read",
  (char*) &export_vars.innodb_pages_read,		  SHOW_LONG},
  {"pages_written",
  (char*) &export_vars.innodb_pages_written,		  SHOW_LONG},
  {"row_lock_current_waits",
  (char*) &export_vars.innodb_row_lock_current_waits,	  SHOW_LONG},
  {"row_lock_time",
  (char*) &export_vars.innodb_row_lock_time,		  SHOW_LONGLONG},
  {"row_lock_time_avg",
  (char*) &export_vars.innodb_row_lock_time_avg,	  SHOW_LONG},
  {"row_lock_time_max",
  (char*) &export_vars.innodb_row_lock_time_max,	  SHOW_LONG},
  {"row_lock_waits",
  (char*) &export_vars.innodb_row_lock_waits,		  SHOW_LONG},
  {"rows_deleted",
  (char*) &export_vars.innodb_rows_deleted,		  SHOW_LONG},
  {"rows_inserted",
  (char*) &export_vars.innodb_rows_inserted,		  SHOW_LONG},
  {"rows_read",
  (char*) &export_vars.innodb_rows_read,		  SHOW_LONG},
  {"rows_updated",
  (char*) &export_vars.innodb_rows_updated,		  SHOW_LONG},
  {"num_open_files",
  (char*) &export_vars.innodb_num_open_files,		  SHOW_LONG},
  {"truncated_status_writes",
  (char*) &export_vars.innodb_truncated_status_writes,	  SHOW_LONG},
  {"available_undo_logs",
  (char*) &export_vars.innodb_available_undo_logs,        SHOW_LONG},
  {NullS, NullS, SHOW_LONG}
};

/*****************************************************************//**
Frees a possible InnoDB trx object associated with the current THD.
@return	0 or error number */
static
int
innobase_close_connection(
/*======================*/
	handlerton*	hton,		/*!< in/out: Innodb handlerton */
	THD*		thd);		/*!< in: MySQL thread handle for
					which to close the connection */

/*****************************************************************//**
Commits a transaction in an InnoDB database or marks an SQL statement
ended.
@return	0 */
static
int
innobase_commit(
/*============*/
	handlerton*	hton,		/*!< in/out: Innodb handlerton */
	THD*		thd,		/*!< in: MySQL thread handle of the
					user for whom the transaction should
					be committed */
	bool		commit_trx);	/*!< in: true - commit transaction
					false - the current SQL statement
					ended */

/*****************************************************************//**
Rolls back a transaction to a savepoint.
@return 0 if success, HA_ERR_NO_SAVEPOINT if no savepoint with the
given name */
static
int
innobase_rollback(
/*==============*/
	handlerton*	hton,		/*!< in/out: Innodb handlerton */
	THD*		thd,		/*!< in: handle to the MySQL thread
					of the user whose transaction should
					be rolled back */
	bool		rollback_trx);	/*!< in: TRUE - rollback entire
					transaction FALSE - rollback the current
					statement only */

/*****************************************************************//**
Rolls back a transaction to a savepoint.
@return 0 if success, HA_ERR_NO_SAVEPOINT if no savepoint with the
given name */
static
int
innobase_rollback_to_savepoint(
/*===========================*/
	handlerton*	hton,		/*!< in/out: InnoDB handlerton */
	THD*		thd,		/*!< in: handle to the MySQL thread of
					the user whose XA transaction should
					be rolled back to savepoint */
	void*		savepoint);	/*!< in: savepoint data */

/*****************************************************************//**
Sets a transaction savepoint.
@return	always 0, that is, always succeeds */
static
int
innobase_savepoint(
/*===============*/
	handlerton*	hton,		/*!< in/out: InnoDB handlerton */
	THD*		thd,		/*!< in: handle to the MySQL thread of
					the user's XA transaction for which
					we need to take a savepoint */
	void*		savepoint);	/*!< in: savepoint data */

/*****************************************************************//**
Release transaction savepoint name.
@return 0 if success, HA_ERR_NO_SAVEPOINT if no savepoint with the
given name */
static
int
innobase_release_savepoint(
/*=======================*/
	handlerton*	hton,		/*!< in/out: handlerton for Innodb */
	THD*		thd,		/*!< in: handle to the MySQL thread
					of the user whose transaction's
					savepoint should be released */
	void*		savepoint);	/*!< in: savepoint data */

/************************************************************************//**
Function for constructing an InnoDB table handler instance. */
static
handler*
innobase_create_handler(
/*====================*/
	handlerton*	hton,		/*!< in/out: handlerton for Innodb */
	TABLE_SHARE*	table,
	MEM_ROOT*	mem_root);

/** @brief Initialize the default value of innodb_commit_concurrency.

Once InnoDB is running, the innodb_commit_concurrency must not change
from zero to nonzero. (Bug #42101)

The initial default value is 0, and without this extra initialization,
SET GLOBAL innodb_commit_concurrency=DEFAULT would set the parameter
to 0, even if it was initially set to nonzero at the command line
or configuration file. */
static
void
innobase_commit_concurrency_init_default();
/*=======================================*/

/************************************************************//**
Validate the file format name and return its corresponding id.
@return	valid file format id */
static
uint
innobase_file_format_name_lookup(
/*=============================*/
	const char*	format_name);	/*!< in: pointer to file format
					name */
/************************************************************//**
Validate the file format check config parameters, as a side effect it
sets the srv_max_file_format_at_startup variable.
@return	the format_id if valid config value, otherwise, return -1 */
static
int
innobase_file_format_validate_and_set(
/*==================================*/
	const char*	format_max);	/*!< in: parameter value */
/****************************************************************//**
Return alter table flags supported in an InnoDB database. */
static
uint
innobase_alter_table_flags(
/*=======================*/
	uint	flags);

/*******************************************************************//**
This function is used to prepare an X/Open XA distributed transaction.
@return	0 or error number */
static
int
innobase_xa_prepare(
/*================*/
	handlerton*	hton,		/*!< in: InnoDB handlerton */
	THD*		thd,		/*!< in: handle to the MySQL thread of
					the user whose XA transaction should
					be prepared */
	bool		all);		/*!< in: true - prepare transaction
					false - the current SQL statement
					ended */
/*******************************************************************//**
This function is used to recover X/Open XA distributed transactions.
@return	number of prepared transactions stored in xid_list */
static
int
innobase_xa_recover(
/*================*/
	handlerton*	hton,		/*!< in: InnoDB handlerton */
	XID*		xid_list,	/*!< in/out: prepared transactions */
	uint		len);		/*!< in: number of slots in xid_list */
/*******************************************************************//**
This function is used to commit one X/Open XA distributed transaction
which is in the prepared state
@return	0 or error number */
static
int
innobase_commit_by_xid(
/*===================*/
	handlerton*	hton,		/*!< in: InnoDB handlerton */
	XID*		xid);		/*!< in: X/Open XA transaction
					identification */
/*******************************************************************//**
This function is used to rollback one X/Open XA distributed transaction
which is in the prepared state
@return	0 or error number */
static
int
innobase_rollback_by_xid(
/*=====================*/
	handlerton*	hton,		/*!< in: InnoDB handlerton */
	XID*		xid);		/*!< in: X/Open XA transaction
					identification */
/*******************************************************************//**
Create a consistent view for a cursor based on current transaction
which is created if the corresponding MySQL thread still lacks one.
This consistent view is then used inside of MySQL when accessing records
using a cursor.
@return	pointer to cursor view or NULL */
static
void*
innobase_create_cursor_view(
/*========================*/
	handlerton*	hton,		/*!< in: innobase hton */
	THD*		thd);		/*!< in: user thread handle */
/*******************************************************************//**
Set the given consistent cursor view to a transaction which is created
if the corresponding MySQL thread still lacks one. If the given
consistent cursor view is NULL global read view of a transaction is
restored to a transaction read view. */
static
void
innobase_set_cursor_view(
/*=====================*/
	handlerton*	hton,		/*!< in: handlerton of Innodb */
	THD*		thd,		/*!< in: user thread handle */
	void*		curview);	/*!< in: Consistent cursor view to
					be set */
/*******************************************************************//**
Close the given consistent cursor view of a transaction and restore
global read view to a transaction read view. Transaction is created if the
corresponding MySQL thread still lacks one. */
static
void
innobase_close_cursor_view(
/*=======================*/
	handlerton*	hton,		/*!< in: handlerton of Innodb */
	THD*		thd,		/*!< in: user thread handle */
	void*		curview);	/*!< in: Consistent read view to be
					closed */
/*****************************************************************//**
Removes all tables in the named database inside InnoDB. */
static
void
innobase_drop_database(
/*===================*/
	handlerton*	hton,		/*!< in: handlerton of Innodb */
	char*		path);		/*!< in: database path; inside InnoDB
					the name of the last directory in
					the path is used as the database name:
					for example, in 'mysql/data/test' the
					database name is 'test' */
/*******************************************************************//**
Closes an InnoDB database. */
static
int
innobase_end(
/*=========*/
	handlerton*		hton,	/* in: Innodb handlerton */
	ha_panic_function	type);

/*****************************************************************//**
Creates an InnoDB transaction struct for the thd if it does not yet have one.
Starts a new InnoDB transaction if a transaction is not yet started. And
assigns a new snapshot for a consistent read if the transaction does not yet
have one.
@return	0 */
static
int
innobase_start_trx_and_assign_read_view(
/*====================================*/
	handlerton*	hton,		/* in: Innodb handlerton */
	THD*		thd);		/* in: MySQL thread handle of the
					user for whom the transaction should
					be committed */
/****************************************************************//**
Flushes InnoDB logs to disk and makes a checkpoint. Really, a commit flushes
the logs, and the name of this function should be innobase_checkpoint.
@return	TRUE if error */
static
bool
innobase_flush_logs(
/*================*/
	handlerton*	hton);		/*!< in: InnoDB handlerton */

/************************************************************************//**
Implements the SHOW ENGINE INNODB STATUS command. Sends the output of the
InnoDB Monitor to the client.
@return 0 on success */
static
int
innodb_show_status(
/*===============*/
	handlerton*	hton,		/*!< in: the innodb handlerton */
	THD*		thd,		/*!< in: the MySQL query thread of
					the caller */
	stat_print_fn*	stat_print);
/************************************************************************//**
Return 0 on success and non-zero on failure. Note: the bool return type
seems to be abused here, should be an int. */
static
bool
innobase_show_status(
/*=================*/
	handlerton*		hton,	/*!< in: the innodb handlerton */
	THD*			thd,	/*!< in: the MySQL query thread of
					the caller */
	stat_print_fn*		stat_print,
	enum ha_stat_type	stat_type);

/*****************************************************************//**
Commits a transaction in an InnoDB database. */
static
void
innobase_commit_low(
/*================*/
	trx_t*	trx);	/*!< in: transaction handle */

/****************************************************************//**
Parse and enable InnoDB monitor counters during server startup.
User can enable monitor counters/groups by specifying
"loose-innodb_monitor_enable = monitor_name1;monitor_name2..."
in server configuration file or at the command line. */
static
void
innodb_enable_monitor_at_startup(
/*=============================*/
	char*	str);	/*!< in: monitor counter enable list */

/*************************************************************//**
Check for a valid value of innobase_commit_concurrency.
@return	0 for valid innodb_commit_concurrency */
static
int
innobase_commit_concurrency_validate(
/*=================================*/
	THD*				thd,	/*!< in: thread handle */
	struct st_mysql_sys_var*	var,	/*!< in: pointer to system
						variable */
	void*				save,	/*!< out: immediate result
						for update function */
	struct st_mysql_value*		value)	/*!< in: incoming string */
{
	long long	intbuf;
	ulong		commit_concurrency;

	DBUG_ENTER("innobase_commit_concurrency_validate");

	if (value->val_int(value, &intbuf)) {
		/* The value is NULL. That is invalid. */
		DBUG_RETURN(1);
	}

	*reinterpret_cast<ulong*>(save) = commit_concurrency
		= static_cast<ulong>(intbuf);

	/* Allow the value to be updated, as long as it remains zero
	or nonzero. */
	DBUG_RETURN(!(!commit_concurrency == !innobase_commit_concurrency));
}

/*******************************************************************//**
Function for constructing an InnoDB table handler instance. */
static
handler*
innobase_create_handler(
/*====================*/
	handlerton*	hton,	/*!< in: InnoDB handlerton */
	TABLE_SHARE*	table,
	MEM_ROOT*	mem_root)
{
	return new (mem_root) ha_innobase(hton, table);
}

/* General functions */

/*************************************************************//**
Check that a page_size is correct for InnoDB.  If correct, set the
associated page_size_shift which is the power of 2 for this page size.
@return	an associated page_size_shift if valid, 0 if invalid. */
inline
int
innodb_page_size_validate(
/*======================*/
	ulong	page_size)		/*!< in: Page Size to evaluate */
{
	ulong		n;

	DBUG_ENTER("innodb_page_size_validate");

	for (n = UNIV_PAGE_SIZE_SHIFT_MIN;
	     n <= UNIV_PAGE_SIZE_SHIFT_MAX;
	     n++) {
		if (page_size == (ulong) (1 << n)) {
			DBUG_RETURN(n);
		}
	}

	DBUG_RETURN(0);
}

/******************************************************************//**
Returns true if the thread is the replication thread on the slave
server. Used in srv_conc_enter_innodb() to determine if the thread
should be allowed to enter InnoDB - the replication thread is treated
differently than other threads. Also used in
srv_conc_force_exit_innodb().
@return	true if thd is the replication thread */
UNIV_INTERN
ibool
thd_is_replication_slave_thread(
/*============================*/
	void*	thd)	/*!< in: thread handle (THD*) */
{
	return((ibool) thd_slave_thread((THD*) thd));
}

/******************************************************************//**
Returns true if transaction should be flagged as read-only.
@return	true if the thd is marked as read-only */
UNIV_INTERN
ibool
thd_trx_is_read_only(
/*=================*/
	void*	thd)	/*!< in: thread handle (THD*) */
{
	/* Waiting on WL#6046 to complete. */
	return(FALSE);
}

/******************************************************************//**
Check if the transaction is an auto-commit transaction. TRUE also
implies that it is a SELECT (read-only) transaction.
@return	true if the transaction is an auto commit read-only transaction. */
UNIV_INTERN
ibool
thd_trx_is_auto_commit(
/*===================*/
	void*	thd)	/*!< in: thread handle (THD*) can be NULL */
{
	return(thd != NULL
	       && !thd_test_options(
		       static_cast<THD*>(thd),
		       OPTION_NOT_AUTOCOMMIT | OPTION_BEGIN)
	       && thd_is_select(thd));
}

/******************************************************************//**
Save some CPU by testing the value of srv_thread_concurrency in inline
functions. */
static inline
void
innobase_srv_conc_enter_innodb(
/*===========================*/
	trx_t*	trx)	/*!< in: transaction handle */
{
	if (srv_thread_concurrency) {
		if (trx->n_tickets_to_enter_innodb > 0) {

			/* If trx has 'free tickets' to enter the engine left,
			then use one such ticket */

			--trx->n_tickets_to_enter_innodb;

		} else if (trx->mysql_thd != NULL
			   && thd_is_replication_slave_thread(trx->mysql_thd)) {

			UT_WAIT_FOR(
				srv_conc_get_active_threads()
				< srv_thread_concurrency,
				srv_replication_delay * 1000);

		}  else {
			srv_conc_enter_innodb(trx);
		}
	}
}

/******************************************************************//**
Note that the thread wants to leave InnoDB only if it doesn't have
any spare tickets. */
static inline
void
innobase_srv_conc_exit_innodb(
/*==========================*/
	trx_t*	trx)	/*!< in: transaction handle */
{
#ifdef UNIV_SYNC_DEBUG
	ut_ad(!sync_thread_levels_nonempty_trx(trx->has_search_latch));
#endif /* UNIV_SYNC_DEBUG */

	/* This is to avoid making an unnecessary function call. */
	if (trx->declared_to_be_inside_innodb
	    && trx->n_tickets_to_enter_innodb == 0) {

		srv_conc_force_exit_innodb(trx);
	}
}

/******************************************************************//**
Force a thread to leave InnoDB even if it has spare tickets. */
static inline
void
innobase_srv_conc_force_exit_innodb(
/*================================*/
	trx_t*	trx)	/*!< in: transaction handle */
{
#ifdef UNIV_SYNC_DEBUG
	ut_ad(!sync_thread_levels_nonempty_trx(trx->has_search_latch));
#endif /* UNIV_SYNC_DEBUG */

	/* This is to avoid making an unnecessary function call. */
	if (trx->declared_to_be_inside_innodb) {
		srv_conc_force_exit_innodb(trx);
	}
}

/******************************************************************//**
Returns true if the transaction this thread is processing has edited
non-transactional tables. Used by the deadlock detector when deciding
which transaction to rollback in case of a deadlock - we try to avoid
rolling back transactions that have edited non-transactional tables.
@return	true if non-transactional tables have been edited */
UNIV_INTERN
ibool
thd_has_edited_nontrans_tables(
/*===========================*/
	void*	thd)	/*!< in: thread handle (THD*) */
{
	return((ibool) thd_non_transactional_update((THD*) thd));
}

/******************************************************************//**
Returns true if the thread is executing a SELECT statement.
@return	true if thd is executing SELECT */
UNIV_INTERN
ibool
thd_is_select(
/*==========*/
	const void*	thd)	/*!< in: thread handle (THD*) */
{
	return(thd_sql_command((const THD*) thd) == SQLCOM_SELECT);
}

/******************************************************************//**
Returns true if the thread supports XA,
global value of innodb_supports_xa if thd is NULL.
@return	true if thd has XA support */
UNIV_INTERN
ibool
thd_supports_xa(
/*============*/
	void*	thd)	/*!< in: thread handle (THD*), or NULL to query
			the global innodb_supports_xa */
{
	return(THDVAR((THD*) thd, support_xa));
}

/******************************************************************//**
Returns the lock wait timeout for the current connection.
@return	the lock wait timeout, in seconds */
UNIV_INTERN
ulong
thd_lock_wait_timeout(
/*==================*/
	void*	thd)	/*!< in: thread handle (THD*), or NULL to query
			the global innodb_lock_wait_timeout */
{
	/* According to <mysql/plugin.h>, passing thd == NULL
	returns the global value of the session variable. */
	return(THDVAR((THD*) thd, lock_wait_timeout));
}

/******************************************************************//**
Set the time waited for the lock for the current query. */
UNIV_INTERN
void
thd_set_lock_wait_time(
/*===================*/
	void*	thd,	/*!< in: thread handle (THD*) */
	ulint	value)	/*!< in: time waited for the lock */
{
	if (thd) {
		thd_storage_lock_wait((THD*) thd, value);
	}
}

/********************************************************************//**
Obtain the InnoDB transaction of a MySQL thread.
@return	reference to transaction pointer */
static inline
trx_t*&
thd_to_trx(
/*=======*/
	THD*	thd)	/*!< in: MySQL thread */
{
	return(*(trx_t**) thd_ha_data(thd, innodb_hton_ptr));
}

/********************************************************************//**
Call this function when mysqld passes control to the client. That is to
avoid deadlocks on the adaptive hash S-latch possibly held by thd. For more
documentation, see handler.cc.
@return	0 */
static
int
innobase_release_temporary_latches(
/*===============================*/
	handlerton*	hton,	/*!< in: handlerton */
	THD*		thd)	/*!< in: MySQL thread */
{
	DBUG_ASSERT(hton == innodb_hton_ptr);

	if (!innodb_inited) {

		return(0);
	}

	trx_t*	trx = thd_to_trx(thd);

	if (trx != NULL) {
		trx_search_latch_release_if_reserved(trx);
	}

	return(0);
}

/********************************************************************//**
Increments innobase_active_counter and every INNOBASE_WAKE_INTERVALth
time calls srv_active_wake_master_thread. This function should be used
when a single database operation may introduce a small need for
server utility activity, like checkpointing. */
static inline
void
innobase_active_small(void)
/*=======================*/
{
	innobase_active_counter++;

	if ((innobase_active_counter % INNOBASE_WAKE_INTERVAL) == 0) {
		srv_active_wake_master_thread();
	}
}

/********************************************************************//**
Converts an InnoDB error code to a MySQL error code and also tells to MySQL
about a possible transaction rollback inside InnoDB caused by a lock wait
timeout or a deadlock.
@return	MySQL error code */
UNIV_INTERN
int
convert_error_code_to_mysql(
/*========================*/
	int	error,	/*!< in: InnoDB error code */
	ulint	flags,  /*!< in: InnoDB table flags, or 0 */
	THD*	thd)	/*!< in: user thread handle or NULL */
{
	switch (error) {
	case DB_SUCCESS:
		return(0);

	case DB_INTERRUPTED:
		my_error(ER_QUERY_INTERRUPTED, MYF(0));
		/* fall through */

	case DB_FOREIGN_EXCEED_MAX_CASCADE:
		ut_ad(thd);
		push_warning_printf(thd, Sql_condition::WARN_LEVEL_WARN,
				    HA_ERR_ROW_IS_REFERENCED,
				    "InnoDB: Cannot delete/update "
				    "rows with cascading foreign key "
				    "constraints that exceed max "
				    "depth of %d. Please "
				    "drop extra constraints and try "
				    "again", DICT_FK_MAX_RECURSIVE_LOAD);

		/* fall through */

	case DB_ERROR:
	default:
		return(-1); /* unspecified error */

	case DB_DUPLICATE_KEY:
		/* Be cautious with returning this error, since
		mysql could re-enter the storage layer to get
		duplicated key info, the operation requires a
		valid table handle and/or transaction information,
		which might not always be available in the error
		handling stage. */
		return(HA_ERR_FOUND_DUPP_KEY);

	case DB_READ_ONLY:
		return(HA_ERR_READ_ONLY_TRANSACTION);

	case DB_FOREIGN_DUPLICATE_KEY:
		return(HA_ERR_FOREIGN_DUPLICATE_KEY);

	case DB_MISSING_HISTORY:
		return(HA_ERR_TABLE_DEF_CHANGED);

	case DB_RECORD_NOT_FOUND:
		return(HA_ERR_NO_ACTIVE_RECORD);

	case DB_DEADLOCK:
		/* Since we rolled back the whole transaction, we must
		tell it also to MySQL so that MySQL knows to empty the
		cached binlog for this transaction */

		if (thd) {
			thd_mark_transaction_to_rollback(thd, TRUE);
		}

		return(HA_ERR_LOCK_DEADLOCK);

	case DB_LOCK_WAIT_TIMEOUT:
		/* Starting from 5.0.13, we let MySQL just roll back the
		latest SQL statement in a lock wait timeout. Previously, we
		rolled back the whole transaction. */

		if (thd) {
			thd_mark_transaction_to_rollback(
				thd, (bool) row_rollback_on_timeout);
		}

		return(HA_ERR_LOCK_WAIT_TIMEOUT);

	case DB_NO_REFERENCED_ROW:
		return(HA_ERR_NO_REFERENCED_ROW);

	case DB_ROW_IS_REFERENCED:
		return(HA_ERR_ROW_IS_REFERENCED);

	case DB_CANNOT_ADD_CONSTRAINT:
	case DB_CHILD_NO_INDEX:
	case DB_PARENT_NO_INDEX:
		return(HA_ERR_CANNOT_ADD_FOREIGN);

	case DB_CANNOT_DROP_CONSTRAINT:

		return(HA_ERR_ROW_IS_REFERENCED); /* TODO: This is a bit
						misleading, a new MySQL error
						code should be introduced */

	case DB_CORRUPTION:
		return(HA_ERR_CRASHED);

	case DB_OUT_OF_FILE_SPACE:
		return(HA_ERR_RECORD_FILE_FULL);

	case DB_TABLE_IS_BEING_USED:
		return(HA_ERR_WRONG_COMMAND);

	case DB_TABLE_NOT_FOUND:
		return(HA_ERR_NO_SUCH_TABLE);

	case DB_TOO_BIG_RECORD:
		my_error(ER_TOO_BIG_ROWSIZE, MYF(0),
			 page_get_free_space_of_empty(flags
						      & DICT_TF_COMPACT) / 2);
		return(HA_ERR_TO_BIG_ROW);

	case DB_TOO_BIG_INDEX_COL:
		my_error(ER_INDEX_COLUMN_TOO_LONG, MYF(0),
			 DICT_MAX_FIELD_LEN_BY_FORMAT_FLAG(flags));
		return(HA_ERR_INDEX_COL_TOO_LONG);

	case DB_NO_SAVEPOINT:
		return(HA_ERR_NO_SAVEPOINT);

	case DB_LOCK_TABLE_FULL:
		/* Since we rolled back the whole transaction, we must
		tell it also to MySQL so that MySQL knows to empty the
		cached binlog for this transaction */

		if (thd) {
			thd_mark_transaction_to_rollback(thd, TRUE);
		}

		return(HA_ERR_LOCK_TABLE_FULL);

	case DB_PRIMARY_KEY_IS_NULL:
		return(ER_PRIMARY_CANT_HAVE_NULL);

	case DB_FTS_INVALID_DOCID:
		return(HA_FTS_INVALID_DOCID);

	case DB_TOO_MANY_CONCURRENT_TRXS:
		/* New error code HA_ERR_TOO_MANY_CONCURRENT_TRXS is only
		available in 5.1.38 and later, but the plugin should still
		work with previous versions of MySQL. */
#ifdef HA_ERR_TOO_MANY_CONCURRENT_TRXS
		return(HA_ERR_TOO_MANY_CONCURRENT_TRXS);
#else /* HA_ERR_TOO_MANY_CONCURRENT_TRXS */
		return(HA_ERR_RECORD_FILE_FULL);
#endif /* HA_ERR_TOO_MANY_CONCURRENT_TRXS */
	case DB_UNSUPPORTED:
		return(HA_ERR_UNSUPPORTED);
	case DB_INDEX_CORRUPT:
		return(HA_ERR_INDEX_CORRUPT);
	case DB_UNDO_RECORD_TOO_BIG:
		return(HA_ERR_UNDO_REC_TOO_BIG);
	}
}

/*************************************************************//**
Prints info of a THD object (== user session thread) to the given file. */
UNIV_INTERN
void
innobase_mysql_print_thd(
/*=====================*/
	FILE*	f,		/*!< in: output stream */
	void*	thd,		/*!< in: pointer to a MySQL THD object */
	uint	max_query_len)	/*!< in: max query length to print, or 0 to
				use the default max length */
{
	char	buffer[1024];

	fputs(thd_security_context((THD*) thd, buffer, sizeof buffer,
				   max_query_len), f);
	putc('\n', f);
}

/******************************************************************//**
Get the variable length bounds of the given character set. */
UNIV_INTERN
void
innobase_get_cset_width(
/*====================*/
	ulint	cset,		/*!< in: MySQL charset-collation code */
	ulint*	mbminlen,	/*!< out: minimum length of a char (in bytes) */
	ulint*	mbmaxlen)	/*!< out: maximum length of a char (in bytes) */
{
	CHARSET_INFO*	cs;
	ut_ad(cset <= MAX_CHAR_COLL_NUM);
	ut_ad(mbminlen);
	ut_ad(mbmaxlen);

	cs = all_charsets[cset];
	if (cs) {
		*mbminlen = cs->mbminlen;
		*mbmaxlen = cs->mbmaxlen;
		ut_ad(*mbminlen < DATA_MBMAX);
		ut_ad(*mbmaxlen < DATA_MBMAX);
	} else {
		THD*	thd = current_thd;

		if (thd && thd_sql_command(thd) == SQLCOM_DROP_TABLE) {

			/* Fix bug#46256: allow tables to be dropped if the
			collation is not found, but issue a warning. */
			if ((log_warnings)
			    && (cset != 0)){

				sql_print_warning(
					"Unknown collation #%lu.", cset);
			}
		} else {

			ut_a(cset == 0);
		}

		*mbminlen = *mbmaxlen = 0;
	}
}

/******************************************************************//**
Converts an identifier to a table name. */
UNIV_INTERN
void
innobase_convert_from_table_id(
/*===========================*/
	struct charset_info_st*	cs,	/*!< in: the 'from' character set */
	char*			to,	/*!< out: converted identifier */
	const char*		from,	/*!< in: identifier to convert */
	ulint			len)	/*!< in: length of 'to', in bytes */
{
	uint	errors;

	strconvert(cs, from, &my_charset_filename, to, (uint) len, &errors);
}

/******************************************************************//**
Converts an identifier to UTF-8. */
UNIV_INTERN
void
innobase_convert_from_id(
/*=====================*/
	struct charset_info_st*	cs,	/*!< in: the 'from' character set */
	char*			to,	/*!< out: converted identifier */
	const char*		from,	/*!< in: identifier to convert */
	ulint			len)	/*!< in: length of 'to', in bytes */
{
	uint	errors;

	strconvert(cs, from, system_charset_info, to, (uint) len, &errors);
}

/******************************************************************//**
Compares NUL-terminated UTF-8 strings case insensitively.
@return	0 if a=b, <0 if a<b, >1 if a>b */
UNIV_INTERN
int
innobase_strcasecmp(
/*================*/
	const char*	a,	/*!< in: first string to compare */
	const char*	b)	/*!< in: second string to compare */
{
	if (!a) {
		if (!b) {
			return(0);
		} else {
			return(-1);
		}
	} else if (!b) {
		return(1);
	}

	return(my_strcasecmp(system_charset_info, a, b));
}

/******************************************************************//**
Compares NUL-terminated UTF-8 strings case insensitively. The
second string contains wildcards.
@return 0 if a match is found, 1 if not */
UNIV_INTERN
int
innobase_wildcasecmp(
/*=================*/
	const char*	a,	/*!< in: string to compare */
	const char*	b)	/*!< in: wildcard string to compare */
{
	return(wild_case_compare(system_charset_info, a, b));
}

/******************************************************************//**
Strip dir name from a full path name and return only the file name
@return file name or "null" if no file name */
UNIV_INTERN
const char*
innobase_basename(
/*==============*/
	const char*	path_name)	/*!< in: full path name */
{
	const char*	name = base_name(path_name);

	return((name) ? name : "null");
}

/******************************************************************//**
Makes all characters in a NUL-terminated UTF-8 string lower case. */
UNIV_INTERN
void
innobase_casedn_str(
/*================*/
	char*	a)	/*!< in/out: string to put in lower case */
{
	my_casedn_str(system_charset_info, a);
}

/**********************************************************************//**
Determines the connection character set.
@return	connection character set */
UNIV_INTERN
struct charset_info_st*
innobase_get_charset(
/*=================*/
	void*	mysql_thd)	/*!< in: MySQL thread handle */
{
	return(thd_charset((THD*) mysql_thd));
}

/**********************************************************************//**
Determines the current SQL statement.
@return	SQL statement string */
UNIV_INTERN
const char*
innobase_get_stmt(
/*==============*/
	void*	mysql_thd,	/*!< in: MySQL thread handle */
	size_t*	length)		/*!< out: length of the SQL statement */
{
	LEX_STRING* stmt;

	stmt = thd_query_string((THD*) mysql_thd);
	*length = stmt->length;
	return(stmt->str);
}

/**********************************************************************//**
Get the current setting of the table_def_size global parameter. We do
a dirty read because for one there is no synchronization object and
secondly there is little harm in doing so even if we get a torn read.
@return	value of table_def_size */
UNIV_INTERN
ulint
innobase_get_table_cache_size(void)
/*===============================*/
{
	return(table_def_size);
}

/**********************************************************************//**
Get the current setting of the lower_case_table_names global parameter from
mysqld.cc. We do a dirty read because for one there is no synchronization
object and secondly there is little harm in doing so even if we get a torn
read.
@return	value of lower_case_table_names */
UNIV_INTERN
ulint
innobase_get_lower_case_table_names(void)
/*=====================================*/
{
	return(lower_case_table_names);
}

#if defined (__WIN__) && defined (MYSQL_DYNAMIC_PLUGIN)
extern MYSQL_PLUGIN_IMPORT MY_TMPDIR mysql_tmpdir_list;
/*******************************************************************//**
Map an OS error to an errno value. The OS error number is stored in
_doserrno and the mapped value is stored in errno) */
void __cdecl
_dosmaperr(
	unsigned long);	/*!< in: OS error value */

/*********************************************************************//**
Creates a temporary file.
@return	temporary file descriptor, or < 0 on error */
UNIV_INTERN
int
innobase_mysql_tmpfile(void)
/*========================*/
{
	int	fd;				/* handle of opened file */
	HANDLE	osfh;				/* OS handle of opened file */
	char*	tmpdir;				/* point to the directory
						where to create file */
	TCHAR	path_buf[MAX_PATH - 14];	/* buffer for tmp file path.
						The length cannot be longer
						than MAX_PATH - 14, or
						GetTempFileName will fail. */
	char	filename[MAX_PATH];		/* name of the tmpfile */
	DWORD	fileaccess = GENERIC_READ	/* OS file access */
			     | GENERIC_WRITE
			     | DELETE;
	DWORD	fileshare = FILE_SHARE_READ	/* OS file sharing mode */
			    | FILE_SHARE_WRITE
			    | FILE_SHARE_DELETE;
	DWORD	filecreate = CREATE_ALWAYS;	/* OS method of open/create */
	DWORD	fileattrib =			/* OS file attribute flags */
			     FILE_ATTRIBUTE_NORMAL
			     | FILE_FLAG_DELETE_ON_CLOSE
			     | FILE_ATTRIBUTE_TEMPORARY
			     | FILE_FLAG_SEQUENTIAL_SCAN;

	DBUG_ENTER("innobase_mysql_tmpfile");

	tmpdir = my_tmpdir(&mysql_tmpdir_list);

	/* The tmpdir parameter can not be NULL for GetTempFileName. */
	if (!tmpdir) {
		uint	ret;

		/* Use GetTempPath to determine path for temporary files. */
		ret = GetTempPath(sizeof(path_buf), path_buf);
		if (ret > sizeof(path_buf) || (ret == 0)) {

			_dosmaperr(GetLastError());	/* map error */
			DBUG_RETURN(-1);
		}

		tmpdir = path_buf;
	}

	/* Use GetTempFileName to generate a unique filename. */
	if (!GetTempFileName(tmpdir, "ib", 0, filename)) {

		_dosmaperr(GetLastError());	/* map error */
		DBUG_RETURN(-1);
	}

	DBUG_PRINT("info", ("filename: %s", filename));

	/* Open/Create the file. */
	osfh = CreateFile(filename, fileaccess, fileshare, NULL,
			  filecreate, fileattrib, NULL);
	if (osfh == INVALID_HANDLE_VALUE) {

		/* open/create file failed! */
		_dosmaperr(GetLastError());	/* map error */
		DBUG_RETURN(-1);
	}

	do {
		/* Associates a CRT file descriptor with the OS file handle. */
		fd = _open_osfhandle((intptr_t) osfh, 0);
	} while (fd == -1 && errno == EINTR);

	if (fd == -1) {
		/* Open failed, close the file handle. */

		_dosmaperr(GetLastError());	/* map error */
		CloseHandle(osfh);		/* no need to check if
						CloseHandle fails */
	}

	DBUG_RETURN(fd);
}
#else
/*********************************************************************//**
Creates a temporary file.
@return	temporary file descriptor, or < 0 on error */
UNIV_INTERN
int
innobase_mysql_tmpfile(void)
/*========================*/
{
	int	fd2 = -1;
	File	fd = mysql_tmpfile("ib");
	if (fd >= 0) {
		/* Copy the file descriptor, so that the additional resources
		allocated by create_temp_file() can be freed by invoking
		my_close().

		Because the file descriptor returned by this function
		will be passed to fdopen(), it will be closed by invoking
		fclose(), which in turn will invoke close() instead of
		my_close(). */

#ifdef _WIN32
		/* Note that on Windows, the integer returned by mysql_tmpfile
		has no relation to C runtime file descriptor. Here, we need
		to call my_get_osfhandle to get the HANDLE and then convert it
		to C runtime filedescriptor. */
		{
			HANDLE hFile = my_get_osfhandle(fd);
			HANDLE hDup;
			BOOL bOK = DuplicateHandle(
					GetCurrentProcess(),
					hFile, GetCurrentProcess(),
					&hDup, 0, FALSE, DUPLICATE_SAME_ACCESS);
			if (bOK) {
				fd2 = _open_osfhandle((intptr_t) hDup, 0);
			} else {
				my_osmaperr(GetLastError());
				fd2 = -1;
			}
		}
#else
		fd2 = dup(fd);
#endif
		if (fd2 < 0) {
			char errbuf[MYSYS_STRERROR_SIZE];
			DBUG_PRINT("error",("Got error %d on dup",fd2));
			my_errno=errno;
			my_error(EE_OUT_OF_FILERESOURCES,
				 MYF(ME_BELL+ME_WAITTANG),
				 "ib*", my_errno,
				 my_strerror(errbuf, sizeof(errbuf), my_errno));
		}
		my_close(fd, MYF(MY_WME));
	}
	return(fd2);
}
#endif /* defined (__WIN__) && defined (MYSQL_DYNAMIC_PLUGIN) */

/*********************************************************************//**
Wrapper around MySQL's copy_and_convert function.
@return	number of bytes copied to 'to' */
UNIV_INTERN
ulint
innobase_convert_string(
/*====================*/
	void*		to,		/*!< out: converted string */
	ulint		to_length,	/*!< in: number of bytes reserved
					for the converted string */
	CHARSET_INFO*	to_cs,		/*!< in: character set to convert to */
	const void*	from,		/*!< in: string to convert */
	ulint		from_length,	/*!< in: number of bytes to convert */
	CHARSET_INFO*	from_cs,	/*!< in: character set to convert
					from */
	uint*		errors)		/*!< out: number of errors encountered
					during the conversion */
{
	return(copy_and_convert(
			(char*) to, (uint32) to_length, to_cs,
			(const char*) from, (uint32) from_length, from_cs,
			errors));
}

/*******************************************************************//**
Formats the raw data in "data" (in InnoDB on-disk format) that is of
type DATA_(CHAR|VARCHAR|MYSQL|VARMYSQL) using "charset_coll" and writes
the result to "buf". The result is converted to "system_charset_info".
Not more than "buf_size" bytes are written to "buf".
The result is always NUL-terminated (provided buf_size > 0) and the
number of bytes that were written to "buf" is returned (including the
terminating NUL).
@return	number of bytes that were written */
UNIV_INTERN
ulint
innobase_raw_format(
/*================*/
	const char*	data,		/*!< in: raw data */
	ulint		data_len,	/*!< in: raw data length
					in bytes */
	ulint		charset_coll,	/*!< in: charset collation */
	char*		buf,		/*!< out: output buffer */
	ulint		buf_size)	/*!< in: output buffer size
					in bytes */
{
	/* XXX we use a hard limit instead of allocating
	but_size bytes from the heap */
	CHARSET_INFO*	data_cs;
	char		buf_tmp[8192];
	ulint		buf_tmp_used;
	uint		num_errors;

	data_cs = all_charsets[charset_coll];

	buf_tmp_used = innobase_convert_string(buf_tmp, sizeof(buf_tmp),
					       system_charset_info,
					       data, data_len, data_cs,
					       &num_errors);

	return(ut_str_sql_format(buf_tmp, buf_tmp_used, buf, buf_size));
}

/*********************************************************************//**
Compute the next autoinc value.

For MySQL replication the autoincrement values can be partitioned among
the nodes. The offset is the start or origin of the autoincrement value
for a particular node. For n nodes the increment will be n and the offset
will be in the interval [1, n]. The formula tries to allocate the next
value for a particular node.

Note: This function is also called with increment set to the number of
values we want to reserve for multi-value inserts e.g.,

	INSERT INTO T VALUES(), (), ();

innobase_next_autoinc() will be called with increment set to
n * 3 where autoinc_lock_mode != TRADITIONAL because we want
to reserve 3 values for the multi-value INSERT above.
@return	the next value */
static
ulonglong
innobase_next_autoinc(
/*==================*/
	ulonglong	current,	/*!< in: Current value */
	ulonglong	increment,	/*!< in: increment current by */
	ulonglong	offset,		/*!< in: AUTOINC offset */
	ulonglong	max_value)	/*!< in: max value for type */
{
	ulonglong	next_value;

	/* Should never be 0. */
	ut_a(increment > 0);

	/* According to MySQL documentation, if the offset is greater than
	the increment then the offset is ignored. */
	if (offset > increment) {
		offset = 0;
	}

	if (max_value <= current) {
		next_value = max_value;
	} else if (offset <= 1) {
		/* Offset 0 and 1 are the same, because there must be at
		least one node in the system. */
		if (max_value - current <= increment) {
			next_value = max_value;
		} else {
			next_value = current + increment;
		}
	} else if (max_value > current) {
		if (current > offset) {
			next_value = ((current - offset) / increment) + 1;
		} else {
			next_value = ((offset - current) / increment) + 1;
		}

		ut_a(increment > 0);
		ut_a(next_value > 0);

		/* Check for multiplication overflow. */
		if (increment > (max_value / next_value)) {

			next_value = max_value;
		} else {
			next_value *= increment;

			ut_a(max_value >= next_value);

			/* Check for overflow. */
			if (max_value - next_value <= offset) {
				next_value = max_value;
			} else {
				next_value += offset;
			}
		}
	} else {
		next_value = max_value;
	}

	ut_a(next_value <= max_value);

	return(next_value);
}

/*********************************************************************//**
Initializes some fields in an InnoDB transaction object. */
static
void
innobase_trx_init(
/*==============*/
	THD*	thd,	/*!< in: user thread handle */
	trx_t*	trx)	/*!< in/out: InnoDB transaction handle */
{
	DBUG_ENTER("innobase_trx_init");
	DBUG_ASSERT(EQ_CURRENT_THD(thd));
	DBUG_ASSERT(thd == trx->mysql_thd);

	trx->check_foreigns = !thd_test_options(
		thd, OPTION_NO_FOREIGN_KEY_CHECKS);

	trx->check_unique_secondary = !thd_test_options(
		thd, OPTION_RELAXED_UNIQUE_CHECKS);

	DBUG_VOID_RETURN;
}

/*********************************************************************//**
Allocates an InnoDB transaction for a MySQL handler object for DML.
@return	InnoDB transaction handle */
UNIV_INTERN
trx_t*
innobase_trx_allocate(
/*==================*/
	THD*	thd)	/*!< in: user thread handle */
{
	trx_t*	trx;

	DBUG_ENTER("innobase_trx_allocate");
	DBUG_ASSERT(thd != NULL);
	DBUG_ASSERT(EQ_CURRENT_THD(thd));

	trx = trx_allocate_for_mysql();

	trx->mysql_thd = thd;

	innobase_trx_init(thd, trx);

	DBUG_RETURN(trx);
}

/*********************************************************************//**
Gets the InnoDB transaction handle for a MySQL handler object, creates
an InnoDB transaction struct if the corresponding MySQL thread struct still
lacks one.
@return	InnoDB transaction handle */
static inline
trx_t*
check_trx_exists(
/*=============*/
	THD*	thd)	/*!< in: user thread handle */
{
	trx_t*&	trx = thd_to_trx(thd);

	ut_ad(EQ_CURRENT_THD(thd));

	if (trx == NULL) {
		trx = innobase_trx_allocate(thd);
	} else if (UNIV_UNLIKELY(trx->magic_n != TRX_MAGIC_N)) {
		mem_analyze_corruption(trx);
		ut_error;
	}

	innobase_trx_init(thd, trx);

	return(trx);
}

/*********************************************************************//**
Note that a transaction has been registered with MySQL.
@return true if transaction is registered with MySQL 2PC coordinator */
static inline
bool
trx_is_registered_for_2pc(
/*=========================*/
	const trx_t*	trx)	/* in: transaction */
{
	return(trx->is_registered == 1);
}

/*********************************************************************//**
Note that a transaction owns the prepare_commit_mutex. */
static inline
void
trx_owns_prepare_commit_mutex_set(
/*==============================*/
	trx_t*	trx)	/* in: transaction */
{
	ut_a(trx_is_registered_for_2pc(trx));
	trx->owns_prepare_mutex = 1;
}

/*********************************************************************//**
Note that a transaction has been registered with MySQL 2PC coordinator. */
static inline
void
trx_register_for_2pc(
/*==================*/
	trx_t*	trx)	/* in: transaction */
{
	trx->is_registered = 1;
	ut_ad(trx->owns_prepare_mutex == 0);
}

/*********************************************************************//**
Note that a transaction has been deregistered. */
static inline
void
trx_deregister_from_2pc(
/*====================*/
	trx_t*	trx)	/* in: transaction */
{
	trx->is_registered = 0;
	trx->owns_prepare_mutex = 0;
}

/*********************************************************************//**
Check whether atransaction owns the prepare_commit_mutex.
@return true if transaction owns the prepare commit mutex */
static inline
bool
trx_has_prepare_commit_mutex(
/*=========================*/
	const trx_t*	trx)	/* in: transaction */
{
	return(trx->owns_prepare_mutex == 1);
}

/*********************************************************************//**
Check if transaction is started.
@reutrn true if transaction is in state started */
static
bool
trx_is_started(
/*===========*/
	trx_t*	trx)	/* in: transaction */
{
	return(trx->state != TRX_STATE_NOT_STARTED);
}

/*********************************************************************//**
Construct ha_innobase handler. */
UNIV_INTERN
ha_innobase::ha_innobase(
/*=====================*/
	handlerton*	hton,
	TABLE_SHARE*	table_arg)
	:handler(hton, table_arg),
	int_table_flags(HA_REC_NOT_IN_SEQ |
		  HA_NULL_IN_KEY |
		  HA_CAN_INDEX_BLOBS |
		  HA_CAN_SQL_HANDLER |
		  HA_PRIMARY_KEY_REQUIRED_FOR_POSITION |
		  HA_PRIMARY_KEY_IN_READ_INDEX |
		  HA_BINLOG_ROW_CAPABLE |
		  HA_CAN_GEOMETRY | HA_PARTIAL_COLUMN_READ |
		  HA_TABLE_SCAN_ON_INDEX | HA_CAN_FULLTEXT),
	start_of_scan(0),
	num_write_row(0)
{}

/*********************************************************************//**
Destruct ha_innobase handler. */
UNIV_INTERN
ha_innobase::~ha_innobase()
/*======================*/
{
}

/*********************************************************************//**
Updates the user_thd field in a handle and also allocates a new InnoDB
transaction handle if needed, and updates the transaction fields in the
prebuilt struct. */
UNIV_INTERN inline
void
ha_innobase::update_thd(
/*====================*/
	THD*	thd)	/*!< in: thd to use the handle */
{
	trx_t*		trx;

	trx = check_trx_exists(thd);

	if (prebuilt->trx != trx) {

		row_update_prebuilt_trx(prebuilt, trx);
	}

	user_thd = thd;
}

/*********************************************************************//**
Updates the user_thd field in a handle and also allocates a new InnoDB
transaction handle if needed, and updates the transaction fields in the
prebuilt struct. */
UNIV_INTERN
void
ha_innobase::update_thd()
/*=====================*/
{
	THD*	thd = ha_thd();

	ut_ad(EQ_CURRENT_THD(thd));
	update_thd(thd);
}

/*********************************************************************//**
Registers an InnoDB transaction with the MySQL 2PC coordinator, so that
the MySQL XA code knows to call the InnoDB prepare and commit, or rollback
for the transaction. This MUST be called for every transaction for which
the user may call commit or rollback. Calling this several times to register
the same transaction is allowed, too. This function also registers the
current SQL statement. */
static inline
void
innobase_register_trx(
/*==================*/
	handlerton*	hton,	/* in: Innobase handlerton */
	THD*		thd,	/* in: MySQL thd (connection) object */
	trx_t*		trx)	/* in: transaction to register */
{
	trans_register_ha(thd, FALSE, hton);

	if (!trx_is_registered_for_2pc(trx)
	    && thd_test_options(thd, OPTION_NOT_AUTOCOMMIT | OPTION_BEGIN)) {

		trans_register_ha(thd, TRUE, hton);
	}

	trx_register_for_2pc(trx);
}

/*	BACKGROUND INFO: HOW THE MYSQL QUERY CACHE WORKS WITH INNODB
	------------------------------------------------------------

1) The use of the query cache for TBL is disabled when there is an
uncommitted change to TBL.

2) When a change to TBL commits, InnoDB stores the current value of
its global trx id counter, let us denote it by INV_TRX_ID, to the table object
in the InnoDB data dictionary, and does only allow such transactions whose
id <= INV_TRX_ID to use the query cache.

3) When InnoDB does an INSERT/DELETE/UPDATE to a table TBL, or an implicit
modification because an ON DELETE CASCADE, we invalidate the MySQL query cache
of TBL immediately.

How this is implemented inside InnoDB:

1) Since every modification always sets an IX type table lock on the InnoDB
table, it is easy to check if there can be uncommitted modifications for a
table: just check if there are locks in the lock list of the table.

2) When a transaction inside InnoDB commits, it reads the global trx id
counter and stores the value INV_TRX_ID to the tables on which it had a lock.

3) If there is an implicit table change from ON DELETE CASCADE or SET NULL,
InnoDB calls an invalidate method for the MySQL query cache for that table.

How this is implemented inside sql_cache.cc:

1) The query cache for an InnoDB table TBL is invalidated immediately at an
INSERT/UPDATE/DELETE, just like in the case of MyISAM. No need to delay
invalidation to the transaction commit.

2) To store or retrieve a value from the query cache of an InnoDB table TBL,
any query must first ask InnoDB's permission. We must pass the thd as a
parameter because InnoDB will look at the trx id, if any, associated with
that thd.

3) Use of the query cache for InnoDB tables is now allowed also when
AUTOCOMMIT==0 or we are inside BEGIN ... COMMIT. Thus transactions no longer
put restrictions on the use of the query cache.
*/

/******************************************************************//**
The MySQL query cache uses this to check from InnoDB if the query cache at
the moment is allowed to operate on an InnoDB table. The SQL query must
be a non-locking SELECT.

The query cache is allowed to operate on certain query only if this function
returns TRUE for all tables in the query.

If thd is not in the autocommit state, this function also starts a new
transaction for thd if there is no active trx yet, and assigns a consistent
read view to it if there is no read view yet.

Why a deadlock of threads is not possible: the query cache calls this function
at the start of a SELECT processing. Then the calling thread cannot be
holding any InnoDB semaphores. The calling thread is holding the
query cache mutex, and this function will reserve the InnoDB trx_sys->mutex.
Thus, the 'rank' in sync0sync.h of the MySQL query cache mutex is above
the InnoDB trx_sys->mutex.
@return TRUE if permitted, FALSE if not; note that the value FALSE
does not mean we should invalidate the query cache: invalidation is
called explicitly */
static
my_bool
innobase_query_caching_of_table_permitted(
/*======================================*/
	THD*	thd,		/*!< in: thd of the user who is trying to
				store a result to the query cache or
				retrieve it */
	char*	full_name,	/*!< in: concatenation of database name,
				the null character NUL, and the table
				name */
	uint	full_name_len,	/*!< in: length of the full name, i.e.
				len(dbname) + len(tablename) + 1 */
	ulonglong *unused)	/*!< unused for this engine */
{
	ibool	is_autocommit;
	trx_t*	trx;
	char	norm_name[1000];

	ut_a(full_name_len < 999);

	trx = check_trx_exists(thd);

	if (trx->isolation_level == TRX_ISO_SERIALIZABLE) {
		/* In the SERIALIZABLE mode we add LOCK IN SHARE MODE to every
		plain SELECT if AUTOCOMMIT is not on. */

		return((my_bool)FALSE);
	}

	if (UNIV_UNLIKELY(trx->has_search_latch)) {
		sql_print_error("The calling thread is holding the adaptive "
				"search, latch though calling "
				"innobase_query_caching_of_table_permitted.");
		trx_print(stderr, trx, 1024);
	}

	trx_search_latch_release_if_reserved(trx);

	innobase_srv_conc_force_exit_innodb(trx);

	if (!thd_test_options(thd, OPTION_NOT_AUTOCOMMIT | OPTION_BEGIN)) {

		is_autocommit = TRUE;
	} else {
		is_autocommit = FALSE;

	}

	if (is_autocommit && trx->n_mysql_tables_in_use == 0) {
		/* We are going to retrieve the query result from the query
		cache. This cannot be a store operation to the query cache
		because then MySQL would have locks on tables already.

		TODO: if the user has used LOCK TABLES to lock the table,
		then we open a transaction in the call of row_.. below.
		That trx can stay open until UNLOCK TABLES. The same problem
		exists even if we do not use the query cache. MySQL should be
		modified so that it ALWAYS calls some cleanup function when
		the processing of a query ends!

		We can imagine we instantaneously serialize this consistent
		read trx to the current trx id counter. If trx2 would have
		changed the tables of a query result stored in the cache, and
		trx2 would have already committed, making the result obsolete,
		then trx2 would have already invalidated the cache. Thus we
		can trust the result in the cache is ok for this query. */

		return((my_bool)TRUE);
	}

	/* Normalize the table name to InnoDB format */

	memcpy(norm_name, full_name, full_name_len);

	norm_name[strlen(norm_name)] = '/'; 	/* InnoDB uses '/' as the
						separator between db and
						table */
	norm_name[full_name_len] = '\0';
#ifdef __WIN__
	innobase_casedn_str(norm_name);
#endif

	innobase_register_trx(innodb_hton_ptr, thd, trx);

	if (row_search_check_if_query_cache_permitted(trx, norm_name)) {

		/* printf("Query cache for %s permitted\n", norm_name); */

		return((my_bool)TRUE);
	}

	/* printf("Query cache for %s NOT permitted\n", norm_name); */

	return((my_bool)FALSE);
}

/*****************************************************************//**
Invalidates the MySQL query cache for the table. */
UNIV_INTERN
void
innobase_invalidate_query_cache(
/*============================*/
	trx_t*		trx,		/*!< in: transaction which
					modifies the table */
	const char*	full_name,	/*!< in: concatenation of
					database name, null char NUL,
					table name, null char NUL;
					NOTE that in Windows this is
					always in LOWER CASE! */
	ulint		full_name_len)	/*!< in: full name length where
					also the null chars count */
{
	/* Note that the sync0sync.h rank of the query cache mutex is just
	above the InnoDB trx_sys_t->lock. The caller of this function must
	not have latches of a lower rank. */

	/* Argument TRUE below means we are using transactions */
#ifdef HAVE_QUERY_CACHE
	mysql_query_cache_invalidate4((THD*) trx->mysql_thd,
				      full_name,
				      (uint32) full_name_len,
				      TRUE);
#endif
}

/*****************************************************************//**
Convert an SQL identifier to the MySQL system_charset_info (UTF-8)
and quote it if needed.
@return	pointer to the end of buf */
static
char*
innobase_convert_identifier(
/*========================*/
	char*		buf,	/*!< out: buffer for converted identifier */
	ulint		buflen,	/*!< in: length of buf, in bytes */
	const char*	id,	/*!< in: identifier to convert */
	ulint		idlen,	/*!< in: length of id, in bytes */
	void*		thd,	/*!< in: MySQL connection thread, or NULL */
	ibool		file_id)/*!< in: TRUE=id is a table or database name;
				FALSE=id is an UTF-8 string */
{
	char nz[NAME_LEN + 1];
	char nz2[NAME_LEN + 1 + EXPLAIN_FILENAME_MAX_EXTRA_LENGTH];

	const char*	s	= id;
	int		q;

	if (file_id) {
		/* Decode the table name.  The MySQL function expects
		a NUL-terminated string.  The input and output strings
		buffers must not be shared. */

		if (UNIV_UNLIKELY(idlen > (sizeof nz) - 1)) {
			idlen = (sizeof nz) - 1;
		}

		memcpy(nz, id, idlen);
		nz[idlen] = 0;

		s = nz2;
		idlen = explain_filename((THD*) thd, nz, nz2, sizeof nz2,
					 EXPLAIN_PARTITIONS_AS_COMMENT);
		goto no_quote;
	}

	/* See if the identifier needs to be quoted. */
	if (UNIV_UNLIKELY(!thd)) {
		q = '"';
	} else {
		q = get_quote_char_for_identifier((THD*) thd, s, (int) idlen);
	}

	if (q == EOF) {
no_quote:
		if (UNIV_UNLIKELY(idlen > buflen)) {
			idlen = buflen;
		}
		memcpy(buf, s, idlen);
		return(buf + idlen);
	}

	/* Quote the identifier. */
	if (buflen < 2) {
		return(buf);
	}

	*buf++ = q;
	buflen--;

	for (; idlen; idlen--) {
		int	c = *s++;
		if (UNIV_UNLIKELY(c == q)) {
			if (UNIV_UNLIKELY(buflen < 3)) {
				break;
			}

			*buf++ = c;
			*buf++ = c;
			buflen -= 2;
		} else {
			if (UNIV_UNLIKELY(buflen < 2)) {
				break;
			}

			*buf++ = c;
			buflen--;
		}
	}

	*buf++ = q;
	return(buf);
}

/*****************************************************************//**
Convert a table or index name to the MySQL system_charset_info (UTF-8)
and quote it if needed.
@return	pointer to the end of buf */
UNIV_INTERN
char*
innobase_convert_name(
/*==================*/
	char*		buf,	/*!< out: buffer for converted identifier */
	ulint		buflen,	/*!< in: length of buf, in bytes */
	const char*	id,	/*!< in: identifier to convert */
	ulint		idlen,	/*!< in: length of id, in bytes */
	void*		thd,	/*!< in: MySQL connection thread, or NULL */
	ibool		table_id)/*!< in: TRUE=id is a table or database name;
				FALSE=id is an index name */
{
	char*		s	= buf;
	const char*	bufend	= buf + buflen;

	if (table_id) {
		const char*	slash = (const char*) memchr(id, '/', idlen);
		if (!slash) {

			goto no_db_name;
		}

		/* Print the database name and table name separately. */
		s = innobase_convert_identifier(s, bufend - s, id, slash - id,
						thd, TRUE);
		if (UNIV_LIKELY(s < bufend)) {
			*s++ = '.';
			s = innobase_convert_identifier(s, bufend - s,
							slash + 1, idlen
							- (slash - id) - 1,
							thd, TRUE);
		}
	} else if (UNIV_UNLIKELY(*id == TEMP_INDEX_PREFIX)) {
		/* Temporary index name (smart ALTER TABLE) */
		const char temp_index_suffix[]= "--temporary--";

		s = innobase_convert_identifier(buf, buflen, id + 1, idlen - 1,
						thd, FALSE);
		if (s - buf + (sizeof temp_index_suffix - 1) < buflen) {
			memcpy(s, temp_index_suffix,
			       sizeof temp_index_suffix - 1);
			s += sizeof temp_index_suffix - 1;
		}
	} else {
no_db_name:
		s = innobase_convert_identifier(buf, buflen, id, idlen,
						thd, table_id);
	}

	return(s);

}

/*****************************************************************//**
A wrapper function of innobase_convert_name(), convert a table or
index name to the MySQL system_charset_info (UTF-8) and quote it if needed.
@return	pointer to the end of buf */
static inline
void
innobase_format_name(
/*==================*/
	char*		buf,	/*!< out: buffer for converted identifier */
	ulint		buflen,	/*!< in: length of buf, in bytes */
	const char*	name,	/*!< in: index or table name to format */
	ibool		is_index_name) /*!< in: index name */
{
	const char*     bufend;

	bufend = innobase_convert_name(buf, buflen, name, strlen(name),
				       NULL, !is_index_name);

	ut_ad((ulint) (bufend - buf) < buflen);

	buf[bufend - buf] = '\0';
}

/**********************************************************************//**
Determines if the currently running transaction has been interrupted.
@return	TRUE if interrupted */
UNIV_INTERN
ibool
trx_is_interrupted(
/*===============*/
	trx_t*	trx)	/*!< in: transaction */
{
	return(trx && trx->mysql_thd && thd_killed((THD*) trx->mysql_thd));
}

/**********************************************************************//**
Determines if the currently running transaction is in strict mode.
@return	TRUE if strict */
UNIV_INTERN
ibool
trx_is_strict(
/*==========*/
	trx_t*	trx)	/*!< in: transaction */
{
	return(trx && trx->mysql_thd
	       && THDVAR((THD*) trx->mysql_thd, strict_mode));
}

/**************************************************************//**
Resets some fields of a prebuilt struct. The template is used in fast
retrieval of just those column values MySQL needs in its processing. */
inline
void
ha_innobase::reset_template(void)
/*=============================*/
{
	ut_ad(prebuilt->magic_n == ROW_PREBUILT_ALLOCATED);
	ut_ad(prebuilt->magic_n2 == prebuilt->magic_n);

	prebuilt->keep_other_fields_on_keyread = 0;
	prebuilt->read_just_key = 0;
	/* Reset index condition pushdown state. */
	if (prebuilt->idx_cond) {
		prebuilt->idx_cond = NULL;
		prebuilt->idx_cond_n_cols = 0;
		/* Invalidate prebuilt->mysql_template
		in ha_innobase::write_row(). */
		prebuilt->template_type = ROW_MYSQL_NO_TEMPLATE;
	}
}

/*****************************************************************//**
Call this when you have opened a new table handle in HANDLER, before you
call index_read_idx() etc. Actually, we can let the cursor stay open even
over a transaction commit! Then you should call this before every operation,
fetch next etc. This function inits the necessary things even after a
transaction commit. */
UNIV_INTERN
void
ha_innobase::init_table_handle_for_HANDLER(void)
/*============================================*/
{
	/* If current thd does not yet have a trx struct, create one.
	If the current handle does not yet have a prebuilt struct, create
	one. Update the trx pointers in the prebuilt struct. Normally
	this operation is done in external_lock. */

	update_thd(ha_thd());

	/* Initialize the prebuilt struct much like it would be inited in
	external_lock */

	trx_search_latch_release_if_reserved(prebuilt->trx);

	innobase_srv_conc_force_exit_innodb(prebuilt->trx);

	/* If the transaction is not started yet, start it */

	trx_start_if_not_started_xa(prebuilt->trx);

	/* Assign a read view if the transaction does not have it yet */

	trx_assign_read_view(prebuilt->trx);

	innobase_register_trx(ht, user_thd, prebuilt->trx);

	/* We did the necessary inits in this function, no need to repeat them
	in row_search_for_mysql */

	prebuilt->sql_stat_start = FALSE;

	/* We let HANDLER always to do the reads as consistent reads, even
	if the trx isolation level would have been specified as SERIALIZABLE */

	prebuilt->select_lock_type = LOCK_NONE;
	prebuilt->stored_select_lock_type = LOCK_NONE;

	/* Always fetch all columns in the index record */

	prebuilt->hint_need_to_fetch_extra_cols = ROW_RETRIEVE_ALL_COLS;

	/* We want always to fetch all columns in the whole row? Or do
	we???? */

	prebuilt->used_in_HANDLER = TRUE;
	reset_template();
}

/*********************************************************************//**
Opens an InnoDB database.
@return	0 on success, error code on failure */
static
int
innobase_init(
/*==========*/
	void	*p)	/*!< in: InnoDB handlerton */
{
	static char	current_dir[3];		/*!< Set if using current lib */
	int		err;
	bool		ret;
	char		*default_path;
	uint		format_id;
	ulong		num_pll_degree;

	DBUG_ENTER("innobase_init");
	handlerton *innobase_hton= (handlerton*) p;
	innodb_hton_ptr = innobase_hton;

	innobase_hton->state = SHOW_OPTION_YES;
	innobase_hton->db_type= DB_TYPE_INNODB;
	innobase_hton->savepoint_offset = sizeof(trx_named_savept_t);
	innobase_hton->close_connection = innobase_close_connection;
	innobase_hton->savepoint_set = innobase_savepoint;
	innobase_hton->savepoint_rollback = innobase_rollback_to_savepoint;
	innobase_hton->savepoint_release = innobase_release_savepoint;
	innobase_hton->commit = innobase_commit;
	innobase_hton->rollback = innobase_rollback;
	innobase_hton->prepare = innobase_xa_prepare;
	innobase_hton->recover = innobase_xa_recover;
	innobase_hton->commit_by_xid = innobase_commit_by_xid;
	innobase_hton->rollback_by_xid = innobase_rollback_by_xid;
	innobase_hton->create_cursor_read_view = innobase_create_cursor_view;
	innobase_hton->set_cursor_read_view = innobase_set_cursor_view;
	innobase_hton->close_cursor_read_view = innobase_close_cursor_view;
	innobase_hton->create = innobase_create_handler;
	innobase_hton->drop_database = innobase_drop_database;
	innobase_hton->panic = innobase_end;

	innobase_hton->start_consistent_snapshot =
		innobase_start_trx_and_assign_read_view;

	innobase_hton->flush_logs = innobase_flush_logs;
	innobase_hton->show_status = innobase_show_status;
	innobase_hton->flags = HTON_NO_FLAGS;

	innobase_hton->release_temporary_latches =
		innobase_release_temporary_latches;

	innobase_hton->alter_table_flags = innobase_alter_table_flags;

	ut_a(DATA_MYSQL_TRUE_VARCHAR == (ulint)MYSQL_TYPE_VARCHAR);

#ifndef DBUG_OFF
	static const char	test_filename[] = "-@";
	char			test_tablename[sizeof test_filename
				+ sizeof(srv_mysql50_table_name_prefix) - 1];
	if ((sizeof(test_tablename)) - 1
			!= filename_to_tablename(test_filename,
						 test_tablename,
						 sizeof(test_tablename), true)
			|| strncmp(test_tablename,
				   srv_mysql50_table_name_prefix,
				   sizeof(srv_mysql50_table_name_prefix) - 1)
			|| strcmp(test_tablename
				  + sizeof(srv_mysql50_table_name_prefix) - 1,
				  test_filename)) {

		sql_print_error("tablename encoding has been changed");

		goto error;
	}
#endif /* DBUG_OFF */

	/* Check that values don't overflow on 32-bit systems. */
	if (sizeof(ulint) == 4) {
		if (innobase_buffer_pool_size > UINT_MAX32) {
			sql_print_error(
				"innobase_buffer_pool_size can't be over 4GB"
				" on 32-bit systems");

			goto error;
		}
	}

	os_innodb_umask = (ulint) my_umask;

	/* First calculate the default path for innodb_data_home_dir etc.,
	in case the user has not given any value.

	Note that when using the embedded server, the datadirectory is not
	necessarily the current directory of this program. */

	if (mysqld_embedded) {
		default_path = mysql_real_data_home;
		fil_path_to_mysql_datadir = mysql_real_data_home;
	} else {
		/* It's better to use current lib, to keep paths short */
		current_dir[0] = FN_CURLIB;
		current_dir[1] = FN_LIBCHAR;
		current_dir[2] = 0;
		default_path = current_dir;
	}

	ut_a(default_path);

	/* Set InnoDB initialization parameters according to the values
	read from MySQL .cnf file */

	/*--------------- Data files -------------------------*/

	/* The default dir for data files is the datadir of MySQL */

	srv_data_home = (innobase_data_home_dir ? innobase_data_home_dir :
			 default_path);

	/* Set default InnoDB data file size to 10 MB and let it be
	auto-extending. Thus users can use InnoDB in >= 4.0 without having
	to specify any startup options. */

	if (!innobase_data_file_path) {
		innobase_data_file_path = (char*) "ibdata1:10M:autoextend";
	}

	/* Since InnoDB edits the argument in the next call, we make another
	copy of it: */

	internal_innobase_data_file_path = my_strdup(innobase_data_file_path,
						   MYF(MY_FAE));

	ret = (bool) srv_parse_data_file_paths_and_sizes(
		internal_innobase_data_file_path);
	if (ret == FALSE) {
		sql_print_error(
			"InnoDB: syntax error in innodb_data_file_path");
mem_free_and_error:
		srv_free_paths_and_sizes();
		my_free(internal_innobase_data_file_path);
		goto error;
	}

	/* -------------- All log files ---------------------------*/

	/* The default dir for log files is the datadir of MySQL */

	if (!innobase_log_group_home_dir) {
		innobase_log_group_home_dir = default_path;
	}

#ifdef UNIV_LOG_ARCHIVE
	/* Since innodb_log_arch_dir has no relevance under MySQL,
	starting from 4.0.6 we always set it the same as
	innodb_log_group_home_dir: */

	innobase_log_arch_dir = innobase_log_group_home_dir;

	srv_arch_dir = innobase_log_arch_dir;
#endif /* UNIG_LOG_ARCHIVE */

	ret = (bool)
		srv_parse_log_group_home_dirs(innobase_log_group_home_dir);

	if (ret == FALSE || innobase_mirrored_log_groups != 1) {
	  sql_print_error("syntax error in innodb_log_group_home_dir, or a "
			  "wrong number of mirrored log groups");

		goto mem_free_and_error;
	}

	/* Validate the file format by animal name */
	if (innobase_file_format_name != NULL) {

		format_id = innobase_file_format_name_lookup(
			innobase_file_format_name);

		if (format_id > UNIV_FORMAT_MAX) {

			sql_print_error("InnoDB: wrong innodb_file_format.");

			goto mem_free_and_error;
		}
	} else {
		/* Set it to the default file format id. Though this
		should never happen. */
		format_id = 0;
	}

	srv_file_format = format_id;

	/* Given the type of innobase_file_format_name we have little
	choice but to cast away the constness from the returned name.
	innobase_file_format_name is used in the MySQL set variable
	interface and so can't be const. */

	innobase_file_format_name =
		(char*) trx_sys_file_format_id_to_name(format_id);

	/* Check innobase_file_format_check variable */
	if (!innobase_file_format_check) {

		/* Set the value to disable checking. */
		srv_max_file_format_at_startup = UNIV_FORMAT_MAX + 1;

	} else {

		/* Set the value to the lowest supported format. */
		srv_max_file_format_at_startup = UNIV_FORMAT_MIN;
	}

	/* Did the user specify a format name that we support?
	As a side effect it will update the variable
	srv_max_file_format_at_startup */
	if (innobase_file_format_validate_and_set(
			innobase_file_format_max) < 0) {

		sql_print_error("InnoDB: invalid "
				"innodb_file_format_max value: "
				"should be any value up to %s or its "
				"equivalent numeric id",
				trx_sys_file_format_id_to_name(
					UNIV_FORMAT_MAX));

		goto mem_free_and_error;
	}

	/* Remember stopword table name supplied at startup */
	if (innobase_server_stopword_table) {
		fts_server_stopword_table =
			my_strdup(innobase_server_stopword_table,  MYF(0));
	}

	if (innobase_change_buffering) {
		ulint	use;

		for (use = 0;
		     use < UT_ARR_SIZE(innobase_change_buffering_values);
		     use++) {
			if (!innobase_strcasecmp(
				    innobase_change_buffering,
				    innobase_change_buffering_values[use])) {
				ibuf_use = (ibuf_use_t) use;
				goto innobase_change_buffering_inited_ok;
			}
		}

		sql_print_error("InnoDB: invalid value "
				"innodb_change_buffering=%s",
				innobase_change_buffering);
		goto mem_free_and_error;
	}

innobase_change_buffering_inited_ok:
	ut_a((ulint) ibuf_use < UT_ARR_SIZE(innobase_change_buffering_values));
	innobase_change_buffering = (char*)
		innobase_change_buffering_values[ibuf_use];

	/* --------------------------------------------------*/

	srv_file_flush_method_str = innobase_file_flush_method;

	srv_n_log_groups = (ulint) innobase_mirrored_log_groups;
	srv_n_log_files = (ulint) innobase_log_files_in_group;
	srv_log_file_size = (ib_uint64_t) innobase_log_file_size;

#ifdef UNIV_LOG_ARCHIVE
	srv_log_archive_on = (ulint) innobase_log_archive;
#endif /* UNIV_LOG_ARCHIVE */

	/* Check that the value of system variable innodb_page_size was
	set correctly.  Its value was put into srv_page_size. If valid,
	return the associated srv_page_size_shift.*/
	srv_page_size_shift = innodb_page_size_validate(srv_page_size);
	if (!srv_page_size_shift) {
		sql_print_error("InnoDB: Invalid page size=%lu.\n",
				srv_page_size);
		goto mem_free_and_error;
	}
	if (UNIV_PAGE_SIZE_DEF != srv_page_size) {
		ut_print_timestamp(stderr);
		fprintf(stderr,
			" InnoDB: innodb-page-size has been changed"
			" from the default value %d to %lu.\n",
			UNIV_PAGE_SIZE_DEF, srv_page_size);
	}

	srv_log_buffer_size = (ulint) innobase_log_buffer_size;

	srv_buf_pool_size = (ulint) innobase_buffer_pool_size;
	srv_buf_pool_instances = (ulint) innobase_buffer_pool_instances;

	srv_mem_pool_size = (ulint) innobase_additional_mem_pool_size;

	if (innobase_additional_mem_pool_size
	    != 8*1024*1024L /* the default */ ) {

		ut_print_timestamp(stderr);
		fprintf(stderr,
			" InnoDB: Warning: Using "
			"innodb_additional_mem_pool_size is DEPRECATED. "
			"This option may be removed in future releases, "
			"together with the option innodb_use_sys_malloc "
			"and with the InnoDB's internal memory "
			"allocator.\n");
	}

	if (!srv_use_sys_malloc ) {
		ut_print_timestamp(stderr);
		fprintf(stderr,
			" InnoDB: Warning: Setting "
			"innodb_use_sys_malloc to FALSE is DEPRECATED. "
			"This option may be removed in future releases, "
			"together with the InnoDB's internal memory "
			"allocator.\n");
	}

	srv_n_file_io_threads = (ulint) innobase_file_io_threads;
	srv_n_read_io_threads = (ulint) innobase_read_io_threads;
	srv_n_write_io_threads = (ulint) innobase_write_io_threads;

	srv_force_recovery = (ulint) innobase_force_recovery;

	srv_use_doublewrite_buf = (ibool) innobase_use_doublewrite;
	if (!innobase_use_checksums) {
		ut_print_timestamp(stderr);
		fprintf(stderr,
			" InnoDB: Warning: Setting "
			"innodb_checksums to OFF is DEPRECATED. "
			"This option may be removed in future releases. "
			"You should set innodb_checksum_algorithm=NONE "
			"instead.\n");
		srv_checksum_algorithm = SRV_CHECKSUM_ALGORITHM_NONE;
	}

#ifdef HAVE_LARGE_PAGES
	if ((os_use_large_pages = (ibool) my_use_large_pages)) {
		os_large_page_size = (ulint) opt_large_page_size;
	}
#endif

	row_rollback_on_timeout = (ibool) innobase_rollback_on_timeout;

	srv_locks_unsafe_for_binlog = (ibool) innobase_locks_unsafe_for_binlog;
	if (innobase_locks_unsafe_for_binlog) {
		ut_print_timestamp(stderr);
		fprintf(stderr,
			" InnoDB: Warning: Using "
			"innodb_locks_unsafe_for_binlog is DEPRECATED. "
			"This option may be removed in future releases. "
			"Please use READ COMMITTED transaction isolation "
			"level instead, see " REFMAN "set-transaction.html.\n");
	}

	srv_max_n_open_files = (ulint) innobase_open_files;
	srv_innodb_status = (ibool) innobase_create_status_file;

	srv_print_verbose_log = mysqld_embedded ? 0 : 1;

	/* Round up fts_sort_pll_degree to nearest power of 2 number */
	for (num_pll_degree = 1;
	     num_pll_degree < fts_sort_pll_degree;
	     num_pll_degree <<= 1) {

		/* No op */
	}

	fts_sort_pll_degree = num_pll_degree;

	/* Store the default charset-collation number of this MySQL
	installation */

	data_mysql_default_charset_coll = (ulint) default_charset_info->number;

	ut_a(DATA_MYSQL_LATIN1_SWEDISH_CHARSET_COLL ==
					my_charset_latin1.number);
	ut_a(DATA_MYSQL_BINARY_CHARSET_COLL == my_charset_bin.number);

	/* Store the latin1_swedish_ci character ordering table to InnoDB. For
	non-latin1_swedish_ci charsets we use the MySQL comparison functions,
	and consequently we do not need to know the ordering internally in
	InnoDB. */

	ut_a(0 == strcmp(my_charset_latin1.name, "latin1_swedish_ci"));
	srv_latin1_ordering = my_charset_latin1.sort_order;

	innobase_commit_concurrency_init_default();

#ifdef HAVE_PSI_INTERFACE
	/* Register keys with MySQL performance schema */
	int	count;

	count = array_elements(all_pthread_mutexes);
 	mysql_mutex_register("innodb", all_pthread_mutexes, count);

# ifdef UNIV_PFS_MUTEX
	count = array_elements(all_innodb_mutexes);
	mysql_mutex_register("innodb", all_innodb_mutexes, count);
# endif /* UNIV_PFS_MUTEX */

# ifdef UNIV_PFS_RWLOCK
	count = array_elements(all_innodb_rwlocks);
	mysql_rwlock_register("innodb", all_innodb_rwlocks, count);
# endif /* UNIV_PFS_MUTEX */

# ifdef UNIV_PFS_THREAD
	count = array_elements(all_innodb_threads);
	mysql_thread_register("innodb", all_innodb_threads, count);
# endif /* UNIV_PFS_THREAD */

# ifdef UNIV_PFS_IO
	count = array_elements(all_innodb_files);
	mysql_file_register("innodb", all_innodb_files, count);
# endif /* UNIV_PFS_IO */

	count = array_elements(all_innodb_conds);
	mysql_cond_register("innodb", all_innodb_conds, count);
#endif /* HAVE_PSI_INTERFACE */

	/* Since we in this module access directly the fields of a trx
	struct, and due to different headers and flags it might happen that
	mutex_t has a different size in this module and in InnoDB
	modules, we check at run time that the size is the same in
	these compilation modules. */

	err = innobase_start_or_create_for_mysql();

	if (err != DB_SUCCESS) {
		goto mem_free_and_error;
	}

	innobase_old_blocks_pct = buf_LRU_old_ratio_update(
		innobase_old_blocks_pct, TRUE);

	ibuf_max_size_update(innobase_change_buffer_max_size);

	mysql_mutex_init(prepare_commit_mutex_key,
			 &prepare_commit_mutex, MY_MUTEX_INIT_FAST);
	mysql_mutex_init(commit_threads_m_key,
			 &commit_threads_m, MY_MUTEX_INIT_FAST);
	mysql_mutex_init(commit_cond_mutex_key,
			 &commit_cond_m, MY_MUTEX_INIT_FAST);
	mysql_cond_init(commit_cond_key, &commit_cond, NULL);
	innodb_inited= 1;
#ifdef MYSQL_DYNAMIC_PLUGIN
	if (innobase_hton != p) {
		innobase_hton = reinterpret_cast<handlerton*>(p);
		*innobase_hton = *innodb_hton_ptr;
	}
#endif /* MYSQL_DYNAMIC_PLUGIN */

	/* Get the current high water mark format. */
	innobase_file_format_max = (char*) trx_sys_file_format_max_get();

	/* Currently, monitor counter information are not persistent. */
	memset(monitor_set_tbl, 0, sizeof monitor_set_tbl);

	memset(innodb_counter_value, 0, sizeof innodb_counter_value);

	/* Do this as late as possible so server is fully starts up,
	since  we might get some initial stats if user choose to turn
	on some counters from start up */
	if (innobase_enable_monitor_counter) {
		innodb_enable_monitor_at_startup(
			innobase_enable_monitor_counter);
	}

	/* Turn on monitor counters that are default on */
	srv_mon_default_on();

	DBUG_RETURN(FALSE);
error:
	DBUG_RETURN(TRUE);
}

/*******************************************************************//**
Closes an InnoDB database.
@return	TRUE if error */
static
int
innobase_end(
/*=========*/
	handlerton*		hton,	/*!< in/out: InnoDB handlerton */
	ha_panic_function	type __attribute__((unused)))
					/*!< in: ha_panic() parameter */
{
	int	err= 0;

	DBUG_ENTER("innobase_end");
	DBUG_ASSERT(hton == innodb_hton_ptr);

	if (innodb_inited) {

		srv_fast_shutdown = (ulint) innobase_fast_shutdown;

		innodb_inited = 0;
		if (innobase_shutdown_for_mysql() != DB_SUCCESS) {
			err = 1;
		}
		srv_free_paths_and_sizes();
		my_free(internal_innobase_data_file_path);
		mysql_mutex_destroy(&prepare_commit_mutex);
		mysql_mutex_destroy(&commit_threads_m);
		mysql_mutex_destroy(&commit_cond_m);
		mysql_cond_destroy(&commit_cond);
	}

	DBUG_RETURN(err);
}

/****************************************************************//**
Flushes InnoDB logs to disk and makes a checkpoint. Really, a commit flushes
the logs, and the name of this function should be innobase_checkpoint.
@return	TRUE if error */
static
bool
innobase_flush_logs(
/*================*/
	handlerton*	hton)	/*!< in/out: InnoDB handlerton */
{
	bool	result = 0;

	DBUG_ENTER("innobase_flush_logs");
	DBUG_ASSERT(hton == innodb_hton_ptr);

	log_buffer_flush_to_disk();

	DBUG_RETURN(result);
}

/****************************************************************//**
Return alter table flags supported in an InnoDB database. */
static
uint
innobase_alter_table_flags(
/*=======================*/
	uint	flags)
{
	return(HA_INPLACE_ADD_INDEX_NO_READ_WRITE
		| HA_INPLACE_ADD_INDEX_NO_WRITE
		| HA_INPLACE_DROP_INDEX_NO_READ_WRITE
		| HA_INPLACE_ADD_UNIQUE_INDEX_NO_READ_WRITE
		| HA_INPLACE_ADD_UNIQUE_INDEX_NO_WRITE
		| HA_INPLACE_DROP_UNIQUE_INDEX_NO_READ_WRITE
		| HA_INPLACE_ADD_PK_INDEX_NO_READ_WRITE);
}

/*****************************************************************//**
Commits a transaction in an InnoDB database. */
static
void
innobase_commit_low(
/*================*/
	trx_t*	trx)	/*!< in: transaction handle */
{
	if (trx_is_started(trx)) {

		trx_commit_for_mysql(trx);
	}
}

/*****************************************************************//**
Creates an InnoDB transaction struct for the thd if it does not yet have one.
Starts a new InnoDB transaction if a transaction is not yet started. And
assigns a new snapshot for a consistent read if the transaction does not yet
have one.
@return	0 */
static
int
innobase_start_trx_and_assign_read_view(
/*====================================*/
	handlerton*	hton,	/*!< in: Innodb handlerton */
	THD*		thd)	/*!< in: MySQL thread handle of the user for
				whom the transaction should be committed */
{
	trx_t*	trx;

	DBUG_ENTER("innobase_start_trx_and_assign_read_view");
	DBUG_ASSERT(hton == innodb_hton_ptr);

	/* Create a new trx struct for thd, if it does not yet have one */

	trx = check_trx_exists(thd);

	/* This is just to play safe: release a possible FIFO ticket and
	search latch. Since we can potentially reserve the trx_sys->mutex,
	we have to release the search system latch first to obey the latching
	order. */

	trx_search_latch_release_if_reserved(trx);

	innobase_srv_conc_force_exit_innodb(trx);

	/* If the transaction is not started yet, start it */

	trx_start_if_not_started_xa(trx);

	/* Assign a read view if the transaction does not have it yet */

	trx_assign_read_view(trx);

	/* Set the MySQL flag to mark that there is an active transaction */

	innobase_register_trx(hton, current_thd, trx);

	DBUG_RETURN(0);
}

/*****************************************************************//**
Commits a transaction in an InnoDB database or marks an SQL statement
ended.
@return	0 */
static
int
innobase_commit(
/*============*/
	handlerton*	hton,		/*!< in: Innodb handlerton */
	THD*		thd,		/*!< in: MySQL thread handle of the
					user for whom the transaction should
					be committed */
	bool		commit_trx)	/*!< in: true - commit transaction
					false - the current SQL statement
					ended */
{
	trx_t*		trx;

	DBUG_ENTER("innobase_commit");
	DBUG_ASSERT(hton == innodb_hton_ptr);
	DBUG_PRINT("trans", ("ending transaction"));

	trx = check_trx_exists(thd);

	/* Since we will reserve the trx_sys->mutex, we have to release
	the search system latch first to obey the latching order. */

	if (trx->has_search_latch) {
		trx_search_latch_release_if_reserved(trx);
	}

	/* Transaction is deregistered only in a commit or a rollback. If
	it is deregistered we know there cannot be resources to be freed
	and we could return immediately.  For the time being, we play safe
	and do the cleanup though there should be nothing to clean up. */

	if (!trx_is_registered_for_2pc(trx) && trx_is_started(trx)) {

		sql_print_error("Transaction not registered for MySQL 2PC, "
				"but transaction is active");
	}

	if (commit_trx
	    || (!thd_test_options(thd, OPTION_NOT_AUTOCOMMIT | OPTION_BEGIN))) {

		/* We were instructed to commit the whole transaction, or
		this is an SQL statement end and autocommit is on */

		/* We need current binlog position for ibbackup to work.
		Note, the position is current because of
		prepare_commit_mutex */
retry:
		if (innobase_commit_concurrency > 0) {
			mysql_mutex_lock(&commit_cond_m);
			commit_threads++;

			if (commit_threads > innobase_commit_concurrency) {
				commit_threads--;
				mysql_cond_wait(&commit_cond,
					&commit_cond_m);
				mysql_mutex_unlock(&commit_cond_m);
				goto retry;
			}
			else {
				mysql_mutex_unlock(&commit_cond_m);
			}
		}

		/* The following calls to read the MySQL binary log
		file name and the position return consistent results:
		1) Other InnoDB transactions cannot intervene between
		these calls as we are holding prepare_commit_mutex.
		2) Binary logging of other engines is not relevant
		to InnoDB as all InnoDB requires is that committing
		InnoDB transactions appear in the same order in the
		MySQL binary log as they appear in InnoDB logs.
		3) A MySQL log file rotation cannot happen because
		MySQL protects against this by having a counter of
		transactions in prepared state and it only allows
		a rotation when the counter drops to zero. See
		LOCK_prep_xids and COND_prep_xids in log.cc. */
		trx->mysql_log_file_name = mysql_bin_log_file_name();
		trx->mysql_log_offset = (ib_int64_t) mysql_bin_log_file_pos();

		/* Don't do write + flush right now. For group commit
		to work we want to do the flush after releasing the
		prepare_commit_mutex. */
		trx->flush_log_later = TRUE;
		innobase_commit_low(trx);
		trx->flush_log_later = FALSE;

		if (innobase_commit_concurrency > 0) {
			mysql_mutex_lock(&commit_cond_m);
			commit_threads--;
			mysql_cond_signal(&commit_cond);
			mysql_mutex_unlock(&commit_cond_m);
		}

		if (trx_has_prepare_commit_mutex(trx)) {

			mysql_mutex_unlock(&prepare_commit_mutex);
		}

		trx_deregister_from_2pc(trx);

		/* Now do a write + flush of logs. */
		trx_commit_complete_for_mysql(trx);
	} else {
		/* We just mark the SQL statement ended and do not do a
		transaction commit */

		/* If we had reserved the auto-inc lock for some
		table in this SQL statement we release it now */

		lock_unlock_table_autoinc(trx);

		/* Store the current undo_no of the transaction so that we
		know where to roll back if we have to roll back the next
		SQL statement */

		trx_mark_sql_stat_end(trx);
	}

	trx->n_autoinc_rows = 0; /* Reset the number AUTO-INC rows required */

	/* This is a statement level variable. */
	trx->fts_next_doc_id = 0;

	innobase_srv_conc_force_exit_innodb(trx);

	/* Tell the InnoDB server that there might be work for utility
	threads: */
	srv_active_wake_master_thread();

	DBUG_RETURN(0);
}

/*****************************************************************//**
Rolls back a transaction or the latest SQL statement.
@return	0 or error number */
static
int
innobase_rollback(
/*==============*/
	handlerton*	hton,		/*!< in: Innodb handlerton */
	THD*		thd,		/*!< in: handle to the MySQL thread
					of the user whose transaction should
					be rolled back */
	bool		rollback_trx)	/*!< in: TRUE - rollback entire
					transaction FALSE - rollback the current
					statement only */
{
	int	error = 0;
	trx_t*	trx;

	DBUG_ENTER("innobase_rollback");
	DBUG_ASSERT(hton == innodb_hton_ptr);
	DBUG_PRINT("trans", ("aborting transaction"));

	trx = check_trx_exists(thd);

	/* Release a possible FIFO ticket and search latch. Since we will
	reserve the trx_sys->mutex, we have to release the search system
	latch first to obey the latching order. */

	trx_search_latch_release_if_reserved(trx);

	innobase_srv_conc_force_exit_innodb(trx);

	trx->n_autoinc_rows = 0; /* Reset the number AUTO-INC rows required */

	/* If we had reserved the auto-inc lock for some table (if
	we come here to roll back the latest SQL statement) we
	release it now before a possibly lengthy rollback */

	lock_unlock_table_autoinc(trx);

	/* This is a statement level variable. */
	trx->fts_next_doc_id = 0;

	if (rollback_trx
	    || !thd_test_options(thd, OPTION_NOT_AUTOCOMMIT | OPTION_BEGIN)) {

		error = trx_rollback_for_mysql(trx);
		trx_deregister_from_2pc(trx);
	} else {
		error = trx_rollback_last_sql_stat_for_mysql(trx);
	}

	DBUG_RETURN(convert_error_code_to_mysql(error, 0, NULL));
}

/*****************************************************************//**
Rolls back a transaction
@return	0 or error number */
static
int
innobase_rollback_trx(
/*==================*/
	trx_t*	trx)	/*!< in: transaction */
{
	int	error = 0;

	DBUG_ENTER("innobase_rollback_trx");
	DBUG_PRINT("trans", ("aborting transaction"));

	/* Release a possible FIFO ticket and search latch. Since we will
	reserve the trx_sys->mutex, we have to release the search system
	latch first to obey the latching order. */

	trx_search_latch_release_if_reserved(trx);

	innobase_srv_conc_force_exit_innodb(trx);

	/* If we had reserved the auto-inc lock for some table (if
	we come here to roll back the latest SQL statement) we
	release it now before a possibly lengthy rollback */

	lock_unlock_table_autoinc(trx);

	if (!trx->read_only) {
		error = trx_rollback_for_mysql(trx);
	}

	DBUG_RETURN(convert_error_code_to_mysql(error, 0, NULL));
}

/*****************************************************************//**
Rolls back a transaction to a savepoint.
@return 0 if success, HA_ERR_NO_SAVEPOINT if no savepoint with the
given name */
static
int
innobase_rollback_to_savepoint(
/*===========================*/
	handlerton*	hton,		/*!< in: Innodb handlerton */
	THD*		thd,		/*!< in: handle to the MySQL thread
					of the user whose transaction should
					be rolled back to savepoint */
	void*		savepoint)	/*!< in: savepoint data */
{
	ib_int64_t	mysql_binlog_cache_pos;
	int		error = 0;
	trx_t*		trx;
	char		name[64];

	DBUG_ENTER("innobase_rollback_to_savepoint");
	DBUG_ASSERT(hton == innodb_hton_ptr);

	trx = check_trx_exists(thd);

	/* Release a possible FIFO ticket and search latch. Since we will
	reserve the trx_sys->mutex, we have to release the search system
	latch first to obey the latching order. */

	trx_search_latch_release_if_reserved(trx);

	innobase_srv_conc_force_exit_innodb(trx);

	/* TODO: use provided savepoint data area to store savepoint data */

	longlong2str((ulint) savepoint, name, 36);

	error = (int) trx_rollback_to_savepoint_for_mysql(
		trx, name, &mysql_binlog_cache_pos);

	if (error == DB_SUCCESS && trx->fts_trx != NULL) {
		fts_savepoint_rollback(trx, name);
	}

	DBUG_RETURN(convert_error_code_to_mysql(error, 0, NULL));
}

/*****************************************************************//**
Release transaction savepoint name.
@return 0 if success, HA_ERR_NO_SAVEPOINT if no savepoint with the
given name */
static
int
innobase_release_savepoint(
/*=======================*/
	handlerton*	hton,		/*!< in: handlerton for Innodb */
	THD*		thd,		/*!< in: handle to the MySQL thread
					of the user whose transaction's
					savepoint should be released */
	void*		savepoint)	/*!< in: savepoint data */
{
	int		error = 0;
	trx_t*		trx;
	char		name[64];

	DBUG_ENTER("innobase_release_savepoint");
	DBUG_ASSERT(hton == innodb_hton_ptr);

	trx = check_trx_exists(thd);

	/* TODO: use provided savepoint data area to store savepoint data */

	longlong2str((ulint) savepoint, name, 36);

	error = (int) trx_release_savepoint_for_mysql(trx, name);

	if (error == DB_SUCCESS && trx->fts_trx != NULL) {
		fts_savepoint_release(trx, name);
	}

	DBUG_RETURN(convert_error_code_to_mysql(error, 0, NULL));
}

/*****************************************************************//**
Sets a transaction savepoint.
@return	always 0, that is, always succeeds */
static
int
innobase_savepoint(
/*===============*/
	handlerton*	hton,	/*!< in: handle to the Innodb handlerton */
	THD*	thd,		/*!< in: handle to the MySQL thread */
	void*	savepoint)	/*!< in: savepoint data */
{
	int	error = 0;
	trx_t*	trx;

	DBUG_ENTER("innobase_savepoint");
	DBUG_ASSERT(hton == innodb_hton_ptr);

	/* In the autocommit mode there is no sense to set a savepoint
	(unless we are in sub-statement), so SQL layer ensures that
	this method is never called in such situation.  */

	trx = check_trx_exists(thd);

	/* Release a possible FIFO ticket and search latch. Since we will
	reserve the trx_sys->mutex, we have to release the search system
	latch first to obey the latching order. */

	trx_search_latch_release_if_reserved(trx);

	innobase_srv_conc_force_exit_innodb(trx);

	/* Cannot happen outside of transaction */
	DBUG_ASSERT(trx_is_registered_for_2pc(trx));

	/* TODO: use provided savepoint data area to store savepoint data */
	char name[64];
	longlong2str((ulint) savepoint,name,36);

	error = (int) trx_savepoint_for_mysql(trx, name, (ib_int64_t)0);

	if (error == DB_SUCCESS && trx->fts_trx != NULL) {
		fts_savepoint_take(trx, name);
	}

	DBUG_RETURN(convert_error_code_to_mysql(error, 0, NULL));
}

/*****************************************************************//**
Frees a possible InnoDB trx object associated with the current THD.
@return	0 or error number */
static
int
innobase_close_connection(
/*======================*/
	handlerton*	hton,	/*!< in: innobase handlerton */
	THD*		thd)	/*!< in: handle to the MySQL thread of the user
				whose resources should be free'd */
{
	trx_t*	trx;

	DBUG_ENTER("innobase_close_connection");
	DBUG_ASSERT(hton == innodb_hton_ptr);
	trx = thd_to_trx(thd);

	ut_a(trx);

	if (!trx_is_registered_for_2pc(trx) && trx_is_started(trx)) {

		sql_print_error("Transaction not registered for MySQL 2PC, "
				"but transaction is active");
	}

	if (trx_is_started(trx) && log_warnings) {

		sql_print_warning(
			"MySQL is closing a connection that has an active "
			"InnoDB transaction.  "TRX_ID_FMT" row modifications "
			"will roll back.",
			trx->undo_no);
	}

	innobase_rollback_trx(trx);

	trx_free_for_mysql(trx);

	DBUG_RETURN(0);
}

/*************************************************************************//**
** InnoDB database tables
*****************************************************************************/

/****************************************************************//**
Get the record format from the data dictionary.
@return one of ROW_TYPE_REDUNDANT, ROW_TYPE_COMPACT,
ROW_TYPE_COMPRESSED, ROW_TYPE_DYNAMIC */
UNIV_INTERN
enum row_type
ha_innobase::get_row_type() const
/*=============================*/
{
	if (prebuilt && prebuilt->table) {
		const ulint	flags = prebuilt->table->flags;

		switch (dict_tf_get_rec_format(flags)) {
		case REC_FORMAT_REDUNDANT:
			return(ROW_TYPE_REDUNDANT);
		case REC_FORMAT_COMPACT:
			return(ROW_TYPE_COMPACT);
		case REC_FORMAT_COMPRESSED:
			return(ROW_TYPE_COMPRESSED);
		case REC_FORMAT_DYNAMIC:
			return(ROW_TYPE_DYNAMIC);
		}
	}
	ut_ad(0);
	return(ROW_TYPE_NOT_USED);
}



/****************************************************************//**
Get the table flags to use for the statement.
@return	table flags */
UNIV_INTERN
handler::Table_flags
ha_innobase::table_flags() const
/*============================*/
{
	/* Need to use tx_isolation here since table flags is (also)
	called before prebuilt is inited. */
	ulong const tx_isolation = thd_tx_isolation(ha_thd());

	if (tx_isolation <= ISO_READ_COMMITTED) {
		return(int_table_flags);
	}

	return(int_table_flags | HA_BINLOG_STMT_CAPABLE);
}

/****************************************************************//**
Gives the file extension of an InnoDB single-table tablespace. */
static const char* ha_innobase_exts[] = {
	".ibd",
	NullS
};

/****************************************************************//**
Returns the table type (storage engine name).
@return	table type */
UNIV_INTERN
const char*
ha_innobase::table_type() const
/*===========================*/
{
	return(innobase_hton_name);
}

/****************************************************************//**
Returns the index type.
@return index type */
UNIV_INTERN
const char*
ha_innobase::index_type(
/*====================*/
	uint	keynr)		/*!< : index number */
{
	dict_index_t*	index = innobase_get_index(keynr);

	if (index && index->type & DICT_FTS) {
		return("FULLTEXT");
	} else {
		return("BTREE");
	}
}

/****************************************************************//**
Returns the table file name extension.
@return	file extension string */
UNIV_INTERN
const char**
ha_innobase::bas_ext() const
/*========================*/
{
	return(ha_innobase_exts);
}

/****************************************************************//**
Returns the operations supported for indexes.
@return	flags of supported operations */
UNIV_INTERN
ulong
ha_innobase::index_flags(
/*=====================*/
	uint	key,
	uint,
	bool) const
{
	return((table_share->key_info[key].algorithm == HA_KEY_ALG_FULLTEXT)
		 ? 0
		 : (HA_READ_NEXT | HA_READ_PREV | HA_READ_ORDER
		  | HA_READ_RANGE | HA_KEYREAD_ONLY
		  | HA_DO_INDEX_COND_PUSHDOWN));
}

/****************************************************************//**
Returns the maximum number of keys.
@return	MAX_KEY */
UNIV_INTERN
uint
ha_innobase::max_supported_keys() const
/*===================================*/
{
	return(MAX_KEY);
}

/****************************************************************//**
Returns the maximum key length.
@return	maximum supported key length, in bytes */
UNIV_INTERN
uint
ha_innobase::max_supported_key_length() const
/*=========================================*/
{
	/* An InnoDB page must store >= 2 keys; a secondary key record
	must also contain the primary key value.  Therefore, if both
	the primary key and the secondary key are at this maximum length,
	it must be less than 1/4th of the free space on a page including
	record overhead.

	MySQL imposes its own limit to this number; MAX_KEY_LENGTH = 3072.

	For page sizes = 16k, InnoDB historically reported 3500 bytes here,
	But the MySQL limit of 3072 was always used through the handler
	interface. */

	switch (UNIV_PAGE_SIZE) {
	case 4096:
		return(768);
	case 8192:
		return(1536);
	default:
		return(3500);
	}
}

/****************************************************************//**
Returns the key map of keys that are usable for scanning.
@return	key_map_full */
UNIV_INTERN
const key_map*
ha_innobase::keys_to_use_for_scanning()
/*===================================*/
{
	return(&key_map_full);
}

/****************************************************************//**
Determines if table caching is supported.
@return	HA_CACHE_TBL_ASKTRANSACT */
UNIV_INTERN
uint8
ha_innobase::table_cache_type()
/*===========================*/
{
	return(HA_CACHE_TBL_ASKTRANSACT);
}

/****************************************************************//**
Determines if the primary key is clustered index.
@return	true */
UNIV_INTERN
bool
ha_innobase::primary_key_is_clustered()
/*===================================*/
{
	return(true);
}

/** Always normalize table name to lower case on Windows */
#ifdef __WIN__
#define normalize_table_name(norm_name, name)		\
	normalize_table_name_low(norm_name, name, TRUE)
#else
#define normalize_table_name(norm_name, name)           \
	normalize_table_name_low(norm_name, name, FALSE)
#endif /* __WIN__ */

/*****************************************************************//**
Normalizes a table name string. A normalized name consists of the
database name catenated to '/' and table name. An example:
test/mytable. On Windows normalization puts both the database name and the
table name always to lower case if "set_lower_case" is set to TRUE. */
static
void
normalize_table_name_low(
/*=====================*/
	char*		norm_name,	/*!< out: normalized name as a
					null-terminated string */
	const char*	name,		/*!< in: table name string */
	ibool		set_lower_case)	/*!< in: TRUE if we want to set name
					to lower case */
{
	char*	name_ptr;
	char*	db_ptr;
	char*	ptr;

	/* Scan name from the end */

	ptr = strend(name)-1;

	while (ptr >= name && *ptr != '\\' && *ptr != '/') {
		ptr--;
	}

	name_ptr = ptr + 1;

	DBUG_ASSERT(ptr > name);

	ptr--;

	while (ptr >= name && *ptr != '\\' && *ptr != '/') {
		ptr--;
	}

	db_ptr = ptr + 1;

	memcpy(norm_name, db_ptr, strlen(name) + 1 - (db_ptr - name));

	norm_name[name_ptr - db_ptr - 1] = '/';

	if (set_lower_case) {
		innobase_casedn_str(norm_name);
	}
}

/********************************************************************//**
Get the upper limit of the MySQL integral and floating-point type.
@return maximum allowed value for the field */
static
ulonglong
innobase_get_int_col_max_value(
/*===========================*/
	const Field*	field)	/*!< in: MySQL field */
{
	ulonglong	max_value = 0;

	switch (field->key_type()) {
	/* TINY */
	case HA_KEYTYPE_BINARY:
		max_value = 0xFFULL;
		break;
	case HA_KEYTYPE_INT8:
		max_value = 0x7FULL;
		break;
	/* SHORT */
	case HA_KEYTYPE_USHORT_INT:
		max_value = 0xFFFFULL;
		break;
	case HA_KEYTYPE_SHORT_INT:
		max_value = 0x7FFFULL;
		break;
	/* MEDIUM */
	case HA_KEYTYPE_UINT24:
		max_value = 0xFFFFFFULL;
		break;
	case HA_KEYTYPE_INT24:
		max_value = 0x7FFFFFULL;
		break;
	/* LONG */
	case HA_KEYTYPE_ULONG_INT:
		max_value = 0xFFFFFFFFULL;
		break;
	case HA_KEYTYPE_LONG_INT:
		max_value = 0x7FFFFFFFULL;
		break;
	/* BIG */
	case HA_KEYTYPE_ULONGLONG:
		max_value = 0xFFFFFFFFFFFFFFFFULL;
		break;
	case HA_KEYTYPE_LONGLONG:
		max_value = 0x7FFFFFFFFFFFFFFFULL;
		break;
	case HA_KEYTYPE_FLOAT:
		/* We use the maximum as per IEEE754-2008 standard, 2^24 */
		max_value = 0x1000000ULL;
		break;
	case HA_KEYTYPE_DOUBLE:
		/* We use the maximum as per IEEE754-2008 standard, 2^53 */
		max_value = 0x20000000000000ULL;
		break;
	default:
		ut_error;
	}

	return(max_value);
}

/*******************************************************************//**
This function checks whether the index column information
is consistent between KEY info from mysql and that from innodb index.
@return TRUE if all column types match. */
static
ibool
innobase_match_index_columns(
/*=========================*/
	const KEY*		key_info,	/*!< in: Index info
						from mysql */
	const dict_index_t*	index_info)	/*!< in: Index info
						from Innodb */
{
	const KEY_PART_INFO*	key_part;
	const KEY_PART_INFO*	key_end;
	const dict_field_t*	innodb_idx_fld;
	const dict_field_t*	innodb_idx_fld_end;

	DBUG_ENTER("innobase_match_index_columns");

	/* Check whether user defined index column count matches */
	if (key_info->key_parts != index_info->n_user_defined_cols) {
		DBUG_RETURN(FALSE);
	}

	key_part = key_info->key_part;
	key_end = key_part + key_info->key_parts;
	innodb_idx_fld = index_info->fields;
	innodb_idx_fld_end = index_info->fields + index_info->n_fields;

	/* Check each index column's datatype. We do not check
	column name because there exists case that index
	column name got modified in mysql but such change does not
	propagate to InnoDB.
	One hidden assumption here is that the index column sequences
	are matched up between those in mysql and Innodb. */
	for (; key_part != key_end; ++key_part) {
		ulint	col_type;
		ibool	is_unsigned;
		ulint	mtype = innodb_idx_fld->col->mtype;

		/* Need to translate to InnoDB column type before
		comparison. */
		col_type = get_innobase_type_from_mysql_type(&is_unsigned,
							     key_part->field);

		/* Ignore Innodb specific system columns. */
		while (mtype == DATA_SYS) {
			innodb_idx_fld++;

			if (innodb_idx_fld >= innodb_idx_fld_end) {
				DBUG_RETURN(FALSE);
			}
		}

		if (col_type != mtype) {
			/* Column Type mismatches */
			DBUG_RETURN(FALSE);
		}

		innodb_idx_fld++;
	}

	DBUG_RETURN(TRUE);
}

/*******************************************************************//**
This function builds a translation table in Innobase_share
object for fast index location with mysql array number from its
table->key_info structure. This also provides the necessary translation
between the key order in mysql key_info and Innodb ib_table->indexes if
they are not fully matched with each other.
Note we do not have any mutex protecting the translation table
building based on the assumption that there is no concurrent
index creation/drop and DMLs that requires index lookup. All table
handle will be closed before the index creation/drop.
@return TRUE if index translation table built successfully */
static
ibool
innobase_build_index_translation(
/*=============================*/
	const TABLE*		table,	/*!< in: table in MySQL data
					dictionary */
	dict_table_t*		ib_table,/*!< in: table in Innodb data
					dictionary */
	Innobase_share*		share)	/*!< in/out: share object
					where index translation table
					will be constructed in. */
{
	ulint		mysql_num_index;
	ulint		ib_num_index;
	dict_index_t**	index_mapping;
	ibool		ret = TRUE;

	DBUG_ENTER("innobase_build_index_translation");

	mutex_enter(&dict_sys->mutex);

	mysql_num_index = table->s->keys;
	ib_num_index = UT_LIST_GET_LEN(ib_table->indexes);

	index_mapping = share->idx_trans_tbl.index_mapping;

	/* If there exists inconsistency between MySQL and InnoDB dictionary
	(metadata) information, the number of index defined in MySQL
	could exceed that in InnoDB, do not build index translation
	table in such case */
	if (UNIV_UNLIKELY(ib_num_index < mysql_num_index)) {
		ret = FALSE;
		goto func_exit;
	}

	/* If index entry count is non-zero, nothing has
	changed since last update, directly return TRUE */
	if (share->idx_trans_tbl.index_count) {
		/* Index entry count should still match mysql_num_index */
		ut_a(share->idx_trans_tbl.index_count == mysql_num_index);
		goto func_exit;
	}

	/* The number of index increased, rebuild the mapping table */
	if (mysql_num_index > share->idx_trans_tbl.array_size) {
		index_mapping = (dict_index_t**) my_realloc(index_mapping,
							mysql_num_index *
							sizeof(*index_mapping),
							MYF(MY_ALLOW_ZERO_PTR));

		if (!index_mapping) {
			/* Report an error if index_mapping continues to be
			NULL and mysql_num_index is a non-zero value */
			sql_print_error("InnoDB: fail to allocate memory for "
					"index translation table. Number of "
					"Index:%lu, array size:%lu",
					mysql_num_index,
					share->idx_trans_tbl.array_size);
			ret = FALSE;
			goto func_exit;
		}

		share->idx_trans_tbl.array_size = mysql_num_index;
	}

	/* For each index in the mysql key_info array, fetch its
	corresponding InnoDB index pointer into index_mapping
	array. */
	for (ulint count = 0; count < mysql_num_index; count++) {

		/* Fetch index pointers into index_mapping according to mysql
		index sequence */
		index_mapping[count] = dict_table_get_index_on_name(
			ib_table, table->key_info[count].name);

		if (!index_mapping[count]) {
			sql_print_error("Cannot find index %s in InnoDB "
					"index dictionary.",
					table->key_info[count].name);
			ret = FALSE;
			goto func_exit;
		}

		/* Double check fetched index has the same
		column info as those in mysql key_info. */
		if (!innobase_match_index_columns(&table->key_info[count],
					          index_mapping[count])) {
			sql_print_error("Found index %s whose column info "
					"does not match that of MySQL.",
					table->key_info[count].name);
			ret = FALSE;
			goto func_exit;
		}
	}

	/* Successfully built the translation table */
	share->idx_trans_tbl.index_count = mysql_num_index;

func_exit:
	if (!ret) {
		/* Build translation table failed. */
		my_free(index_mapping);

		share->idx_trans_tbl.array_size = 0;
		share->idx_trans_tbl.index_count = 0;
		index_mapping = NULL;
	}

	share->idx_trans_tbl.index_mapping = index_mapping;

	mutex_exit(&dict_sys->mutex);

	DBUG_RETURN(ret);
}

/*******************************************************************//**
This function uses index translation table to quickly locate the
requested index structure.
Note we do not have mutex protection for the index translatoin table
access, it is based on the assumption that there is no concurrent
translation table rebuild (fter create/drop index) and DMLs that
require index lookup.
@return dict_index_t structure for requested index. NULL if
fail to locate the index structure. */
static
dict_index_t*
innobase_index_lookup(
/*==================*/
	Innobase_share*	share,	/*!< in: share object for index
				translation table. */
	uint		keynr)	/*!< in: index number for the requested
				index */
{
	if (!share->idx_trans_tbl.index_mapping
	    || keynr >= share->idx_trans_tbl.index_count) {
		return(NULL);
	}

	return(share->idx_trans_tbl.index_mapping[keynr]);
}

/************************************************************************
Set the autoinc column max value. This should only be called once from
ha_innobase::open(). Therefore there's no need for a covering lock. */
UNIV_INTERN
void
ha_innobase::innobase_initialize_autoinc()
/*======================================*/
{
	ulonglong	auto_inc;
	const Field*	field = table->found_next_number_field;

	if (field != NULL) {
		auto_inc = innobase_get_int_col_max_value(field);
	} else {
		/* We have no idea what's been passed in to us as the
		autoinc column. We set it to the 0, effectively disabling
		updates to the table. */
		auto_inc = 0;

		ut_print_timestamp(stderr);
		fprintf(stderr, "  InnoDB: Unable to determine the AUTOINC "
				"column name\n");
	}

	if (srv_force_recovery >= SRV_FORCE_NO_IBUF_MERGE) {
		/* If the recovery level is set so high that writes
		are disabled we force the AUTOINC counter to 0
		value effectively disabling writes to the table.
		Secondly, we avoid reading the table in case the read
		results in failure due to a corrupted table/index.

		We will not return an error to the client, so that the
		tables can be dumped with minimal hassle.  If an error
		were returned in this case, the first attempt to read
		the table would fail and subsequent SELECTs would succeed. */
		auto_inc = 0;
	} else if (field == NULL) {
		/* This is a far more serious error, best to avoid
		opening the table and return failure. */
		my_error(ER_AUTOINC_READ_FAILED, MYF(0));
	} else {
		dict_index_t*	index;
		const char*	col_name;
		ib_uint64_t	read_auto_inc;
		ulint		err;

		update_thd(ha_thd());

		ut_a(prebuilt->trx == thd_to_trx(user_thd));

		col_name = field->field_name;
		index = innobase_get_index(table->s->next_number_index);

		/* Execute SELECT MAX(col_name) FROM TABLE; */
		err = row_search_max_autoinc(index, col_name, &read_auto_inc);

		switch (err) {
		case DB_SUCCESS: {
			ulonglong	col_max_value;

			col_max_value = innobase_get_int_col_max_value(field);

			/* At the this stage we do not know the increment
			nor the offset, so use a default increment of 1. */

			auto_inc = innobase_next_autoinc(
				read_auto_inc, 1, 1, col_max_value);

			break;
		}
		case DB_RECORD_NOT_FOUND:
			ut_print_timestamp(stderr);
			fprintf(stderr, "  InnoDB: MySQL and InnoDB data "
				"dictionaries are out of sync.\n"
				"InnoDB: Unable to find the AUTOINC column "
				"%s in the InnoDB table %s.\n"
				"InnoDB: We set the next AUTOINC column "
				"value to 0,\n"
				"InnoDB: in effect disabling the AUTOINC "
				"next value generation.\n"
				"InnoDB: You can either set the next "
				"AUTOINC value explicitly using ALTER TABLE\n"
				"InnoDB: or fix the data dictionary by "
				"recreating the table.\n",
				col_name, index->table->name);

			/* This will disable the AUTOINC generation. */
			auto_inc = 0;

			/* We want the open to succeed, so that the user can
			take corrective action. ie. reads should succeed but
			updates should fail. */
			err = DB_SUCCESS;
			break;
		default:
			/* row_search_max_autoinc() should only return
			one of DB_SUCCESS or DB_RECORD_NOT_FOUND. */
			ut_error;
		}
	}

	dict_table_autoinc_initialize(prebuilt->table, auto_inc);
}

/*****************************************************************//**
Creates and opens a handle to a table which already exists in an InnoDB
database.
@return	1 if error, 0 if success */
UNIV_INTERN
int
ha_innobase::open(
/*==============*/
	const char*	name,		/*!< in: table name */
	int		mode,		/*!< in: not used */
	uint		test_if_locked)	/*!< in: not used */
{
	dict_table_t*	ib_table;
	char		norm_name[1000];
	THD*		thd;
	ulint		retries = 0;
	char*		is_part = NULL;
	ibool		par_case_name_set = FALSE;
	char		par_case_name[MAX_FULL_NAME_LEN + 1];

	DBUG_ENTER("ha_innobase::open");

	UT_NOT_USED(mode);
	UT_NOT_USED(test_if_locked);

	thd = ha_thd();

	/* Under some cases MySQL seems to call this function while
	holding btr_search_latch. This breaks the latching order as
	we acquire dict_sys->mutex below and leads to a deadlock. */
	if (thd != NULL) {
		innobase_release_temporary_latches(ht, thd);
	}

	normalize_table_name(norm_name, name);

	user_thd = NULL;

	if (!(share=get_share())) {

		DBUG_RETURN(1);
	}

<<<<<<< HEAD
	/* Will be allocated if it is needed in ::update_row() */
	upd_buf = NULL;
	upd_buf_size = 0;
=======
	/* Create buffers for packing the fields of a record. Why
	table->reclength did not work here? Obviously, because char
	fields when packed actually became 1 byte longer, when we also
	stored the string length as the first byte. */

	upd_and_key_val_buff_len =
				table->s->reclength + table->s->max_key_length
							+ MAX_REF_PARTS * 3;
	if (!(uchar*) my_multi_malloc(MYF(MY_WME),
			&upd_buff, upd_and_key_val_buff_len,
			&key_val_buff, upd_and_key_val_buff_len,
			NullS)) {
		DBUG_RETURN(1);
	}
>>>>>>> bd3f9526

	/* We look for pattern #P# to see if the table is partitioned
	MySQL table. The retry logic for partitioned tables is a
	workaround for http://bugs.mysql.com/bug.php?id=33349. Look
	at support issue https://support.mysql.com/view.php?id=21080
	for more details. */
#ifdef __WIN__
	is_part = strstr(norm_name, "#p#");
#else
	is_part = strstr(norm_name, "#P#");
#endif /* __WIN__ */

retry:
	/* Get pointer to a table object in InnoDB dictionary cache */
	ib_table = dict_table_open_on_name(norm_name, FALSE);

	if (NULL == ib_table) {
		if (is_part && retries < 10) {
			/* MySQL partition engine hard codes the file name
			separator as "#P#". The text case is fixed even if
			lower_case_table_names is set to 1 or 2. This is true
			for sub-partition names as well. InnoDB always
			normalises file names to lower case on Windows, this
			can potentially cause problems when copying/moving
			tables between platforms.

			1) If boot against an installation from Windows
			platform, then its partition table name could
			be all be in lower case in system tables. So we
			will need to check lower case name when load table.

			2) If  we boot an installation from other case
			sensitive platform in Windows, we might need to
			check the existence of table name without lowering
			case them in the system table. */
			if (innobase_get_lower_case_table_names() == 1) {

				if (!par_case_name_set) {
#ifndef __WIN__
					/* Check for the table using lower
					case name, including the partition
					separator "P" */
					memcpy(par_case_name, norm_name,
					       strlen(norm_name));
					par_case_name[strlen(norm_name)] = 0;
					innobase_casedn_str(par_case_name);
#else
					/* On Windows platfrom, check
					whether there exists table name in
					system table whose name is
					not being normalized to lower case */
					normalize_table_name_low(
						par_case_name, name, FALSE);
#endif
					par_case_name_set = TRUE;
				}

				ib_table = dict_table_open_on_name(
					par_case_name, FALSE);
			}

			if (!ib_table) {
				++retries;
				os_thread_sleep(100000);
				goto retry;
			} else {
#ifndef __WIN__
				sql_print_warning("Partition table %s opened "
						  "after converting to lower "
						  "case. The table may have "
						  "been moved from a case "
						  "in-sensitive file system. "
						  "Please recreate table in "
						  "the current file system\n",
						  norm_name);
#else
				sql_print_warning("Partition table %s opened "
						  "after skipping the step to "
						  "lower case the table name. "
						  "The table may have been "
						  "moved from a case sensitive "
						  "file system. Please "
						  "recreate table in the "
						  "current file system\n",
						  norm_name);
#endif
				goto table_opened;
			}
		}

		if (is_part) {
			sql_print_error("Failed to open table %s after "
					"%lu attempts.\n", norm_name,
					retries);
		}

		sql_print_error("Cannot find or open table %s from\n"
				"the internal data dictionary of InnoDB "
				"though the .frm file for the\n"
				"table exists. Maybe you have deleted and "
				"recreated InnoDB data\n"
				"files but have forgotten to delete the "
				"corresponding .frm files\n"
				"of InnoDB tables, or you have moved .frm "
				"files to another database?\n"
				"or, the table contains indexes that this "
				"version of the engine\n"
				"doesn't support.\n"
				"See " REFMAN "innodb-troubleshooting.html\n"
				"how you can resolve the problem.\n",
				norm_name);
<<<<<<< HEAD
		free_share(share);
=======
		my_free(upd_buff);
>>>>>>> bd3f9526
		my_errno = ENOENT;

		DBUG_RETURN(HA_ERR_NO_SUCH_TABLE);
	}

table_opened:

	MONITOR_INC(MONITOR_TABLE_OPEN);

	if (ib_table->ibd_file_missing && !thd_tablespace_op(thd)) {
		sql_print_error("MySQL is trying to open a table handle but "
				"the .ibd file for\ntable %s does not exist.\n"
				"Have you deleted the .ibd file from the "
				"database directory under\nthe MySQL datadir, "
				"or have you used DISCARD TABLESPACE?\n"
				"See " REFMAN "innodb-troubleshooting.html\n"
				"how you can resolve the problem.\n",
				norm_name);
<<<<<<< HEAD
		free_share(share);
=======
		my_free(upd_buff);
>>>>>>> bd3f9526
		my_errno = ENOENT;

		dict_table_close(ib_table, FALSE);
		DBUG_RETURN(HA_ERR_NO_SUCH_TABLE);
	}

	prebuilt = row_create_prebuilt(ib_table, table->s->reclength);

	prebuilt->default_rec = table->s->default_values;
	ut_ad(prebuilt->default_rec);

	/* Looks like MySQL-3.23 sometimes has primary key number != 0 */
	primary_key = table->s->primary_key;
	key_used_on_scan = primary_key;

	if (!innobase_build_index_translation(table, ib_table, share)) {
		  sql_print_error("Build InnoDB index translation table for"
				  " Table %s failed", name);
	}

	/* Allocate a buffer for a 'row reference'. A row reference is
	a string of bytes of length ref_length which uniquely specifies
	a row in our table. Note that MySQL may also compare two row
	references for equality by doing a simple memcmp on the strings
	of length ref_length! */

	if (!row_table_got_default_clust_index(ib_table)) {

		prebuilt->clust_index_was_generated = FALSE;

		if (UNIV_UNLIKELY(primary_key >= MAX_KEY)) {
			sql_print_error("Table %s has a primary key in "
					"InnoDB data dictionary, but not "
					"in MySQL!", name);

			/* This mismatch could cause further problems
			if not attended, bring this to the user's attention
			by printing a warning in addition to log a message
			in the errorlog */
			push_warning_printf(thd, Sql_condition::WARN_LEVEL_WARN,
					    ER_NO_SUCH_INDEX,
					    "InnoDB: Table %s has a "
					    "primary key in InnoDB data "
					    "dictionary, but not in "
					    "MySQL!", name);

			/* If primary_key >= MAX_KEY, its (primary_key)
			value could be out of bound if continue to index
			into key_info[] array. Find InnoDB primary index,
			and assign its key_length to ref_length.
			In addition, since MySQL indexes are sorted starting
			with primary index, unique index etc., initialize
			ref_length to the first index key length in
			case we fail to find InnoDB cluster index.

			Please note, this will not resolve the primary
			index mismatch problem, other side effects are
			possible if users continue to use the table.
			However, we allow this table to be opened so
			that user can adopt necessary measures for the
			mismatch while still being accessible to the table
			date. */
			if (!table->key_info) {
				ut_ad(!table->s->keys);
				ref_length = 0;
			} else {
				ref_length = table->key_info[0].key_length;
			}

			/* Find corresponding cluster index
			key length in MySQL's key_info[] array */
			for (ulint i = 0; i < table->s->keys; i++) {
				dict_index_t*	index;
				index = innobase_get_index(i);
				if (dict_index_is_clust(index)) {
					ref_length =
						 table->key_info[i].key_length;
				}
			}
		} else {
			/* MySQL allocates the buffer for ref.
			key_info->key_length includes space for all key
			columns + one byte for each column that may be
			NULL. ref_length must be as exact as possible to
			save space, because all row reference buffers are
			allocated based on ref_length. */

			ref_length = table->key_info[primary_key].key_length;
		}
	} else {
		if (primary_key != MAX_KEY) {
			sql_print_error(
				"Table %s has no primary key in InnoDB data "
				"dictionary, but has one in MySQL! If you "
				"created the table with a MySQL version < "
				"3.23.54 and did not define a primary key, "
				"but defined a unique key with all non-NULL "
				"columns, then MySQL internally treats that "
				"key as the primary key. You can fix this "
				"error by dump + DROP + CREATE + reimport "
				"of the table.", name);

			/* This mismatch could cause further problems
			if not attended, bring this to the user attention
			by printing a warning in addition to log a message
			in the errorlog */
			push_warning_printf(thd, Sql_condition::WARN_LEVEL_WARN,
					    ER_NO_SUCH_INDEX,
					    "InnoDB: Table %s has no "
					    "primary key in InnoDB data "
					    "dictionary, but has one in "
					    "MySQL!", name);
		}

		prebuilt->clust_index_was_generated = TRUE;

		ref_length = DATA_ROW_ID_LEN;

		/* If we automatically created the clustered index, then
		MySQL does not know about it, and MySQL must NOT be aware
		of the index used on scan, to make it avoid checking if we
		update the column of the index. That is why we assert below
		that key_used_on_scan is the undefined value MAX_KEY.
		The column is the row id in the automatical generation case,
		and it will never be updated anyway. */

		if (key_used_on_scan != MAX_KEY) {
			sql_print_warning(
				"Table %s key_used_on_scan is %lu even "
				"though there is no primary key inside "
				"InnoDB.", name, (ulong) key_used_on_scan);
		}
	}

	/* Index block size in InnoDB: used by MySQL in query optimization */
	stats.block_size = 16 * 1024;

	/* Init table lock structure */
	thr_lock_data_init(&share->lock,&lock,(void*) 0);

	if (prebuilt->table) {
		/* We update the highest file format in the system table
		space, if this table has higher file format setting. */

		trx_sys_file_format_max_upgrade(
			(const char**) &innobase_file_format_max,
			dict_table_get_format(prebuilt->table));
	}

	/* Only if the table has an AUTOINC column. */
	if (prebuilt->table != NULL && table->found_next_number_field != NULL) {
		dict_table_autoinc_lock(prebuilt->table);

		/* Since a table can already be "open" in InnoDB's internal
		data dictionary, we only init the autoinc counter once, the
		first time the table is loaded. We can safely reuse the
		autoinc value from a previous MySQL open. */
		if (dict_table_autoinc_read(prebuilt->table) == 0) {

			innobase_initialize_autoinc();
		}

		dict_table_autoinc_unlock(prebuilt->table);
	}

	info(HA_STATUS_NO_LOCK | HA_STATUS_VARIABLE | HA_STATUS_CONST);

	DBUG_RETURN(0);
}

UNIV_INTERN
uint
ha_innobase::max_supported_key_part_length() const
/*==============================================*/
{
	/* A table format specific index column length check will be performed
	at ha_innobase::add_index() and row_create_index_for_mysql() */
	return(innobase_large_prefix
		? REC_VERSION_56_MAX_INDEX_COL_LEN
		: REC_ANTELOPE_MAX_INDEX_COL_LEN - 1);
}

/******************************************************************//**
Closes a handle to an InnoDB table.
@return	0 */
UNIV_INTERN
int
ha_innobase::close()
/*================*/
{
	THD*	thd;

	DBUG_ENTER("ha_innobase::close");

	thd = ha_thd();
	if (thd != NULL) {
		innobase_release_temporary_latches(ht, thd);
	}

	row_prebuilt_free(prebuilt, FALSE);

<<<<<<< HEAD
	if (upd_buf != NULL) {
		ut_ad(upd_buf_size != 0);
		my_free(upd_buf);
		upd_buf = NULL;
		upd_buf_size = 0;
	}

	free_share(share);
=======
	my_free(upd_buff);
>>>>>>> bd3f9526

	MONITOR_INC(MONITOR_TABLE_CLOSE);

	/* Tell InnoDB server that there might be work for
	utility threads: */

	srv_active_wake_master_thread();

	DBUG_RETURN(0);
}

/* The following accessor functions should really be inside MySQL code! */

/**************************************************************//**
Gets field offset for a field in a table.
@return	offset */
static inline
uint
get_field_offset(
/*=============*/
	const TABLE*	table,	/*!< in: MySQL table object */
	const Field*	field)	/*!< in: MySQL field object */
{
	return((uint) (field->ptr - table->record[0]));
}

/**************************************************************//**
Checks if a field in a record is SQL NULL. Uses the record format
information in table to track the null bit in record.
@return	1 if NULL, 0 otherwise */
static inline
uint
field_in_record_is_null(
/*====================*/
	TABLE*	table,	/*!< in: MySQL table object */
	Field*	field,	/*!< in: MySQL field object */
	char*	record)	/*!< in: a row in MySQL format */
{
	int	null_offset;

	if (!field->null_ptr) {

		return(0);
	}

	null_offset = (uint) ((char*) field->null_ptr
		    - (char*) table->record[0]);

	if (record[null_offset] & field->null_bit) {

		return(1);
	}

	return(0);
}

/*************************************************************//**
InnoDB uses this function to compare two data fields for which the data type
is such that we must use MySQL code to compare them. NOTE that the prototype
of this function is in rem0cmp.cc in InnoDB source code! If you change this
function, remember to update the prototype there!
@return	1, 0, -1, if a is greater, equal, less than b, respectively */
UNIV_INTERN
int
innobase_mysql_cmp(
/*===============*/
	int		mysql_type,	/*!< in: MySQL type */
	uint		charset_number,	/*!< in: number of the charset */
	const unsigned char* a,		/*!< in: data field */
	unsigned int	a_length,	/*!< in: data field length,
					not UNIV_SQL_NULL */
	const unsigned char* b,		/*!< in: data field */
	unsigned int	b_length)	/*!< in: data field length,
					not UNIV_SQL_NULL */
{
	CHARSET_INFO*		charset;
	enum_field_types	mysql_tp;
	int			ret;

	DBUG_ASSERT(a_length != UNIV_SQL_NULL);
	DBUG_ASSERT(b_length != UNIV_SQL_NULL);

	mysql_tp = (enum_field_types) mysql_type;

	switch (mysql_tp) {

	case MYSQL_TYPE_BIT:
	case MYSQL_TYPE_STRING:
	case MYSQL_TYPE_VAR_STRING:
	case MYSQL_TYPE_TINY_BLOB:
	case MYSQL_TYPE_MEDIUM_BLOB:
	case MYSQL_TYPE_BLOB:
	case MYSQL_TYPE_LONG_BLOB:
	case MYSQL_TYPE_VARCHAR:
		/* Use the charset number to pick the right charset struct for
		the comparison. Since the MySQL function get_charset may be
		slow before Bar removes the mutex operation there, we first
		look at 2 common charsets directly. */

		if (charset_number == default_charset_info->number) {
			charset = default_charset_info;
		} else if (charset_number == my_charset_latin1.number) {
			charset = &my_charset_latin1;
		} else {
			charset = get_charset(charset_number, MYF(MY_WME));

			if (charset == NULL) {
			  sql_print_error("InnoDB needs charset %lu for doing "
					  "a comparison, but MySQL cannot "
					  "find that charset.",
					  (ulong) charset_number);
				ut_a(0);
			}
		}

		/* Starting from 4.1.3, we use strnncollsp() in comparisons of
		non-latin1_swedish_ci strings. NOTE that the collation order
		changes then: 'b\0\0...' is ordered BEFORE 'b  ...'. Users
		having indexes on such data need to rebuild their tables! */

		ret = charset->coll->strnncollsp(
			charset, a, a_length, b, b_length, 0);

		if (ret < 0) {
			return(-1);
		} else if (ret > 0) {
			return(1);
		} else {
			return(0);
		}
	default:
		ut_error;
	}

	return(0);
}


/*************************************************************//**
Get the next token from the given string and store it in *token. */
UNIV_INTERN
CHARSET_INFO*
innobase_get_fts_charset(
/*=====================*/
	int		mysql_type,	/*!< in: MySQL type */
	uint		charset_number)	/*!< in: number of the charset */
{
	enum_field_types	mysql_tp;
	CHARSET_INFO*		charset;

	mysql_tp = (enum_field_types) mysql_type;

	switch (mysql_tp) {

	case MYSQL_TYPE_BIT:
	case MYSQL_TYPE_STRING:
	case MYSQL_TYPE_VAR_STRING:
	case MYSQL_TYPE_TINY_BLOB:
	case MYSQL_TYPE_MEDIUM_BLOB:
	case MYSQL_TYPE_BLOB:
	case MYSQL_TYPE_LONG_BLOB:
	case MYSQL_TYPE_VARCHAR:
		/* Use the charset number to pick the right charset struct for
		the comparison. Since the MySQL function get_charset may be
		slow before Bar removes the mutex operation there, we first
		look at 2 common charsets directly. */

		if (charset_number == default_charset_info->number) {
			charset = default_charset_info;
		} else if (charset_number == my_charset_latin1.number) {
			charset = &my_charset_latin1;
		} else {
			charset = get_charset(charset_number, MYF(MY_WME));

			if (charset == NULL) {
			  sql_print_error("InnoDB needs charset %lu for doing "
					  "a comparison, but MySQL cannot "
					  "find that charset.",
					  (ulong) charset_number);
				ut_a(0);
			}
		}
		break;
	default:
		ut_error;
	}

	return(charset);
}

/*************************************************************//**
InnoDB uses this function to compare two data fields for which the data type
is such that we must use MySQL code to compare them. NOTE that the prototype
of this function is in rem0cmp.c in InnoDB source code! If you change this
function, remember to update the prototype there!
@return	1, 0, -1, if a is greater, equal, less than b, respectively */
UNIV_INTERN
int
innobase_mysql_cmp_prefix(
/*======================*/
	int		mysql_type,	/*!< in: MySQL type */
	uint		charset_number,	/*!< in: number of the charset */
	const unsigned char* a,		/*!< in: data field */
	unsigned int	a_length,	/*!< in: data field length,
					not UNIV_SQL_NULL */
	const unsigned char* b,		/*!< in: data field */
	unsigned int	b_length)	/*!< in: data field length,
					not UNIV_SQL_NULL */
{
	CHARSET_INFO*		charset;
	int			result;

	charset = innobase_get_fts_charset(mysql_type, charset_number);

	result = ha_compare_text(charset, (uchar*) a, a_length,
				 (uchar*) b, b_length, 1, 0);

	return(result);
}
/******************************************************************//**
compare two character string according to their charset. */
UNIV_INTERN
int
innobase_fts_text_cmp(
/*==================*/
	const void*	cs,		/*!< in: Character set */
	const void*     p1,		/*!< in: key */
	const void*     p2)		/*!< in: node */
{
	const CHARSET_INFO*	charset = (const CHARSET_INFO*) cs;
	const fts_string_t*	s1 = (const fts_string_t*) p1;
	const fts_string_t*	s2 = (const fts_string_t*) p2;

	return(ha_compare_text(charset, s1->f_str, s1->f_len,
			       s2->f_str, s2->f_len, 0, 0));
}
/******************************************************************//**
compare two character string case insensitively according to their charset. */
UNIV_INTERN
int
innobase_fts_text_case_cmp(
/*=======================*/
	const void*	cs,		/*!< in: Character set */
	const void*     p1,		/*!< in: key */
	const void*     p2)		/*!< in: node */
{
	const CHARSET_INFO*	charset = (const CHARSET_INFO*) cs;
	const fts_string_t*	s1 = (const fts_string_t*) p1;
	const fts_string_t*	s2 = (const fts_string_t*) p2;
	ulint			newlen;

	my_casedn_str(charset, (char*) s2->f_str);

	newlen = strlen((const char*) s2->f_str);

	return(ha_compare_text(charset, s1->f_str, s1->f_len,
			       s2->f_str, newlen, 0, 0));
}
/******************************************************************//**
Get the first character's code position for FTS index partition. */
UNIV_INTERN
ulint
innobase_strnxfrm(
/*==============*/
	const CHARSET_INFO*
			cs,		/*!< in: Character set */
	const uchar*	str,		/*!< in: string */
	const ulint	len)		/*!< in: string length */
{
	uchar		mystr[2];
	ulint		value;

	if (!str || len == 0) {
		return(0);
	}

	my_strnxfrm(cs, (uchar*) mystr, 2, str, len);

	value = mach_read_from_2(mystr);

	if (value > 255) {
		value = value / 256;
	}

	return(value);
}

/******************************************************************//**
compare two character string according to their charset. */
UNIV_INTERN
int
innobase_fts_text_cmp_prefix(
/*=========================*/
	const void*	cs,		/*!< in: Character set */
	const void*	p1,		/*!< in: prefix key */
	const void*	p2)		/*!< in: value to compare */
{
	const CHARSET_INFO*	charset = (const CHARSET_INFO*) cs;
	const fts_string_t*	s1 = (const fts_string_t*) p1;
	const fts_string_t*	s2 = (const fts_string_t*) p2;
	int			result;

	result = ha_compare_text(charset, s2->f_str, s2->f_len,
				 s1->f_str, s1->f_len, 1, 0);

	/* We switched s1, s2 position in ha_compare_text. So we need
	to negate the result */
	return(-result);
}
/******************************************************************//**
compare two character string according to their charset. */
UNIV_INTERN
int
innobase_fts_string_cmp(
/*====================*/
	const void*	cs,		/*!< in: Character set */
	const void*     p1,		/*!< in: key */
	const void*     p2)		/*!< in: node */
{
	const CHARSET_INFO*	charset = (const CHARSET_INFO*) cs;
	uchar*			s1 = (uchar*) p1;
	uchar*			s2 = *(uchar**) p2;

	return(ha_compare_text(charset, s1, strlen((const char*) s1),
			       s2, strlen((const char*) s2), 0, 0));
}
/******************************************************************//**
Makes all characters in a string lower case. */
UNIV_INTERN
size_t
innobase_fts_casedn_str(
/*====================*/
	CHARSET_INFO*	cs,	/*!< in: Character set */
	char*		src,	/*!< in: string to put in lower case */
	size_t		src_len,/*!< in: input string length */
	char*		dst,	/*!< in: buffer for result string */
	size_t		dst_len)/*!< in: buffer size */
{
	if (cs->casedn_multiply == 1) {
		memcpy(dst, src, src_len);
		dst[src_len] = 0;
		my_casedn_str(cs, dst);

		return(strlen(dst));
	} else {
		return(cs->cset->casedn(cs, src, src_len, dst, dst_len));
	}
}

#define true_word_char(c, ch) ((c) & (_MY_U | _MY_L | _MY_NMR) || (ch) == '_')

#define misc_word_char(X)       0

/*************************************************************//**
Get the next token from the given string and store it in *token.
It is mostly copied from MyISAM's doc parsing function ft_simple_get_word()
@return length of string processed */
UNIV_INTERN
ulint
innobase_mysql_fts_get_token(
/*=========================*/
	CHARSET_INFO*	cs,		/*!< in: Character set */
	byte*           start,		/*!< in: start of text */
	byte*		end,		/*!< in: one character past end of
					text */
	fts_string_t*	token,		/*!< out: token's text */
	ulint*		offset)		/*!< out: offset to token,
					measured as characters from
					'start' */
{
	int		mbl;
	uchar*		doc = start;

	ut_a(cs);

	token->f_n_char = token->f_len = 0;

	do {
		for (;;) {

			if (doc >= end) {
				return(doc - start);
			}

			int	ctype;

			mbl = cs->cset->ctype(
				cs, &ctype, (uchar*) doc, (uchar*) end);

			if (true_word_char(ctype, *doc)) {
				break;
			}

			doc += mbl > 0 ? mbl : (mbl < 0 ? -mbl : 1);
		}

		ulint	mwc = 0;
		ulint	length = 0;

		token->f_str = doc;

		while (doc < end) {

			int	ctype;

			mbl = cs->cset->ctype(
				cs, &ctype, (uchar*) doc, (uchar*) end);

			if (true_word_char(ctype, *doc)) {
				mwc = 0;
			} else if (!misc_word_char(*doc) || mwc) {
				break;
			} else {
				++mwc;
			}

			++length;

			doc += mbl > 0 ? mbl : (mbl < 0 ? -mbl : 1);
		}

		token->f_len = (uint) (doc - token->f_str) - mwc;
		token->f_n_char = length;

		return(doc - start);

	} while (doc < end);

	token->f_str[token->f_len] = 0;

	return(doc - start);
}

/**************************************************************//**
Converts a MySQL type to an InnoDB type. Note that this function returns
the 'mtype' of InnoDB. InnoDB differentiates between MySQL's old <= 4.1
VARCHAR and the new true VARCHAR in >= 5.0.3 by the 'prtype'.
@return	DATA_BINARY, DATA_VARCHAR, ... */
UNIV_INTERN
ulint
get_innobase_type_from_mysql_type(
/*==============================*/
	ulint*		unsigned_flag,	/*!< out: DATA_UNSIGNED if an
					'unsigned type';
					at least ENUM and SET,
					and unsigned integer
					types are 'unsigned types' */
	const void*	f)		/*!< in: MySQL Field */
{
	const class Field* field = reinterpret_cast<const class Field*>(f);

	/* The following asserts try to check that the MySQL type code fits in
	8 bits: this is used in ibuf and also when DATA_NOT_NULL is ORed to
	the type */

	DBUG_ASSERT((ulint)MYSQL_TYPE_STRING < 256);
	DBUG_ASSERT((ulint)MYSQL_TYPE_VAR_STRING < 256);
	DBUG_ASSERT((ulint)MYSQL_TYPE_DOUBLE < 256);
	DBUG_ASSERT((ulint)MYSQL_TYPE_FLOAT < 256);
	DBUG_ASSERT((ulint)MYSQL_TYPE_DECIMAL < 256);

	if (field->flags & UNSIGNED_FLAG) {

		*unsigned_flag = DATA_UNSIGNED;
	} else {
		*unsigned_flag = 0;
	}

	if (field->real_type() == MYSQL_TYPE_ENUM
		|| field->real_type() == MYSQL_TYPE_SET) {

		/* MySQL has field->type() a string type for these, but the
		data is actually internally stored as an unsigned integer
		code! */

		*unsigned_flag = DATA_UNSIGNED; /* MySQL has its own unsigned
						flag set to zero, even though
						internally this is an unsigned
						integer type */
		return(DATA_INT);
	}

	switch (field->type()) {
		/* NOTE that we only allow string types in DATA_MYSQL and
		DATA_VARMYSQL */
	case MYSQL_TYPE_VAR_STRING:	/* old <= 4.1 VARCHAR */
	case MYSQL_TYPE_VARCHAR:	/* new >= 5.0.3 true VARCHAR */
		if (field->binary()) {
			return(DATA_BINARY);
		} else if (strcmp(field->charset()->name,
				  "latin1_swedish_ci") == 0) {
			return(DATA_VARCHAR);
		} else {
			return(DATA_VARMYSQL);
		}
	case MYSQL_TYPE_BIT:
	case MYSQL_TYPE_STRING: if (field->binary()) {

			return(DATA_FIXBINARY);
		} else if (strcmp(field->charset()->name,
				  "latin1_swedish_ci") == 0) {
			return(DATA_CHAR);
		} else {
			return(DATA_MYSQL);
		}
	case MYSQL_TYPE_NEWDECIMAL:
		return(DATA_FIXBINARY);
	case MYSQL_TYPE_LONG:
	case MYSQL_TYPE_LONGLONG:
	case MYSQL_TYPE_TINY:
	case MYSQL_TYPE_SHORT:
	case MYSQL_TYPE_INT24:
	case MYSQL_TYPE_DATE:
	case MYSQL_TYPE_YEAR:
	case MYSQL_TYPE_NEWDATE:
		return(DATA_INT);
	case MYSQL_TYPE_TIME:
	case MYSQL_TYPE_DATETIME:
	case MYSQL_TYPE_TIMESTAMP:
		switch (field->real_type()) {
		case MYSQL_TYPE_TIME:
		case MYSQL_TYPE_DATETIME:
		case MYSQL_TYPE_TIMESTAMP:
			return DATA_INT;
		default: /* Fall through */
			DBUG_ASSERT((ulint)MYSQL_TYPE_DECIMAL < 256);
		case MYSQL_TYPE_TIME2:
		case MYSQL_TYPE_DATETIME2:
		case MYSQL_TYPE_TIMESTAMP2:
			return DATA_FIXBINARY;
		}
	case MYSQL_TYPE_FLOAT:
		return(DATA_FLOAT);
	case MYSQL_TYPE_DOUBLE:
		return(DATA_DOUBLE);
	case MYSQL_TYPE_DECIMAL:
		return(DATA_DECIMAL);
	case MYSQL_TYPE_GEOMETRY:
	case MYSQL_TYPE_TINY_BLOB:
	case MYSQL_TYPE_MEDIUM_BLOB:
	case MYSQL_TYPE_BLOB:
	case MYSQL_TYPE_LONG_BLOB:
		return(DATA_BLOB);
	case MYSQL_TYPE_NULL:
		/* MySQL currently accepts "NULL" datatype, but will
		reject such datatype in the next release. We will cope
		with it and not trigger assertion failure in 5.1 */
		break;
	default:
		ut_error;
	}

	return(0);
}

/*******************************************************************//**
Writes an unsigned integer value < 64k to 2 bytes, in the little-endian
storage format. */
static inline
void
innobase_write_to_2_little_endian(
/*==============================*/
	byte*	buf,	/*!< in: where to store */
	ulint	val)	/*!< in: value to write, must be < 64k */
{
	ut_a(val < 256 * 256);

	buf[0] = (byte)(val & 0xFF);
	buf[1] = (byte)(val / 256);
}

/*******************************************************************//**
Reads an unsigned integer value < 64k from 2 bytes, in the little-endian
storage format.
@return	value */
static inline
uint
innobase_read_from_2_little_endian(
/*===============================*/
	const uchar*	buf)	/*!< in: from where to read */
{
	return (uint) ((ulint)(buf[0]) + 256 * ((ulint)(buf[1])));
}

/*******************************************************************//**
Stores a key value for a row to a buffer.
@return	key value length as stored in buff */
UNIV_INTERN
uint
ha_innobase::store_key_val_for_row(
/*===============================*/
	uint		keynr,	/*!< in: key number */
	char*		buff,	/*!< in/out: buffer for the key value (in MySQL
				format) */
	uint		buff_len,/*!< in: buffer length */
	const uchar*	record)/*!< in: row in MySQL format */
{
	KEY*		key_info	= table->key_info + keynr;
	KEY_PART_INFO*	key_part	= key_info->key_part;
	KEY_PART_INFO*	end		= key_part + key_info->key_parts;
	char*		buff_start	= buff;
	enum_field_types mysql_type;
	Field*		field;
	ibool		is_null;

	DBUG_ENTER("store_key_val_for_row");

	/* The format for storing a key field in MySQL is the following:

	1. If the column can be NULL, then in the first byte we put 1 if the
	field value is NULL, 0 otherwise.

	2. If the column is of a BLOB type (it must be a column prefix field
	in this case), then we put the length of the data in the field to the
	next 2 bytes, in the little-endian format. If the field is SQL NULL,
	then these 2 bytes are set to 0. Note that the length of data in the
	field is <= column prefix length.

	3. In a column prefix field, prefix_len next bytes are reserved for
	data. In a normal field the max field length next bytes are reserved
	for data. For a VARCHAR(n) the max field length is n. If the stored
	value is the SQL NULL then these data bytes are set to 0.

	4. We always use a 2 byte length for a true >= 5.0.3 VARCHAR. Note that
	in the MySQL row format, the length is stored in 1 or 2 bytes,
	depending on the maximum allowed length. But in the MySQL key value
	format, the length always takes 2 bytes.

	We have to zero-fill the buffer so that MySQL is able to use a
	simple memcmp to compare two key values to determine if they are
	equal. MySQL does this to compare contents of two 'ref' values. */

	memset(buff, 0, buff_len);

	for (; key_part != end; key_part++) {
		is_null = FALSE;

		if (key_part->null_bit) {
			if (record[key_part->null_offset]
						& key_part->null_bit) {
				*buff = 1;
				is_null = TRUE;
			} else {
				*buff = 0;
			}
			buff++;
		}

		field = key_part->field;
		mysql_type = field->type();

		if (mysql_type == MYSQL_TYPE_VARCHAR) {
						/* >= 5.0.3 true VARCHAR */
			ulint		lenlen;
			ulint		len;
			const byte*	data;
			ulint		key_len;
			ulint		true_len;
			const CHARSET_INFO* cs;
			int		error=0;

			key_len = key_part->length;

			if (is_null) {
				buff += key_len + 2;

				continue;
			}
			cs = field->charset();

			lenlen = (ulint)
				(((Field_varstring*) field)->length_bytes);

			data = row_mysql_read_true_varchar(&len,
				(byte*) (record
				+ (ulint) get_field_offset(table, field)),
				lenlen);

			true_len = len;

			/* For multi byte character sets we need to calculate
			the true length of the key */

			if (len > 0 && cs->mbmaxlen > 1) {
				true_len = (ulint) cs->cset->well_formed_len(cs,
						(const char*) data,
						(const char*) data + len,
						(uint) (key_len / cs->mbmaxlen),
						&error);
			}

			/* In a column prefix index, we may need to truncate
			the stored value: */

			if (true_len > key_len) {
				true_len = key_len;
			}

			/* The length in a key value is always stored in 2
			bytes */

			row_mysql_store_true_var_len((byte*) buff, true_len, 2);
			buff += 2;

			memcpy(buff, data, true_len);

			/* Note that we always reserve the maximum possible
			length of the true VARCHAR in the key value, though
			only len first bytes after the 2 length bytes contain
			actual data. The rest of the space was reset to zero
			in the memset() call above. */

			buff += key_len;

		} else if (mysql_type == MYSQL_TYPE_TINY_BLOB
			|| mysql_type == MYSQL_TYPE_MEDIUM_BLOB
			|| mysql_type == MYSQL_TYPE_BLOB
			|| mysql_type == MYSQL_TYPE_LONG_BLOB
			/* MYSQL_TYPE_GEOMETRY data is treated
			as BLOB data in innodb. */
			|| mysql_type == MYSQL_TYPE_GEOMETRY) {

			const CHARSET_INFO* cs;
			ulint		key_len;
			ulint		true_len;
			int		error=0;
			ulint		blob_len;
			const byte*	blob_data;

			ut_a(key_part->key_part_flag & HA_PART_KEY_SEG);

			key_len = key_part->length;

			if (is_null) {
				buff += key_len + 2;

				continue;
			}

			cs = field->charset();

			blob_data = row_mysql_read_blob_ref(&blob_len,
				(byte*) (record
				+ (ulint) get_field_offset(table, field)),
					(ulint) field->pack_length());

			true_len = blob_len;

			ut_a(get_field_offset(table, field)
				== key_part->offset);

			/* For multi byte character sets we need to calculate
			the true length of the key */

			if (blob_len > 0 && cs->mbmaxlen > 1) {
				true_len = (ulint) cs->cset->well_formed_len(cs,
						(const char*) blob_data,
						(const char*) blob_data
							+ blob_len,
						(uint) (key_len / cs->mbmaxlen),
						&error);
			}

			/* All indexes on BLOB and TEXT are column prefix
			indexes, and we may need to truncate the data to be
			stored in the key value: */

			if (true_len > key_len) {
				true_len = key_len;
			}

			/* MySQL reserves 2 bytes for the length and the
			storage of the number is little-endian */

			innobase_write_to_2_little_endian(
					(byte*) buff, true_len);
			buff += 2;

			memcpy(buff, blob_data, true_len);

			/* Note that we always reserve the maximum possible
			length of the BLOB prefix in the key value. */

			buff += key_len;
		} else {
			/* Here we handle all other data types except the
			true VARCHAR, BLOB and TEXT. Note that the column
			value we store may be also in a column prefix
			index. */

			const CHARSET_INFO*	cs = NULL;
			ulint			true_len;
			ulint			key_len;
			const uchar*		src_start;
			int			error=0;
			enum_field_types	real_type;

			key_len = key_part->length;

			if (is_null) {
				 buff += key_len;

				 continue;
			}

			src_start = record + key_part->offset;
			real_type = field->real_type();
			true_len = key_len;

			/* Character set for the field is defined only
			to fields whose type is string and real field
			type is not enum or set. For these fields check
			if character set is multi byte. */

			if (real_type != MYSQL_TYPE_ENUM
				&& real_type != MYSQL_TYPE_SET
				&& ( mysql_type == MYSQL_TYPE_VAR_STRING
					|| mysql_type == MYSQL_TYPE_STRING)) {

				cs = field->charset();

				/* For multi byte character sets we need to
				calculate the true length of the key */

				if (key_len > 0 && cs->mbmaxlen > 1) {

					true_len = (ulint)
						cs->cset->well_formed_len(cs,
							(const char*) src_start,
							(const char*) src_start
								+ key_len,
							(uint) (key_len
								/ cs->mbmaxlen),
							&error);
				}
			}

			memcpy(buff, src_start, true_len);
			buff += true_len;

			/* Pad the unused space with spaces. */

			if (true_len < key_len) {
				ulint	pad_len = key_len - true_len;
				ut_a(cs != NULL);
				ut_a(!(pad_len % cs->mbminlen));

				cs->cset->fill(cs, buff, pad_len,
					       0x20 /* space */);
				buff += pad_len;
			}
		}
	}

	ut_a(buff <= buff_start + buff_len);

	DBUG_RETURN((uint)(buff - buff_start));
}

/**************************************************************//**
Determines if a field is needed in a prebuilt struct 'template'.
@return field to use, or NULL if the field is not needed */
static
const Field*
build_template_needs_field(
/*=======================*/
	ibool		index_contains,	/*!< in:
					dict_index_contains_col_or_prefix(
					index, i) */
	ibool		read_just_key,	/*!< in: TRUE when MySQL calls
					ha_innobase::extra with the
					argument HA_EXTRA_KEYREAD; it is enough
					to read just columns defined in
					the index (i.e., no read of the
					clustered index record necessary) */
	ibool		fetch_all_in_key,
					/*!< in: true=fetch all fields in
					the index */
	ibool		fetch_primary_key_cols,
					/*!< in: true=fetch the
					primary key columns */
	dict_index_t*	index,		/*!< in: InnoDB index to use */
	const TABLE*	table,		/*!< in: MySQL table object */
	ulint		i)		/*!< in: field index in InnoDB table */
{
	const Field*	field	= table->field[i];

	ut_ad(index_contains == dict_index_contains_col_or_prefix(index, i));

	if (!index_contains) {
		if (read_just_key) {
			/* If this is a 'key read', we do not need
			columns that are not in the key */

			return(NULL);
		}
	} else if (fetch_all_in_key) {
		/* This field is needed in the query */

		return(field);
	}

	if (bitmap_is_set(table->read_set, i)
	    || bitmap_is_set(table->write_set, i)) {
		/* This field is needed in the query */

		return(field);
	}

	if (fetch_primary_key_cols
	    && dict_table_col_in_clustered_key(index->table, i)) {
		/* This field is needed in the query */

		return(field);
	}

	/* This field is not needed in the query, skip it */

	return(NULL);
}

/**************************************************************//**
Determines if a field is needed in a prebuilt struct 'template'.
@return whether the field is needed for index condition pushdown */
inline
bool
build_template_needs_field_in_icp(
/*==============================*/
	const dict_index_t*	index,	/*!< in: InnoDB index */
	const row_prebuilt_t*	prebuilt,/*!< in: row fetch template */
	bool			contains,/*!< in: whether the index contains
					column i */
	ulint			i)	/*!< in: column number */
{
	ut_ad(contains == dict_index_contains_col_or_prefix(index, i));

	return(index == prebuilt->index
	       ? contains
	       : dict_index_contains_col_or_prefix(prebuilt->index, i));
}

/**************************************************************//**
Adds a field to a prebuilt struct 'template'.
@return the field template */
static
mysql_row_templ_t*
build_template_field(
/*=================*/
	row_prebuilt_t*	prebuilt,	/*!< in/out: template */
	dict_index_t*	clust_index,	/*!< in: InnoDB clustered index */
	dict_index_t*	index,		/*!< in: InnoDB index to use */
	TABLE*		table,		/*!< in: MySQL table object */
	const Field*	field,		/*!< in: field in MySQL table */
	ulint		i)		/*!< in: field index in InnoDB table */
{
	mysql_row_templ_t*	templ;
	const dict_col_t*	col;

	ut_ad(field == table->field[i]);
	ut_ad(clust_index->table == index->table);

	col = dict_table_get_nth_col(index->table, i);

	templ = prebuilt->mysql_template + prebuilt->n_template++;
	UNIV_MEM_INVALID(templ, sizeof *templ);
	templ->col_no = i;
	templ->clust_rec_field_no = dict_col_get_clust_pos(col, clust_index);
	ut_a(templ->clust_rec_field_no != ULINT_UNDEFINED);

	if (dict_index_is_clust(index)) {
		templ->rec_field_no = templ->clust_rec_field_no;
	} else {
		templ->rec_field_no = dict_index_get_nth_col_pos(index, i);
	}

	if (field->null_ptr) {
		templ->mysql_null_byte_offset =
			(ulint) ((char*) field->null_ptr
				 - (char*) table->record[0]);

		templ->mysql_null_bit_mask = (ulint) field->null_bit;
	} else {
		templ->mysql_null_bit_mask = 0;
	}

	templ->mysql_col_offset = (ulint) get_field_offset(table, field);

	templ->mysql_col_len = (ulint) field->pack_length();
	templ->type = col->mtype;
	templ->mysql_type = (ulint) field->type();

	if (templ->mysql_type == DATA_MYSQL_TRUE_VARCHAR) {
		templ->mysql_length_bytes = (ulint)
			(((Field_varstring*) field)->length_bytes);
	}

	templ->charset = dtype_get_charset_coll(col->prtype);
	templ->mbminlen = dict_col_get_mbminlen(col);
	templ->mbmaxlen = dict_col_get_mbmaxlen(col);
	templ->is_unsigned = col->prtype & DATA_UNSIGNED;

	if (!dict_index_is_clust(index)
	    && templ->rec_field_no == ULINT_UNDEFINED) {
		prebuilt->need_to_access_clustered = TRUE;
	}

	if (prebuilt->mysql_prefix_len < templ->mysql_col_offset
	    + templ->mysql_col_len) {
		prebuilt->mysql_prefix_len = templ->mysql_col_offset
			+ templ->mysql_col_len;
	}

	if (templ->type == DATA_BLOB) {
		prebuilt->templ_contains_blob = TRUE;
	}

	return(templ);
}

/**************************************************************//**
Builds a 'template' to the prebuilt struct. The template is used in fast
retrieval of just those column values MySQL needs in its processing. */
UNIV_INTERN
void
ha_innobase::build_template(
/*========================*/
	bool		whole_row)	/*!< in: true=ROW_MYSQL_WHOLE_ROW,
					false=ROW_MYSQL_REC_FIELDS */
{
	dict_index_t*	index;
	dict_index_t*	clust_index;
	ulint		n_fields;
	ibool		fetch_all_in_key	= FALSE;
	ibool		fetch_primary_key_cols	= FALSE;
	ulint		i;

	if (prebuilt->select_lock_type == LOCK_X) {
		/* We always retrieve the whole clustered index record if we
		use exclusive row level locks, for example, if the read is
		done in an UPDATE statement. */

		whole_row = true;
	} else if (!whole_row) {
		if (prebuilt->hint_need_to_fetch_extra_cols
			== ROW_RETRIEVE_ALL_COLS) {

			/* We know we must at least fetch all columns in the
			key, or all columns in the table */

			if (prebuilt->read_just_key) {
				/* MySQL has instructed us that it is enough
				to fetch the columns in the key; looks like
				MySQL can set this flag also when there is
				only a prefix of the column in the key: in
				that case we retrieve the whole column from
				the clustered index */

				fetch_all_in_key = TRUE;
			} else {
				whole_row = true;
			}
		} else if (prebuilt->hint_need_to_fetch_extra_cols
			== ROW_RETRIEVE_PRIMARY_KEY) {
			/* We must at least fetch all primary key cols. Note
			that if the clustered index was internally generated
			by InnoDB on the row id (no primary key was
			defined), then row_search_for_mysql() will always
			retrieve the row id to a special buffer in the
			prebuilt struct. */

			fetch_primary_key_cols = TRUE;
		}
	}

	clust_index = dict_table_get_first_index(prebuilt->table);

	index = whole_row ? clust_index : prebuilt->index;

	prebuilt->need_to_access_clustered = (index == clust_index);

	/* Below we check column by column if we need to access
	the clustered index. */

	n_fields = (ulint) table->s->fields; /* number of columns */

	if (!prebuilt->mysql_template) {
		prebuilt->mysql_template = (mysql_row_templ_t*)
			mem_alloc(n_fields * sizeof(mysql_row_templ_t));
	}

	prebuilt->template_type = whole_row
		? ROW_MYSQL_WHOLE_ROW : ROW_MYSQL_REC_FIELDS;
	prebuilt->null_bitmap_len = table->s->null_bytes;

	/* Prepare to build prebuilt->mysql_template[]. */
	prebuilt->templ_contains_blob = FALSE;
	prebuilt->mysql_prefix_len = 0;
	prebuilt->n_template = 0;
	prebuilt->idx_cond_n_cols = 0;

	/* Note that in InnoDB, i is the column number in the table.
	MySQL calls columns 'fields'. */

	if (active_index != MAX_KEY && active_index == pushed_idx_cond_keyno) {
		/* Push down an index condition or an end_range check. */
		for (i = 0; i < n_fields; i++) {
			const ibool		index_contains
				= dict_index_contains_col_or_prefix(index, i);

			/* Test if an end_range or an index condition
			refers to the field. Note that "index" and
			"index_contains" may refer to the clustered index.
			Index condition pushdown is relative to prebuilt->index
			(the index that is being looked up first). */

			/* When join_read_always_key() invokes this
			code via handler::ha_index_init() and
			ha_innobase::index_init(), end_range is not
			yet initialized. Because of that, we must
			always check for index_contains, instead of
			the subset
			field->part_of_key.is_set(active_index)
			which would be acceptable if end_range==NULL. */
			if (build_template_needs_field_in_icp(
				    index, prebuilt, index_contains, i)) {
				/* Needed in ICP */
				const Field*		field;
				mysql_row_templ_t*	templ;

				if (whole_row) {
					field = table->field[i];
				} else {
					field = build_template_needs_field(
						index_contains,
						prebuilt->read_just_key,
						fetch_all_in_key,
						fetch_primary_key_cols,
						index, table, i);
					if (!field) {
						continue;
					}
				}

				templ = build_template_field(
					prebuilt, clust_index, index,
					table, field, i);
				prebuilt->idx_cond_n_cols++;
				ut_ad(prebuilt->idx_cond_n_cols
				      == prebuilt->n_template);

				if (index == prebuilt->index) {
					templ->icp_rec_field_no
						= templ->rec_field_no;
				} else {
					templ->icp_rec_field_no
						= dict_index_get_nth_col_pos(
							prebuilt->index, i);
				}

				if (dict_index_is_clust(prebuilt->index)) {
					ut_ad(templ->icp_rec_field_no
					      != ULINT_UNDEFINED);
					/* If the primary key includes
					a column prefix, use it in
					index condition pushdown,
					because the condition is
					evaluated before fetching any
					off-page (externally stored)
					columns. */
					if (templ->icp_rec_field_no
					    < prebuilt->index->n_uniq) {
						/* This is a key column;
						all set. */
						continue;
					}
				} else if (templ->icp_rec_field_no
					   != ULINT_UNDEFINED) {
					continue;
				}

				/* This is a column prefix index.
				The column prefix can be used in
				an end_range comparison. */

				templ->icp_rec_field_no
					= dict_index_get_nth_col_or_prefix_pos(
						prebuilt->index, i, TRUE);
				ut_ad(templ->icp_rec_field_no
				      != ULINT_UNDEFINED);

				/* Index condition pushdown can be used on
				all columns of a secondary index, and on
				the PRIMARY KEY columns. On the clustered
				index, it must never be used on other than
				PRIMARY KEY columns, because those columns
				may be stored off-page, and we will not
				fetch externally stored columns before
				checking the index condition. */
				/* TODO: test the above with an assertion
				like this. Note that index conditions are
				currently pushed down as part of the
				"optimizer phase" while end_range is done
				as part of the execution phase. Therefore,
				we were unable to use an accurate condition
				for end_range in the "if" condition above,
				and the following assertion would fail.
				ut_ad(!dict_index_is_clust(prebuilt->index)
				      || templ->rec_field_no
				      < prebuilt->index->n_uniq);
				*/
			}
		}

		ut_ad(prebuilt->idx_cond_n_cols > 0);
		ut_ad(prebuilt->idx_cond_n_cols == prebuilt->n_template);

		/* Include the fields that are not needed in index condition
		pushdown. */
		for (i = 0; i < n_fields; i++) {
			const ibool		index_contains
				= dict_index_contains_col_or_prefix(index, i);

			if (!build_template_needs_field_in_icp(
				    index, prebuilt, index_contains, i)) {
				/* Not needed in ICP */
				const Field*	field;

				if (whole_row) {
					field = table->field[i];
				} else {
					field = build_template_needs_field(
						index_contains,
						prebuilt->read_just_key,
						fetch_all_in_key,
						fetch_primary_key_cols,
						index, table, i);
					if (!field) {
						continue;
					}
				}

				build_template_field(prebuilt,
						     clust_index, index,
						     table, field, i);
			}
		}

		prebuilt->idx_cond = this;
	} else {
		/* No index condition pushdown */
		prebuilt->idx_cond = NULL;

		for (i = 0; i < n_fields; i++) {
			const Field*	field;

			if (whole_row) {
				field = table->field[i];
			} else {
				field = build_template_needs_field(
					dict_index_contains_col_or_prefix(
						index, i),
					prebuilt->read_just_key,
					fetch_all_in_key,
					fetch_primary_key_cols,
					index, table, i);
				if (!field) {
					continue;
				}
			}

			build_template_field(prebuilt, clust_index, index,
					     table, field, i);
		}
	}

	if (index != clust_index && prebuilt->need_to_access_clustered) {
		/* Change rec_field_no's to correspond to the clustered index
		record */
		for (i = 0; i < prebuilt->n_template; i++) {

			mysql_row_templ_t*	templ
				= &prebuilt->mysql_template[i];

			templ->rec_field_no = templ->clust_rec_field_no;
		}
	}
}

/********************************************************************//**
This special handling is really to overcome the limitations of MySQL's
binlogging. We need to eliminate the non-determinism that will arise in
INSERT ... SELECT type of statements, since MySQL binlog only stores the
min value of the autoinc interval. Once that is fixed we can get rid of
the special lock handling.
@return	DB_SUCCESS if all OK else error code */
UNIV_INTERN
ulint
ha_innobase::innobase_lock_autoinc(void)
/*====================================*/
{
	ulint		error = DB_SUCCESS;

	switch (innobase_autoinc_lock_mode) {
	case AUTOINC_NO_LOCKING:
		/* Acquire only the AUTOINC mutex. */
		dict_table_autoinc_lock(prebuilt->table);
		break;

	case AUTOINC_NEW_STYLE_LOCKING:
		/* For simple (single/multi) row INSERTs, we fallback to the
		old style only if another transaction has already acquired
		the AUTOINC lock on behalf of a LOAD FILE or INSERT ... SELECT
		etc. type of statement. */
		if (thd_sql_command(user_thd) == SQLCOM_INSERT
		    || thd_sql_command(user_thd) == SQLCOM_REPLACE) {
			dict_table_t*	ib_table = prebuilt->table;

			/* Acquire the AUTOINC mutex. */
			dict_table_autoinc_lock(ib_table);

			/* We need to check that another transaction isn't
			already holding the AUTOINC lock on the table. */
			if (ib_table->n_waiting_or_granted_auto_inc_locks) {
				/* Release the mutex to avoid deadlocks. */
				dict_table_autoinc_unlock(ib_table);
			} else {
				break;
			}
		}
		/* Fall through to old style locking. */

	case AUTOINC_OLD_STYLE_LOCKING:
		error = row_lock_table_autoinc_for_mysql(prebuilt);

		if (error == DB_SUCCESS) {

			/* Acquire the AUTOINC mutex. */
			dict_table_autoinc_lock(prebuilt->table);
		}
		break;

	default:
		ut_error;
	}

	return(ulong(error));
}

/********************************************************************//**
Reset the autoinc value in the table.
@return	DB_SUCCESS if all went well else error code */
UNIV_INTERN
ulint
ha_innobase::innobase_reset_autoinc(
/*================================*/
	ulonglong	autoinc)	/*!< in: value to store */
{
	ulint		error;

	error = innobase_lock_autoinc();

	if (error == DB_SUCCESS) {

		dict_table_autoinc_initialize(prebuilt->table, autoinc);

		dict_table_autoinc_unlock(prebuilt->table);
	}

	return(ulong(error));
}

/********************************************************************//**
Store the autoinc value in the table. The autoinc value is only set if
it's greater than the existing autoinc value in the table.
@return	DB_SUCCESS if all went well else error code */
UNIV_INTERN
ulint
ha_innobase::innobase_set_max_autoinc(
/*==================================*/
	ulonglong	auto_inc)	/*!< in: value to store */
{
	ulint		error;

	error = innobase_lock_autoinc();

	if (error == DB_SUCCESS) {

		dict_table_autoinc_update_if_greater(prebuilt->table, auto_inc);

		dict_table_autoinc_unlock(prebuilt->table);
	}

	return(ulong(error));
}

/********************************************************************//**
Stores a row in an InnoDB database, to the table specified in this
handle.
@return	error code */
UNIV_INTERN
int
ha_innobase::write_row(
/*===================*/
	uchar*	record)	/*!< in: a row in MySQL format */
{
	ulint		error = 0;
	int		error_result= 0;
	ibool		auto_inc_used= FALSE;
	ulint		sql_command;
	trx_t*		trx = thd_to_trx(user_thd);

	DBUG_ENTER("ha_innobase::write_row");

	if (prebuilt->trx != trx) {
		sql_print_error("The transaction object for the table handle "
				"is at %p, but for the current thread it is at "
				"%p",
				(const void*) prebuilt->trx, (const void*) trx);

		fputs("InnoDB: Dump of 200 bytes around prebuilt: ", stderr);
		ut_print_buf(stderr, ((const byte*) prebuilt) - 100, 200);
		fputs("\n"
			"InnoDB: Dump of 200 bytes around ha_data: ",
			stderr);
		ut_print_buf(stderr, ((const byte*) trx) - 100, 200);
		putc('\n', stderr);
		ut_error;
	} else if (!trx_is_started(trx)) {
		++trx->will_lock;
	}

	ha_statistic_increment(&SSV::ha_write_count);

	if (table->timestamp_field_type & TIMESTAMP_AUTO_SET_ON_INSERT)
		table->get_timestamp_field()->set_time();

	sql_command = thd_sql_command(user_thd);

	if ((sql_command == SQLCOM_ALTER_TABLE
	     || sql_command == SQLCOM_OPTIMIZE
	     || sql_command == SQLCOM_CREATE_INDEX
	     || sql_command == SQLCOM_DROP_INDEX)
	    && num_write_row >= 10000) {
		/* ALTER TABLE is COMMITted at every 10000 copied rows.
		The IX table lock for the original table has to be re-issued.
		As this method will be called on a temporary table where the
		contents of the original table is being copied to, it is
		a bit tricky to determine the source table.  The cursor
		position in the source table need not be adjusted after the
		intermediate COMMIT, since writes by other transactions are
		being blocked by a MySQL table lock TL_WRITE_ALLOW_READ. */

		dict_table_t*	src_table;
		enum lock_mode	mode;

		num_write_row = 0;

		/* Commit the transaction.  This will release the table
		locks, so they have to be acquired again. */

		/* Altering an InnoDB table */
		/* Get the source table. */
		src_table = lock_get_src_table(
				prebuilt->trx, prebuilt->table, &mode);
		if (!src_table) {
no_commit:
			/* Unknown situation: do not commit */
			/*
			ut_print_timestamp(stderr);
			fprintf(stderr,
				"  InnoDB: ALTER TABLE is holding lock"
				" on %lu tables!\n",
				prebuilt->trx->mysql_n_tables_locked);
			*/
			;
		} else if (src_table == prebuilt->table) {
			/* Source table is not in InnoDB format:
			no need to re-acquire locks on it. */

			/* Altering to InnoDB format */
			innobase_commit(ht, user_thd, 1);
			/* Note that this transaction is still active. */
			trx_register_for_2pc(prebuilt->trx);
			/* We will need an IX lock on the destination table. */
			prebuilt->sql_stat_start = TRUE;
		} else {
			/* Ensure that there are no other table locks than
			LOCK_IX and LOCK_AUTO_INC on the destination table. */

			if (!lock_is_table_exclusive(prebuilt->table,
							prebuilt->trx)) {
				goto no_commit;
			}

			/* Commit the transaction.  This will release the table
			locks, so they have to be acquired again. */
			innobase_commit(ht, user_thd, 1);
			/* Note that this transaction is still active. */
			trx_register_for_2pc(prebuilt->trx);
			/* Re-acquire the table lock on the source table. */
			row_lock_table_for_mysql(prebuilt, src_table, mode);
			/* We will need an IX lock on the destination table. */
			prebuilt->sql_stat_start = TRUE;
		}
	}

	num_write_row++;

	/* This is the case where the table has an auto-increment column */
	if (table->next_number_field && record == table->record[0]) {

		/* Reset the error code before calling
		innobase_get_auto_increment(). */
		prebuilt->autoinc_error = DB_SUCCESS;

		if ((error = update_auto_increment())) {
			/* We don't want to mask autoinc overflow errors. */

			/* Handle the case where the AUTOINC sub-system
			failed during initialization. */
			if (prebuilt->autoinc_error == DB_UNSUPPORTED) {
				error_result = ER_AUTOINC_READ_FAILED;
				/* Set the error message to report too. */
				my_error(ER_AUTOINC_READ_FAILED, MYF(0));
				goto func_exit;
			} else if (prebuilt->autoinc_error != DB_SUCCESS) {
				error = (int) prebuilt->autoinc_error;
				goto report_error;
			}

			/* MySQL errors are passed straight back. */
			error_result = (int) error;
			goto func_exit;
		}

		auto_inc_used = TRUE;
	}

	if (prebuilt->mysql_template == NULL
	    || prebuilt->template_type != ROW_MYSQL_WHOLE_ROW) {

		/* Build the template used in converting quickly between
		the two database formats */

		build_template(true);
	}

	innobase_srv_conc_enter_innodb(prebuilt->trx);

	error = row_insert_for_mysql((byte*) record, prebuilt);

	/* Handle duplicate key errors */
	if (auto_inc_used) {
		ulint		err;
		ulonglong	auto_inc;
		ulonglong	col_max_value;

		/* Note the number of rows processed for this statement, used
		by get_auto_increment() to determine the number of AUTO-INC
		values to reserve. This is only useful for a mult-value INSERT
		and is a statement level counter.*/
		if (trx->n_autoinc_rows > 0) {
			--trx->n_autoinc_rows;
		}

		/* We need the upper limit of the col type to check for
		whether we update the table autoinc counter or not. */
		col_max_value = innobase_get_int_col_max_value(
			table->next_number_field);

		/* Get the value that MySQL attempted to store in the table.*/
		auto_inc = table->next_number_field->val_int();

		switch (error) {
		case DB_DUPLICATE_KEY:

			/* A REPLACE command and LOAD DATA INFILE REPLACE
			handle a duplicate key error themselves, but we
			must update the autoinc counter if we are performing
			those statements. */

			switch (sql_command) {
			case SQLCOM_LOAD:
				if (trx->duplicates) {

					goto set_max_autoinc;
				}
				break;

			case SQLCOM_REPLACE:
			case SQLCOM_INSERT_SELECT:
			case SQLCOM_REPLACE_SELECT:
				goto set_max_autoinc;

			default:
				break;
			}

			break;

		case DB_SUCCESS:
			/* If the actual value inserted is greater than
			the upper limit of the interval, then we try and
			update the table upper limit. Note: last_value
			will be 0 if get_auto_increment() was not called.*/

			if (auto_inc >= prebuilt->autoinc_last_value) {
set_max_autoinc:
				/* This should filter out the negative
				values set explicitly by the user. */
				if (auto_inc <= col_max_value) {
					ut_a(prebuilt->autoinc_increment > 0);

					ulonglong	need;
					ulonglong	offset;

					offset = prebuilt->autoinc_offset;
					need = prebuilt->autoinc_increment;

					auto_inc = innobase_next_autoinc(
						auto_inc,
						need, offset, col_max_value);

					err = innobase_set_max_autoinc(
						auto_inc);

					if (err != DB_SUCCESS) {
						error = err;
					}
				}
			}
			break;
		}
	}

	innobase_srv_conc_exit_innodb(prebuilt->trx);

report_error:
	error_result = convert_error_code_to_mysql((int) error,
						   prebuilt->table->flags,
						   user_thd);

	if (error_result == HA_FTS_INVALID_DOCID) {
		my_error(HA_FTS_INVALID_DOCID, MYF(0));
	}

func_exit:
	innobase_active_small();

	DBUG_RETURN(error_result);
}

/**********************************************************************//**
Checks which fields have changed in a row and stores information
of them to an update vector.
@return	error number or 0 */
static
int
calc_row_difference(
/*================*/
	upd_t*		uvect,		/*!< in/out: update vector */
	uchar*		old_row,	/*!< in: old row in MySQL format */
	uchar*		new_row,	/*!< in: new row in MySQL format */
	TABLE*		table,		/*!< in: table in MySQL data
					dictionary */
	uchar*		upd_buff,	/*!< in: buffer to use */
	ulint		buff_len,	/*!< in: buffer length */
	row_prebuilt_t*	prebuilt,	/*!< in: InnoDB prebuilt struct */
	THD*		thd)		/*!< in: user thread */
{
	uchar*		original_upd_buff = upd_buff;
	Field*		field;
	enum_field_types field_mysql_type;
	uint		n_fields;
	ulint		o_len;
	ulint		n_len;
	ulint		col_pack_len;
	const byte*	new_mysql_row_col;
	const byte*	o_ptr;
	const byte*	n_ptr;
	byte*		buf;
	upd_field_t*	ufield;
	ulint		col_type;
	ulint		n_changed = 0;
	dfield_t	dfield;
	dict_index_t*	clust_index;
	uint		i;
	ulint		error = DB_SUCCESS;
	ibool		changes_fts_column = FALSE;
	ibool		changes_fts_doc_col = FALSE;
	trx_t*          trx = thd_to_trx(thd);
	doc_id_t	doc_id = FTS_NULL_DOC_ID;

	n_fields = table->s->fields;
	clust_index = dict_table_get_first_index(prebuilt->table);

	/* We use upd_buff to convert changed fields */
	buf = (byte*) upd_buff;

	for (i = 0; i < n_fields; i++) {
		field = table->field[i];

		o_ptr = (const byte*) old_row + get_field_offset(table, field);
		n_ptr = (const byte*) new_row + get_field_offset(table, field);

		/* Use new_mysql_row_col and col_pack_len save the values */

		new_mysql_row_col = n_ptr;
		col_pack_len = field->pack_length();

		o_len = col_pack_len;
		n_len = col_pack_len;

		/* We use o_ptr and n_ptr to dig up the actual data for
		comparison. */

		field_mysql_type = field->type();

		col_type = prebuilt->table->cols[i].mtype;

		switch (col_type) {

		case DATA_BLOB:
			o_ptr = row_mysql_read_blob_ref(&o_len, o_ptr, o_len);
			n_ptr = row_mysql_read_blob_ref(&n_len, n_ptr, n_len);

			break;

		case DATA_VARCHAR:
		case DATA_BINARY:
		case DATA_VARMYSQL:
			if (field_mysql_type == MYSQL_TYPE_VARCHAR) {
				/* This is a >= 5.0.3 type true VARCHAR where
				the real payload data length is stored in
				1 or 2 bytes */

				o_ptr = row_mysql_read_true_varchar(
					&o_len, o_ptr,
					(ulint)
					(((Field_varstring*) field)->length_bytes));

				n_ptr = row_mysql_read_true_varchar(
					&n_len, n_ptr,
					(ulint)
					(((Field_varstring*) field)->length_bytes));
			}

			break;
		default:
			;
		}

		if (field_mysql_type == MYSQL_TYPE_LONGLONG
		    && prebuilt->table->fts
		    && innobase_strcasecmp(
			field->field_name, FTS_DOC_ID_COL_NAME) == 0) {
			doc_id = (doc_id_t) mach_read_from_n_little_endian(
				n_ptr, 8);
			if (doc_id == 0) {
				return(DB_FTS_INVALID_DOCID);
			}
		}


		if (field->null_ptr) {
			if (field_in_record_is_null(table, field,
							(char*) old_row)) {
				o_len = UNIV_SQL_NULL;
			}

			if (field_in_record_is_null(table, field,
							(char*) new_row)) {
				n_len = UNIV_SQL_NULL;
			}
		}

		if (o_len != n_len || (o_len != UNIV_SQL_NULL &&
					0 != memcmp(o_ptr, n_ptr, o_len))) {
			/* The field has changed */

			ufield = uvect->fields + n_changed;
			UNIV_MEM_INVALID(ufield, sizeof *ufield);

			/* Let us use a dummy dfield to make the conversion
			from the MySQL column format to the InnoDB format */

			if (n_len != UNIV_SQL_NULL) {
				dict_col_copy_type(prebuilt->table->cols + i,
						   dfield_get_type(&dfield));

				buf = row_mysql_store_col_in_innobase_format(
					&dfield,
					(byte*) buf,
					TRUE,
					new_mysql_row_col,
					col_pack_len,
					dict_table_is_comp(prebuilt->table));
				dfield_copy(&ufield->new_val, &dfield);
			} else {
				dfield_set_null(&ufield->new_val);
			}

			ufield->exp = NULL;
			ufield->orig_len = 0;
			ufield->field_no = dict_col_get_clust_pos(
				&prebuilt->table->cols[i], clust_index);
			n_changed++;

			/* If an FTS indexed column was changed by this
			UPDATE then we need to inform the FTS sub-system.

			NOTE: Currently we re-index all FTS indexed columns
			even if only a subset of the FTS indexed columns
			have been updated. That is the reason we are
			checking only once here. Later we will need to
			note which columns have been updated and do
			selective processing. */
			if (prebuilt->table->fts != NULL) {
				ulint           offset;
				dict_table_t*   innodb_table;

				innodb_table = prebuilt->table;

				if (!changes_fts_column) {
					offset = row_upd_changes_fts_column(
						innodb_table, ufield);

					if (offset != ULINT_UNDEFINED) {
						changes_fts_column = TRUE;
					}
				}

				if (!changes_fts_doc_col) {
					changes_fts_doc_col =
					row_upd_changes_doc_id(
						innodb_table, ufield);
				}
			}
		}
	}

	/* If the update changes a column with an FTS index on it, we
	then add an update column node with a new document id to the
	other changes. We piggy back our changes on the normal UPDATE
	to reduce processing and IO overhead. */
	if (!prebuilt->table->fts) {
			trx->fts_next_doc_id = 0;
	} else if (changes_fts_column || changes_fts_doc_col) {
		dict_table_t*   innodb_table = prebuilt->table;

		ufield = uvect->fields + n_changed;

		if (!DICT_TF2_FLAG_IS_SET(
			innodb_table, DICT_TF2_FTS_HAS_DOC_ID)) {

			/* If Doc ID is managed by user, and if any
			FTS indexed column has been updated, its corresponding
			Doc ID must also be updated. Otherwise, return
			error */
			if (changes_fts_column && !changes_fts_doc_col) {
				ut_print_timestamp(stderr);
				fprintf(stderr, " InnoDB: A new Doc ID"
					" must be supplied while updating"
					" FTS indexed columns.\n");
				return(DB_FTS_INVALID_DOCID);
			}

			/* Doc ID must monotonically increase */
			ut_ad(innodb_table->fts->cache);
			if (doc_id < prebuilt->table->fts->cache->next_doc_id) {
				fprintf(stderr,
					"InnoDB: FTS Doc ID must be larger than"
					" "IB_ID_FMT" for table",
					innodb_table->fts->cache->next_doc_id
					- 1);
				ut_print_name(stderr, trx,
					      TRUE, innodb_table->name);
				putc('\n', stderr);

				return(DB_FTS_INVALID_DOCID);
			} else if ((doc_id
				    - prebuilt->table->fts->cache->next_doc_id)
				   >= FTS_DOC_ID_MAX_STEP) {
				fprintf(stderr,
					"InnoDB: Doc ID "UINT64PF" is too"
					" big. Its difference with largest"
					" Doc ID used "UINT64PF" cannot"
					" exceed or equal to %d\n",
					doc_id,
					prebuilt->table->fts->cache->next_doc_id - 1,
					FTS_DOC_ID_MAX_STEP);
			}


			trx->fts_next_doc_id = doc_id;
		} else {
			/* If the Doc ID is a hidden column, it can't be
			changed by user */
			ut_ad(!changes_fts_doc_col);

			/* Doc ID column is hidden, a new Doc ID will be
			generated by following fts_update_doc_id() call */
			trx->fts_next_doc_id = 0;
		}

		fts_update_doc_id(
			innodb_table, ufield, &trx->fts_next_doc_id);

		if (error == DB_SUCCESS) {
			++n_changed;
		} else {
			ut_print_timestamp(stderr);
			fprintf(stderr, " InnoDB: Error (%lu) while updating "
				"doc id in calc_row_difference().\n", error);
		}
	} else {
		/* We have a Doc ID column, but none of FTS indexed
		columns are touched, nor the Doc ID column, so set
		fts_next_doc_id to UINT64_UNDEFINED, which means do not
		update the Doc ID column */
		trx->fts_next_doc_id = UINT64_UNDEFINED;
	}

	uvect->n_fields = n_changed;
	uvect->info_bits = 0;

	ut_a(buf <= (byte*) original_upd_buff + buff_len);

	return(error);
}

/**********************************************************************//**
Updates a row given as a parameter to a new value. Note that we are given
whole rows, not just the fields which are updated: this incurs some
overhead for CPU when we check which fields are actually updated.
TODO: currently InnoDB does not prevent the 'Halloween problem':
in a searched update a single row can get updated several times
if its index columns are updated!
@return	error number or 0 */
UNIV_INTERN
int
ha_innobase::update_row(
/*====================*/
	const uchar*	old_row,	/*!< in: old row in MySQL format */
	uchar*		new_row)	/*!< in: new row in MySQL format */
{
	upd_t*		uvect;
	int		error = 0;
	trx_t*		trx = thd_to_trx(user_thd);

	DBUG_ENTER("ha_innobase::update_row");

	ut_a(prebuilt->trx == trx);

	if (!trx_is_started(trx)) {
		++trx->will_lock;
	}

	if (upd_buf == NULL) {
		ut_ad(upd_buf_size == 0);

		/* Create a buffer for packing the fields of a record. Why
		table->reclength did not work here? Obviously, because char
		fields when packed actually became 1 byte longer, when we also
		stored the string length as the first byte. */

		upd_buf_size = table->s->reclength + table->s->max_key_length
			+ MAX_REF_PARTS * 3;
		upd_buf = (uchar*) my_malloc(upd_buf_size, MYF(MY_WME));
		if (upd_buf == NULL) {
			upd_buf_size = 0;
			DBUG_RETURN(HA_ERR_OUT_OF_MEM);
		}
	}

	ha_statistic_increment(&SSV::ha_update_count);

	if (table->timestamp_field_type & TIMESTAMP_AUTO_SET_ON_UPDATE)
		table->get_timestamp_field()->set_time();

	if (prebuilt->upd_node) {
		uvect = prebuilt->upd_node->update;
	} else {
		uvect = row_get_prebuilt_update_vector(prebuilt);
	}

	/* Build an update vector from the modified fields in the rows
	(uses upd_buf of the handle) */

	error = calc_row_difference(uvect, (uchar*) old_row, new_row, table,
				    upd_buf, upd_buf_size, prebuilt, user_thd);

	if (error != DB_SUCCESS) {
		goto func_exit;
	}

	/* This is not a delete */
	prebuilt->upd_node->is_delete = FALSE;

	ut_a(prebuilt->template_type == ROW_MYSQL_WHOLE_ROW);

	innobase_srv_conc_enter_innodb(trx);

	error = row_update_for_mysql((byte*) old_row, prebuilt);

	/* We need to do some special AUTOINC handling for the following case:

	INSERT INTO t (c1,c2) VALUES(x,y) ON DUPLICATE KEY UPDATE ...

	We need to use the AUTOINC counter that was actually used by
	MySQL in the UPDATE statement, which can be different from the
	value used in the INSERT statement.*/

	if (error == DB_SUCCESS
	    && table->next_number_field
	    && new_row == table->record[0]
	    && thd_sql_command(user_thd) == SQLCOM_INSERT
	    && trx->duplicates)  {

		ulonglong	auto_inc;
		ulonglong	col_max_value;

		auto_inc = table->next_number_field->val_int();

		/* We need the upper limit of the col type to check for
		whether we update the table autoinc counter or not. */
		col_max_value = innobase_get_int_col_max_value(
			table->next_number_field);

		if (auto_inc <= col_max_value && auto_inc != 0) {

			ulonglong	need;
			ulonglong	offset;

			offset = prebuilt->autoinc_offset;
			need = prebuilt->autoinc_increment;

			auto_inc = innobase_next_autoinc(
				auto_inc, need, offset, col_max_value);

			error = innobase_set_max_autoinc(auto_inc);
		}
	}

	innobase_srv_conc_exit_innodb(trx);

func_exit:
	error = convert_error_code_to_mysql(error,
					    prebuilt->table->flags, user_thd);

	/* If success and no columns were updated. */
	if (error == 0 && uvect->n_fields == 0) {

		/* This is the same as success, but instructs
		MySQL that the row is not really updated and it
		should not increase the count of updated rows.
		This is fix for http://bugs.mysql.com/29157 */
		error = HA_ERR_RECORD_IS_THE_SAME;
	} else if (error == HA_FTS_INVALID_DOCID) {
		my_error(HA_FTS_INVALID_DOCID, MYF(0));
	}

	/* Tell InnoDB server that there might be work for
	utility threads: */

	innobase_active_small();

	DBUG_RETURN(error);
}

/**********************************************************************//**
Deletes a row given as the parameter.
@return	error number or 0 */
UNIV_INTERN
int
ha_innobase::delete_row(
/*====================*/
	const uchar*	record)	/*!< in: a row in MySQL format */
{
	int		error = 0;
	trx_t*		trx = thd_to_trx(user_thd);

	DBUG_ENTER("ha_innobase::delete_row");

	ut_a(prebuilt->trx == trx);

	if (!trx_is_started(trx)) {
		++trx->will_lock;
	}

	ha_statistic_increment(&SSV::ha_delete_count);

	if (!prebuilt->upd_node) {
		row_get_prebuilt_update_vector(prebuilt);
	}

	/* This is a delete */

	prebuilt->upd_node->is_delete = TRUE;

	innobase_srv_conc_enter_innodb(trx);

	error = row_update_for_mysql((byte*) record, prebuilt);

	innobase_srv_conc_exit_innodb(trx);

	error = convert_error_code_to_mysql(
		error, prebuilt->table->flags, user_thd);

	/* Tell the InnoDB server that there might be work for
	utility threads: */

	innobase_active_small();

	DBUG_RETURN(error);
}

/**********************************************************************//**
Removes a new lock set on a row, if it was not read optimistically. This can
be called after a row has been read in the processing of an UPDATE or a DELETE
query, if the option innodb_locks_unsafe_for_binlog is set. */
UNIV_INTERN
void
ha_innobase::unlock_row(void)
/*=========================*/
{
	DBUG_ENTER("ha_innobase::unlock_row");

	/* Consistent read does not take any locks, thus there is
	nothing to unlock. */

	if (prebuilt->select_lock_type == LOCK_NONE) {
		DBUG_VOID_RETURN;
	}

	switch (prebuilt->row_read_type) {
	case ROW_READ_WITH_LOCKS:
		if (!srv_locks_unsafe_for_binlog
		    && prebuilt->trx->isolation_level
		    > TRX_ISO_READ_COMMITTED) {
			break;
		}
		/* fall through */
	case ROW_READ_TRY_SEMI_CONSISTENT:
		row_unlock_for_mysql(prebuilt, FALSE);
		break;
	case ROW_READ_DID_SEMI_CONSISTENT:
		prebuilt->row_read_type = ROW_READ_TRY_SEMI_CONSISTENT;
		break;
	}

	DBUG_VOID_RETURN;
}

/* See handler.h and row0mysql.h for docs on this function. */
UNIV_INTERN
bool
ha_innobase::was_semi_consistent_read(void)
/*=======================================*/
{
	return(prebuilt->row_read_type == ROW_READ_DID_SEMI_CONSISTENT);
}

/* See handler.h and row0mysql.h for docs on this function. */
UNIV_INTERN
void
ha_innobase::try_semi_consistent_read(bool yes)
/*===========================================*/
{
	ut_a(prebuilt->trx == thd_to_trx(ha_thd()));

	/* Row read type is set to semi consistent read if this was
	requested by the MySQL and either innodb_locks_unsafe_for_binlog
	option is used or this session is using READ COMMITTED isolation
	level. */

	if (yes
	    && (srv_locks_unsafe_for_binlog
		|| prebuilt->trx->isolation_level <= TRX_ISO_READ_COMMITTED)) {
		prebuilt->row_read_type = ROW_READ_TRY_SEMI_CONSISTENT;
	} else {
		prebuilt->row_read_type = ROW_READ_WITH_LOCKS;
	}
}

/******************************************************************//**
Initializes a handle to use an index.
@return	0 or error number */
UNIV_INTERN
int
ha_innobase::index_init(
/*====================*/
	uint	keynr,	/*!< in: key (index) number */
	bool sorted)	/*!< in: 1 if result MUST be sorted according to index */
{
	DBUG_ENTER("index_init");

	DBUG_RETURN(change_active_index(keynr));
}

/******************************************************************//**
Currently does nothing.
@return	0 */
UNIV_INTERN
int
ha_innobase::index_end(void)
/*========================*/
{
	int	error	= 0;
	DBUG_ENTER("index_end");
	active_index = MAX_KEY;
	in_range_check_pushed_down = FALSE;
	ds_mrr.dsmrr_close();
	DBUG_RETURN(error);
}

/*********************************************************************//**
Converts a search mode flag understood by MySQL to a flag understood
by InnoDB. */
static inline
ulint
convert_search_mode_to_innobase(
/*============================*/
	enum ha_rkey_function	find_flag)
{
	switch (find_flag) {
	case HA_READ_KEY_EXACT:
		/* this does not require the index to be UNIQUE */
		return(PAGE_CUR_GE);
	case HA_READ_KEY_OR_NEXT:
		return(PAGE_CUR_GE);
	case HA_READ_KEY_OR_PREV:
		return(PAGE_CUR_LE);
	case HA_READ_AFTER_KEY:
		return(PAGE_CUR_G);
	case HA_READ_BEFORE_KEY:
		return(PAGE_CUR_L);
	case HA_READ_PREFIX:
		return(PAGE_CUR_GE);
	case HA_READ_PREFIX_LAST:
		return(PAGE_CUR_LE);
	case HA_READ_PREFIX_LAST_OR_PREV:
		return(PAGE_CUR_LE);
		/* In MySQL-4.0 HA_READ_PREFIX and HA_READ_PREFIX_LAST always
		pass a complete-field prefix of a key value as the search
		tuple. I.e., it is not allowed that the last field would
		just contain n first bytes of the full field value.
		MySQL uses a 'padding' trick to convert LIKE 'abc%'
		type queries so that it can use as a search tuple
		a complete-field-prefix of a key value. Thus, the InnoDB
		search mode PAGE_CUR_LE_OR_EXTENDS is never used.
		TODO: when/if MySQL starts to use also partial-field
		prefixes, we have to deal with stripping of spaces
		and comparison of non-latin1 char type fields in
		innobase_mysql_cmp() to get PAGE_CUR_LE_OR_EXTENDS to
		work correctly. */
	case HA_READ_MBR_CONTAIN:
	case HA_READ_MBR_INTERSECT:
	case HA_READ_MBR_WITHIN:
	case HA_READ_MBR_DISJOINT:
	case HA_READ_MBR_EQUAL:
		return(PAGE_CUR_UNSUPP);
	/* do not use "default:" in order to produce a gcc warning:
	enumeration value '...' not handled in switch
	(if -Wswitch or -Wall is used) */
	}

	my_error(ER_CHECK_NOT_IMPLEMENTED, MYF(0), "this functionality");

	return(PAGE_CUR_UNSUPP);
}

/*
   BACKGROUND INFO: HOW A SELECT SQL QUERY IS EXECUTED
   ---------------------------------------------------
The following does not cover all the details, but explains how we determine
the start of a new SQL statement, and what is associated with it.

For each table in the database the MySQL interpreter may have several
table handle instances in use, also in a single SQL query. For each table
handle instance there is an InnoDB  'prebuilt' struct which contains most
of the InnoDB data associated with this table handle instance.

  A) if the user has not explicitly set any MySQL table level locks:

  1) MySQL calls ::external_lock to set an 'intention' table level lock on
the table of the handle instance. There we set
prebuilt->sql_stat_start = TRUE. The flag sql_stat_start should be set
true if we are taking this table handle instance to use in a new SQL
statement issued by the user. We also increment trx->n_mysql_tables_in_use.

  2) If prebuilt->sql_stat_start == TRUE we 'pre-compile' the MySQL search
instructions to prebuilt->template of the table handle instance in
::index_read. The template is used to save CPU time in large joins.

  3) In row_search_for_mysql, if prebuilt->sql_stat_start is true, we
allocate a new consistent read view for the trx if it does not yet have one,
or in the case of a locking read, set an InnoDB 'intention' table level
lock on the table.

  4) We do the SELECT. MySQL may repeatedly call ::index_read for the
same table handle instance, if it is a join.

  5) When the SELECT ends, MySQL removes its intention table level locks
in ::external_lock. When trx->n_mysql_tables_in_use drops to zero,
 (a) we execute a COMMIT there if the autocommit is on,
 (b) we also release possible 'SQL statement level resources' InnoDB may
have for this SQL statement. The MySQL interpreter does NOT execute
autocommit for pure read transactions, though it should. That is why the
table handler in that case has to execute the COMMIT in ::external_lock.

  B) If the user has explicitly set MySQL table level locks, then MySQL
does NOT call ::external_lock at the start of the statement. To determine
when we are at the start of a new SQL statement we at the start of
::index_read also compare the query id to the latest query id where the
table handle instance was used. If it has changed, we know we are at the
start of a new SQL statement. Since the query id can theoretically
overwrap, we use this test only as a secondary way of determining the
start of a new SQL statement. */


/**********************************************************************//**
Positions an index cursor to the index specified in the handle. Fetches the
row if any.
@return	0, HA_ERR_KEY_NOT_FOUND, or error number */
UNIV_INTERN
int
ha_innobase::index_read(
/*====================*/
	uchar*		buf,		/*!< in/out: buffer for the returned
					row */
	const uchar*	key_ptr,	/*!< in: key value; if this is NULL
					we position the cursor at the
					start or end of index; this can
					also contain an InnoDB row id, in
					which case key_len is the InnoDB
					row id length; the key value can
					also be a prefix of a full key value,
					and the last column can be a prefix
					of a full column */
	uint			key_len,/*!< in: key value length */
	enum ha_rkey_function find_flag)/*!< in: search flags from my_base.h */
{
	ulint		mode;
	dict_index_t*	index;
	ulint		match_mode	= 0;
	int		error;
	ulint		ret;

	DBUG_ENTER("index_read");

	ut_a(prebuilt->trx == thd_to_trx(user_thd));

	ha_statistic_increment(&SSV::ha_read_key_count);

	index = prebuilt->index;

	if (UNIV_UNLIKELY(index == NULL) || dict_index_is_corrupted(index)) {
		prebuilt->index_usable = FALSE;
		DBUG_RETURN(HA_ERR_CRASHED);
	}
	if (UNIV_UNLIKELY(!prebuilt->index_usable)) {
		DBUG_RETURN(dict_index_is_corrupted(index)
			    ? HA_ERR_INDEX_CORRUPT
			    : HA_ERR_TABLE_DEF_CHANGED);
	}

	if (index->type & DICT_FTS) {
		DBUG_RETURN(HA_ERR_KEY_NOT_FOUND);
	}

	/* Note that if the index for which the search template is built is not
	necessarily prebuilt->index, but can also be the clustered index */

	if (prebuilt->sql_stat_start) {
		build_template(false);
	}

	if (key_ptr) {
		/* Convert the search key value to InnoDB format into
		prebuilt->search_tuple */

		row_sel_convert_mysql_key_to_innobase(
			prebuilt->search_tuple,
			srch_key_val1, sizeof(srch_key_val1),
			index,
			(byte*) key_ptr,
			(ulint) key_len,
			prebuilt->trx);
		DBUG_ASSERT(prebuilt->search_tuple->n_fields > 0);
	} else {
		/* We position the cursor to the last or the first entry
		in the index */

		dtuple_set_n_fields(prebuilt->search_tuple, 0);
	}

	mode = convert_search_mode_to_innobase(find_flag);

	match_mode = 0;

	if (find_flag == HA_READ_KEY_EXACT) {

		match_mode = ROW_SEL_EXACT;

	} else if (find_flag == HA_READ_PREFIX
		   || find_flag == HA_READ_PREFIX_LAST) {

		match_mode = ROW_SEL_EXACT_PREFIX;
	}

	last_match_mode = (uint) match_mode;

	if (mode != PAGE_CUR_UNSUPP) {

		innobase_srv_conc_enter_innodb(prebuilt->trx);

		ret = row_search_for_mysql((byte*) buf, mode, prebuilt,
					   match_mode, 0);

		innobase_srv_conc_exit_innodb(prebuilt->trx);
	} else {

		ret = DB_UNSUPPORTED;
	}

	switch (ret) {
	case DB_SUCCESS:
		error = 0;
		table->status = 0;
		break;
	case DB_RECORD_NOT_FOUND:
		error = HA_ERR_KEY_NOT_FOUND;
		table->status = STATUS_NOT_FOUND;
		break;
	case DB_END_OF_INDEX:
		error = HA_ERR_KEY_NOT_FOUND;
		table->status = STATUS_NOT_FOUND;
		break;
	default:
		error = convert_error_code_to_mysql((int) ret,
						    prebuilt->table->flags,
						    user_thd);
		table->status = STATUS_NOT_FOUND;
		break;
	}

	DBUG_RETURN(error);
}

/*******************************************************************//**
The following functions works like index_read, but it find the last
row with the current key value or prefix.
@return	0, HA_ERR_KEY_NOT_FOUND, or an error code */
UNIV_INTERN
int
ha_innobase::index_read_last(
/*=========================*/
	uchar*		buf,	/*!< out: fetched row */
	const uchar*	key_ptr,/*!< in: key value, or a prefix of a full
				key value */
	uint		key_len)/*!< in: length of the key val or prefix
				in bytes */
{
	return(index_read(buf, key_ptr, key_len, HA_READ_PREFIX_LAST));
}

/********************************************************************//**
Get the index for a handle. Does not change active index.
@return	NULL or index instance. */
UNIV_INTERN
dict_index_t*
ha_innobase::innobase_get_index(
/*============================*/
	uint		keynr)	/*!< in: use this index; MAX_KEY means always
				clustered index, even if it was internally
				generated by InnoDB */
{
	KEY*		key = 0;
	dict_index_t*	index = 0;

	DBUG_ENTER("innobase_get_index");

	if (keynr != MAX_KEY && table->s->keys > 0) {
		key = table->key_info + keynr;

		index = innobase_index_lookup(share, keynr);

		if (index) {
			ut_a(ut_strcmp(index->name, key->name) == 0);
		} else {
			/* Can't find index with keynr in the translation
			table. Only print message if the index translation
			table exists */
			if (share->idx_trans_tbl.index_mapping) {
				sql_print_warning("InnoDB could not find "
						  "index %s key no %u for "
						  "table %s through its "
						  "index translation table",
						  key ? key->name : "NULL",
						  keynr,
						  prebuilt->table->name);
			}

			index = dict_table_get_index_on_name(prebuilt->table,
							     key->name);
		}
	} else {
		index = dict_table_get_first_index(prebuilt->table);
	}

	if (!index) {
		sql_print_error(
			"Innodb could not find key n:o %u with name %s "
			"from dict cache for table %s",
			keynr, key ? key->name : "NULL",
			prebuilt->table->name);
	}

	DBUG_RETURN(index);
}

/********************************************************************//**
Changes the active index of a handle.
@return	0 or error code */
UNIV_INTERN
int
ha_innobase::change_active_index(
/*=============================*/
	uint	keynr)	/*!< in: use this index; MAX_KEY means always clustered
			index, even if it was internally generated by
			InnoDB */
{
	DBUG_ENTER("change_active_index");

	ut_ad(user_thd == ha_thd());
	ut_a(prebuilt->trx == thd_to_trx(user_thd));

	active_index = keynr;

	prebuilt->index = innobase_get_index(keynr);

	if (UNIV_UNLIKELY(!prebuilt->index)) {
		sql_print_warning("InnoDB: change_active_index(%u) failed",
				  keynr);
		prebuilt->index_usable = FALSE;
		DBUG_RETURN(1);
	}

	prebuilt->index_usable = row_merge_is_index_usable(prebuilt->trx,
							   prebuilt->index);

	if (UNIV_UNLIKELY(!prebuilt->index_usable)) {
		if (dict_index_is_corrupted(prebuilt->index)) {
			char index_name[MAX_FULL_NAME_LEN + 1];
			char table_name[MAX_FULL_NAME_LEN + 1];

			innobase_format_name(
				index_name, sizeof index_name,
				prebuilt->index->name, TRUE);

			innobase_format_name(
				table_name, sizeof table_name,
				prebuilt->index->table->name, FALSE);

			push_warning_printf(
				user_thd, Sql_condition::WARN_LEVEL_WARN,
				HA_ERR_INDEX_CORRUPT,
				"InnoDB: Index %s for table %s is"
				" marked as corrupted",
				index_name, table_name);
			DBUG_RETURN(1);
		} else {
			push_warning_printf(
				user_thd, Sql_condition::WARN_LEVEL_WARN,
				HA_ERR_TABLE_DEF_CHANGED,
				"InnoDB: insufficient history for index %u",
				keynr);
		}

		/* The caller seems to ignore this.  Thus, we must check
		this again in row_search_for_mysql(). */
		DBUG_RETURN(2);
	}

	ut_a(prebuilt->search_tuple != 0);

	dtuple_set_n_fields(prebuilt->search_tuple, prebuilt->index->n_fields);

	dict_index_copy_types(prebuilt->search_tuple, prebuilt->index,
			      prebuilt->index->n_fields);

	/* MySQL changes the active index for a handle also during some
	queries, for example SELECT MAX(a), SUM(a) first retrieves the MAX()
	and then calculates the sum. Previously we played safe and used
	the flag ROW_MYSQL_WHOLE_ROW below, but that caused unnecessary
	copying. Starting from MySQL-4.1 we use a more efficient flag here. */

	build_template(false);

	DBUG_RETURN(0);
}

/**********************************************************************//**
Positions an index cursor to the index specified in keynr. Fetches the
row if any.
??? This is only used to read whole keys ???
@return	error number or 0 */
UNIV_INTERN
int
ha_innobase::index_read_idx(
/*========================*/
	uchar*		buf,		/*!< in/out: buffer for the returned
					row */
	uint		keynr,		/*!< in: use this index */
	const uchar*	key,		/*!< in: key value; if this is NULL
					we position the cursor at the
					start or end of index */
	uint		key_len,	/*!< in: key value length */
	enum ha_rkey_function find_flag)/*!< in: search flags from my_base.h */
{
	if (change_active_index(keynr)) {

		return(1);
	}

	return(index_read(buf, key, key_len, find_flag));
}

/***********************************************************************//**
Reads the next or previous row from a cursor, which must have previously been
positioned using index_read.
@return	0, HA_ERR_END_OF_FILE, or error number */
UNIV_INTERN
int
ha_innobase::general_fetch(
/*=======================*/
	uchar*	buf,		/*!< in/out: buffer for next row in MySQL
				format */
	uint	direction,	/*!< in: ROW_SEL_NEXT or ROW_SEL_PREV */
	uint	match_mode)	/*!< in: 0, ROW_SEL_EXACT, or
				ROW_SEL_EXACT_PREFIX */
{
	ulint		ret;
	int		error	= 0;

	DBUG_ENTER("general_fetch");

	ut_a(prebuilt->trx == thd_to_trx(user_thd));

	innobase_srv_conc_enter_innodb(prebuilt->trx);

	ret = row_search_for_mysql(
		(byte*) buf, 0, prebuilt, match_mode, direction);

	innobase_srv_conc_exit_innodb(prebuilt->trx);

	switch (ret) {
	case DB_SUCCESS:
		error = 0;
		table->status = 0;
		break;
	case DB_RECORD_NOT_FOUND:
		error = HA_ERR_END_OF_FILE;
		table->status = STATUS_NOT_FOUND;
		break;
	case DB_END_OF_INDEX:
		error = HA_ERR_END_OF_FILE;
		table->status = STATUS_NOT_FOUND;
		break;
	default:
		error = convert_error_code_to_mysql(
			(int) ret, prebuilt->table->flags, user_thd);
		table->status = STATUS_NOT_FOUND;
		break;
	}

	DBUG_RETURN(error);
}

/***********************************************************************//**
Reads the next row from a cursor, which must have previously been
positioned using index_read.
@return	0, HA_ERR_END_OF_FILE, or error number */
UNIV_INTERN
int
ha_innobase::index_next(
/*====================*/
	uchar*		buf)	/*!< in/out: buffer for next row in MySQL
				format */
{
	ha_statistic_increment(&SSV::ha_read_next_count);

	return(general_fetch(buf, ROW_SEL_NEXT, 0));
}

/*******************************************************************//**
Reads the next row matching to the key value given as the parameter.
@return	0, HA_ERR_END_OF_FILE, or error number */
UNIV_INTERN
int
ha_innobase::index_next_same(
/*=========================*/
	uchar*		buf,	/*!< in/out: buffer for the row */
	const uchar*	key,	/*!< in: key value */
	uint		keylen)	/*!< in: key value length */
{
	ha_statistic_increment(&SSV::ha_read_next_count);

	return(general_fetch(buf, ROW_SEL_NEXT, last_match_mode));
}

/***********************************************************************//**
Reads the previous row from a cursor, which must have previously been
positioned using index_read.
@return	0, HA_ERR_END_OF_FILE, or error number */
UNIV_INTERN
int
ha_innobase::index_prev(
/*====================*/
	uchar*	buf)	/*!< in/out: buffer for previous row in MySQL format */
{
	ha_statistic_increment(&SSV::ha_read_prev_count);

	return(general_fetch(buf, ROW_SEL_PREV, 0));
}

/********************************************************************//**
Positions a cursor on the first record in an index and reads the
corresponding row to buf.
@return	0, HA_ERR_END_OF_FILE, or error code */
UNIV_INTERN
int
ha_innobase::index_first(
/*=====================*/
	uchar*	buf)	/*!< in/out: buffer for the row */
{
	int	error;

	DBUG_ENTER("index_first");
	ha_statistic_increment(&SSV::ha_read_first_count);

	error = index_read(buf, NULL, 0, HA_READ_AFTER_KEY);

	/* MySQL does not seem to allow this to return HA_ERR_KEY_NOT_FOUND */

	if (error == HA_ERR_KEY_NOT_FOUND) {
		error = HA_ERR_END_OF_FILE;
	}

	DBUG_RETURN(error);
}

/********************************************************************//**
Positions a cursor on the last record in an index and reads the
corresponding row to buf.
@return	0, HA_ERR_END_OF_FILE, or error code */
UNIV_INTERN
int
ha_innobase::index_last(
/*====================*/
	uchar*	buf)	/*!< in/out: buffer for the row */
{
	int	error;

	DBUG_ENTER("index_last");
	ha_statistic_increment(&SSV::ha_read_last_count);

	error = index_read(buf, NULL, 0, HA_READ_BEFORE_KEY);

	/* MySQL does not seem to allow this to return HA_ERR_KEY_NOT_FOUND */

	if (error == HA_ERR_KEY_NOT_FOUND) {
		error = HA_ERR_END_OF_FILE;
	}

	DBUG_RETURN(error);
}

/****************************************************************//**
Initialize a table scan.
@return	0 or error number */
UNIV_INTERN
int
ha_innobase::rnd_init(
/*==================*/
	bool	scan)	/*!< in: TRUE if table/index scan FALSE otherwise */
{
	int	err;

	/* Store the active index value so that we can restore the original
	value after a scan */

	if (prebuilt->clust_index_was_generated) {
		err = change_active_index(MAX_KEY);
	} else {
		err = change_active_index(primary_key);
	}

	/* Don't use semi-consistent read in random row reads (by position).
	This means we must disable semi_consistent_read if scan is false */

	if (!scan) {
		try_semi_consistent_read(0);
	}

	start_of_scan = 1;

	return(err);
}

/*****************************************************************//**
Ends a table scan.
@return	0 or error number */
UNIV_INTERN
int
ha_innobase::rnd_end(void)
/*======================*/
{
	return(index_end());
}

/*****************************************************************//**
Reads the next row in a table scan (also used to read the FIRST row
in a table scan).
@return	0, HA_ERR_END_OF_FILE, or error number */
UNIV_INTERN
int
ha_innobase::rnd_next(
/*==================*/
	uchar*	buf)	/*!< in/out: returns the row in this buffer,
			in MySQL format */
{
	int	error;

	DBUG_ENTER("rnd_next");
	ha_statistic_increment(&SSV::ha_read_rnd_next_count);

	if (start_of_scan) {
		error = index_first(buf);

		if (error == HA_ERR_KEY_NOT_FOUND) {
			error = HA_ERR_END_OF_FILE;
		}

		start_of_scan = 0;
	} else {
		error = general_fetch(buf, ROW_SEL_NEXT, 0);
	}

	DBUG_RETURN(error);
}

/**********************************************************************//**
Fetches a row from the table based on a row reference.
@return	0, HA_ERR_KEY_NOT_FOUND, or error code */
UNIV_INTERN
int
ha_innobase::rnd_pos(
/*=================*/
	uchar*	buf,	/*!< in/out: buffer for the row */
	uchar*	pos)	/*!< in: primary key value of the row in the
			MySQL format, or the row id if the clustered
			index was internally generated by InnoDB; the
			length of data in pos has to be ref_length */
{
	int		error;
	DBUG_ENTER("rnd_pos");
	DBUG_DUMP("key", pos, ref_length);

	ha_statistic_increment(&SSV::ha_read_rnd_count);

	ut_a(prebuilt->trx == thd_to_trx(ha_thd()));

	/* Note that we assume the length of the row reference is fixed
	for the table, and it is == ref_length */

	error = index_read(buf, pos, ref_length, HA_READ_KEY_EXACT);

	if (error) {
		DBUG_PRINT("error", ("Got error: %d", error));
	}

	DBUG_RETURN(error);
}

/**********************************************************************//**
Initialize FT index scan
@return 0 or error number */
UNIV_INTERN
int
ha_innobase::ft_init()
/*==================*/
{
	DBUG_ENTER("ft_init");

	fprintf(stderr, "ft_init()\n");

	trx_t*	trx = check_trx_exists(ha_thd());

	/* FTS queries are not treated as autocommit non-locking selects.
	This is because the FTS implementation can acquire locks behind
	the scenes. This has not been verified but it is safer to treat
	them as regular read only transactions for now. */

	if (!trx_is_started(trx)) {
		++trx->will_lock;
	}

	DBUG_RETURN(rnd_init(false));
}

/**********************************************************************//**
Initialize FT index scan
@return FT_INFO structure if successful or NULL */
UNIV_INTERN
FT_INFO*
ha_innobase::ft_init_ext(
/*=====================*/
	uint			flags,	/* in: */
	uint			keynr,	/* in: */
	String*			key)	/* in: */
{
	trx_t*			trx;
	dict_table_t*		table;
	ulint			error;
	byte*			query = (byte*) key->ptr();
	ulint			query_len = key->length();
	const CHARSET_INFO*	char_set = key->charset();
	NEW_FT_INFO*		fts_hdl = NULL;
	dict_index_t*		index;
	fts_result_t*		result;
	char			buf_tmp[8192];
	ulint			buf_tmp_used;
	uint			num_errors;

	fprintf(stderr, "ft_init_ext()\n");

	fprintf(stderr, "keynr=%u, '%.*s'\n",
		keynr, (int) key->length(), (byte*) key->ptr());

	if (flags & FT_BOOL) {
		fprintf(stderr, "BOOL search\n");
	} else {
		fprintf(stderr, "NL search\n");
	}

	/* FIXME: utf32 and utf16 are not compatible with some
	string function used. So to convert them to uft8 before
	proceed. */
	if (strcmp(char_set->csname, "utf32") == 0
	    || strcmp(char_set->csname, "utf16") == 0) {
		buf_tmp_used = innobase_convert_string(
			buf_tmp, sizeof(buf_tmp) - 1,
			&my_charset_utf8_general_ci,
			query, query_len, (CHARSET_INFO*) char_set,
			&num_errors);

		query = (byte*) buf_tmp;
		query_len = buf_tmp_used;
		query[query_len] = 0;
	}

	trx = prebuilt->trx;

	/* FTS queries are not treated as autocommit non-locking selects.
	This is because the FTS implementation can acquire locks behind
	the scenes. This has not been verified but it is safer to treat
	them as regular read only transactions for now. */

	if (!trx_is_started(trx)) {
		++trx->will_lock;
	}

	table = prebuilt->table;

	/* Table does not have an FTS index */
	if (!table->fts || ib_vector_is_empty(table->fts->indexes)) {
		my_error(ER_TABLE_HAS_NO_FT, MYF(0));
		return(NULL);
	}

	if (keynr == NO_SUCH_KEY) {
		/* FIXME: Investigate the NO_SUCH_KEY usage */
		index = (dict_index_t*) ib_vector_getp(table->fts->indexes, 0);
	} else {
		index = innobase_get_index(keynr);
	}

	if (!index || index->type != DICT_FTS) {
		my_error(ER_TABLE_HAS_NO_FT, MYF(0));
		return NULL;
	}

	if (!(table->fts->fts_status & ADDED_TABLE_SYNCED)) {
		fts_init_index(table, FALSE);

		table->fts->fts_status |= ADDED_TABLE_SYNCED;
	}

	error = fts_query(trx, index, flags, query, query_len, &result);

	prebuilt->result = result;

	// FIXME: Proper error handling and diagnostic
	if (error != DB_SUCCESS) {
		fprintf(stderr, "Error processing query\n");
	} else {
		/* Must return an instance of a result even if it's empty */
		ut_a(prebuilt->result);

		/* Allocate FTS handler, and instantiate it before return */
		fts_hdl = (NEW_FT_INFO*) my_malloc(sizeof(NEW_FT_INFO),
						   MYF(0));

		fts_hdl->please = (struct _ft_vft*)(&ft_vft_result);
		fts_hdl->ft_prebuilt = prebuilt;
		fts_hdl->ft_result = result;
	}

	return ((FT_INFO*) fts_hdl);
}

/**********************************************************************//**
Fetch next result from the FT result set
@return error code */
UNIV_INTERN
int
ha_innobase::ft_read(
/*=================*/
	uchar*		buf)		/*!< in/out: buf contain result row */
{
	fts_result_t*	result;
	int		error;
	row_prebuilt_t*	ft_prebuilt;

	ft_prebuilt = ((NEW_FT_INFO*) ft_handler)->ft_prebuilt;

	ut_a(ft_prebuilt == prebuilt);

	result = ((NEW_FT_INFO*) ft_handler)->ft_result;

	if (result->current == NULL) {
		/* This is the case where the FTS query did not
		contain and matching documents. */
		if (result->rankings_by_id != NULL) {
			/* Now that we have the complete result, we
			need to sort the document ids on their rank
			calculation. */

			fts_query_sort_result_on_rank(result);

			result->current = const_cast<ib_rbt_node_t*>(
				rbt_first(result->rankings_by_rank));
		} else {
			ut_a(result->current == NULL);
		}
	} else {
		result->current = const_cast<ib_rbt_node_t*>(
			rbt_next(result->rankings_by_rank, result->current));
	}

next_record:

	if (result->current != NULL) {
		dict_index_t*	index;
		dtuple_t*	tuple = prebuilt->search_tuple;

		index = dict_table_get_index_on_name(
			prebuilt->table, FTS_DOC_ID_INDEX_NAME);

		/* Must find the index */
		ut_a(index);

		/* Switch to the FTS doc id index */
		prebuilt->index = index;

		fts_ranking_t*	ranking = rbt_value(
			fts_ranking_t, result->current);

		/* We pass a pointer to the doc_id because we need to
		convert it to storage byte order. */
		row_create_key(tuple, index, &ranking->doc_id);

		innobase_srv_conc_enter_innodb(prebuilt->trx);

		ulint ret = row_search_for_mysql(
			(byte*) buf, PAGE_CUR_GE, prebuilt, ROW_SEL_EXACT, 0);

		innobase_srv_conc_exit_innodb(prebuilt->trx);


		if (ret == DB_SUCCESS) {
			error = 0;
			table->status = 0;

		} else if (ret == DB_RECORD_NOT_FOUND) {

			result->current = const_cast<ib_rbt_node_t*>(
				rbt_next(result->rankings_by_rank,
					 result->current));

			if (!result->current) {
				error = HA_ERR_KEY_NOT_FOUND;
				table->status = STATUS_NOT_FOUND;
			} else {
				goto next_record;
			}

		} else if (ret == DB_END_OF_INDEX) {

			error = HA_ERR_KEY_NOT_FOUND;
			table->status = STATUS_NOT_FOUND;
		} else {

			error = convert_error_code_to_mysql(
				(int) ret, 0, user_thd);

			table->status = STATUS_NOT_FOUND;
		}

		return (error);
	}

	return(HA_ERR_END_OF_FILE);
}

/*************************************************************************
*/

void
ha_innobase::ft_end()
{
	fprintf(stderr, "ft_end()\n");

	if (prebuilt->result != NULL) {
		fts_query_free_result(prebuilt->result);
		prebuilt->result = NULL;
	}

	rnd_end();
}

/*********************************************************************//**
Stores a reference to the current row to 'ref' field of the handle. Note
that in the case where we have generated the clustered index for the
table, the function parameter is illogical: we MUST ASSUME that 'record'
is the current 'position' of the handle, because if row ref is actually
the row id internally generated in InnoDB, then 'record' does not contain
it. We just guess that the row id must be for the record where the handle
was positioned the last time. */
UNIV_INTERN
void
ha_innobase::position(
/*==================*/
	const uchar*	record)	/*!< in: row in MySQL format */
{
	uint		len;

	ut_a(prebuilt->trx == thd_to_trx(ha_thd()));

	if (prebuilt->clust_index_was_generated) {
		/* No primary key was defined for the table and we
		generated the clustered index from row id: the
		row reference will be the row id, not any key value
		that MySQL knows of */

		len = DATA_ROW_ID_LEN;

		memcpy(ref, prebuilt->row_id, len);
	} else {
		len = store_key_val_for_row(primary_key, (char*) ref,
							 ref_length, record);
	}

	/* We assume that the 'ref' value len is always fixed for the same
	table. */

	if (len != ref_length) {
		sql_print_error("Stored ref len is %lu, but table ref len is "
				"%lu", (ulong) len, (ulong) ref_length);
	}
}

/* limit innodb monitor access to users with PROCESS privilege.
See http://bugs.mysql.com/32710 for expl. why we choose PROCESS. */
#define IS_MAGIC_TABLE_AND_USER_DENIED_ACCESS(table_name, thd) \
	(row_is_magic_monitor_table(table_name) \
	 && check_global_access(thd, PROCESS_ACL))

/*****************************************************************//**
Check whether there exist a column named as "FTS_DOC_ID", which is
reserved for InnoDB FTS Doc ID
@return TRUE if there exist a "FTS_DOC_ID" column */
static
ibool
create_table_check_doc_id_col(
/*==========================*/
	trx_t*		trx,		/*!< in: InnoDB transaction handle */
	TABLE*		form,		/*!< in: information on table
					columns and indexes */
	ulint*		doc_id_col)	/*!< out: Doc ID column number if
					there exist a FTS_DOC_ID column,						ULINT_UNDEFINED if column is of the
					wrong type/name/size */
{
	ibool		find_doc_id = FALSE;
	ulint		i;

	for (i = 0; i < form->s->fields; i++) {
		Field*		field;
		ulint		col_type;
		ulint		col_len;
		ulint		unsigned_type;

		field = form->field[i];

		col_type = get_innobase_type_from_mysql_type(&unsigned_type,
							     field);

		col_len = field->pack_length();

		if (innobase_strcasecmp(field->field_name,
					FTS_DOC_ID_COL_NAME) == 0) {

			find_doc_id = TRUE;

			/* Note the name is case sensitive due to
			our internal query parser */
			if (col_type == DATA_INT
			    && !field->null_ptr
			    && col_len == sizeof(doc_id_t)
			    && (strcmp(field->field_name,
				      FTS_DOC_ID_COL_NAME) == 0)) {
				*doc_id_col = i;
			} else {
				push_warning_printf(
					(THD*) trx->mysql_thd,
					Sql_condition::WARN_LEVEL_WARN,
					ER_ILLEGAL_HA_CREATE_OPTION,
					"InnoDB: FTS_DOC_ID column must be "
					"of BIGINT NOT NULL type, and named "
					"in all capitalized characters");
				my_error(ER_WRONG_COLUMN_NAME, MYF(0),
					 field->field_name);
				*doc_id_col = ULINT_UNDEFINED;
			}

			break;
		}
	}

	return(find_doc_id);
}

/*****************************************************************//**
Creates a table definition to an InnoDB database. */
static
int
create_table_def(
/*=============*/
	trx_t*		trx,		/*!< in: InnoDB transaction handle */
	TABLE*		form,		/*!< in: information on table
					columns and indexes */
	const char*	table_name,	/*!< in: table name */
	const char*	path_of_temp_table,/*!< in: if this is a table explicitly
					created by the user with the
					TEMPORARY keyword, then this
					parameter is the dir path where the
					table should be placed if we create
					an .ibd file for it (no .ibd extension
					in the path, though); otherwise this
					is NULL */
	ulint		flags,		/*!< in: table flags */
	ulint		flags2)		/*!< in: table flags2 */
{
	Field*		field;
	dict_table_t*	table;
	ulint		n_cols;
	int		error;
	ulint		col_type;
	ulint		col_len;
	ulint		nulls_allowed;
	ulint		unsigned_type;
	ulint		binary_type;
	ulint		long_true_varchar;
	ulint		charset_no;
	ulint		i;
	ulint		doc_id_col = 0;
	ibool		has_doc_id_col = FALSE;

	DBUG_ENTER("create_table_def");
	DBUG_PRINT("enter", ("table_name: %s", table_name));

	ut_a(trx->mysql_thd != NULL);

	/* MySQL does the name length check. But we do additional check
	on the name length here */
	if (strlen(table_name) > MAX_FULL_NAME_LEN) {
		push_warning_printf(
			(THD*) trx->mysql_thd, Sql_condition::WARN_LEVEL_WARN,
			ER_TABLE_NAME,
			"InnoDB: Table Name or Database Name is too long");

		DBUG_RETURN(ER_TABLE_NAME);
	}

	/* table_name must contain '/'. Later in the code we assert if it
	does not */
	if (strcmp(strchr(table_name, '/') + 1,
		   "innodb_table_monitor") == 0) {
		push_warning(
			(THD*) trx->mysql_thd, Sql_condition::WARN_LEVEL_WARN,
			HA_ERR_WRONG_COMMAND,
			DEPRECATED_MSG_INNODB_TABLE_MONITOR);
	}

	n_cols = form->s->fields;

	/* Check whether there already exists a FTS_DOC_ID column */
	if (create_table_check_doc_id_col(trx, form, &doc_id_col)){

		/* Raise error if the Doc ID column is of wrong type or name */
		if (doc_id_col == ULINT_UNDEFINED) {
			trx_commit_for_mysql(trx);

			error = DB_ERROR;
			goto error_ret;
		} else {
			has_doc_id_col = TRUE;
		}
	}

	/* We pass 0 as the space id, and determine at a lower level the space
	id where to store the table */

	if (flags2 & DICT_TF2_FTS) {
		/* Adjust for the FTS hidden field */
		if (!has_doc_id_col) {
			table = dict_mem_table_create(table_name, 0, n_cols + 1,
						      flags, flags2);

			/* Set the hidden doc_id column. */
			table->fts->doc_col = n_cols;
		} else {
			table = dict_mem_table_create(table_name, 0, n_cols,
						      flags, flags2);
			table->fts->doc_col = doc_id_col;
		}
	} else {
		table = dict_mem_table_create(table_name, 0, n_cols,
					      flags, flags2);
	}

	if (path_of_temp_table) {
		table->dir_path_of_temp_table =
			mem_heap_strdup(table->heap, path_of_temp_table);
	}

	for (i = 0; i < n_cols; i++) {
		field = form->field[i];

		col_type = get_innobase_type_from_mysql_type(&unsigned_type,
							     field);

		if (!col_type) {
			push_warning_printf(
				(THD*) trx->mysql_thd,
				Sql_condition::WARN_LEVEL_WARN,
				ER_CANT_CREATE_TABLE,
				"Error creating table '%s' with "
				"column '%s'. Please check its "
				"column type and try to re-create "
				"the table with an appropriate "
				"column type.",
				table->name, (char*) field->field_name);
			goto err_col;
		}

		if (field->null_ptr) {
			nulls_allowed = 0;
		} else {
			nulls_allowed = DATA_NOT_NULL;
		}

		if (field->binary()) {
			binary_type = DATA_BINARY_TYPE;
		} else {
			binary_type = 0;
		}

		charset_no = 0;

		if (dtype_is_string_type(col_type)) {

			charset_no = (ulint) field->charset()->number;

			if (UNIV_UNLIKELY(charset_no > MAX_CHAR_COLL_NUM)) {
				/* in data0type.h we assume that the
				number fits in one byte in prtype */
				push_warning_printf(
					(THD*) trx->mysql_thd,
					Sql_condition::WARN_LEVEL_WARN,
					ER_CANT_CREATE_TABLE,
					"In InnoDB, charset-collation codes"
					" must be below 256."
					" Unsupported code %lu.",
					(ulong) charset_no);
				DBUG_RETURN(ER_CANT_CREATE_TABLE);
			}
		}

		/* we assume in dtype_form_prtype() that this fits in
		two bytes */
		ut_a(field->type() <= MAX_CHAR_COLL_NUM);
		col_len = field->pack_length();

		/* The MySQL pack length contains 1 or 2 bytes length field
		for a true VARCHAR. Let us subtract that, so that the InnoDB
		column length in the InnoDB data dictionary is the real
		maximum byte length of the actual data. */

		long_true_varchar = 0;

		if (field->type() == MYSQL_TYPE_VARCHAR) {
			col_len -= ((Field_varstring*) field)->length_bytes;

			if (((Field_varstring*) field)->length_bytes == 2) {
				long_true_varchar = DATA_LONG_TRUE_VARCHAR;
			}
		}

		/* First check whether the column to be added has a
		system reserved name. */
		if (dict_col_name_is_reserved(field->field_name)){
			my_error(ER_WRONG_COLUMN_NAME, MYF(0),
				 field->field_name);
err_col:
			dict_mem_table_free(table);
			trx_commit_for_mysql(trx);

			error = DB_ERROR;
			goto error_ret;
		}

		dict_mem_table_add_col(table, table->heap,
			(char*) field->field_name,
			col_type,
			dtype_form_prtype(
				(ulint) field->type()
				| nulls_allowed | unsigned_type
				| binary_type | long_true_varchar,
				charset_no),
			col_len);
	}

	/* Add the FTS doc_id hidden column. */
	if (flags2 & DICT_TF2_FTS && !has_doc_id_col) {
		fts_add_doc_id_column(table);
	}

	error = row_create_table_for_mysql(table, trx);

	if (error == DB_DUPLICATE_KEY) {
		char buf[100];
		char* buf_end = innobase_convert_identifier(
			buf, sizeof buf - 1, table_name, strlen(table_name),
			trx->mysql_thd, TRUE);

		*buf_end = '\0';
		my_error(ER_TABLE_EXISTS_ERROR, MYF(0), buf);
	}

error_ret:
	error = convert_error_code_to_mysql(error, flags, NULL);

	DBUG_RETURN(error);
}

/*****************************************************************//**
Creates an index in an InnoDB database. */
static
int
create_index(
/*=========*/
	trx_t*		trx,		/*!< in: InnoDB transaction handle */
	TABLE*		form,		/*!< in: information on table
					columns and indexes */
	ulint		flags,		/*!< in: InnoDB table flags */
	const char*	table_name,	/*!< in: table name */
	uint		key_num)	/*!< in: index number */
{
	Field*		field;
	dict_index_t*	index;
	int		error;
	ulint		n_fields;
	KEY*		key;
	KEY_PART_INFO*	key_part;
	ulint		ind_type;
	ulint		col_type;
	ulint		prefix_len = 0;
	ulint		is_unsigned;
	ulint		i;
	ulint		j;
	ulint*		field_lengths = NULL;

	DBUG_ENTER("create_index");

	key = form->key_info + key_num;

	n_fields = key->key_parts;

	/* Assert that "GEN_CLUST_INDEX" cannot be used as non-primary index */
	ut_a(innobase_strcasecmp(key->name, innobase_index_reserve_name) != 0);

	ind_type = 0;

	if (key->flags & HA_FULLTEXT) {
		ind_type = DICT_FTS;
	} else {
		if (key_num == form->s->primary_key) {
			ind_type = ind_type | DICT_CLUSTERED;
		}

		if (key->flags & HA_NOSAME ) {
			ind_type = ind_type | DICT_UNIQUE;
		}
	}

	/* We pass 0 as the space id, and determine at a lower level the space
	id where to store the table */

	index = dict_mem_index_create(table_name, key->name, 0,
				      ind_type, n_fields);

	if (ind_type != DICT_FTS) {
		field_lengths = (ulint*) my_malloc(
			sizeof(ulint) * n_fields, MYF(MY_FAE));

		ut_ad(!(index->type & DICT_FTS));
	}

	for (i = 0; i < n_fields; i++) {
		key_part = key->key_part + i;

		if (ind_type != DICT_FTS) {

			/* (The flag HA_PART_KEY_SEG denotes in MySQL a
			column prefix field in an index: we only store a
			specified number of first bytes of the column to
			the index field.) The flag does not seem to be
			properly set by MySQL. Let us fall back on testing
			the length of the key part versus the column. */

			field = NULL;

			for (j = 0; j < form->s->fields; j++) {

				field = form->field[j];

				if (0 == innobase_strcasecmp(
						field->field_name,
						key_part->field->field_name)) {
					/* Found the corresponding column */

					break;
				}
			}

			ut_a(j < form->s->fields);

			col_type = get_innobase_type_from_mysql_type(
						&is_unsigned, key_part->field);

			if (DATA_BLOB == col_type
				|| (key_part->length < field->pack_length()
					&& field->type() != MYSQL_TYPE_VARCHAR)
				|| (field->type() == MYSQL_TYPE_VARCHAR
					&& key_part->length < field->pack_length()
					- ((Field_varstring*) field)->length_bytes)) {

				prefix_len = key_part->length;

				if (col_type == DATA_INT
					|| col_type == DATA_FLOAT
					|| col_type == DATA_DOUBLE
					|| col_type == DATA_DECIMAL) {
					sql_print_error(
					"MySQL is trying to create a column "
					"prefix index field, on an "
					"inappropriate data type. Table "
					"name %s, column name %s.",
					table_name,
					key_part->field->field_name);

					prefix_len = 0;
				}
			} else {
				prefix_len = 0;
			}

			field_lengths[i] = key_part->length;
		}

		dict_mem_index_add_field(index,
			(char*) key_part->field->field_name, prefix_len);
	}

	ut_ad(key->flags & HA_FULLTEXT || !(index->type & DICT_FTS));

	/* Even though we've defined max_supported_key_part_length, we
	still do our own checking using field_lengths to be absolutely
	sure we don't create too long indexes. */
	error = row_create_index_for_mysql(index, trx, field_lengths);

	error = convert_error_code_to_mysql(error, flags, NULL);

	my_free(field_lengths);

	DBUG_RETURN(error);
}

/*****************************************************************//**
Creates an index to an InnoDB table when the user has defined no
primary index. */
static
int
create_clustered_index_when_no_primary(
/*===================================*/
	trx_t*		trx,		/*!< in: InnoDB transaction handle */
	ulint		flags,		/*!< in: InnoDB table flags */
	const char*	table_name)	/*!< in: table name */
{
	dict_index_t*	index;
	int		error;

	/* We pass 0 as the space id, and determine at a lower level the space
	id where to store the table */
	index = dict_mem_index_create(table_name,
				      innobase_index_reserve_name,
				      0, DICT_CLUSTERED, 0);

	error = row_create_index_for_mysql(index, trx, NULL);

	error = convert_error_code_to_mysql(error, flags, NULL);

	return(error);
}

/*****************************************************************//**
Return a display name for the row format
@return row format name */
UNIV_INTERN
const char*
get_row_format_name(
/*================*/
	enum row_type	row_format)		/*!< in: Row Format */
{
	switch (row_format) {
	case ROW_TYPE_COMPACT:
		return("COMPACT");
	case ROW_TYPE_COMPRESSED:
		return("COMPRESSED");
	case ROW_TYPE_DYNAMIC:
		return("DYNAMIC");
	case ROW_TYPE_REDUNDANT:
		return("REDUNDANT");
	case ROW_TYPE_DEFAULT:
		return("DEFAULT");
	case ROW_TYPE_FIXED:
		return("FIXED");
	case ROW_TYPE_PAGE:
	case ROW_TYPE_NOT_USED:
		break;
	}
	return("NOT USED");
}

/** If file-per-table is missing, issue warning and set ret false */
#define CHECK_ERROR_ROW_TYPE_NEEDS_FILE_PER_TABLE		\
	if (!srv_file_per_table) {				\
		push_warning_printf(				\
			thd, Sql_condition::WARN_LEVEL_WARN,	\
			ER_ILLEGAL_HA_CREATE_OPTION,		\
			"InnoDB: ROW_FORMAT=%s requires"	\
			" innodb_file_per_table.",		\
			get_row_format_name(row_format));	\
		ret = FALSE;					\
	}

/** If file-format is Antelope, issue warning and set ret false */
#define CHECK_ERROR_ROW_TYPE_NEEDS_GT_ANTELOPE			\
	if (srv_file_format < UNIV_FORMAT_B) {		\
		push_warning_printf(				\
			thd, Sql_condition::WARN_LEVEL_WARN,	\
			ER_ILLEGAL_HA_CREATE_OPTION,		\
			"InnoDB: ROW_FORMAT=%s requires"	\
			" innodb_file_format > Antelope.",	\
			get_row_format_name(row_format));	\
		ret = FALSE;					\
	}


/*****************************************************************//**
Validates the create options. We may build on this function
in future. For now, it checks two specifiers:
KEY_BLOCK_SIZE and ROW_FORMAT
If innodb_strict_mode is not set then this function is a no-op
@return	TRUE if valid. */
static
ibool
create_options_are_valid(
/*=====================*/
	THD*		thd,		/*!< in: connection thread. */
	TABLE*		form,		/*!< in: information on table
					columns and indexes */
	HA_CREATE_INFO*	create_info)	/*!< in: create info. */
{
	ibool	kbs_specified	= FALSE;
	ibool	ret		= TRUE;
	enum row_type	row_format	= form->s->row_type;

	ut_ad(thd != NULL);

	/* If innodb_strict_mode is not set don't do any validation. */
	if (!(THDVAR(thd, strict_mode))) {
		return(TRUE);
	}

	ut_ad(form != NULL);
	ut_ad(create_info != NULL);

	/* First check if a non-zero KEY_BLOCK_SIZE was specified. */
	if (create_info->key_block_size) {
		kbs_specified = TRUE;
		switch (create_info->key_block_size) {
			ulint	kbs_max;
		case 1:
		case 2:
		case 4:
		case 8:
		case 16:
			/* Valid KEY_BLOCK_SIZE, check its dependencies. */
			if (!srv_file_per_table) {
				push_warning(
					thd, Sql_condition::WARN_LEVEL_WARN,
					ER_ILLEGAL_HA_CREATE_OPTION,
					"InnoDB: KEY_BLOCK_SIZE requires"
					" innodb_file_per_table.");
				ret = FALSE;
			}
			if (srv_file_format < UNIV_FORMAT_B) {
				push_warning(
					thd, Sql_condition::WARN_LEVEL_WARN,
					ER_ILLEGAL_HA_CREATE_OPTION,
					"InnoDB: KEY_BLOCK_SIZE requires"
					" innodb_file_format > Antelope.");
				ret = FALSE;
			}

			/* The maximum KEY_BLOCK_SIZE (KBS) is 16. But if
			UNIV_PAGE_SIZE is smaller than 16k, the maximum
			KBS is also smaller. */
			kbs_max = ut_min(
				1 << (UNIV_PAGE_SSIZE_MAX - 1),
				1 << (PAGE_ZIP_SSIZE_MAX - 1));
			if (create_info->key_block_size > kbs_max) {
				push_warning_printf(
					thd, Sql_condition::WARN_LEVEL_WARN,
					ER_ILLEGAL_HA_CREATE_OPTION,
					"InnoDB: KEY_BLOCK_SIZE=%ld"
					" cannot be larger than %ld.",
					create_info->key_block_size,
					kbs_max);
				ret = FALSE;
			}
			break;
		default:
			push_warning_printf(
				thd, Sql_condition::WARN_LEVEL_WARN,
				ER_ILLEGAL_HA_CREATE_OPTION,
				"InnoDB: invalid KEY_BLOCK_SIZE = %lu."
				" Valid values are [1, 2, 4, 8, 16]",
				create_info->key_block_size);
			ret = FALSE;
			break;
		}
	}

	/* Check for a valid Innodb ROW_FORMAT specifier and
	other incompatibilities. */
	switch (row_format) {
	case ROW_TYPE_COMPRESSED:
		CHECK_ERROR_ROW_TYPE_NEEDS_FILE_PER_TABLE;
		CHECK_ERROR_ROW_TYPE_NEEDS_GT_ANTELOPE;
		break;
	case ROW_TYPE_DYNAMIC:
		CHECK_ERROR_ROW_TYPE_NEEDS_FILE_PER_TABLE;
		CHECK_ERROR_ROW_TYPE_NEEDS_GT_ANTELOPE;
		/* fall through since dynamic also shuns KBS */
	case ROW_TYPE_COMPACT:
	case ROW_TYPE_REDUNDANT:
		if (kbs_specified) {
			push_warning_printf(
				thd, Sql_condition::WARN_LEVEL_WARN,
				ER_ILLEGAL_HA_CREATE_OPTION,
				"InnoDB: cannot specify ROW_FORMAT = %s"
				" with KEY_BLOCK_SIZE.",
				get_row_format_name(row_format));
			ret = FALSE;
		}
		break;
	case ROW_TYPE_DEFAULT:
		break;
	case ROW_TYPE_FIXED:
	case ROW_TYPE_PAGE:
	case ROW_TYPE_NOT_USED:
		push_warning(
			thd, Sql_condition::WARN_LEVEL_WARN,
			ER_ILLEGAL_HA_CREATE_OPTION,		\
			"InnoDB: invalid ROW_FORMAT specifier.");
		ret = FALSE;
		break;
	}

	return(ret);
}

/*****************************************************************//**
Update create_info.  Used in SHOW CREATE TABLE et al. */
UNIV_INTERN
void
ha_innobase::update_create_info(
/*============================*/
	HA_CREATE_INFO*	create_info)	/*!< in/out: create info */
{
	if (!(create_info->used_fields & HA_CREATE_USED_AUTO)) {
		ha_innobase::info(HA_STATUS_AUTO);
		create_info->auto_increment_value = stats.auto_increment_value;
	}
}

/*****************************************************************//**
Initialize the table FTS stopword list
@TRUE if succeed */
UNIV_INTERN
ibool
innobase_fts_load_stopword(
/*=======================*/
	dict_table_t*	table,	/*!< in: Table has the FTS */
	trx_t*		trx,	/*!< in: transaction */
	THD*		thd)	/*!< in: current thread */
{
	return (fts_load_stopword(table, trx,
				  fts_server_stopword_table,
				  THDVAR(thd, ft_user_stopword_table),
				  THDVAR(thd, ft_enable_stopword), FALSE));
}
/*****************************************************************//**
Creates a new table to an InnoDB database.
@return	error number */
UNIV_INTERN
int
ha_innobase::create(
/*================*/
	const char*	name,		/*!< in: table name */
	TABLE*		form,		/*!< in: information on table
					columns and indexes */
	HA_CREATE_INFO*	create_info)	/*!< in: more information of the
					created table, contains also the
					create statement string */
{
	int		error;
	trx_t*		parent_trx;
	trx_t*		trx;
	int		primary_key_no;
	uint		i;
	char		name2[FN_REFLEN];
	char		norm_name[FN_REFLEN];
	THD*		thd = ha_thd();
	ib_int64_t	auto_inc_value;
	ulint		fts_indexes = 0;
	ibool		zip_allowed = TRUE;
	enum row_type	row_format;
	rec_format_t	innodb_row_format = REC_FORMAT_COMPACT;

	/* Zip Shift Size - log2 - 9 of compressed page size,
	zero for uncompressed */
	ulint		zip_ssize = 0;
	ulint		flags = 0;
	ulint		flags2 = 0;
	dict_table_t*	innobase_table = NULL;

	/* Cache the value of innodb_file_format, in case it is
	modified by another thread while the table is being created. */
	const ulint	file_format_allowed = srv_file_format;
	const char*	stmt;
	size_t		stmt_len;

	DBUG_ENTER("ha_innobase::create");

	DBUG_ASSERT(thd != NULL);
	DBUG_ASSERT(create_info != NULL);

#ifdef __WIN__
	/* Names passed in from server are in two formats:
	1. <database_name>/<table_name>: for normal table creation
	2. full path: for temp table creation, or sym link

	When srv_file_per_table is on and mysqld_embedded is off,
	check for full path pattern, i.e.
	X:\dir\...,		X is a driver letter, or
	\\dir1\dir2\...,	UNC path
	returns error if it is in full path format, but not creating a temp.
	table. Currently InnoDB does not support symbolic link on Windows. */

	if (srv_file_per_table
	    && !mysqld_embedded
	    && (!create_info->options & HA_LEX_CREATE_TMP_TABLE)) {

		if ((name[1] == ':')
		    || (name[0] == '\\' && name[1] == '\\')) {
			sql_print_error("Cannot create table %s\n", name);
			DBUG_RETURN(HA_ERR_GENERIC);
		}
	}
#endif

	if (form->s->fields > 1000) {
		/* The limit probably should be REC_MAX_N_FIELDS - 3 = 1020,
		but we play safe here */

		DBUG_RETURN(HA_ERR_TO_BIG_ROW);
	}

	/* Check if there are any FTS indexes defined on this table. */
	for (i = 0; i < form->s->keys; i++) {
		KEY*    key = form->key_info + i;

		if (key->flags & HA_FULLTEXT) {
			++fts_indexes;

			/* We don't support FTS indexes in temporary
			tables. */
			if (create_info->options & HA_LEX_CREATE_TMP_TABLE) {

				my_error(ER_INNODB_NO_FT_TEMP_TABLE, MYF(0));
				DBUG_RETURN(-1);
			}
		}

		if (innobase_strcasecmp(key->name, FTS_DOC_ID_INDEX_NAME)) {
			continue;
		}

		/* Do a pre-check on FTS DOC ID index */
		if (!(key->flags & HA_NOSAME)
		    || strcmp(key->name, FTS_DOC_ID_INDEX_NAME)
		    || strcmp(key->key_part[0].field->field_name,
			      FTS_DOC_ID_COL_NAME)) {
			push_warning_printf(thd,
					    Sql_condition::WARN_LEVEL_WARN,
					    ER_WRONG_NAME_FOR_INDEX,
					    " InnoDB: Index name %s is reserved"
					    " for the unique index on"
					    " FTS_DOC_ID column for FTS"
					    " document ID indexing"
					    " on table %s. Please check"
					    " the index definition to"
					    " make sure it is of correct"
					    " type\n",
					    FTS_DOC_ID_INDEX_NAME,
					    name);
			my_error(ER_WRONG_NAME_FOR_INDEX, MYF(0),
				 FTS_DOC_ID_INDEX_NAME);
			DBUG_RETURN(-1);
		}
	}

	strcpy(name2, name);

	normalize_table_name(norm_name, name2);

	/* Create the table definition in InnoDB */

	flags = 0;

	if (fts_indexes > 0) {
		flags2 = DICT_TF2_FTS;
	}

	/* Validate create options if innodb_strict_mode is set. */
	if (!create_options_are_valid(thd, form, create_info)) {
		DBUG_RETURN(ER_ILLEGAL_HA_CREATE_OPTION);
	}

	if (create_info->key_block_size) {
		/* The requested compressed page size (key_block_size)
		is given in kilobytes. If it is a valid number, store
		that value as the number of log2 shifts from 512 in
		zip_ssize. Zero means it is not compressed. */
		ulint zssize;		/* Zip Shift Size */
		ulint kbsize;		/* Key Block Size */
		for (zssize = kbsize = 1;
		     zssize <= ut_min(UNIV_PAGE_SSIZE_MAX,
				      PAGE_ZIP_SSIZE_MAX);
		     zssize++, kbsize <<= 1) {
			if (kbsize == create_info->key_block_size) {
				zip_ssize = zssize;
				break;
			}
		}

		/* Make sure compressed row format is allowed. */
		if (!srv_file_per_table) {
			push_warning(
				thd, Sql_condition::WARN_LEVEL_WARN,
				ER_ILLEGAL_HA_CREATE_OPTION,
				"InnoDB: KEY_BLOCK_SIZE requires"
				" innodb_file_per_table.");
			zip_allowed = FALSE;
		}

		if (file_format_allowed < UNIV_FORMAT_B) {
			push_warning(
				thd, Sql_condition::WARN_LEVEL_WARN,
				ER_ILLEGAL_HA_CREATE_OPTION,
				"InnoDB: KEY_BLOCK_SIZE requires"
				" innodb_file_format > Antelope.");
			zip_allowed = FALSE;
		}

		if (!zip_allowed
		    || zssize > ut_min(UNIV_PAGE_SSIZE_MAX,
				       PAGE_ZIP_SSIZE_MAX)) {
			push_warning_printf(
				thd, Sql_condition::WARN_LEVEL_WARN,
				ER_ILLEGAL_HA_CREATE_OPTION,
				"InnoDB: ignoring KEY_BLOCK_SIZE=%lu.",
				create_info->key_block_size);
		}
	}

	row_format = form->s->row_type;

	if (zip_ssize && zip_allowed) {
		/* if ROW_FORMAT is set to default,
		automatically change it to COMPRESSED.*/
		if (row_format == ROW_TYPE_DEFAULT) {
			row_format = ROW_TYPE_COMPRESSED;
		} else if (row_format != ROW_TYPE_COMPRESSED) {
			/* ROW_FORMAT other than COMPRESSED
			ignores KEY_BLOCK_SIZE.  It does not
			make sense to reject conflicting
			KEY_BLOCK_SIZE and ROW_FORMAT, because
			such combinations can be obtained
			with ALTER TABLE anyway. */
			push_warning_printf(
				thd, Sql_condition::WARN_LEVEL_WARN,
				ER_ILLEGAL_HA_CREATE_OPTION,
				"InnoDB: ignoring KEY_BLOCK_SIZE=%lu"
				" unless ROW_FORMAT=COMPRESSED.",
				create_info->key_block_size);
			zip_allowed = FALSE;
		}
	} else {
		/* zip_ssize == 0 means no KEY_BLOCK_SIZE.*/
		if (row_format == ROW_TYPE_COMPRESSED && zip_allowed) {
			/* ROW_FORMAT=COMPRESSED without KEY_BLOCK_SIZE
			implies half the maximum KEY_BLOCK_SIZE(*1k) or
			UNIV_PAGE_SIZE, whichever is less. */
			zip_ssize = ut_min(UNIV_PAGE_SSIZE_MAX,
					   PAGE_ZIP_SSIZE_MAX) - 1;
		}
	}

	/* Validate the row format.  Correct it if necessary */
	switch (row_format) {
	case ROW_TYPE_REDUNDANT:
		innodb_row_format = REC_FORMAT_REDUNDANT;
		break;

	case ROW_TYPE_COMPRESSED:
	case ROW_TYPE_DYNAMIC:
		if (!srv_file_per_table) {
			push_warning_printf(
				thd, Sql_condition::WARN_LEVEL_WARN,
				ER_ILLEGAL_HA_CREATE_OPTION,
				"InnoDB: ROW_FORMAT=%s requires"
				" innodb_file_per_table.",
				get_row_format_name(row_format));
		} else if (file_format_allowed == UNIV_FORMAT_A) {
			push_warning_printf(
				thd, Sql_condition::WARN_LEVEL_WARN,
				ER_ILLEGAL_HA_CREATE_OPTION,
				"InnoDB: ROW_FORMAT=%s requires"
				" innodb_file_format > Antelope.",
				get_row_format_name(row_format));
		} else {
			innodb_row_format = (row_format == ROW_TYPE_DYNAMIC
					     ? REC_FORMAT_DYNAMIC
					     : REC_FORMAT_COMPRESSED);
			break;
		}
		zip_allowed = FALSE;
		/* fall through to set row_format = COMPACT */
	case ROW_TYPE_NOT_USED:
	case ROW_TYPE_FIXED:
	case ROW_TYPE_PAGE:
		push_warning(
			thd, Sql_condition::WARN_LEVEL_WARN,
			ER_ILLEGAL_HA_CREATE_OPTION,
			"InnoDB: assuming ROW_FORMAT=COMPACT.");
	case ROW_TYPE_DEFAULT:
		/* If we fell through, set row format to Compact. */
		row_format = ROW_TYPE_COMPACT;
	case ROW_TYPE_COMPACT:
		break;
	}

	/* Set the table flags */
	if (!zip_allowed) {
		zip_ssize = 0;
	}
	dict_tf_set(&flags, innodb_row_format, zip_ssize);

	/* Look for a primary key */
	primary_key_no = (form->s->primary_key != MAX_KEY ?
			 (int) form->s->primary_key :
			 -1);

	/* Our function innobase_get_mysql_key_number_for_index assumes
	the primary key is always number 0, if it exists */
	ut_a(primary_key_no == -1 || primary_key_no == 0);

	/* Check for name conflicts (with reserved name) for
	any user indices to be created. */
	if (innobase_index_name_is_reserved(thd, form->key_info,
					    form->s->keys)) {
		DBUG_RETURN(-1);
	}

	if (IS_MAGIC_TABLE_AND_USER_DENIED_ACCESS(norm_name, thd)) {
		DBUG_RETURN(HA_ERR_GENERIC);
	}

	if (create_info->options & HA_LEX_CREATE_TMP_TABLE) {
		flags2 |= DICT_TF2_TEMPORARY;
	}

	/* Get the transaction associated with the current thd, or create one
	if not yet created */

	parent_trx = check_trx_exists(thd);

	/* In case MySQL calls this in the middle of a SELECT query, release
	possible adaptive hash latch to avoid deadlocks of threads */

	trx_search_latch_release_if_reserved(parent_trx);

	trx = innobase_trx_allocate(thd);

	/* Latch the InnoDB data dictionary exclusively so that no deadlocks
	or lock waits can happen in it during a table create operation.
	Drop table etc. do this latching in row0mysql.cc. */

	row_mysql_lock_data_dictionary(trx);

	error = create_table_def(trx, form, norm_name,
		create_info->options & HA_LEX_CREATE_TMP_TABLE ? name2 : NULL,
		flags, flags2);

	if (error) {
		goto cleanup;
	}

	/* Create the keys */

	if (form->s->keys == 0 || primary_key_no == -1) {
		/* Create an index which is used as the clustered index;
		order the rows by their row id which is internally generated
		by InnoDB */

		error = create_clustered_index_when_no_primary(
			trx, flags, norm_name);
		if (error) {
			goto cleanup;
		}
	}

	if (primary_key_no != -1) {
		/* In InnoDB the clustered index must always be created
		first */
		if ((error = create_index(trx, form, flags, norm_name,
					  (uint) primary_key_no))) {
			goto cleanup;
		}
	}

	/* Create the ancillary tables that are common to all FTS indexes on
	this table. */
	if (fts_indexes > 0) {
		ulint	ret = 0;

		innobase_table = dict_table_open_on_name_no_stats(
			norm_name, TRUE, DICT_ERR_IGNORE_NONE);

		ut_a(innobase_table);

		/* Check whether there alreadys exist FTS_DOC_ID_INDEX */
		ret = innobase_fts_check_doc_id_index_in_def(
			form->s->keys, form->s->key_info);

		/* Raise error if FTS_DOC_ID_INDEX is of wrong format */
		if (ret == FTS_INCORRECT_DOC_ID_INDEX) {
			push_warning_printf(thd,
					    Sql_condition::WARN_LEVEL_WARN,
					    ER_WRONG_NAME_FOR_INDEX,
					    " InnoDB: Index name %s is reserved"
					    " for the unique index on"
					    " FTS_DOC_ID column for FTS"
					    " Document ID indexing"
					    " on table %s. Please check"
					    " the index definition to"
					    " make sure it is of correct"
					    " type\n",
					    FTS_DOC_ID_INDEX_NAME,
					    innobase_table->name);

			if (innobase_table->fts) {
				fts_free(innobase_table);
			}

			dict_table_close(innobase_table, TRUE);
			my_error(ER_WRONG_NAME_FOR_INDEX, MYF(0),
				 FTS_DOC_ID_INDEX_NAME);
			error = -1;
			goto cleanup;
		}

		error = fts_create_common_tables(
			trx, innobase_table, norm_name,
			(ret == FTS_EXIST_DOC_ID_INDEX));

		error = convert_error_code_to_mysql(error, 0, NULL);

		dict_table_close(innobase_table, TRUE);

		if (error) {
			goto cleanup;
		}
	}

	for (i = 0; i < form->s->keys; i++) {

		if (i != static_cast<uint>(primary_key_no)) {

			if ((error = create_index(trx, form, flags,
						  norm_name, i))) {
				goto cleanup;
			}
		}
	}

	stmt = innobase_get_stmt(thd, &stmt_len);

	if (stmt) {
		error = row_table_add_foreign_constraints(
			trx, stmt, stmt_len, norm_name,
			create_info->options & HA_LEX_CREATE_TMP_TABLE);

		switch (error) {

		case DB_PARENT_NO_INDEX:
			push_warning_printf(
				thd, Sql_condition::WARN_LEVEL_WARN,
				HA_ERR_CANNOT_ADD_FOREIGN,
				"Create table '%s' with foreign key constraint"
				" failed. There is no index in the referenced"
				" table where the referenced columns appear"
				" as the first columns.\n", norm_name);
			break;

		case DB_CHILD_NO_INDEX:
			push_warning_printf(
				thd, Sql_condition::WARN_LEVEL_WARN,
				HA_ERR_CANNOT_ADD_FOREIGN,
				"Create table '%s' with foreign key constraint"
				" failed. There is no index in the referencing"
				" table where referencing columns appear"
				" as the first columns.\n", norm_name);
			break;
		}

		error = convert_error_code_to_mysql(error, flags, NULL);

		if (error) {
			goto cleanup;
		}
	}
	/* Cache all the FTS indexes on this table in the FTS specific
	structure. They are used for FTS indexed column update handling. */
	if (fts_indexes > 0) {
		fts_t*          fts = innobase_table->fts;

		ut_a(fts != NULL);

		dict_table_get_all_fts_indexes(innobase_table, fts->indexes);
	}

	innobase_commit_low(trx);

	row_mysql_unlock_data_dictionary(trx);

	/* Flush the log to reduce probability that the .frm files and
	the InnoDB data dictionary get out-of-sync if the user runs
	with innodb_flush_log_at_trx_commit = 0 */

	log_buffer_flush_to_disk();

	innobase_table = dict_table_open_on_name(norm_name, FALSE);

	DBUG_ASSERT(innobase_table != 0);

	if (innobase_table) {
		/* We update the highest file format in the system table
		space, if this table has higher file format setting. */

		trx_sys_file_format_max_upgrade(
			(const char**) &innobase_file_format_max,
			dict_table_get_format(innobase_table));
	}

	/* Load server stopword into FTS cache */
	if (fts_indexes > 0) {
		if (!innobase_fts_load_stopword(innobase_table, NULL, thd)) {
			dict_table_close(innobase_table, FALSE);
			srv_active_wake_master_thread();
			trx_free_for_mysql(trx);
			DBUG_RETURN(-1);
		}
	}

	/* Note: We can't call update_thd() as prebuilt will not be
	setup at this stage and so we use thd. */

	/* We need to copy the AUTOINC value from the old table if
	this is an ALTER|OPTIMIZE TABLE or CREATE INDEX because CREATE INDEX
	does a table copy too. If query was one of :

		CREATE TABLE ...AUTO_INCREMENT = x; or
		ALTER TABLE...AUTO_INCREMENT = x;   or
		OPTIMIZE TABLE t; or
		CREATE INDEX x on t(...);

	Find out a table definition from the dictionary and get
	the current value of the auto increment field. Set a new
	value to the auto increment field if the value is greater
	than the maximum value in the column. */

	if (((create_info->used_fields & HA_CREATE_USED_AUTO)
	    || thd_sql_command(thd) == SQLCOM_ALTER_TABLE
	    || thd_sql_command(thd) == SQLCOM_OPTIMIZE
	    || thd_sql_command(thd) == SQLCOM_CREATE_INDEX)
	    && create_info->auto_increment_value > 0) {

		auto_inc_value = create_info->auto_increment_value;

		dict_table_autoinc_lock(innobase_table);
		dict_table_autoinc_initialize(innobase_table, auto_inc_value);
		dict_table_autoinc_unlock(innobase_table);
	}

	dict_table_close(innobase_table, FALSE);

	/* Tell the InnoDB server that there might be work for
	utility threads: */

	srv_active_wake_master_thread();

	trx_free_for_mysql(trx);

	DBUG_RETURN(0);

cleanup:
	innobase_commit_low(trx);

	row_mysql_unlock_data_dictionary(trx);

	trx_free_for_mysql(trx);

	DBUG_RETURN(error);
}

/*****************************************************************//**
Discards or imports an InnoDB tablespace.
@return	0 == success, -1 == error */
UNIV_INTERN
int
ha_innobase::discard_or_import_tablespace(
/*======================================*/
	my_bool discard)	/*!< in: TRUE if discard, else import */
{
	dict_table_t*	dict_table;
	trx_t*		trx;
	int		err;

	DBUG_ENTER("ha_innobase::discard_or_import_tablespace");

	ut_a(prebuilt->trx);
	ut_a(prebuilt->trx->magic_n == TRX_MAGIC_N);
	ut_a(prebuilt->trx == thd_to_trx(ha_thd()));

	dict_table = prebuilt->table;
	trx = prebuilt->trx;

	if (discard) {
		err = row_discard_tablespace_for_mysql(dict_table->name, trx);
	} else {
		err = row_import_tablespace_for_mysql(dict_table->name, trx);
	}

	err = convert_error_code_to_mysql(err, dict_table->flags, NULL);

	DBUG_RETURN(err);
}

/*****************************************************************//**
Deletes all rows of an InnoDB table.
@return	error number */
UNIV_INTERN
int
ha_innobase::truncate()
/*===================*/
{
	int		error;

	DBUG_ENTER("ha_innobase::truncate");

	/* Get the transaction associated with the current thd, or create one
	if not yet created, and update prebuilt->trx */

	update_thd(ha_thd());

	if (!trx_is_started(prebuilt->trx)) {
		++prebuilt->trx->will_lock;
	}
	/* Truncate the table in InnoDB */

	error = row_truncate_table_for_mysql(prebuilt->table, prebuilt->trx);

	error = convert_error_code_to_mysql(error, prebuilt->table->flags,
					    NULL);

	DBUG_RETURN(error);
}

/*****************************************************************//**
Drops a table from an InnoDB database. Before calling this function,
MySQL calls innobase_commit to commit the transaction of the current user.
Then the current user cannot have locks set on the table. Drop table
operation inside InnoDB will remove all locks any user has on the table
inside InnoDB.
@return	error number */
UNIV_INTERN
int
ha_innobase::delete_table(
/*======================*/
	const char*	name)	/*!< in: table name */
{
	ulint	name_len;
	int	error;
	trx_t*	parent_trx;
	trx_t*	trx;
	THD	*thd = ha_thd();
	char	norm_name[1000];
	char	errstr[1024];

	DBUG_ENTER("ha_innobase::delete_table");

	/* Strangely, MySQL passes the table name without the '.frm'
	extension, in contrast to ::create */
	normalize_table_name(norm_name, name);

	if (IS_MAGIC_TABLE_AND_USER_DENIED_ACCESS(norm_name, thd)) {
		DBUG_RETURN(HA_ERR_GENERIC);
	}

	/* Remove stats for this table and all of its indexes from the
	persistent storage if it exists and if there are stats for this
	table in there. This function creates its own trx and commits
	it. */
	error = dict_stats_delete_table_stats(norm_name,
					      errstr, sizeof(errstr));
	if (error != DB_SUCCESS) {
		push_warning(thd, Sql_condition::WARN_LEVEL_WARN,
			     ER_LOCK_WAIT_TIMEOUT, errstr);
	}

	/* Get the transaction associated with the current thd, or create one
	if not yet created */

	parent_trx = check_trx_exists(thd);

	/* In case MySQL calls this in the middle of a SELECT query, release
	possible adaptive hash latch to avoid deadlocks of threads */

	trx_search_latch_release_if_reserved(parent_trx);

	trx = innobase_trx_allocate(thd);

	name_len = strlen(name);

	ut_a(name_len < 1000);

	/* Drop the table in InnoDB */

	error = row_drop_table_for_mysql(norm_name, trx,
					 thd_sql_command(thd)
					 == SQLCOM_DROP_DB);


	if (error == DB_TABLE_NOT_FOUND
	    && innobase_get_lower_case_table_names() == 1) {
		char*	is_part = NULL;
#ifdef __WIN__
		is_part = strstr(norm_name, "#p#");
#else
		is_part = strstr(norm_name, "#P#");
#endif /* __WIN__ */

		if (is_part) {
			char	par_case_name[MAX_FULL_NAME_LEN + 1];

#ifndef __WIN__
			/* Check for the table using lower
			case name, including the partition
			separator "P" */
			memcpy(par_case_name, norm_name, strlen(norm_name));
			par_case_name[strlen(norm_name)] = 0;
			innobase_casedn_str(par_case_name);
#else
			/* On Windows platfrom, check
			whether there exists table name in
			system table whose name is
			not being normalized to lower case */
			normalize_table_name_low(par_case_name, name, FALSE);
#endif
			error = row_drop_table_for_mysql(par_case_name, trx,
							 thd_sql_command(thd)
							 == SQLCOM_DROP_DB);
		}
	}

	/* Flush the log to reduce probability that the .frm files and
	the InnoDB data dictionary get out-of-sync if the user runs
	with innodb_flush_log_at_trx_commit = 0 */

	log_buffer_flush_to_disk();

	/* Tell the InnoDB server that there might be work for
	utility threads: */

	srv_active_wake_master_thread();

	innobase_commit_low(trx);

	trx_free_for_mysql(trx);

	error = convert_error_code_to_mysql(error, 0, NULL);

	DBUG_RETURN(error);
}

/*****************************************************************//**
Removes all tables in the named database inside InnoDB. */
static
void
innobase_drop_database(
/*===================*/
	handlerton*	hton,	/*!< in: handlerton of Innodb */
	char*		path)	/*!< in: database path; inside InnoDB the name
				of the last directory in the path is used as
				the database name: for example, in
				'mysql/data/test' the database name is 'test' */
{
	ulint	len		= 0;
	trx_t*	trx;
	char*	ptr;
	char*	namebuf;
	THD*	thd		= current_thd;

	/* Get the transaction associated with the current thd, or create one
	if not yet created */

	DBUG_ASSERT(hton == innodb_hton_ptr);

	/* In the Windows plugin, thd = current_thd is always NULL */
	if (thd) {
		trx_t*	parent_trx = check_trx_exists(thd);

		/* In case MySQL calls this in the middle of a SELECT
		query, release possible adaptive hash latch to avoid
		deadlocks of threads */

		trx_search_latch_release_if_reserved(parent_trx);
	}

	ptr = strend(path) - 2;

	while (ptr >= path && *ptr != '\\' && *ptr != '/') {
		ptr--;
		len++;
	}

	ptr++;
	namebuf = (char*) my_malloc((uint) len + 2, MYF(0));

	memcpy(namebuf, ptr, len);
	namebuf[len] = '/';
	namebuf[len + 1] = '\0';
#ifdef	__WIN__
	innobase_casedn_str(namebuf);
#endif
	trx = innobase_trx_allocate(thd);

	row_drop_database_for_mysql(namebuf, trx);

	my_free(namebuf);

	/* Flush the log to reduce probability that the .frm files and
	the InnoDB data dictionary get out-of-sync if the user runs
	with innodb_flush_log_at_trx_commit = 0 */

	log_buffer_flush_to_disk();

	/* Tell the InnoDB server that there might be work for
	utility threads: */

	srv_active_wake_master_thread();

	innobase_commit_low(trx);
	trx_free_for_mysql(trx);
}
/*********************************************************************//**
Renames an InnoDB table.
@return	0 or error code */
static
int
innobase_rename_table(
/*==================*/
	trx_t*		trx,	/*!< in: transaction */
	const char*	from,	/*!< in: old name of the table */
	const char*	to,	/*!< in: new name of the table */
	ibool		lock_and_commit)
				/*!< in: TRUE=lock data dictionary and commit */
{
	int	error;
	char*	norm_to;
	char*	norm_from;

	// Magic number 64 arbitrary
	norm_to = (char*) my_malloc(strlen(to) + 64, MYF(0));
	norm_from = (char*) my_malloc(strlen(from) + 64, MYF(0));

	normalize_table_name(norm_to, to);
	normalize_table_name(norm_from, from);

	/* Serialize data dictionary operations with dictionary mutex:
	no deadlocks can occur then in these operations */

	if (lock_and_commit) {
		row_mysql_lock_data_dictionary(trx);
	}

	error = row_rename_table_for_mysql(
		norm_from, norm_to, trx, lock_and_commit);

	if (error != DB_SUCCESS) {
		if (error == DB_TABLE_NOT_FOUND
		    && innobase_get_lower_case_table_names() == 1) {
			char*	is_part = NULL;
#ifdef __WIN__
			is_part = strstr(norm_from, "#p#");
#else
			is_part = strstr(norm_from, "#P#");
#endif /* __WIN__ */

			if (is_part) {
				char	par_case_name[MAX_FULL_NAME_LEN + 1];

#ifndef __WIN__
				/* Check for the table using lower
				case name, including the partition
				separator "P" */
				memcpy(par_case_name, norm_from,
				       strlen(norm_from));
				par_case_name[strlen(norm_from)] = 0;
				innobase_casedn_str(par_case_name);
#else
				/* On Windows platfrom, check
				whether there exists table name in
				system table whose name is
				not being normalized to lower case */
				normalize_table_name_low(par_case_name,
							 from, FALSE);
#endif
				error = row_rename_table_for_mysql(
					par_case_name, norm_to, trx,
					lock_and_commit);

			}
		}

		if (error != DB_SUCCESS) {
			FILE* ef = dict_foreign_err_file;

			fputs("InnoDB: Renaming table ", ef);
			ut_print_name(ef, trx, TRUE, norm_from);
			fputs(" to ", ef);
			ut_print_name(ef, trx, TRUE, norm_to);
			fputs(" failed!\n", ef);
		} else {
#ifndef __WIN__
			sql_print_warning("Rename partition table %s "
					  "succeeds after converting to lower "
					  "case. The table may have "
					  "been moved from a case "
					  "in-sensitive file system.\n",
					  norm_from);
#else
			sql_print_warning("Rename partition table %s "
					  "succeeds after skipping the step to "
					  "lower case the table name. "
					  "The table may have been "
					  "moved from a case sensitive "
					  "file system.\n",
					  norm_from);
#endif /* __WIN__ */
		}
	}

	if (lock_and_commit) {
		row_mysql_unlock_data_dictionary(trx);

		/* Flush the log to reduce probability that the .frm
		files and the InnoDB data dictionary get out-of-sync
		if the user runs with innodb_flush_log_at_trx_commit = 0 */

		log_buffer_flush_to_disk();
	}

	my_free(norm_to);
	my_free(norm_from);

	return(error);
}

/*********************************************************************//**
Renames an InnoDB table.
@return	0 or error code */
UNIV_INTERN
int
ha_innobase::rename_table(
/*======================*/
	const char*	from,	/*!< in: old name of the table */
	const char*	to)	/*!< in: new name of the table */
{
	trx_t*	trx;
	int	error;
	trx_t*	parent_trx;
	THD*	thd		= ha_thd();

	DBUG_ENTER("ha_innobase::rename_table");

	/* Get the transaction associated with the current thd, or create one
	if not yet created */

	parent_trx = check_trx_exists(thd);

	/* In case MySQL calls this in the middle of a SELECT query, release
	possible adaptive hash latch to avoid deadlocks of threads */

	trx_search_latch_release_if_reserved(parent_trx);

	trx = innobase_trx_allocate(thd);

	error = innobase_rename_table(trx, from, to, TRUE);

	/* Tell the InnoDB server that there might be work for
	utility threads: */

	srv_active_wake_master_thread();

	innobase_commit_low(trx);
	trx_free_for_mysql(trx);

	/* Add a special case to handle the Duplicated Key error
	and return DB_ERROR instead.
	This is to avoid a possible SIGSEGV error from mysql error
	handling code. Currently, mysql handles the Duplicated Key
	error by re-entering the storage layer and getting dup key
	info by calling get_dup_key(). This operation requires a valid
	table handle ('row_prebuilt_t' structure) which could no
	longer be available in the error handling stage. The suggested
	solution is to report a 'table exists' error message (since
	the dup key error here is due to an existing table whose name
	is the one we are trying to rename to) and return the generic
	error code. */
	if (error == (int) DB_DUPLICATE_KEY) {
		my_error(ER_TABLE_EXISTS_ERROR, MYF(0), to);

		error = DB_ERROR;
	}

	error = convert_error_code_to_mysql(error, 0, NULL);

	DBUG_RETURN(error);
}

/*********************************************************************//**
Estimates the number of index records in a range.
@return	estimated number of rows */
UNIV_INTERN
ha_rows
ha_innobase::records_in_range(
/*==========================*/
	uint			keynr,		/*!< in: index number */
	key_range		*min_key,	/*!< in: start key value of the
						range, may also be 0 */
	key_range		*max_key)	/*!< in: range end key val, may
						also be 0 */
{
	KEY*		key;
	dict_index_t*	index;
	dtuple_t*	range_start;
	dtuple_t*	range_end;
	ib_int64_t	n_rows;
	ulint		mode1;
	ulint		mode2;
	mem_heap_t*	heap;

	DBUG_ENTER("records_in_range");

	ut_a(prebuilt->trx == thd_to_trx(ha_thd()));

	prebuilt->trx->op_info = (char*)"estimating records in index range";

	/* In case MySQL calls this in the middle of a SELECT query, release
	possible adaptive hash latch to avoid deadlocks of threads */

	trx_search_latch_release_if_reserved(prebuilt->trx);

	active_index = keynr;

	key = table->key_info + active_index;

	index = innobase_get_index(keynr);

	/* There exists possibility of not being able to find requested
	index due to inconsistency between MySQL and InoDB dictionary info.
	Necessary message should have been printed in innobase_get_index() */
	if (UNIV_UNLIKELY(!index)) {
		n_rows = HA_POS_ERROR;
		goto func_exit;
	}
	if (dict_index_is_corrupted(index)) {
		n_rows = HA_ERR_INDEX_CORRUPT;
		goto func_exit;
	}
	if (UNIV_UNLIKELY(!row_merge_is_index_usable(prebuilt->trx, index))) {
		n_rows = HA_ERR_TABLE_DEF_CHANGED;
		goto func_exit;
	}

	heap = mem_heap_create(2 * (key->key_parts * sizeof(dfield_t)
				    + sizeof(dtuple_t)));

	range_start = dtuple_create(heap, key->key_parts);
	dict_index_copy_types(range_start, index, key->key_parts);

	range_end = dtuple_create(heap, key->key_parts);
	dict_index_copy_types(range_end, index, key->key_parts);

	row_sel_convert_mysql_key_to_innobase(
				range_start,
				srch_key_val1, sizeof(srch_key_val1),
				index,
				(byte*) (min_key ? min_key->key :
					 (const uchar*) 0),
				(ulint) (min_key ? min_key->length : 0),
				prebuilt->trx);
	DBUG_ASSERT(min_key
		    ? range_start->n_fields > 0
		    : range_start->n_fields == 0);

	row_sel_convert_mysql_key_to_innobase(
				range_end,
				srch_key_val2, sizeof(srch_key_val2),
				index,
				(byte*) (max_key ? max_key->key :
					 (const uchar*) 0),
				(ulint) (max_key ? max_key->length : 0),
				prebuilt->trx);
	DBUG_ASSERT(max_key
		    ? range_end->n_fields > 0
		    : range_end->n_fields == 0);

	mode1 = convert_search_mode_to_innobase(min_key ? min_key->flag :
						HA_READ_KEY_EXACT);
	mode2 = convert_search_mode_to_innobase(max_key ? max_key->flag :
						HA_READ_KEY_EXACT);

	if (mode1 != PAGE_CUR_UNSUPP && mode2 != PAGE_CUR_UNSUPP) {

		n_rows = btr_estimate_n_rows_in_range(index, range_start,
						      mode1, range_end,
						      mode2);
	} else {

		n_rows = HA_POS_ERROR;
	}

	mem_heap_free(heap);

func_exit:

	prebuilt->trx->op_info = (char*)"";

	/* The MySQL optimizer seems to believe an estimate of 0 rows is
	always accurate and may return the result 'Empty set' based on that.
	The accuracy is not guaranteed, and even if it were, for a locking
	read we should anyway perform the search to set the next-key lock.
	Add 1 to the value to make sure MySQL does not make the assumption! */

	if (n_rows == 0) {
		n_rows = 1;
	}

	DBUG_RETURN((ha_rows) n_rows);
}

/*********************************************************************//**
Gives an UPPER BOUND to the number of rows in a table. This is used in
filesort.cc.
@return	upper bound of rows */
UNIV_INTERN
ha_rows
ha_innobase::estimate_rows_upper_bound()
/*====================================*/
{
	dict_index_t*	index;
	ulonglong	estimate;
	ulonglong	local_data_file_length;
	ulint		stat_n_leaf_pages;

	DBUG_ENTER("estimate_rows_upper_bound");

	/* We do not know if MySQL can call this function before calling
	external_lock(). To be safe, update the thd of the current table
	handle. */

	update_thd(ha_thd());

	prebuilt->trx->op_info = (char*)
				 "calculating upper bound for table rows";

	/* In case MySQL calls this in the middle of a SELECT query, release
	possible adaptive hash latch to avoid deadlocks of threads */

	trx_search_latch_release_if_reserved(prebuilt->trx);

	index = dict_table_get_first_index(prebuilt->table);

	stat_n_leaf_pages = index->stat_n_leaf_pages;

	ut_a(stat_n_leaf_pages > 0);

	local_data_file_length =
		((ulonglong) stat_n_leaf_pages) * UNIV_PAGE_SIZE;


	/* Calculate a minimum length for a clustered index record and from
	that an upper bound for the number of rows. Since we only calculate
	new statistics in row0mysql.cc when a table has grown by a threshold
	factor, we must add a safety factor 2 in front of the formula below. */

	estimate = 2 * local_data_file_length /
					 dict_index_calc_min_rec_len(index);

	prebuilt->trx->op_info = (char*)"";

	DBUG_RETURN((ha_rows) estimate);
}

/*********************************************************************//**
How many seeks it will take to read through the table. This is to be
comparable to the number returned by records_in_range so that we can
decide if we should scan the table or use keys.
@return	estimated time measured in disk seeks */
UNIV_INTERN
double
ha_innobase::scan_time()
/*====================*/
{
	/* Since MySQL seems to favor table scans too much over index
	searches, we pretend that a sequential read takes the same time
	as a random disk read, that is, we do not divide the following
	by 10, which would be physically realistic. */

	return((double) (prebuilt->table->stat_clustered_index_size));
}

/******************************************************************//**
Calculate the time it takes to read a set of ranges through an index
This enables us to optimise reads for clustered indexes.
@return	estimated time measured in disk seeks */
UNIV_INTERN
double
ha_innobase::read_time(
/*===================*/
	uint	index,	/*!< in: key number */
	uint	ranges,	/*!< in: how many ranges */
	ha_rows rows)	/*!< in: estimated number of rows in the ranges */
{
	ha_rows total_rows;
	double	time_for_scan;

	if (index != table->s->primary_key) {
		/* Not clustered */
		return(handler::read_time(index, ranges, rows));
	}

	if (rows <= 2) {

		return((double) rows);
	}

	/* Assume that the read time is proportional to the scan time for all
	rows + at most one seek per range. */

	time_for_scan = scan_time();

	if ((total_rows = estimate_rows_upper_bound()) < rows) {

		return(time_for_scan);
	}

	return(ranges + (double) rows / (double) total_rows * time_for_scan);
}

/*********************************************************************//**
Calculates the key number used inside MySQL for an Innobase index. We will
first check the "index translation table" for a match of the index to get
the index number. If there does not exist an "index translation table",
or not able to find the index in the translation table, then we will fall back
to the traditional way of looping through dict_index_t list to find a
match. In this case, we have to take into account if we generated a
default clustered index for the table
@return the key number used inside MySQL */
static
int
innobase_get_mysql_key_number_for_index(
/*====================================*/
	Innobase_share*		share,	/*!< in: share object for index
					translation table. */
	const TABLE*		table,	/*!< in: table in MySQL data
					dictionary */
	dict_table_t*		ib_table,/*!< in: table in Innodb data
					dictionary */
	const dict_index_t*	index)	/*!< in: index */
{
	const dict_index_t*	ind;
	unsigned int		i;

 	ut_a(index);
	/*
	ut_ad(strcmp(index->table->name, ib_table->name) == 0);
	*/

	/* If index does not belong to the table object of share structure
	(ib_table comes from the share structure) search the index->table
	object instead */
	if (index->table != ib_table) {
		i = 0;
		ind = dict_table_get_first_index(index->table);

		while (index != ind) {
			ind = dict_table_get_next_index(ind);
			i++;
		}

		if (row_table_got_default_clust_index(index->table)) {
			ut_a(i > 0);
			i--;
		}

		return(i);
	}

	/* If index translation table exists, we will first check
	the index through index translation table for a match. */
	if (share->idx_trans_tbl.index_mapping) {
		for (i = 0; i < share->idx_trans_tbl.index_count; i++) {
			if (share->idx_trans_tbl.index_mapping[i] == index) {
				return(i);
			}
		}

		/* Print an error message if we cannot find the index
		** in the "index translation table". */
		sql_print_error("Cannot find index %s in InnoDB index "
				"translation table.", index->name);
	}

	/* If we do not have an "index translation table", or not able
	to find the index in the translation table, we'll directly find
	matching index with information from mysql TABLE structure and
	InnoDB dict_index_t list */
	for (i = 0; i < table->s->keys; i++) {
		ind = dict_table_get_index_on_name(
			ib_table, table->key_info[i].name);

		if (index == ind) {
			return(i);
		}
	}

	/* Loop through each index of the table and lock them */
	for (ind = dict_table_get_first_index(ib_table);
	     ind != NULL;
	     ind = dict_table_get_next_index(ind)) {
		if (index == ind) {
			sql_print_error("Find index %s in InnoDB index list "
					"but not its MySQL index number "
					"It could be an InnoDB internal index.",
					index->name);
			return(-1);
		}
	}

	ut_error;

	return(-1);
}

/*********************************************************************//**
Calculate Record Per Key value. Need to exclude the NULL value if
innodb_stats_method is set to "nulls_ignored"
@return estimated record per key value */
static
ha_rows
innodb_rec_per_key(
/*===============*/
	dict_index_t*	index,		/*!< in: dict_index_t structure */
	ulint		i,		/*!< in: the column we are
					calculating rec per key */
	ha_rows		records)	/*!< in: estimated total records */
{
	ha_rows		rec_per_key;

	ut_ad(i < dict_index_get_n_unique(index));

	/* Note the stat_n_diff_key_vals[] stores the diff value with
	n-prefix indexing, so it is always stat_n_diff_key_vals[i + 1] */
	if (index->stat_n_diff_key_vals[i + 1] == 0) {

		rec_per_key = records;
	} else if (srv_innodb_stats_method == SRV_STATS_NULLS_IGNORED) {
		ib_uint64_t	num_null;

		/* In theory, index->stat_n_non_null_key_vals[i]
		should always be less than the number of records.
		Since this is statistics value, the value could
		have slight discrepancy. But we will make sure
		the number of null values is not a negative number. */
		if (records < index->stat_n_non_null_key_vals[i]) {
			num_null = 0;
		} else {
			num_null = records - index->stat_n_non_null_key_vals[i];
		}

		/* If the number of NULL values is the same as or
		large than that of the distinct values, we could
		consider that the table consists mostly of NULL value.
		Set rec_per_key to 1. */
		if (index->stat_n_diff_key_vals[i + 1] <= num_null) {
			rec_per_key = 1;
		} else {
			/* Need to exclude rows with NULL values from
			rec_per_key calculation */
			rec_per_key = (ha_rows)(
				(records - num_null)
				/ (index->stat_n_diff_key_vals[i + 1]
				   - num_null));
		}
	} else {
		rec_per_key = (ha_rows)
			 (records / index->stat_n_diff_key_vals[i + 1]);
	}

	return(rec_per_key);
}

/*********************************************************************//**
Returns statistics information of the table to the MySQL interpreter,
in various fields of the handle object.
@return HA_ERR_* error code or 0 */
UNIV_INTERN
int
ha_innobase::info_low(
/*==================*/
	uint			flag,	/*!< in: what information MySQL
					requests */
	dict_stats_upd_option_t	stats_upd_option)
					/*!< in: whether to (re) calc
					the stats or to fetch them from
					the persistent storage */
{
	dict_table_t*	ib_table;
	dict_index_t*	index;
	ha_rows		rec_per_key;
	ib_int64_t	n_rows;
	char		path[FN_REFLEN];
	os_file_stat_t	stat_info;

	DBUG_ENTER("info");

	/* If we are forcing recovery at a high level, we will suppress
	statistics calculation on tables, because that may crash the
	server if an index is badly corrupted. */

	/* We do not know if MySQL can call this function before calling
	external_lock(). To be safe, update the thd of the current table
	handle. */

	update_thd(ha_thd());

	/* In case MySQL calls this in the middle of a SELECT query, release
	possible adaptive hash latch to avoid deadlocks of threads */

	prebuilt->trx->op_info = (char*)"returning various info to MySQL";

	trx_search_latch_release_if_reserved(prebuilt->trx);

	ib_table = prebuilt->table;

	if (flag & HA_STATUS_TIME) {
		if (stats_upd_option != DICT_STATS_FETCH
		    || innobase_stats_on_metadata) {
			/* In sql_show we call with this flag: update
			then statistics so that they are up-to-date */
			enum db_err	ret;

			prebuilt->trx->op_info = "updating table statistics";

			ut_ad(!mutex_own(&dict_sys->mutex));
			ret = dict_stats_update(ib_table, stats_upd_option,
						FALSE);

			if (ret != DB_SUCCESS) {
				prebuilt->trx->op_info = "";
				DBUG_RETURN(HA_ERR_GENERIC);
			}

			prebuilt->trx->op_info = "returning various info to MySQL";
		}

		my_snprintf(path, sizeof(path), "%s/%s%s",
				mysql_data_home, ib_table->name, reg_ext);

		unpack_filename(path,path);

		/* Note that we do not know the access time of the table,
		nor the CHECK TABLE time, nor the UPDATE or INSERT time. */

		if (os_file_get_status(path,&stat_info)) {
			stats.create_time = (ulong) stat_info.ctime;
		}
	}

	if (flag & HA_STATUS_VARIABLE) {

		ulint	page_size;

		n_rows = ib_table->stat_n_rows;

		/* Because we do not protect stat_n_rows by any mutex in a
		delete, it is theoretically possible that the value can be
		smaller than zero! TODO: fix this race.

		The MySQL optimizer seems to assume in a left join that n_rows
		is an accurate estimate if it is zero. Of course, it is not,
		since we do not have any locks on the rows yet at this phase.
		Since SHOW TABLE STATUS seems to call this function with the
		HA_STATUS_TIME flag set, while the left join optimizer does not
		set that flag, we add one to a zero value if the flag is not
		set. That way SHOW TABLE STATUS will show the best estimate,
		while the optimizer never sees the table empty. */

		if (n_rows < 0) {
			n_rows = 0;
		}

		if (n_rows == 0 && !(flag & HA_STATUS_TIME)) {
			n_rows++;
		}

		/* Fix bug#40386: Not flushing query cache after truncate.
		n_rows can not be 0 unless the table is empty, set to 1
		instead. The original problem of bug#29507 is actually
		fixed in the server code. */
		if (thd_sql_command(user_thd) == SQLCOM_TRUNCATE) {

			n_rows = 1;

			/* We need to reset the prebuilt value too, otherwise
			checks for values greater than the last value written
			to the table will fail and the autoinc counter will
			not be updated. This will force write_row() into
			attempting an update of the table's AUTOINC counter. */

			prebuilt->autoinc_last_value = 0;
		}

		page_size = dict_table_zip_size(ib_table);
		if (page_size == 0) {
			page_size = UNIV_PAGE_SIZE;
		}

		stats.records = (ha_rows) n_rows;
		stats.deleted = 0;
		stats.data_file_length
			= ((ulonglong) ib_table->stat_clustered_index_size)
			* page_size;
		stats.index_file_length =
			((ulonglong) ib_table->stat_sum_of_other_index_sizes)
			* page_size;

		/* Since fsp_get_available_space_in_free_extents() is
		acquiring latches inside InnoDB, we do not call it if we
		are asked by MySQL to avoid locking. Another reason to
		avoid the call is that it uses quite a lot of CPU.
		See Bug#38185. */
		if (flag & HA_STATUS_NO_LOCK
		    || !(flag & HA_STATUS_VARIABLE_EXTRA)) {
			/* We do not update delete_length if no
			locking is requested so the "old" value can
			remain. delete_length is initialized to 0 in
			the ha_statistics' constructor. Also we only
			need delete_length to be set when
			HA_STATUS_VARIABLE_EXTRA is set */
		} else if (UNIV_UNLIKELY
			   (srv_force_recovery >= SRV_FORCE_NO_IBUF_MERGE)) {
			/* Avoid accessing the tablespace if
			innodb_crash_recovery is set to a high value. */
			stats.delete_length = 0;
		} else {
			ullint	avail_space;

			avail_space = fsp_get_available_space_in_free_extents(
				ib_table->space);

			if (avail_space == ULLINT_UNDEFINED) {
				THD*	thd;
				char	errbuf[MYSYS_STRERROR_SIZE];

				thd = ha_thd();

				push_warning_printf(
					thd,
					Sql_condition::WARN_LEVEL_WARN,
					ER_CANT_GET_STAT,
					"InnoDB: Trying to get the free "
					"space for table %s but its "
					"tablespace has been discarded or "
					"the .ibd file is missing. Setting "
                                        "the free space to zero. "
                                        "(errno: %d - %s)",
					ib_table->name, errno,
					my_strerror(errbuf, sizeof(errbuf),
						    errno));

				stats.delete_length = 0;
			} else {
				stats.delete_length = avail_space * 1024;
			}
		}

		stats.check_time = 0;
		stats.mrr_length_per_rec = ref_length + sizeof(void*);

		if (stats.records == 0) {
			stats.mean_rec_length = 0;
		} else {
			stats.mean_rec_length = (ulong)
				(stats.data_file_length / stats.records);
		}
	}

	if (flag & HA_STATUS_CONST) {
		ulong	i;
		/* Verify the number of index in InnoDB and MySQL
		matches up. If prebuilt->clust_index_was_generated
		holds, InnoDB defines GEN_CLUST_INDEX internally */
		ulint	num_innodb_index = UT_LIST_GET_LEN(ib_table->indexes)
					- prebuilt->clust_index_was_generated;

		if (table->s->keys != num_innodb_index
		    && (innobase_fts_check_doc_id_index(ib_table, NULL)
			== FTS_EXIST_DOC_ID_INDEX
			&& table->s->keys != (num_innodb_index - 1))) {
			sql_print_error("InnoDB: Table %s contains %lu "
					"indexes inside InnoDB, which "
					"is different from the number of "
					"indexes %u defined in the MySQL ",
					ib_table->name, num_innodb_index,
					table->s->keys);
		}

		for (i = 0; i < table->s->keys; i++) {
			ulong	j;
			/* We could get index quickly through internal
			index mapping with the index translation table.
			The identity of index (match up index name with
			that of table->key_info[i]) is already verified in
			innobase_get_index().  */
			index = innobase_get_index(i);

			if (index == NULL) {
				sql_print_error("Table %s contains fewer "
						"indexes inside InnoDB than "
						"are defined in the MySQL "
						".frm file. Have you mixed up "
						".frm files from different "
						"installations? See "
						REFMAN
						"innodb-troubleshooting.html\n",
						ib_table->name);
				break;
			}

			for (j = 0; j < table->key_info[i].key_parts; j++) {

				if (table->key_info[i].flags & HA_FULLTEXT) {
					/* The whole concept has no validity
					for FTS indexes. */
					table->key_info[i].rec_per_key[j] = 1;
					continue;
				}

				if (j + 1 > index->n_uniq) {
					sql_print_error(
						"Index %s of %s has %lu columns"
					        " unique inside InnoDB, but "
						"MySQL is asking statistics for"
					        " %lu columns. Have you mixed "
						"up .frm files from different "
					       	"installations? "
						"See " REFMAN
						"innodb-troubleshooting.html\n",
						index->name,
						ib_table->name,
						(unsigned long)
						index->n_uniq, j + 1);
					break;
				}

				rec_per_key = innodb_rec_per_key(
					index, j, stats.records);

				/* Since MySQL seems to favor table scans
				too much over index searches, we pretend
				index selectivity is 2 times better than
				our estimate: */

				rec_per_key = rec_per_key / 2;

				if (rec_per_key == 0) {
					rec_per_key = 1;
				}

				table->key_info[i].rec_per_key[j] =
				  rec_per_key >= ~(ulong) 0 ? ~(ulong) 0 :
				  (ulong) rec_per_key;
			}
		}
	}

	if (srv_force_recovery >= SRV_FORCE_NO_IBUF_MERGE) {

		goto func_exit;
	}

	if (flag & HA_STATUS_ERRKEY) {
		const dict_index_t*	err_index;

		ut_a(prebuilt->trx);
		ut_a(prebuilt->trx->magic_n == TRX_MAGIC_N);

		err_index = trx_get_error_info(prebuilt->trx);

		if (err_index) {
			errkey = innobase_get_mysql_key_number_for_index(
					share, table, ib_table, err_index);
		} else {
			errkey = (unsigned int) (
				(prebuilt->trx->error_key_num
				 == ULINT_UNDEFINED)
					? -1
					: prebuilt->trx->error_key_num);
		}
	}

	if ((flag & HA_STATUS_AUTO) && table->found_next_number_field) {
		stats.auto_increment_value = innobase_peek_autoinc();
	}

func_exit:
	prebuilt->trx->op_info = (char*)"";

	DBUG_RETURN(0);
}

/*********************************************************************//**
Returns statistics information of the table to the MySQL interpreter,
in various fields of the handle object.
@return HA_ERR_* error code or 0 */
UNIV_INTERN
int
ha_innobase::info(
/*==============*/
	uint	flag)	/*!< in: what information MySQL requests */
{
	return(info_low(flag, DICT_STATS_FETCH));
}

/**********************************************************************//**
Updates index cardinalities of the table, based on random dives into
each index tree. This does NOT calculate exact statistics on the table.
@return	HA_ADMIN_* error code or HA_ADMIN_OK */
UNIV_INTERN
int
ha_innobase::analyze(
/*=================*/
	THD*		thd,		/*!< in: connection thread handle */
	HA_CHECK_OPT*	check_opt)	/*!< in: currently ignored */
{
	dict_stats_upd_option_t	upd_option;
	int			ret;

	if (THDVAR(thd, analyze_is_persistent)) {
		upd_option = DICT_STATS_RECALC_PERSISTENT;
	} else {
		upd_option = DICT_STATS_RECALC_TRANSIENT;
	}

	/* Simply call ::info_low() with all the flags
	and request recalculation of the statistics */
	ret = info_low(HA_STATUS_TIME | HA_STATUS_CONST | HA_STATUS_VARIABLE,
		       upd_option);

	if (ret != 0) {
		return(HA_ADMIN_FAILED);
	}

	return(HA_ADMIN_OK);
}

/**********************************************************************//**
This is mapped to "ALTER TABLE tablename ENGINE=InnoDB", which rebuilds
the table in MySQL. */
UNIV_INTERN
int
ha_innobase::optimize(
/*==================*/
	THD*		thd,		/*!< in: connection thread handle */
	HA_CHECK_OPT*	check_opt)	/*!< in: currently ignored */
{
	/*FTS-FIXME: Since MySQL doesn't support engine-specific commands,
	we have to hijack some existing command in order to be able to test
	the new admin commands added in InnoDB's FTS support. For now, we
	use MySQL's OPTIMIZE command, normally mapped to ALTER TABLE in
	InnoDB (so it recreates the table anew), and map it to OPTIMIZE.

	This works OK otherwise, but MySQL locks the entire table during
	calls to OPTIMIZE, which is undesirable. */

	if (innodb_optimize_fulltext_only) {
		if (prebuilt->table->fts && prebuilt->table->fts->cache) {
			fts_sync_table(prebuilt->table);
			fts_optimize_table(prebuilt->table);
		}
		return(HA_ADMIN_OK);
	} else {

		return(HA_ADMIN_TRY_ALTER);
	}
}

/*******************************************************************//**
Tries to check that an InnoDB table is not corrupted. If corruption is
noticed, prints to stderr information about it. In case of corruption
may also assert a failure and crash the server.
@return	HA_ADMIN_CORRUPT or HA_ADMIN_OK */
UNIV_INTERN
int
ha_innobase::check(
/*===============*/
	THD*		thd,		/*!< in: user thread handle */
	HA_CHECK_OPT*	check_opt)	/*!< in: check options, currently
					ignored */
{
	dict_index_t*	index;
	ulint		n_rows;
	ulint		n_rows_in_table	= ULINT_UNDEFINED;
	ibool		is_ok		= TRUE;
	ulint		old_isolation_level;
	ibool		table_corrupted;

	DBUG_ENTER("ha_innobase::check");
	DBUG_ASSERT(thd == ha_thd());
	ut_a(prebuilt->trx);
	ut_a(prebuilt->trx->magic_n == TRX_MAGIC_N);
	ut_a(prebuilt->trx == thd_to_trx(thd));

	if (prebuilt->mysql_template == NULL) {
		/* Build the template; we will use a dummy template
		in index scans done in checking */

		build_template(true);
	}

	if (prebuilt->table->ibd_file_missing) {
		sql_print_error("InnoDB: Error:\n"
			"InnoDB: MySQL is trying to use a table handle"
			" but the .ibd file for\n"
			"InnoDB: table %s does not exist.\n"
			"InnoDB: Have you deleted the .ibd file"
			" from the database directory under\n"
			"InnoDB: the MySQL datadir, or have you"
			" used DISCARD TABLESPACE?\n"
			"InnoDB: Please refer to\n"
			"InnoDB: " REFMAN "innodb-troubleshooting.html\n"
			"InnoDB: how you can resolve the problem.\n",
			prebuilt->table->name);
		DBUG_RETURN(HA_ADMIN_CORRUPT);
	}

	prebuilt->trx->op_info = "checking table";

	old_isolation_level = prebuilt->trx->isolation_level;

	/* We must run the index record counts at an isolation level
	>= READ COMMITTED, because a dirty read can see a wrong number
	of records in some index; to play safe, we use always
	REPEATABLE READ here */

	prebuilt->trx->isolation_level = TRX_ISO_REPEATABLE_READ;

	/* Check whether the table is already marked as corrupted
	before running the check table */
	table_corrupted = prebuilt->table->corrupted;

	/* Reset table->corrupted bit so that check table can proceed to
	do additional check */
	prebuilt->table->corrupted = FALSE;

	/* Enlarge the fatal lock wait timeout during CHECK TABLE. */
	os_increment_counter_by_amount(
		server_mutex,
		srv_fatal_semaphore_wait_threshold, 7200/*2 hours*/);

	for (index = dict_table_get_first_index(prebuilt->table);
	     index != NULL;
	     index = dict_table_get_next_index(index)) {
		char	index_name[MAX_FULL_NAME_LEN + 1];
#if 0
		fputs("Validating index ", stderr);
		ut_print_name(stderr, trx, FALSE, index->name);
		putc('\n', stderr);
#endif

		/* If this is an index being created, break */
		if (*index->name == TEMP_INDEX_PREFIX) {
			break;
		}  else if (!btr_validate_index(index, prebuilt->trx)) {
			is_ok = FALSE;

			innobase_format_name(
				index_name, sizeof index_name,
				prebuilt->index->name, TRUE);

			push_warning_printf(thd, Sql_condition::WARN_LEVEL_WARN,
					    ER_NOT_KEYFILE,
					    "InnoDB: The B-tree of"
					    " index %s is corrupted.",
					    index_name);
			continue;
		}

		/* Instead of invoking change_active_index(), set up
		a dummy template for non-locking reads, disabling
		access to the clustered index. */
		prebuilt->index = index;

		prebuilt->index_usable = row_merge_is_index_usable(
			prebuilt->trx, prebuilt->index);

		if (UNIV_UNLIKELY(!prebuilt->index_usable)) {
			innobase_format_name(
				index_name, sizeof index_name,
				prebuilt->index->name, TRUE);

			if (dict_index_is_corrupted(prebuilt->index)) {
				push_warning_printf(
					user_thd,
					Sql_condition::WARN_LEVEL_WARN,
					HA_ERR_INDEX_CORRUPT,
					"InnoDB: Index %s is marked as"
					" corrupted",
					index_name);
				is_ok = FALSE;
			} else {
				push_warning_printf(
					thd,
					Sql_condition::WARN_LEVEL_WARN,
					HA_ERR_TABLE_DEF_CHANGED,
					"InnoDB: Insufficient history for"
					" index %s",
					index_name);
			}
			continue;
		}

		prebuilt->sql_stat_start = TRUE;
		prebuilt->template_type = ROW_MYSQL_DUMMY_TEMPLATE;
		prebuilt->n_template = 0;
		prebuilt->need_to_access_clustered = FALSE;

		dtuple_set_n_fields(prebuilt->search_tuple, 0);

		prebuilt->select_lock_type = LOCK_NONE;

		if (!row_check_index_for_mysql(prebuilt, index, &n_rows)) {
			innobase_format_name(
				index_name, sizeof index_name,
				index->name, TRUE);

			push_warning_printf(thd, Sql_condition::WARN_LEVEL_WARN,
					    ER_NOT_KEYFILE,
					    "InnoDB: The B-tree of"
					    " index %s is corrupted.",
					    index_name);
			is_ok = FALSE;
			row_mysql_lock_data_dictionary(prebuilt->trx);
			dict_set_corrupted(index);
			row_mysql_unlock_data_dictionary(prebuilt->trx);
		}

		if (thd_killed(user_thd)) {
			break;
		}

#if 0
		fprintf(stderr, "%lu entries in index %s\n", n_rows,
			index->name);
#endif

		if (index == dict_table_get_first_index(prebuilt->table)) {
			n_rows_in_table = n_rows;
		} else if (!(index->type & DICT_FTS)
			   && (n_rows != n_rows_in_table)) {
			push_warning_printf(thd, Sql_condition::WARN_LEVEL_WARN,
					    ER_NOT_KEYFILE,
					    "InnoDB: Index '%-.200s'"
					    " contains %lu entries,"
					    " should be %lu.",
					    index->name,
					    (ulong) n_rows,
					    (ulong) n_rows_in_table);
			is_ok = FALSE;
		}
	}

	if (table_corrupted) {
		/* If some previous operation has marked the table as
		corrupted in memory, and has not propagated such to
		clustered index, we will do so here */
		index = dict_table_get_first_index(prebuilt->table);

		if (!dict_index_is_corrupted(index)) {
			mutex_enter(&dict_sys->mutex);
			dict_set_corrupted(index);
			mutex_exit(&dict_sys->mutex);
		}
		prebuilt->table->corrupted = TRUE;
	}

	/* Restore the original isolation level */
	prebuilt->trx->isolation_level = old_isolation_level;

	/* We validate also the whole adaptive hash index for all tables
	at every CHECK TABLE */

	if (!btr_search_validate()) {
		push_warning(thd, Sql_condition::WARN_LEVEL_WARN,
			     ER_NOT_KEYFILE,
			     "InnoDB: The adaptive hash index is corrupted.");
		is_ok = FALSE;
	}

	/* Restore the fatal lock wait timeout after CHECK TABLE. */
	os_decrement_counter_by_amount(
		server_mutex,
		srv_fatal_semaphore_wait_threshold, 7200/*2 hours*/);

	prebuilt->trx->op_info = "";
	if (thd_killed(user_thd)) {
		my_error(ER_QUERY_INTERRUPTED, MYF(0));
	}

	DBUG_RETURN(is_ok ? HA_ADMIN_OK : HA_ADMIN_CORRUPT);
}

/*************************************************************//**
Adds information about free space in the InnoDB tablespace to a table comment
which is printed out when a user calls SHOW TABLE STATUS. Adds also info on
foreign keys.
@return	table comment + InnoDB free space + info on foreign keys */
UNIV_INTERN
char*
ha_innobase::update_table_comment(
/*==============================*/
	const char*	comment)/*!< in: table comment defined by user */
{
	uint	length = (uint) strlen(comment);
	char*	str;
	long	flen;

	/* We do not know if MySQL can call this function before calling
	external_lock(). To be safe, update the thd of the current table
	handle. */

	if (length > 64000 - 3) {
		return((char*) comment); /* string too long */
	}

	update_thd(ha_thd());

	prebuilt->trx->op_info = (char*)"returning table comment";

	/* In case MySQL calls this in the middle of a SELECT query, release
	possible adaptive hash latch to avoid deadlocks of threads */

	trx_search_latch_release_if_reserved(prebuilt->trx);
	str = NULL;

	/* output the data to a temporary file */

	mutex_enter(&srv_dict_tmpfile_mutex);
	rewind(srv_dict_tmpfile);

	fprintf(srv_dict_tmpfile, "InnoDB free: %llu kB",
		fsp_get_available_space_in_free_extents(
			prebuilt->table->space));

	dict_print_info_on_foreign_keys(FALSE, srv_dict_tmpfile,
				prebuilt->trx, prebuilt->table);
	flen = ftell(srv_dict_tmpfile);
	if (flen < 0) {
		flen = 0;
	} else if (length + flen + 3 > 64000) {
		flen = 64000 - 3 - length;
	}

	/* allocate buffer for the full string, and
	read the contents of the temporary file */

	str = (char*) my_malloc(length + flen + 3, MYF(0));

	if (str) {
		char* pos	= str + length;
		if (length) {
			memcpy(str, comment, length);
			*pos++ = ';';
			*pos++ = ' ';
		}
		rewind(srv_dict_tmpfile);
		flen = (uint) fread(pos, 1, flen, srv_dict_tmpfile);
		pos[flen] = 0;
	}

	mutex_exit(&srv_dict_tmpfile_mutex);

	prebuilt->trx->op_info = (char*)"";

	return(str ? str : (char*) comment);
}

/*******************************************************************//**
Gets the foreign key create info for a table stored in InnoDB.
@return own: character string in the form which can be inserted to the
CREATE TABLE statement, MUST be freed with
ha_innobase::free_foreign_key_create_info */
UNIV_INTERN
char*
ha_innobase::get_foreign_key_create_info(void)
/*==========================================*/
{
	char*	str	= 0;
	long	flen;

	ut_a(prebuilt != NULL);

	/* We do not know if MySQL can call this function before calling
	external_lock(). To be safe, update the thd of the current table
	handle. */

	update_thd(ha_thd());

	prebuilt->trx->op_info = (char*)"getting info on foreign keys";

	/* In case MySQL calls this in the middle of a SELECT query,
	release possible adaptive hash latch to avoid
	deadlocks of threads */

	trx_search_latch_release_if_reserved(prebuilt->trx);

	mutex_enter(&srv_dict_tmpfile_mutex);
	rewind(srv_dict_tmpfile);

	/* output the data to a temporary file */
	dict_print_info_on_foreign_keys(TRUE, srv_dict_tmpfile,
				prebuilt->trx, prebuilt->table);
	prebuilt->trx->op_info = (char*)"";

	flen = ftell(srv_dict_tmpfile);
	if (flen < 0) {
		flen = 0;
	}

	/* allocate buffer for the string, and
	read the contents of the temporary file */

	str = (char*) my_malloc(flen + 1, MYF(0));

	if (str) {
		rewind(srv_dict_tmpfile);
		flen = (uint) fread(str, 1, flen, srv_dict_tmpfile);
		str[flen] = 0;
	}

	mutex_exit(&srv_dict_tmpfile_mutex);

	return(str);
}


/***********************************************************************//**
Maps a InnoDB foreign key constraint to a equivalent MySQL foreign key info.
@return pointer to foreign key info */
static
FOREIGN_KEY_INFO*
get_foreign_key_info(
/*=================*/
	THD*			thd,		/*!< in: user thread handle */
	dict_foreign_t*		foreign)	/*!< in: foreign key constraint */
{
	FOREIGN_KEY_INFO	f_key_info;
	FOREIGN_KEY_INFO*	pf_key_info;
	uint			i = 0;
	ulint			len;
	char			tmp_buff[NAME_LEN+1];
	char			name_buff[NAME_LEN+1];
	const char*		ptr;
	LEX_STRING*		referenced_key_name;
	LEX_STRING*		name = NULL;

	ptr = dict_remove_db_name(foreign->id);
	f_key_info.foreign_id = thd_make_lex_string(thd, 0, ptr,
						    (uint) strlen(ptr), 1);

	/* Name format: database name, '/', table name, '\0' */

	/* Referenced (parent) database name */
	len = dict_get_db_name_len(foreign->referenced_table_name);
	ut_a(len < sizeof(tmp_buff));
	ut_memcpy(tmp_buff, foreign->referenced_table_name, len);
	tmp_buff[len] = 0;

	len = filename_to_tablename(tmp_buff, name_buff, sizeof(name_buff));
	f_key_info.referenced_db = thd_make_lex_string(thd, 0, name_buff, len, 1);

	/* Referenced (parent) table name */
	ptr = dict_remove_db_name(foreign->referenced_table_name);
	len = filename_to_tablename(ptr, name_buff, sizeof(name_buff));
	f_key_info.referenced_table = thd_make_lex_string(thd, 0, name_buff, len, 1);

	/* Dependent (child) database name */
	len = dict_get_db_name_len(foreign->foreign_table_name);
	ut_a(len < sizeof(tmp_buff));
	ut_memcpy(tmp_buff, foreign->foreign_table_name, len);
	tmp_buff[len] = 0;

	len = filename_to_tablename(tmp_buff, name_buff, sizeof(name_buff));
	f_key_info.foreign_db = thd_make_lex_string(thd, 0, name_buff, len, 1);

	/* Dependent (child) table name */
	ptr = dict_remove_db_name(foreign->foreign_table_name);
	len = filename_to_tablename(ptr, name_buff, sizeof(name_buff));
	f_key_info.foreign_table = thd_make_lex_string(thd, 0, name_buff, len, 1);

	do {
		ptr = foreign->foreign_col_names[i];
		name = thd_make_lex_string(thd, name, ptr,
					   (uint) strlen(ptr), 1);
		f_key_info.foreign_fields.push_back(name);
		ptr = foreign->referenced_col_names[i];
		name = thd_make_lex_string(thd, name, ptr,
					   (uint) strlen(ptr), 1);
		f_key_info.referenced_fields.push_back(name);
	} while (++i < foreign->n_fields);

	if (foreign->type & DICT_FOREIGN_ON_DELETE_CASCADE) {
		len = 7;
		ptr = "CASCADE";
	} else if (foreign->type & DICT_FOREIGN_ON_DELETE_SET_NULL) {
		len = 8;
		ptr = "SET NULL";
	} else if (foreign->type & DICT_FOREIGN_ON_DELETE_NO_ACTION) {
		len = 9;
		ptr = "NO ACTION";
	} else {
		len = 8;
		ptr = "RESTRICT";
	}

	f_key_info.delete_method = thd_make_lex_string(thd,
						       f_key_info.delete_method,
						       ptr, len, 1);

	if (foreign->type & DICT_FOREIGN_ON_UPDATE_CASCADE) {
		len = 7;
		ptr = "CASCADE";
	} else if (foreign->type & DICT_FOREIGN_ON_UPDATE_SET_NULL) {
		len = 8;
		ptr = "SET NULL";
	} else if (foreign->type & DICT_FOREIGN_ON_UPDATE_NO_ACTION) {
		len = 9;
		ptr = "NO ACTION";
	} else {
		len = 8;
		ptr = "RESTRICT";
	}

	f_key_info.update_method = thd_make_lex_string(thd,
						       f_key_info.update_method,
						       ptr, len, 1);

	if (foreign->referenced_index && foreign->referenced_index->name) {
		referenced_key_name = thd_make_lex_string(thd,
					f_key_info.referenced_key_name,
					foreign->referenced_index->name,
					 (uint) strlen(foreign->referenced_index->name),
					1);
	} else {
		referenced_key_name = NULL;
	}

	f_key_info.referenced_key_name = referenced_key_name;

	pf_key_info = (FOREIGN_KEY_INFO*) thd_memdup(thd, &f_key_info,
						      sizeof(FOREIGN_KEY_INFO));

	return(pf_key_info);
}

/*******************************************************************//**
Gets the list of foreign keys in this table.
@return always 0, that is, always succeeds */
UNIV_INTERN
int
ha_innobase::get_foreign_key_list(
/*==============================*/
	THD*			thd,		/*!< in: user thread handle */
	List<FOREIGN_KEY_INFO>*	f_key_list)	/*!< out: foreign key list */
{
	FOREIGN_KEY_INFO*	pf_key_info;
	dict_foreign_t*		foreign;

	ut_a(prebuilt != NULL);
	update_thd(ha_thd());

	prebuilt->trx->op_info = "getting list of foreign keys";

	trx_search_latch_release_if_reserved(prebuilt->trx);

	mutex_enter(&(dict_sys->mutex));

	for (foreign = UT_LIST_GET_FIRST(prebuilt->table->foreign_list);
	     foreign != NULL;
	     foreign = UT_LIST_GET_NEXT(foreign_list, foreign)) {
		pf_key_info = get_foreign_key_info(thd, foreign);
		if (pf_key_info) {
			f_key_list->push_back(pf_key_info);
		}
	}

	mutex_exit(&(dict_sys->mutex));

	prebuilt->trx->op_info = "";

	return(0);
}

/*******************************************************************//**
Gets the set of foreign keys where this table is the referenced table.
@return always 0, that is, always succeeds */
UNIV_INTERN
int
ha_innobase::get_parent_foreign_key_list(
/*=====================================*/
	THD*			thd,		/*!< in: user thread handle */
	List<FOREIGN_KEY_INFO>*	f_key_list)	/*!< out: foreign key list */
{
	FOREIGN_KEY_INFO*	pf_key_info;
	dict_foreign_t*		foreign;

	ut_a(prebuilt != NULL);
	update_thd(ha_thd());

	prebuilt->trx->op_info = "getting list of referencing foreign keys";

	trx_search_latch_release_if_reserved(prebuilt->trx);

	mutex_enter(&(dict_sys->mutex));

	for (foreign = UT_LIST_GET_FIRST(prebuilt->table->referenced_list);
	     foreign != NULL;
	     foreign = UT_LIST_GET_NEXT(referenced_list, foreign)) {
		pf_key_info = get_foreign_key_info(thd, foreign);
		if (pf_key_info) {
			f_key_list->push_back(pf_key_info);
		}
	}

	mutex_exit(&(dict_sys->mutex));

	prebuilt->trx->op_info = "";

	return(0);
}

/*****************************************************************//**
Checks if ALTER TABLE may change the storage engine of the table.
Changing storage engines is not allowed for tables for which there
are foreign key constraints (parent or child tables).
@return	TRUE if can switch engines */
UNIV_INTERN
bool
ha_innobase::can_switch_engines(void)
/*=================================*/
{
	bool	can_switch;

	DBUG_ENTER("ha_innobase::can_switch_engines");

	ut_a(prebuilt->trx == thd_to_trx(ha_thd()));

	prebuilt->trx->op_info =
			"determining if there are foreign key constraints";
	row_mysql_lock_data_dictionary(prebuilt->trx);

	can_switch = !UT_LIST_GET_FIRST(prebuilt->table->referenced_list)
			&& !UT_LIST_GET_FIRST(prebuilt->table->foreign_list);

	row_mysql_unlock_data_dictionary(prebuilt->trx);
	prebuilt->trx->op_info = "";

	DBUG_RETURN(can_switch);
}

/*******************************************************************//**
Checks if a table is referenced by a foreign key. The MySQL manual states that
a REPLACE is either equivalent to an INSERT, or DELETE(s) + INSERT. Only a
delete is then allowed internally to resolve a duplicate key conflict in
REPLACE, not an update.
@return	> 0 if referenced by a FOREIGN KEY */
UNIV_INTERN
uint
ha_innobase::referenced_by_foreign_key(void)
/*========================================*/
{
	if (dict_table_is_referenced_by_foreign_key(prebuilt->table)) {

		return(1);
	}

	return(0);
}

/*******************************************************************//**
Frees the foreign key create info for a table stored in InnoDB, if it is
non-NULL. */
UNIV_INTERN
void
ha_innobase::free_foreign_key_create_info(
/*======================================*/
	char*	str)	/*!< in, own: create info string to free */
{
	if (str) {
		my_free(str);
	}
}

/*******************************************************************//**
Tells something additional to the handler about how to do things.
@return	0 or error number */
UNIV_INTERN
int
ha_innobase::extra(
/*===============*/
	enum ha_extra_function operation)
			   /*!< in: HA_EXTRA_FLUSH or some other flag */
{
	/* Warning: since it is not sure that MySQL calls external_lock
	before calling this function, the trx field in prebuilt can be
	obsolete! */

	switch (operation) {
		case HA_EXTRA_FLUSH:
			if (prebuilt->blob_heap) {
				row_mysql_prebuilt_free_blob_heap(prebuilt);
			}
			break;
		case HA_EXTRA_RESET_STATE:
			reset_template();
			thd_to_trx(ha_thd())->duplicates = 0;
			break;
		case HA_EXTRA_NO_KEYREAD:
			prebuilt->read_just_key = 0;
			break;
		case HA_EXTRA_KEYREAD:
			prebuilt->read_just_key = 1;
			break;
		case HA_EXTRA_KEYREAD_PRESERVE_FIELDS:
			prebuilt->keep_other_fields_on_keyread = 1;
			break;

			/* IMPORTANT: prebuilt->trx can be obsolete in
			this method, because it is not sure that MySQL
			calls external_lock before this method with the
			parameters below.  We must not invoke update_thd()
			either, because the calling threads may change.
			CAREFUL HERE, OR MEMORY CORRUPTION MAY OCCUR! */
		case HA_EXTRA_INSERT_WITH_UPDATE:
			thd_to_trx(ha_thd())->duplicates |= TRX_DUP_IGNORE;
			break;
		case HA_EXTRA_NO_IGNORE_DUP_KEY:
			thd_to_trx(ha_thd())->duplicates &= ~TRX_DUP_IGNORE;
			break;
		case HA_EXTRA_WRITE_CAN_REPLACE:
			thd_to_trx(ha_thd())->duplicates |= TRX_DUP_REPLACE;
			break;
		case HA_EXTRA_WRITE_CANNOT_REPLACE:
			thd_to_trx(ha_thd())->duplicates &= ~TRX_DUP_REPLACE;
			break;
		default:/* Do nothing */
			;
	}

	return(0);
}

/******************************************************************//**
*/
UNIV_INTERN
int
ha_innobase::reset()
/*================*/
{
	if (prebuilt->blob_heap) {
		row_mysql_prebuilt_free_blob_heap(prebuilt);
	}

	reset_template();
	ds_mrr.dsmrr_close();

	/* TODO: This should really be reset in reset_template() but for now
	it's safer to do it explicitly here. */

	/* This is a statement level counter. */
	prebuilt->autoinc_last_value = 0;

	return(0);
}

/******************************************************************//**
MySQL calls this function at the start of each SQL statement inside LOCK
TABLES. Inside LOCK TABLES the ::external_lock method does not work to
mark SQL statement borders. Note also a special case: if a temporary table
is created inside LOCK TABLES, MySQL has not called external_lock() at all
on that table.
MySQL-5.0 also calls this before each statement in an execution of a stored
procedure. To make the execution more deterministic for binlogging, MySQL-5.0
locks all tables involved in a stored procedure with full explicit table
locks (thd_in_lock_tables(thd) holds in store_lock()) before executing the
procedure.
@return	0 or error code */
UNIV_INTERN
int
ha_innobase::start_stmt(
/*====================*/
	THD*		thd,	/*!< in: handle to the user thread */
	thr_lock_type	lock_type)
{
	trx_t*		trx;

	update_thd(thd);

	trx = prebuilt->trx;

	/* Here we release the search latch and the InnoDB thread FIFO ticket
	if they were reserved. They should have been released already at the
	end of the previous statement, but because inside LOCK TABLES the
	lock count method does not work to mark the end of a SELECT statement,
	that may not be the case. We MUST release the search latch before an
	INSERT, for example. */

	trx_search_latch_release_if_reserved(trx);

	innobase_srv_conc_force_exit_innodb(trx);

	/* Reset the AUTOINC statement level counter for multi-row INSERTs. */
	trx->n_autoinc_rows = 0;

	prebuilt->sql_stat_start = TRUE;
	prebuilt->hint_need_to_fetch_extra_cols = 0;
	reset_template();

	if (!prebuilt->mysql_has_locked) {
		/* This handle is for a temporary table created inside
		this same LOCK TABLES; since MySQL does NOT call external_lock
		in this case, we must use x-row locks inside InnoDB to be
		prepared for an update of a row */

		prebuilt->select_lock_type = LOCK_X;

	} else if (trx->isolation_level != TRX_ISO_SERIALIZABLE
		   && thd_sql_command(thd) == SQLCOM_SELECT
		   && lock_type == TL_READ) {

		/* For other than temporary tables, we obtain
		no lock for consistent read (plain SELECT). */

		prebuilt->select_lock_type = LOCK_NONE;
	} else {
		/* Not a consistent read: restore the
		select_lock_type value. The value of
		stored_select_lock_type was decided in:
		1) ::store_lock(),
		2) ::external_lock(),
		3) ::init_table_handle_for_HANDLER(), and
		4) ::transactional_table_lock(). */

		ut_a(prebuilt->stored_select_lock_type != LOCK_NONE_UNSET);
		prebuilt->select_lock_type = prebuilt->stored_select_lock_type;
	}

	*trx->detailed_error = 0;

	innobase_register_trx(ht, thd, trx);

	if (!trx_is_started(trx)) {
		++trx->will_lock;
	}

	if (prebuilt->result) {
		ut_print_timestamp(stderr);
		fprintf(stderr, " InnoDB: Warning: FTS result set not NULL\n");

		fts_query_free_result(prebuilt->result);
		prebuilt->result = NULL;
	}

	return(0);
}

/******************************************************************//**
Maps a MySQL trx isolation level code to the InnoDB isolation level code
@return	InnoDB isolation level */
static inline
ulint
innobase_map_isolation_level(
/*=========================*/
	enum_tx_isolation	iso)	/*!< in: MySQL isolation level code */
{
	switch (iso) {
	case ISO_REPEATABLE_READ:	return(TRX_ISO_REPEATABLE_READ);
	case ISO_READ_COMMITTED:	return(TRX_ISO_READ_COMMITTED);
	case ISO_SERIALIZABLE:		return(TRX_ISO_SERIALIZABLE);
	case ISO_READ_UNCOMMITTED:	return(TRX_ISO_READ_UNCOMMITTED);
	}

	ut_error;

	return(0);
}

/******************************************************************//**
As MySQL will execute an external lock for every new table it uses when it
starts to process an SQL statement (an exception is when MySQL calls
start_stmt for the handle) we can use this function to store the pointer to
the THD in the handle. We will also use this function to communicate
to InnoDB that a new SQL statement has started and that we must store a
savepoint to our transaction handle, so that we are able to roll back
the SQL statement in case of an error.
@return	0 */
UNIV_INTERN
int
ha_innobase::external_lock(
/*=======================*/
	THD*	thd,		/*!< in: handle to the user thread */
	int	lock_type)	/*!< in: lock type */
{
	trx_t*		trx;

	DBUG_ENTER("ha_innobase::external_lock");
	DBUG_PRINT("enter",("lock_type: %d", lock_type));

	update_thd(thd);

	/* Statement based binlogging does not work in isolation level
	READ UNCOMMITTED and READ COMMITTED since the necessary
	locks cannot be taken. In this case, we print an
	informative error message and return with an error.
	Note: decide_logging_format would give the same error message,
	except it cannot give the extra details. */

	if (lock_type == F_WRLCK
	    && !(table_flags() & HA_BINLOG_STMT_CAPABLE)
	    && thd_binlog_format(thd) == BINLOG_FORMAT_STMT
	    && thd_binlog_filter_ok(thd)
	    && thd_sqlcom_can_generate_row_events(thd))
	{
		int skip = 0;
		/* used by test case */
		DBUG_EXECUTE_IF("no_innodb_binlog_errors", skip = 1;);
		if (!skip) {
			my_error(ER_BINLOG_STMT_MODE_AND_ROW_ENGINE, MYF(0),
			         " InnoDB is limited to row-logging when "
			         "transaction isolation level is "
			         "READ COMMITTED or READ UNCOMMITTED.");
			DBUG_RETURN(HA_ERR_LOGGING_IMPOSSIBLE);
		}
	}

	trx = prebuilt->trx;

	prebuilt->sql_stat_start = TRUE;
	prebuilt->hint_need_to_fetch_extra_cols = 0;

	reset_template();

	if (lock_type == F_WRLCK) {

		/* If this is a SELECT, then it is in UPDATE TABLE ...
		or SELECT ... FOR UPDATE */
		prebuilt->select_lock_type = LOCK_X;
		prebuilt->stored_select_lock_type = LOCK_X;
	}

	if (lock_type != F_UNLCK) {
		/* MySQL is setting a new table lock */

		*trx->detailed_error = 0;

		innobase_register_trx(ht, thd, trx);

		if (trx->isolation_level == TRX_ISO_SERIALIZABLE
		    && prebuilt->select_lock_type == LOCK_NONE
		    && thd_test_options(
			    thd, OPTION_NOT_AUTOCOMMIT | OPTION_BEGIN)) {

			/* To get serializable execution, we let InnoDB
			conceptually add 'LOCK IN SHARE MODE' to all SELECTs
			which otherwise would have been consistent reads. An
			exception is consistent reads in the AUTOCOMMIT=1 mode:
			we know that they are read-only transactions, and they
			can be serialized also if performed as consistent
			reads. */

			prebuilt->select_lock_type = LOCK_S;
			prebuilt->stored_select_lock_type = LOCK_S;
		}

		/* Starting from 4.1.9, no InnoDB table lock is taken in LOCK
		TABLES if AUTOCOMMIT=1. It does not make much sense to acquire
		an InnoDB table lock if it is released immediately at the end
		of LOCK TABLES, and InnoDB's table locks in that case cause
		VERY easily deadlocks.

		We do not set InnoDB table locks if user has not explicitly
		requested a table lock. Note that thd_in_lock_tables(thd)
		can hold in some cases, e.g., at the start of a stored
		procedure call (SQLCOM_CALL). */

		if (prebuilt->select_lock_type != LOCK_NONE) {

			if (thd_sql_command(thd) == SQLCOM_LOCK_TABLES
			    && THDVAR(thd, table_locks)
			    && thd_test_options(thd, OPTION_NOT_AUTOCOMMIT)
			    && thd_in_lock_tables(thd)) {

				ulint	error = row_lock_table_for_mysql(
					prebuilt, NULL, 0);

				if (error != DB_SUCCESS) {
					error = convert_error_code_to_mysql(
						(int) error, 0, thd);
					DBUG_RETURN((int) error);
				}
			}

			trx->mysql_n_tables_locked++;
		}

		trx->n_mysql_tables_in_use++;
		prebuilt->mysql_has_locked = TRUE;

		if (!trx_is_started(trx)
		    && (prebuilt->select_lock_type != LOCK_NONE
			|| prebuilt->stored_select_lock_type != LOCK_NONE)) {

			++trx->will_lock;
		}

		DBUG_RETURN(0);
	}

	/* MySQL is releasing a table lock */

	trx->n_mysql_tables_in_use--;
	prebuilt->mysql_has_locked = FALSE;

	/* Release a possible FIFO ticket and search latch. Since we
	may reserve the trx_sys->mutex, we have to release the search
	system latch first to obey the latching order. */

	trx_search_latch_release_if_reserved(trx);

	innobase_srv_conc_force_exit_innodb(trx);

	/* If the MySQL lock count drops to zero we know that the current SQL
	statement has ended */

	if (trx->n_mysql_tables_in_use == 0) {

		trx->mysql_n_tables_locked = 0;
		prebuilt->used_in_HANDLER = FALSE;

		if (!thd_test_options(
				thd, OPTION_NOT_AUTOCOMMIT | OPTION_BEGIN)) {

			if (trx_is_started(trx)) {
				innobase_commit(ht, thd, TRUE);
			}

		} else if (trx->isolation_level <= TRX_ISO_READ_COMMITTED
			   && trx->global_read_view) {

			/* At low transaction isolation levels we let
			each consistent read set its own snapshot */

			read_view_close_for_mysql(trx);
		}
	}

	if (!trx_is_started(trx)
	    && (prebuilt->select_lock_type != LOCK_NONE
		|| prebuilt->stored_select_lock_type != LOCK_NONE)) {

		++trx->will_lock;
	}

	DBUG_RETURN(0);
}

/******************************************************************//**
With this function MySQL request a transactional lock to a table when
user issued query LOCK TABLES..WHERE ENGINE = InnoDB.
@return	error code */
UNIV_INTERN
int
ha_innobase::transactional_table_lock(
/*==================================*/
	THD*	thd,		/*!< in: handle to the user thread */
	int	lock_type)	/*!< in: lock type */
{
	trx_t*		trx;

	DBUG_ENTER("ha_innobase::transactional_table_lock");
	DBUG_PRINT("enter",("lock_type: %d", lock_type));

	/* We do not know if MySQL can call this function before calling
	external_lock(). To be safe, update the thd of the current table
	handle. */

	update_thd(thd);

	if (prebuilt->table->ibd_file_missing && !thd_tablespace_op(thd)) {
		ut_print_timestamp(stderr);
		fprintf(stderr,
			"  InnoDB: MySQL is trying to use a table handle"
			" but the .ibd file for\n"
			"InnoDB: table %s does not exist.\n"
			"InnoDB: Have you deleted the .ibd file"
			" from the database directory under\n"
			"InnoDB: the MySQL datadir?"
			"InnoDB: See " REFMAN
			"innodb-troubleshooting.html\n"
			"InnoDB: how you can resolve the problem.\n",
			prebuilt->table->name);
		DBUG_RETURN(HA_ERR_CRASHED);
	}

	trx = prebuilt->trx;

	prebuilt->sql_stat_start = TRUE;
	prebuilt->hint_need_to_fetch_extra_cols = 0;

	reset_template();

	if (lock_type == F_WRLCK) {
		prebuilt->select_lock_type = LOCK_X;
		prebuilt->stored_select_lock_type = LOCK_X;
	} else if (lock_type == F_RDLCK) {
		prebuilt->select_lock_type = LOCK_S;
		prebuilt->stored_select_lock_type = LOCK_S;
	} else {
		ut_print_timestamp(stderr);
		fprintf(stderr, "  InnoDB error:\n"
"MySQL is trying to set transactional table lock with corrupted lock type\n"
"to table %s, lock type %d does not exist.\n",
				prebuilt->table->name, lock_type);
		DBUG_RETURN(HA_ERR_CRASHED);
	}

	/* MySQL is setting a new transactional table lock */

	innobase_register_trx(ht, thd, trx);

	if (THDVAR(thd, table_locks) && thd_in_lock_tables(thd)) {
		ulint	error = DB_SUCCESS;

		error = row_lock_table_for_mysql(prebuilt, NULL, 0);

		if (error != DB_SUCCESS) {
			error = convert_error_code_to_mysql(
				(int) error, prebuilt->table->flags, thd);
			DBUG_RETURN((int) error);
		}

		if (thd_test_options(
			thd, OPTION_NOT_AUTOCOMMIT | OPTION_BEGIN)) {

			/* Store the current undo_no of the transaction
			so that we know where to roll back if we have
			to roll back the next SQL statement */

			trx_mark_sql_stat_end(trx);
		}
	}

	DBUG_RETURN(0);
}

/************************************************************************//**
Here we export InnoDB status variables to MySQL. */
static
void
innodb_export_status()
/*==================*/
{
	if (innodb_inited) {
		srv_export_innodb_status();
	}
}

/************************************************************************//**
Implements the SHOW ENGINE INNODB STATUS command. Sends the output of the
InnoDB Monitor to the client.
@return 0 on success */
static
int
innodb_show_status(
/*===============*/
	handlerton*	hton,	/*!< in: the innodb handlerton */
	THD*		thd,	/*!< in: the MySQL query thread of the caller */
	stat_print_fn*	stat_print)
{
	trx_t*			trx;
	static const char	truncated_msg[] = "... truncated...\n";
	const long		MAX_STATUS_SIZE = 1048576;
	ulint			trx_list_start = ULINT_UNDEFINED;
	ulint			trx_list_end = ULINT_UNDEFINED;

	DBUG_ENTER("innodb_show_status");
	DBUG_ASSERT(hton == innodb_hton_ptr);

	trx = check_trx_exists(thd);

	trx_search_latch_release_if_reserved(trx);

	innobase_srv_conc_force_exit_innodb(trx);

	/* We let the InnoDB Monitor to output at most MAX_STATUS_SIZE
	bytes of text. */

	char*	str;
	ssize_t	flen, usable_len;

	mutex_enter(&srv_monitor_file_mutex);
	rewind(srv_monitor_file);

	srv_printf_innodb_monitor(srv_monitor_file, FALSE,
				  &trx_list_start, &trx_list_end);

	os_file_set_eof(srv_monitor_file);

	if ((flen = ftell(srv_monitor_file)) < 0) {
		flen = 0;
	}

	if (flen > MAX_STATUS_SIZE) {
		usable_len = MAX_STATUS_SIZE;
		srv_truncated_status_writes++;
	} else {
		usable_len = flen;
	}

	/* allocate buffer for the string, and
	read the contents of the temporary file */

	if (!(str = (char*) my_malloc(usable_len + 1, MYF(0)))) {
		mutex_exit(&srv_monitor_file_mutex);
		DBUG_RETURN(1);
	}

	rewind(srv_monitor_file);

	if (flen < MAX_STATUS_SIZE) {
		/* Display the entire output. */
		flen = fread(str, 1, flen, srv_monitor_file);
	} else if (trx_list_end < (ulint) flen
		   && trx_list_start < trx_list_end
		   && trx_list_start + (flen - trx_list_end)
		   < MAX_STATUS_SIZE - sizeof truncated_msg - 1) {

		/* Omit the beginning of the list of active transactions. */
		ssize_t	len = fread(str, 1, trx_list_start, srv_monitor_file);

		memcpy(str + len, truncated_msg, sizeof truncated_msg - 1);
		len += sizeof truncated_msg - 1;
		usable_len = (MAX_STATUS_SIZE - 1) - len;
		fseek(srv_monitor_file, flen - usable_len, SEEK_SET);
		len += fread(str + len, 1, usable_len, srv_monitor_file);
		flen = len;
	} else {
		/* Omit the end of the output. */
		flen = fread(str, 1, MAX_STATUS_SIZE - 1, srv_monitor_file);
	}

	mutex_exit(&srv_monitor_file_mutex);

	stat_print(thd, innobase_hton_name, (uint) strlen(innobase_hton_name),
		   STRING_WITH_LEN(""), str, flen);

	my_free(str);

	DBUG_RETURN(0);
}

/************************************************************************//**
Implements the SHOW MUTEX STATUS command.
@return 0 on success. */
static
int
innodb_mutex_show_status(
/*=====================*/
	handlerton*	hton,		/*!< in: the innodb handlerton */
	THD*		thd,		/*!< in: the MySQL query thread of the
					caller */
	stat_print_fn*	stat_print)	/*!< in: function for printing
					statistics */
{
	char		buf1[IO_SIZE];
	char		buf2[IO_SIZE];
	mutex_t*	mutex;
	rw_lock_t*	lock;
	ulint		block_mutex_oswait_count = 0;
	ulint		block_lock_oswait_count = 0;
	mutex_t*	block_mutex = NULL;
	rw_lock_t*	block_lock = NULL;
#ifdef UNIV_DEBUG
	ulint		rw_lock_count= 0;
	ulint		rw_lock_count_spin_loop= 0;
	ulint		rw_lock_count_spin_rounds= 0;
	ulint		rw_lock_count_os_wait= 0;
	ulint		rw_lock_count_os_yield= 0;
	ulonglong	rw_lock_wait_time= 0;
#endif /* UNIV_DEBUG */
	uint		buf1len;
	uint		buf2len;
	uint		hton_name_len;

	hton_name_len = (uint) strlen(innobase_hton_name);

	DBUG_ENTER("innodb_mutex_show_status");
	DBUG_ASSERT(hton == innodb_hton_ptr);

	mutex_enter(&mutex_list_mutex);

	for (mutex = UT_LIST_GET_FIRST(mutex_list); mutex != NULL;
	     mutex = UT_LIST_GET_NEXT(list, mutex)) {
		if (mutex->count_os_wait == 0) {
			continue;
		}

		if (buf_pool_is_block_mutex(mutex)) {
			block_mutex = mutex;
			block_mutex_oswait_count += mutex->count_os_wait;
			continue;
		}
#ifdef UNIV_DEBUG
		if (mutex->mutex_type != 1) {
			if (mutex->count_using > 0) {
				buf1len= my_snprintf(buf1, sizeof(buf1),
					"%s:%s",
					mutex->cmutex_name,
					innobase_basename(mutex->cfile_name));
				buf2len= my_snprintf(buf2, sizeof(buf2),
					"count=%lu, spin_waits=%lu,"
					" spin_rounds=%lu, "
					"os_waits=%lu, os_yields=%lu,"
					" os_wait_times=%lu",
					mutex->count_using,
					mutex->count_spin_loop,
					mutex->count_spin_rounds,
					mutex->count_os_wait,
					mutex->count_os_yield,
					(ulong) (mutex->lspent_time/1000));

				if (stat_print(thd, innobase_hton_name,
						hton_name_len, buf1, buf1len,
						buf2, buf2len)) {
					mutex_exit(&mutex_list_mutex);
					DBUG_RETURN(1);
				}
			}
		} else {
			rw_lock_count += mutex->count_using;
			rw_lock_count_spin_loop += mutex->count_spin_loop;
			rw_lock_count_spin_rounds += mutex->count_spin_rounds;
			rw_lock_count_os_wait += mutex->count_os_wait;
			rw_lock_count_os_yield += mutex->count_os_yield;
			rw_lock_wait_time += mutex->lspent_time;
		}
#else /* UNIV_DEBUG */
		buf1len= (uint) my_snprintf(buf1, sizeof(buf1), "%s:%lu",
				     innobase_basename(mutex->cfile_name),
				     (ulong) mutex->cline);
		buf2len= (uint) my_snprintf(buf2, sizeof(buf2), "os_waits=%lu",
				     (ulong) mutex->count_os_wait);

		if (stat_print(thd, innobase_hton_name,
			       hton_name_len, buf1, buf1len,
			       buf2, buf2len)) {
			mutex_exit(&mutex_list_mutex);
			DBUG_RETURN(1);
		}
#endif /* UNIV_DEBUG */
	}

	if (block_mutex) {
		buf1len = (uint) my_snprintf(buf1, sizeof buf1,
					     "combined %s:%lu",
					     innobase_basename(
						block_mutex->cfile_name),
					     (ulong) block_mutex->cline);
		buf2len = (uint) my_snprintf(buf2, sizeof buf2,
					     "os_waits=%lu",
					     (ulong) block_mutex_oswait_count);

		if (stat_print(thd, innobase_hton_name,
			       hton_name_len, buf1, buf1len,
			       buf2, buf2len)) {
			mutex_exit(&mutex_list_mutex);
			DBUG_RETURN(1);
		}
	}

	mutex_exit(&mutex_list_mutex);

	mutex_enter(&rw_lock_list_mutex);

	for (lock = UT_LIST_GET_FIRST(rw_lock_list); lock != NULL;
	     lock = UT_LIST_GET_NEXT(list, lock)) {
		if (lock->count_os_wait == 0) {
			continue;
		}

		if (buf_pool_is_block_lock(lock)) {
			block_lock = lock;
			block_lock_oswait_count += lock->count_os_wait;
			continue;
		}

		buf1len = my_snprintf(buf1, sizeof buf1, "%s:%lu",
				     innobase_basename(lock->cfile_name),
				     (ulong) lock->cline);
		buf2len = my_snprintf(buf2, sizeof buf2, "os_waits=%lu",
				      (ulong) lock->count_os_wait);

		if (stat_print(thd, innobase_hton_name,
			       hton_name_len, buf1, buf1len,
			       buf2, buf2len)) {
			mutex_exit(&rw_lock_list_mutex);
			DBUG_RETURN(1);
		}
	}

	if (block_lock) {
		buf1len = (uint) my_snprintf(buf1, sizeof buf1,
					     "combined %s:%lu",
					     innobase_basename(
						block_lock->cfile_name),
					     (ulong) block_lock->cline);
		buf2len = (uint) my_snprintf(buf2, sizeof buf2,
					     "os_waits=%lu",
					     (ulong) block_lock_oswait_count);

		if (stat_print(thd, innobase_hton_name,
			       hton_name_len, buf1, buf1len,
			       buf2, buf2len)) {
			mutex_exit(&rw_lock_list_mutex);
			DBUG_RETURN(1);
		}
	}

	mutex_exit(&rw_lock_list_mutex);

#ifdef UNIV_DEBUG
	buf2len = my_snprintf(buf2, sizeof buf2,
			     "count=%lu, spin_waits=%lu, spin_rounds=%lu, "
			     "os_waits=%lu, os_yields=%lu, os_wait_times=%lu",
			      (ulong) rw_lock_count,
			      (ulong) rw_lock_count_spin_loop,
			      (ulong) rw_lock_count_spin_rounds,
			      (ulong) rw_lock_count_os_wait,
			      (ulong) rw_lock_count_os_yield,
			      (ulong) (rw_lock_wait_time / 1000));

	if (stat_print(thd, innobase_hton_name, hton_name_len,
			STRING_WITH_LEN("rw_lock_mutexes"), buf2, buf2len)) {
		DBUG_RETURN(1);
	}
#endif /* UNIV_DEBUG */

	/* Success */
	DBUG_RETURN(0);
}

/************************************************************************//**
Return 0 on success and non-zero on failure. Note: the bool return type
seems to be abused here, should be an int. */
static
bool
innobase_show_status(
/*=================*/
	handlerton*		hton,	/*!< in: the innodb handlerton */
	THD*			thd,	/*!< in: the MySQL query thread
					of the caller */
	stat_print_fn*		stat_print,
	enum ha_stat_type	stat_type)
{
	DBUG_ASSERT(hton == innodb_hton_ptr);

	switch (stat_type) {
	case HA_ENGINE_STATUS:
		/* Non-zero return value means there was an error. */
		return(innodb_show_status(hton, thd, stat_print) != 0);

	case HA_ENGINE_MUTEX:
		/* Non-zero return value means there was an error. */
		return(innodb_mutex_show_status(hton, thd, stat_print) != 0);

	case HA_ENGINE_LOGS:
		/* Not handled */
		break;
	}

	/* Success */
	return(false);
}

/************************************************************************//**
Handling the shared Innobase_share object that is needed to provide table
locking. */
Innobase_share*
ha_innobase::get_share(void)
/*========================*/
{
	Innobase_share *tmp_share;
	Handler_share *tmp_ha_share;

	if ((tmp_ha_share= get_ha_share_ptr()))
		tmp_share= static_cast<Innobase_share*>(tmp_ha_share);
	else
	{
		tmp_share= new Innobase_share;
		if (!tmp_share)
			goto err;

		set_ha_share_ptr(static_cast<Handler_share*>(tmp_share));
	}
	return(tmp_share);
err:
	unlock_shared_ha_data();
	return NULL;
}

/*****************************************************************//**
Converts a MySQL table lock stored in the 'lock' field of the handle to
a proper type before storing pointer to the lock into an array of pointers.
MySQL also calls this if it wants to reset some table locks to a not-locked
state during the processing of an SQL query. An example is that during a
SELECT the read lock is released early on the 'const' tables where we only
fetch one row. MySQL does not call this when it releases all locks at the
end of an SQL statement.
@return	pointer to the next element in the 'to' array */
UNIV_INTERN
THR_LOCK_DATA**
ha_innobase::store_lock(
/*====================*/
	THD*			thd,		/*!< in: user thread handle */
	THR_LOCK_DATA**		to,		/*!< in: pointer to an array
						of pointers to lock structs;
						pointer to the 'lock' field
						of current handle is stored
						next to this array */
	enum thr_lock_type	lock_type)	/*!< in: lock type to store in
						'lock'; this may also be
						TL_IGNORE */
{
	trx_t*		trx;

	/* Note that trx in this function is NOT necessarily prebuilt->trx
	because we call update_thd() later, in ::external_lock()! Failure to
	understand this caused a serious memory corruption bug in 5.1.11. */

	trx = check_trx_exists(thd);

	/* NOTE: MySQL can call this function with lock 'type' TL_IGNORE!
	Be careful to ignore TL_IGNORE if we are going to do something with
	only 'real' locks! */

	/* If no MySQL table is in use, we need to set the isolation level
	of the transaction. */

	if (lock_type != TL_IGNORE
	    && trx->n_mysql_tables_in_use == 0) {
		trx->isolation_level = innobase_map_isolation_level(
			(enum_tx_isolation) thd_tx_isolation(thd));

		if (trx->isolation_level <= TRX_ISO_READ_COMMITTED
		    && trx->global_read_view) {

			/* At low transaction isolation levels we let
			each consistent read set its own snapshot */

			read_view_close_for_mysql(trx);
		}
	}

	DBUG_ASSERT(EQ_CURRENT_THD(thd));
	const bool in_lock_tables = thd_in_lock_tables(thd);
	const uint sql_command = thd_sql_command(thd);

	if (sql_command == SQLCOM_DROP_TABLE) {

		/* MySQL calls this function in DROP TABLE though this table
		handle may belong to another thd that is running a query. Let
		us in that case skip any changes to the prebuilt struct. */

	} else if ((lock_type == TL_READ && in_lock_tables)
		   || (lock_type == TL_READ_HIGH_PRIORITY && in_lock_tables)
		   || lock_type == TL_READ_WITH_SHARED_LOCKS
		   || lock_type == TL_READ_NO_INSERT
		   || (lock_type != TL_IGNORE
		       && sql_command != SQLCOM_SELECT)) {

		/* The OR cases above are in this order:
		1) MySQL is doing LOCK TABLES ... READ LOCAL, or we
		are processing a stored procedure or function, or
		2) (we do not know when TL_READ_HIGH_PRIORITY is used), or
		3) this is a SELECT ... IN SHARE MODE, or
		4) we are doing a complex SQL statement like
		INSERT INTO ... SELECT ... and the logical logging (MySQL
		binlog) requires the use of a locking read, or
		MySQL is doing LOCK TABLES ... READ.
		5) we let InnoDB do locking reads for all SQL statements that
		are not simple SELECTs; note that select_lock_type in this
		case may get strengthened in ::external_lock() to LOCK_X.
		Note that we MUST use a locking read in all data modifying
		SQL statements, because otherwise the execution would not be
		serializable, and also the results from the update could be
		unexpected if an obsolete consistent read view would be
		used. */

		ulint	isolation_level;

		isolation_level = trx->isolation_level;

		if ((srv_locks_unsafe_for_binlog
		     || isolation_level <= TRX_ISO_READ_COMMITTED)
		    && isolation_level != TRX_ISO_SERIALIZABLE
		    && (lock_type == TL_READ || lock_type == TL_READ_NO_INSERT)
		    && (sql_command == SQLCOM_INSERT_SELECT
			|| sql_command == SQLCOM_REPLACE_SELECT
			|| sql_command == SQLCOM_UPDATE
			|| sql_command == SQLCOM_CREATE_TABLE)) {

			/* If we either have innobase_locks_unsafe_for_binlog
			option set or this session is using READ COMMITTED
			isolation level and isolation level of the transaction
			is not set to serializable and MySQL is doing
			INSERT INTO...SELECT or REPLACE INTO...SELECT
			or UPDATE ... = (SELECT ...) or CREATE  ...
			SELECT... without FOR UPDATE or IN SHARE
			MODE in select, then we use consistent read
			for select. */

			prebuilt->select_lock_type = LOCK_NONE;
			prebuilt->stored_select_lock_type = LOCK_NONE;
		} else if (sql_command == SQLCOM_CHECKSUM) {
			/* Use consistent read for checksum table */

			prebuilt->select_lock_type = LOCK_NONE;
			prebuilt->stored_select_lock_type = LOCK_NONE;
		} else {
			prebuilt->select_lock_type = LOCK_S;
			prebuilt->stored_select_lock_type = LOCK_S;
		}

	} else if (lock_type != TL_IGNORE) {

		/* We set possible LOCK_X value in external_lock, not yet
		here even if this would be SELECT ... FOR UPDATE */

		prebuilt->select_lock_type = LOCK_NONE;
		prebuilt->stored_select_lock_type = LOCK_NONE;
	}

	if (lock_type != TL_IGNORE && lock.type == TL_UNLOCK) {

		/* Starting from 5.0.7, we weaken also the table locks
		set at the start of a MySQL stored procedure call, just like
		we weaken the locks set at the start of an SQL statement.
		MySQL does set in_lock_tables TRUE there, but in reality
		we do not need table locks to make the execution of a
		single transaction stored procedure call deterministic
		(if it does not use a consistent read). */

		if (lock_type == TL_READ
		    && sql_command == SQLCOM_LOCK_TABLES) {
			/* We come here if MySQL is processing LOCK TABLES
			... READ LOCAL. MyISAM under that table lock type
			reads the table as it was at the time the lock was
			granted (new inserts are allowed, but not seen by the
			reader). To get a similar effect on an InnoDB table,
			we must use LOCK TABLES ... READ. We convert the lock
			type here, so that for InnoDB, READ LOCAL is
			equivalent to READ. This will change the InnoDB
			behavior in mysqldump, so that dumps of InnoDB tables
			are consistent with dumps of MyISAM tables. */

			lock_type = TL_READ_NO_INSERT;
		}

		/* If we are not doing a LOCK TABLE, DISCARD/IMPORT
		TABLESPACE or TRUNCATE TABLE then allow multiple
		writers. Note that ALTER TABLE uses a TL_WRITE_ALLOW_READ
		< TL_WRITE_CONCURRENT_INSERT.

		We especially allow multiple writers if MySQL is at the
		start of a stored procedure call (SQLCOM_CALL) or a
		stored function call (MySQL does have in_lock_tables
		TRUE there). */

		if ((lock_type >= TL_WRITE_CONCURRENT_INSERT
		     && lock_type <= TL_WRITE)
		    && !(in_lock_tables
			 && sql_command == SQLCOM_LOCK_TABLES)
		    && !thd_tablespace_op(thd)
		    && sql_command != SQLCOM_TRUNCATE
		    && sql_command != SQLCOM_OPTIMIZE
		    && sql_command != SQLCOM_CREATE_TABLE) {

			lock_type = TL_WRITE_ALLOW_WRITE;
		}

		/* In queries of type INSERT INTO t1 SELECT ... FROM t2 ...
		MySQL would use the lock TL_READ_NO_INSERT on t2, and that
		would conflict with TL_WRITE_ALLOW_WRITE, blocking all inserts
		to t2. Convert the lock to a normal read lock to allow
		concurrent inserts to t2.

		We especially allow concurrent inserts if MySQL is at the
		start of a stored procedure call (SQLCOM_CALL)
		(MySQL does have thd_in_lock_tables() TRUE there). */

		if (lock_type == TL_READ_NO_INSERT
		    && sql_command != SQLCOM_LOCK_TABLES) {

			lock_type = TL_READ;
		}

		lock.type = lock_type;
	}

	*to++= &lock;

	if (!trx_is_started(trx)
	    && (prebuilt->select_lock_type != LOCK_NONE
	        || prebuilt->stored_select_lock_type != LOCK_NONE)) {

		++trx->will_lock;
	}

	return(to);
}

/*********************************************************************//**
Read the next autoinc value. Acquire the relevant locks before reading
the AUTOINC value. If SUCCESS then the table AUTOINC mutex will be locked
on return and all relevant locks acquired.
@return	DB_SUCCESS or error code */
UNIV_INTERN
ulint
ha_innobase::innobase_get_autoinc(
/*==============================*/
	ulonglong*	value)		/*!< out: autoinc value */
{
	*value = 0;

	prebuilt->autoinc_error = innobase_lock_autoinc();

	if (prebuilt->autoinc_error == DB_SUCCESS) {

		/* Determine the first value of the interval */
		*value = dict_table_autoinc_read(prebuilt->table);

		/* It should have been initialized during open. */
		if (*value == 0) {
			prebuilt->autoinc_error = DB_UNSUPPORTED;
			dict_table_autoinc_unlock(prebuilt->table);
		}
	}

	return(prebuilt->autoinc_error);
}

/*******************************************************************//**
This function reads the global auto-inc counter. It doesn't use the
AUTOINC lock even if the lock mode is set to TRADITIONAL.
@return	the autoinc value */
UNIV_INTERN
ulonglong
ha_innobase::innobase_peek_autoinc(void)
/*====================================*/
{
	ulonglong	auto_inc;
	dict_table_t*	innodb_table;

	ut_a(prebuilt != NULL);
	ut_a(prebuilt->table != NULL);

	innodb_table = prebuilt->table;

	dict_table_autoinc_lock(innodb_table);

	auto_inc = dict_table_autoinc_read(innodb_table);

	if (auto_inc == 0) {
		ut_print_timestamp(stderr);
		fprintf(stderr, "  InnoDB: AUTOINC next value generation "
			"is disabled for '%s'\n", innodb_table->name);
	}

	dict_table_autoinc_unlock(innodb_table);

	return(auto_inc);
}

/*********************************************************************//**
This function initializes the auto-inc counter if it has not been
initialized yet. This function does not change the value of the auto-inc
counter if it already has been initialized. Returns the value of the
auto-inc counter in *first_value, and ULONGLONG_MAX in *nb_reserved_values (as
we have a table-level lock). offset, increment, nb_desired_values are ignored.
*first_value is set to -1 if error (deadlock or lock wait timeout) */
UNIV_INTERN
void
ha_innobase::get_auto_increment(
/*============================*/
	ulonglong	offset,			/*!< in: table autoinc offset */
	ulonglong	increment,		/*!< in: table autoinc
						increment */
	ulonglong	nb_desired_values,	/*!< in: number of values
						reqd */
	ulonglong*	first_value,		/*!< out: the autoinc value */
	ulonglong*	nb_reserved_values)	/*!< out: count of reserved
						values */
{
	trx_t*		trx;
	ulint		error;
	ulonglong	autoinc = 0;

	/* Prepare prebuilt->trx in the table handle */
	update_thd(ha_thd());

	error = innobase_get_autoinc(&autoinc);

	if (error != DB_SUCCESS) {
		*first_value = (~(ulonglong) 0);
		return;
	}

	/* This is a hack, since nb_desired_values seems to be accurate only
	for the first call to get_auto_increment() for multi-row INSERT and
	meaningless for other statements e.g, LOAD etc. Subsequent calls to
	this method for the same statement results in different values which
	don't make sense. Therefore we store the value the first time we are
	called and count down from that as rows are written (see write_row()).
	*/

	trx = prebuilt->trx;

	/* Note: We can't rely on *first_value since some MySQL engines,
	in particular the partition engine, don't initialize it to 0 when
	invoking this method. So we are not sure if it's guaranteed to
	be 0 or not. */

	/* We need the upper limit of the col type to check for
	whether we update the table autoinc counter or not. */
	ulonglong	col_max_value = innobase_get_int_col_max_value(
		table->next_number_field);

	/* Called for the first time ? */
	if (trx->n_autoinc_rows == 0) {

		trx->n_autoinc_rows = (ulint) nb_desired_values;

		/* It's possible for nb_desired_values to be 0:
		e.g., INSERT INTO T1(C) SELECT C FROM T2; */
		if (nb_desired_values == 0) {

			trx->n_autoinc_rows = 1;
		}

		set_if_bigger(*first_value, autoinc);
	/* Not in the middle of a mult-row INSERT. */
	} else if (prebuilt->autoinc_last_value == 0) {
		set_if_bigger(*first_value, autoinc);
	/* Check for -ve values. */
	} else if (*first_value > col_max_value && trx->n_autoinc_rows > 0) {
		/* Set to next logical value. */
		ut_a(autoinc > trx->n_autoinc_rows);
		*first_value = (autoinc - trx->n_autoinc_rows) - 1;
	}

	*nb_reserved_values = trx->n_autoinc_rows;

	/* With old style AUTOINC locking we only update the table's
	AUTOINC counter after attempting to insert the row. */
	if (innobase_autoinc_lock_mode != AUTOINC_OLD_STYLE_LOCKING) {
		ulonglong	need;
		ulonglong	current;
		ulonglong	next_value;

		current = *first_value > col_max_value ? autoinc : *first_value;
		need = *nb_reserved_values * increment;

		/* Compute the last value in the interval */
		next_value = innobase_next_autoinc(
			current, need, offset, col_max_value);

		prebuilt->autoinc_last_value = next_value;

		if (prebuilt->autoinc_last_value < *first_value) {
			*first_value = (~(ulonglong) 0);
		} else {
			/* Update the table autoinc variable */
			dict_table_autoinc_update_if_greater(
				prebuilt->table, prebuilt->autoinc_last_value);
		}
	} else {
		/* This will force write_row() into attempting an update
		of the table's AUTOINC counter. */
		prebuilt->autoinc_last_value = 0;
	}

	/* The increment to be used to increase the AUTOINC value, we use
	this in write_row() and update_row() to increase the autoinc counter
	for columns that are filled by the user. We need the offset and
	the increment. */
	prebuilt->autoinc_offset = offset;
	prebuilt->autoinc_increment = increment;

	dict_table_autoinc_unlock(prebuilt->table);
}

/*******************************************************************//**
Reset the auto-increment counter to the given value, i.e. the next row
inserted will get the given value. This is called e.g. after TRUNCATE
is emulated by doing a 'DELETE FROM t'. HA_ERR_WRONG_COMMAND is
returned by storage engines that don't support this operation.
@return	0 or error code */
UNIV_INTERN
int
ha_innobase::reset_auto_increment(
/*==============================*/
	ulonglong	value)		/*!< in: new value for table autoinc */
{
	DBUG_ENTER("ha_innobase::reset_auto_increment");

	int	error;

	update_thd(ha_thd());

	error = row_lock_table_autoinc_for_mysql(prebuilt);

	if (error != DB_SUCCESS) {
		error = convert_error_code_to_mysql(error,
						    prebuilt->table->flags,
						    user_thd);

		DBUG_RETURN(error);
	}

	/* The next value can never be 0. */
	if (value == 0) {
		value = 1;
	}

	innobase_reset_autoinc(value);

	DBUG_RETURN(0);
}

/*******************************************************************//**
See comment in handler.cc */
UNIV_INTERN
bool
ha_innobase::get_error_message(
/*===========================*/
	int	error,
	String*	buf)
{
	trx_t*	trx = check_trx_exists(ha_thd());

	buf->copy(trx->detailed_error, (uint) strlen(trx->detailed_error),
		system_charset_info);

	return(FALSE);
}

/*******************************************************************//**
  Retrieves the names of the table and the key for which there was a
  duplicate entry in the case of HA_ERR_FOREIGN_DUPLICATE_KEY.

  If any of the names is not available, then this method will return
  false and will not change any of child_table_name or child_key_name.

  @param child_table_name[out]    Table name
  @param child_table_name_len[in] Table name buffer size
  @param child_key_name[out]      Key name
  @param child_key_name_len[in]   Key name buffer size

  @retval  true                  table and key names were available
                                 and were written into the corresponding
                                 out parameters.
  @retval  false                 table and key names were not available,
                                 the out parameters were not touched.
*/
bool
ha_innobase::get_foreign_dup_key(
/*=============================*/
	char*	child_table_name,
	uint	child_table_name_len,
	char*	child_key_name,
	uint	child_key_name_len)
{
	const dict_index_t*	err_index;

	ut_a(prebuilt->trx != NULL);
	ut_a(prebuilt->trx->magic_n == TRX_MAGIC_N);

	err_index = trx_get_error_info(prebuilt->trx);

	if (err_index == NULL) {
		return(false);
	}
	/* else */

	/* copy table name (and convert from filename-safe encoding to
	system_charset_info, e.g. "foo_@0J@00b6" -> "foo_ö") */
	char*	p;
	p = strchr(err_index->table->name, '/');
	/* strip ".../" prefix if any */
	if (p != NULL) {
		p++;
	} else {
		p = err_index->table->name;
	}
	uint	len;
	len = filename_to_tablename(p, child_table_name, child_table_name_len);
	child_table_name[len] = '\0';

	/* copy index name */
	ut_snprintf(child_key_name, child_key_name_len, "%s", err_index->name);

	return(true);
}

/*******************************************************************//**
Compares two 'refs'. A 'ref' is the (internal) primary key value of the row.
If there is no explicitly declared non-null unique key or a primary key, then
InnoDB internally uses the row id as the primary key.
@return	< 0 if ref1 < ref2, 0 if equal, else > 0 */
UNIV_INTERN
int
ha_innobase::cmp_ref(
/*=================*/
	const uchar*	ref1,	/*!< in: an (internal) primary key value in the
				MySQL key value format */
	const uchar*	ref2)	/*!< in: an (internal) primary key value in the
				MySQL key value format */
{
	enum_field_types mysql_type;
	Field*		field;
	KEY_PART_INFO*	key_part;
	KEY_PART_INFO*	key_part_end;
	uint		len1;
	uint		len2;
	int		result;

	if (prebuilt->clust_index_was_generated) {
		/* The 'ref' is an InnoDB row id */

		return(memcmp(ref1, ref2, DATA_ROW_ID_LEN));
	}

	/* Do a type-aware comparison of primary key fields. PK fields
	are always NOT NULL, so no checks for NULL are performed. */

	key_part = table->key_info[table->s->primary_key].key_part;

	key_part_end = key_part
			+ table->key_info[table->s->primary_key].key_parts;

	for (; key_part != key_part_end; ++key_part) {
		field = key_part->field;
		mysql_type = field->type();

		if (mysql_type == MYSQL_TYPE_TINY_BLOB
			|| mysql_type == MYSQL_TYPE_MEDIUM_BLOB
			|| mysql_type == MYSQL_TYPE_BLOB
			|| mysql_type == MYSQL_TYPE_LONG_BLOB) {

			/* In the MySQL key value format, a column prefix of
			a BLOB is preceded by a 2-byte length field */

			len1 = innobase_read_from_2_little_endian(ref1);
			len2 = innobase_read_from_2_little_endian(ref2);

			ref1 += 2;
			ref2 += 2;
			result = ((Field_blob*) field)->cmp(
				ref1, len1, ref2, len2);
		} else {
			result = field->key_cmp(ref1, ref2);
		}

		if (result) {

			return(result);
		}

		ref1 += key_part->store_length;
		ref2 += key_part->store_length;
	}

	return(0);
}

/*******************************************************************//**
Ask InnoDB if a query to a table can be cached.
@return	TRUE if query caching of the table is permitted */
UNIV_INTERN
my_bool
ha_innobase::register_query_cache_table(
/*====================================*/
	THD*		thd,		/*!< in: user thread handle */
	char*		table_key,	/*!< in: concatenation of database name,
					the null character NUL,
					and the table name */
	uint		key_length,	/*!< in: length of the full name, i.e.
					len(dbname) + len(tablename) + 1 */
	qc_engine_callback*
			call_back,	/*!< out: pointer to function for
					checking if query caching
					is permitted */
	ulonglong	*engine_data)	/*!< in/out: data to call_back */
{
	*call_back = innobase_query_caching_of_table_permitted;
	*engine_data = 0;
	return(innobase_query_caching_of_table_permitted(thd, table_key,
							 key_length,
							 engine_data));
}

/*******************************************************************//**
Get the bin log name. */
UNIV_INTERN
const char*
ha_innobase::get_mysql_bin_log_name()
/*=================================*/
{
	return(trx_sys_mysql_bin_log_name);
}

/*******************************************************************//**
Get the bin log offset (or file position). */
UNIV_INTERN
ulonglong
ha_innobase::get_mysql_bin_log_pos()
/*================================*/
{
	/* trx... is ib_int64_t, which is a typedef for a 64-bit integer
	(__int64 or longlong) so it's ok to cast it to ulonglong. */

	return(trx_sys_mysql_bin_log_pos);
}

/******************************************************************//**
This function is used to find the storage length in bytes of the first n
characters for prefix indexes using a multibyte character set. The function
finds charset information and returns length of prefix_len characters in the
index field in bytes.
@return	number of bytes occupied by the first n characters */
UNIV_INTERN
ulint
innobase_get_at_most_n_mbchars(
/*===========================*/
	ulint charset_id,	/*!< in: character set id */
	ulint prefix_len,	/*!< in: prefix length in bytes of the index
				(this has to be divided by mbmaxlen to get the
				number of CHARACTERS n in the prefix) */
	ulint data_len,		/*!< in: length of the string in bytes */
	const char* str)	/*!< in: character string */
{
	ulint char_length;	/*!< character length in bytes */
	ulint n_chars;		/*!< number of characters in prefix */
	CHARSET_INFO* charset;	/*!< charset used in the field */

	charset = get_charset((uint) charset_id, MYF(MY_WME));

	ut_ad(charset);
	ut_ad(charset->mbmaxlen);

	/* Calculate how many characters at most the prefix index contains */

	n_chars = prefix_len / charset->mbmaxlen;

	/* If the charset is multi-byte, then we must find the length of the
	first at most n chars in the string. If the string contains less
	characters than n, then we return the length to the end of the last
	character. */

	if (charset->mbmaxlen > 1) {
		/* my_charpos() returns the byte length of the first n_chars
		characters, or a value bigger than the length of str, if
		there were not enough full characters in str.

		Why does the code below work:
		Suppose that we are looking for n UTF-8 characters.

		1) If the string is long enough, then the prefix contains at
		least n complete UTF-8 characters + maybe some extra
		characters + an incomplete UTF-8 character. No problem in
		this case. The function returns the pointer to the
		end of the nth character.

		2) If the string is not long enough, then the string contains
		the complete value of a column, that is, only complete UTF-8
		characters, and we can store in the column prefix index the
		whole string. */

		char_length = my_charpos(charset, str,
						str + data_len, (int) n_chars);
		if (char_length > data_len) {
			char_length = data_len;
		}
	} else {
		if (data_len < prefix_len) {
			char_length = data_len;
		} else {
			char_length = prefix_len;
		}
	}

	return(char_length);
}

/*******************************************************************//**
This function is used to prepare an X/Open XA distributed transaction.
@return	0 or error number */
static
int
innobase_xa_prepare(
/*================*/
	handlerton*	hton,		/*!< in: InnoDB handlerton */
	THD*		thd,		/*!< in: handle to the MySQL thread of
					the user whose XA transaction should
					be prepared */
	bool		prepare_trx)	/*!< in: true - prepare transaction
					false - the current SQL statement
					ended */
{
	int error = 0;
	trx_t* trx = check_trx_exists(thd);

	DBUG_ASSERT(hton == innodb_hton_ptr);

	/* we use support_xa value as it was seen at transaction start
	time, not the current session variable value. Any possible changes
	to the session variable take effect only in the next transaction */
	if (!trx->support_xa) {

		return(0);
	}

	thd_get_xid(thd, (MYSQL_XID*) &trx->xid);

	/* Release a possible FIFO ticket and search latch. Since we will
	reserve the trx_sys->mutex, we have to release the search system
	latch first to obey the latching order. */

	trx_search_latch_release_if_reserved(trx);

	innobase_srv_conc_force_exit_innodb(trx);

	if (!trx_is_registered_for_2pc(trx) && trx_is_started(trx)) {

		sql_print_error("Transaction not registered for MySQL 2PC, "
				"but transaction is active");
	}

	if (prepare_trx
	    || (!thd_test_options(thd, OPTION_NOT_AUTOCOMMIT | OPTION_BEGIN))) {

		/* We were instructed to prepare the whole transaction, or
		this is an SQL statement end and autocommit is on */

		ut_ad(trx_is_registered_for_2pc(trx));

		trx_prepare_for_mysql(trx);

		error = 0;
	} else {
		/* We just mark the SQL statement ended and do not do a
		transaction prepare */

		/* If we had reserved the auto-inc lock for some
		table in this SQL statement we release it now */

		lock_unlock_table_autoinc(trx);

		/* Store the current undo_no of the transaction so that we
		know where to roll back if we have to roll back the next
		SQL statement */

		trx_mark_sql_stat_end(trx);
	}

	/* Tell the InnoDB server that there might be work for utility
	threads: */

	srv_active_wake_master_thread();

	if (thd_sql_command(thd) != SQLCOM_XA_PREPARE
	    && (prepare_trx
		|| !thd_test_options(
			thd, OPTION_NOT_AUTOCOMMIT | OPTION_BEGIN))) {

		/* For ibbackup to work the order of transactions in binlog
		and InnoDB must be the same. Consider the situation

		  thread1> prepare; write to binlog; ...
			  <context switch>
		  thread2> prepare; write to binlog; commit
		  thread1>			     ... commit

		To ensure this will not happen we're taking the mutex on
		prepare, and releasing it on commit.

		Note: only do it for normal commits, done via ha_commit_trans.
		If 2pc protocol is executed by external transaction
		coordinator, it will be just a regular MySQL client
		executing XA PREPARE and XA COMMIT commands.
		In this case we cannot know how many minutes or hours
		will be between XA PREPARE and XA COMMIT, and we don't want
		to block for undefined period of time. */
		mysql_mutex_lock(&prepare_commit_mutex);
		trx_owns_prepare_commit_mutex_set(trx);
	}

	return(error);
}

/*******************************************************************//**
This function is used to recover X/Open XA distributed transactions.
@return	number of prepared transactions stored in xid_list */
static
int
innobase_xa_recover(
/*================*/
	handlerton*	hton,	/*!< in: InnoDB handlerton */
	XID*		xid_list,/*!< in/out: prepared transactions */
	uint		len)	/*!< in: number of slots in xid_list */
{
	DBUG_ASSERT(hton == innodb_hton_ptr);

	if (len == 0 || xid_list == NULL) {

		return(0);
	}

	return(trx_recover_for_mysql(xid_list, len));
}

/*******************************************************************//**
This function is used to commit one X/Open XA distributed transaction
which is in the prepared state
@return	0 or error number */
static
int
innobase_commit_by_xid(
/*===================*/
	handlerton*	hton,
	XID*		xid)	/*!< in: X/Open XA transaction identification */
{
	trx_t*	trx;

	DBUG_ASSERT(hton == innodb_hton_ptr);

	trx = trx_get_trx_by_xid(xid);

	if (trx) {
		innobase_commit_low(trx);
		trx_free_for_background(trx);
		return(XA_OK);
	} else {
		return(XAER_NOTA);
	}
}

/*******************************************************************//**
This function is used to rollback one X/Open XA distributed transaction
which is in the prepared state
@return	0 or error number */
static
int
innobase_rollback_by_xid(
/*=====================*/
	handlerton*	hton,	/*!< in: InnoDB handlerton */
	XID*		xid)	/*!< in: X/Open XA transaction
				identification */
{
	trx_t*	trx;

	DBUG_ASSERT(hton == innodb_hton_ptr);

	trx = trx_get_trx_by_xid(xid);

	if (trx) {
		int	ret = innobase_rollback_trx(trx);
		trx_free_for_background(trx);
		return(ret);
	} else {
		return(XAER_NOTA);
	}
}

/*******************************************************************//**
Create a consistent view for a cursor based on current transaction
which is created if the corresponding MySQL thread still lacks one.
This consistent view is then used inside of MySQL when accessing records
using a cursor.
@return	pointer to cursor view or NULL */
static
void*
innobase_create_cursor_view(
/*========================*/
	handlerton*	hton,	/*!< in: innobase hton */
	THD*		thd)	/*!< in: user thread handle */
{
	DBUG_ASSERT(hton == innodb_hton_ptr);

	return(read_cursor_view_create_for_mysql(check_trx_exists(thd)));
}

/*******************************************************************//**
Close the given consistent cursor view of a transaction and restore
global read view to a transaction read view. Transaction is created if the
corresponding MySQL thread still lacks one. */
static
void
innobase_close_cursor_view(
/*=======================*/
	handlerton*	hton,	/*!< in: innobase hton */
	THD*		thd,	/*!< in: user thread handle */
	void*		curview)/*!< in: Consistent read view to be closed */
{
	DBUG_ASSERT(hton == innodb_hton_ptr);

	read_cursor_view_close_for_mysql(check_trx_exists(thd),
					 (cursor_view_t*) curview);
}

/*******************************************************************//**
Set the given consistent cursor view to a transaction which is created
if the corresponding MySQL thread still lacks one. If the given
consistent cursor view is NULL global read view of a transaction is
restored to a transaction read view. */
static
void
innobase_set_cursor_view(
/*=====================*/
	handlerton*	hton,	/*!< in: innobase hton */
	THD*		thd,	/*!< in: user thread handle */
	void*		curview)/*!< in: Consistent cursor view to be set */
{
	DBUG_ASSERT(hton == innodb_hton_ptr);

	read_cursor_set_for_mysql(check_trx_exists(thd),
				  (cursor_view_t*) curview);
}

/*******************************************************************//**
If col_name is not NULL, check whether the named column is being
renamed in the table. If col_name is not provided, check
whether any one of columns in the table is being renamed.
@return true if the column is being renamed */
static
bool
check_column_being_renamed(
/*=======================*/
	const TABLE*	table,		/*!< in: MySQL table */
	const char*	col_name)	/*!< in: name of the column */
{
	uint		k;
	Field*		field;

	for (k = 0; k < table->s->fields; k++) {
		field = table->field[k];

		if (field->flags & FIELD_IS_RENAMED) {

			/* If col_name is not provided, return
			if the field is marked as being renamed. */
			if (!col_name) {
				return(true);
			}

			/* If col_name is provided, return only
			if names match */
			if (innobase_strcasecmp(field->field_name,
						col_name) == 0) {
				return(true);
			}
		}
	}

	return(false);
}

/*******************************************************************//**
Check whether any of the given columns is being renamed in the table.
@return true if any of col_names is being renamed in table */
static
bool
column_is_being_renamed(
/*====================*/
	TABLE*		table,		/*!< in: MySQL table */
	uint		n_cols,		/*!< in: number of columns */
	const char**	col_names)	/*!< in: names of the columns */
{
	uint		j;

	for (j = 0; j < n_cols; j++) {
		if (check_column_being_renamed(table, col_names[j])) {
			return(true);
		}
	}

	return(false);
}

/*******************************************************************//**
Check whether a column in table "table" is being renamed and if this column
is part of a foreign key, either part of another table, referencing this
table or part of this table, referencing another table.
@return true if a column that participates in a foreign key definition
is being renamed */
static
bool
foreign_key_column_is_being_renamed(
/*================================*/
	row_prebuilt_t*	prebuilt,	/* in: InnoDB prebuilt struct */
	TABLE*		table)		/* in: MySQL table */
{
	dict_foreign_t*	foreign;

	/* check whether there are foreign keys at all */
	if (UT_LIST_GET_LEN(prebuilt->table->foreign_list) == 0
	    && UT_LIST_GET_LEN(prebuilt->table->referenced_list) == 0) {
		/* no foreign keys involved with prebuilt->table */

		return(false);
	}

	row_mysql_lock_data_dictionary(prebuilt->trx);

	/* Check whether any column in the foreign key constraints which refer
	to this table is being renamed. */
	for (foreign = UT_LIST_GET_FIRST(prebuilt->table->referenced_list);
	     foreign != NULL;
	     foreign = UT_LIST_GET_NEXT(referenced_list, foreign)) {

		if (column_is_being_renamed(table, foreign->n_fields,
					    foreign->referenced_col_names)) {

			row_mysql_unlock_data_dictionary(prebuilt->trx);
			return(true);
		}
	}

	/* Check whether any column in the foreign key constraints in the
	table is being renamed. */
	for (foreign = UT_LIST_GET_FIRST(prebuilt->table->foreign_list);
	     foreign != NULL;
	     foreign = UT_LIST_GET_NEXT(foreign_list, foreign)) {

		if (column_is_being_renamed(table, foreign->n_fields,
					    foreign->foreign_col_names)) {

			row_mysql_unlock_data_dictionary(prebuilt->trx);
			return(true);
		}
	}

	row_mysql_unlock_data_dictionary(prebuilt->trx);

	return(false);
}

/*******************************************************************//**
*/
UNIV_INTERN
bool
ha_innobase::check_if_incompatible_data(
/*====================================*/
	HA_CREATE_INFO*	info,
	uint		table_changes)
{
	if (table_changes != IS_EQUAL_YES) {

		return(COMPATIBLE_DATA_NO);
	}

	/* Check that auto_increment value was not changed */
	if ((info->used_fields & HA_CREATE_USED_AUTO) &&
		info->auto_increment_value != 0) {

		return(COMPATIBLE_DATA_NO);
	}

	/* For column rename operation, MySQL does not supply enough
	information (new column name etc.) for InnoDB to make appropriate
	system metadata change. To avoid system metadata inconsistency,
	currently we can just request a table rebuild/copy by returning
	COMPATIBLE_DATA_NO */
	if (check_column_being_renamed(table, NULL)) {
		return(COMPATIBLE_DATA_NO);
	}

	/* Check if a column participating in a foreign key is being renamed.
	There is no mechanism for updating InnoDB foreign key definitions. */
	if (foreign_key_column_is_being_renamed(prebuilt, table)) {

		return(COMPATIBLE_DATA_NO);
	}

	/* Check that row format didn't change */
	if ((info->used_fields & HA_CREATE_USED_ROW_FORMAT)
	    && info->row_type != ROW_TYPE_DEFAULT
	    && info->row_type != get_row_type()) {

		return(COMPATIBLE_DATA_NO);
	}

	/* Specifying KEY_BLOCK_SIZE requests a rebuild of the table. */
	if (info->used_fields & HA_CREATE_USED_KEY_BLOCK_SIZE) {
		return(COMPATIBLE_DATA_NO);
	}

	return(COMPATIBLE_DATA_YES);
}

/************************************************************//**
Validate the file format name and return its corresponding id.
@return	valid file format id */
static
uint
innobase_file_format_name_lookup(
/*=============================*/
	const char*	format_name)	/*!< in: pointer to file format name */
{
	char*	endp;
	uint	format_id;

	ut_a(format_name != NULL);

	/* The format name can contain the format id itself instead of
	the name and we check for that. */
	format_id = (uint) strtoul(format_name, &endp, 10);

	/* Check for valid parse. */
	if (*endp == '\0' && *format_name != '\0') {

		if (format_id <= UNIV_FORMAT_MAX) {

			return(format_id);
		}
	} else {

		for (format_id = 0; format_id <= UNIV_FORMAT_MAX;
		     format_id++) {
			const char*	name;

			name = trx_sys_file_format_id_to_name(format_id);

			if (!innobase_strcasecmp(format_name, name)) {

				return(format_id);
			}
		}
	}

	return(UNIV_FORMAT_MAX + 1);
}

/************************************************************//**
Validate the file format check config parameters, as a side effect it
sets the srv_max_file_format_at_startup variable.
@return the format_id if valid config value, otherwise, return -1 */
static
int
innobase_file_format_validate_and_set(
/*==================================*/
	const char*	format_max)	/*!< in: parameter value */
{
	uint		format_id;

	format_id = innobase_file_format_name_lookup(format_max);

	if (format_id < UNIV_FORMAT_MAX + 1) {
		srv_max_file_format_at_startup = format_id;

		return((int) format_id);
	} else {
		return(-1);
	}
}

/*************************************************************//**
Check if it is a valid file format. This function is registered as
a callback with MySQL.
@return	0 for valid file format */
static
int
innodb_file_format_name_validate(
/*=============================*/
	THD*				thd,	/*!< in: thread handle */
	struct st_mysql_sys_var*	var,	/*!< in: pointer to system
						variable */
	void*				save,	/*!< out: immediate result
						for update function */
	struct st_mysql_value*		value)	/*!< in: incoming string */
{
	const char*	file_format_input;
	char		buff[STRING_BUFFER_USUAL_SIZE];
	int		len = sizeof(buff);

	ut_a(save != NULL);
	ut_a(value != NULL);

	file_format_input = value->val_str(value, buff, &len);

	if (file_format_input != NULL) {
		uint	format_id;

		format_id = innobase_file_format_name_lookup(
			file_format_input);

		if (format_id <= UNIV_FORMAT_MAX) {

			/* Save a pointer to the name in the
			'file_format_name_map' constant array. */
			*static_cast<const char**>(save) =
			    trx_sys_file_format_id_to_name(format_id);

			return(0);
		}
	}

	*static_cast<const char**>(save) = NULL;
	return(1);
}

/****************************************************************//**
Update the system variable innodb_file_format using the "saved"
value. This function is registered as a callback with MySQL. */
static
void
innodb_file_format_name_update(
/*===========================*/
	THD*				thd,		/*!< in: thread handle */
	struct st_mysql_sys_var*	var,		/*!< in: pointer to
							system variable */
	void*				var_ptr,	/*!< out: where the
							formal string goes */
	const void*			save)		/*!< in: immediate result
							from check function */
{
	const char* format_name;

	ut_a(var_ptr != NULL);
	ut_a(save != NULL);

	format_name = *static_cast<const char*const*>(save);

	if (format_name) {
		uint	format_id;

		format_id = innobase_file_format_name_lookup(format_name);

		if (format_id <= UNIV_FORMAT_MAX) {
			srv_file_format = format_id;
		}
	}

	*static_cast<const char**>(var_ptr)
		= trx_sys_file_format_id_to_name(srv_file_format);
}

/*************************************************************//**
Check if valid argument to innodb_file_format_max. This function
is registered as a callback with MySQL.
@return	0 for valid file format */
static
int
innodb_file_format_max_validate(
/*============================*/
	THD*				thd,	/*!< in: thread handle */
	struct st_mysql_sys_var*	var,	/*!< in: pointer to system
						variable */
	void*				save,	/*!< out: immediate result
						for update function */
	struct st_mysql_value*		value)	/*!< in: incoming string */
{
	const char*	file_format_input;
	char		buff[STRING_BUFFER_USUAL_SIZE];
	int		len = sizeof(buff);
	int		format_id;

	ut_a(save != NULL);
	ut_a(value != NULL);

	file_format_input = value->val_str(value, buff, &len);

	if (file_format_input != NULL) {

		format_id = innobase_file_format_validate_and_set(
			file_format_input);

		if (format_id >= 0) {
			/* Save a pointer to the name in the
			'file_format_name_map' constant array. */
			*static_cast<const char**>(save) =
			    trx_sys_file_format_id_to_name(
						(uint) format_id);

			return(0);

		} else {
			push_warning_printf(thd,
			  Sql_condition::WARN_LEVEL_WARN,
			  ER_WRONG_ARGUMENTS,
			  "InnoDB: invalid innodb_file_format_max "
			  "value; can be any format up to %s "
			  "or equivalent id of %d",
			  trx_sys_file_format_id_to_name(UNIV_FORMAT_MAX),
			  UNIV_FORMAT_MAX);
		}
	}

	*static_cast<const char**>(save) = NULL;
	return(1);
}

/****************************************************************//**
Update the system variable innodb_file_format_max using the "saved"
value. This function is registered as a callback with MySQL. */
static
void
innodb_file_format_max_update(
/*==========================*/
	THD*				thd,	/*!< in: thread handle */
	struct st_mysql_sys_var*	var,	/*!< in: pointer to
						system variable */
	void*				var_ptr,/*!< out: where the
						formal string goes */
	const void*			save)	/*!< in: immediate result
						from check function */
{
	const char*	format_name_in;
	const char**	format_name_out;
	uint		format_id;

	ut_a(save != NULL);
	ut_a(var_ptr != NULL);

	format_name_in = *static_cast<const char*const*>(save);

	if (!format_name_in) {

		return;
	}

	format_id = innobase_file_format_name_lookup(format_name_in);

	if (format_id > UNIV_FORMAT_MAX) {
		/* DEFAULT is "on", which is invalid at runtime. */
		push_warning_printf(thd, Sql_condition::WARN_LEVEL_WARN,
				    ER_WRONG_ARGUMENTS,
				    "Ignoring SET innodb_file_format=%s",
				    format_name_in);
		return;
	}

	format_name_out = static_cast<const char**>(var_ptr);

	/* Update the max format id in the system tablespace. */
	if (trx_sys_file_format_max_set(format_id, format_name_out)) {
		ut_print_timestamp(stderr);
		fprintf(stderr,
			" [Info] InnoDB: the file format in the system "
			"tablespace is now set to %s.\n", *format_name_out);
	}
}

/*************************************************************//**
Check whether valid argument given to innobase_*_stopword_table.
This function is registered as a callback with MySQL.
@return 0 for valid stopword table */
static
int
innodb_stopword_table_validate(
/*===========================*/
	THD*				thd,	/*!< in: thread handle */
	struct st_mysql_sys_var*	var,	/*!< in: pointer to system
						variable */
	void*				save,	/*!< out: immediate result
						for update function */
	struct st_mysql_value*		value)	/*!< in: incoming string */
{
	const char*	stopword_table_name;
	char		buff[STRING_BUFFER_USUAL_SIZE];
	int		len = sizeof(buff);
	trx_t*		trx;
	int		ret = 1;

	ut_a(save != NULL);
	ut_a(value != NULL);

	stopword_table_name = value->val_str(value, buff, &len);

	trx = check_trx_exists(thd);

	row_mysql_lock_data_dictionary(trx);

	/* Validate the stopword table's (if supplied) existence and
	of the right format */
	if (!stopword_table_name
	    || fts_valid_stopword_table(stopword_table_name)) {
		*static_cast<const char**>(save) = stopword_table_name;
		ret = 0;
	}

	row_mysql_unlock_data_dictionary(trx);

	return(ret);
}

/****************************************************************//**
Update global variable fts_server_stopword_table with the "saved"
stopword table name value. This function is registered as a callback
with MySQL. */
static
void
innodb_stopword_table_update(
/*=========================*/
	THD*				thd,	/*!< in: thread handle */
	struct st_mysql_sys_var*	var,	/*!< in: pointer to
						system variable */
	void*				var_ptr,/*!< out: where the
						formal string goes */
	const void*			save)	/*!< in: immediate result
						from check function */
{
	const char*	stopword_table_name;
	char*		old;

	ut_a(save != NULL);
	ut_a(var_ptr != NULL);

	stopword_table_name = *static_cast<const char*const*>(save);
	old = *(char**) var_ptr;

	if (stopword_table_name) {
		*(char**) var_ptr =  my_strdup(stopword_table_name,  MYF(0));
	} else {
		*(char**) var_ptr = NULL;
	}

	if (old) {
		my_free(old);
	}

	fts_server_stopword_table = *(char**) var_ptr;
}

/*************************************************************//**
Check whether valid argument given to "innodb_fts_internal_tbl_name"
This function is registered as a callback with MySQL.
@return 0 for valid stopword table */
static
int
innodb_internal_table_validate(
/*===========================*/
	THD*				thd,	/*!< in: thread handle */
	struct st_mysql_sys_var*	var,	/*!< in: pointer to system
						variable */
	void*				save,	/*!< out: immediate result
						for update function */
	struct st_mysql_value*		value)	/*!< in: incoming string */
{
	const char*	table_name;
	char		buff[STRING_BUFFER_USUAL_SIZE];
	int		len = sizeof(buff);
	int		ret = 1;
	dict_table_t*	user_table;

	ut_a(save != NULL);
	ut_a(value != NULL);

	table_name = value->val_str(value, buff, &len);

	if (!table_name) {
		*static_cast<const char**>(save) = NULL;
		return(0);
	}

	user_table = dict_table_open_on_name_no_stats(
			table_name, FALSE, DICT_ERR_IGNORE_NONE);

	if (user_table) {
		if (dict_table_has_fts_index(user_table)) {
			*static_cast<const char**>(save) = table_name;
			ret = 0;
		}

		dict_table_close(user_table, FALSE);
	}

	return(ret);
}

/****************************************************************//**
Update global variable "fts_internal_tbl_name" with the "saved"
stopword table name value. This function is registered as a callback
with MySQL. */
static
void
innodb_internal_table_update(
/*=========================*/
	THD*				thd,	/*!< in: thread handle */
	struct st_mysql_sys_var*	var,	/*!< in: pointer to
						system variable */
	void*				var_ptr,/*!< out: where the
						formal string goes */
	const void*			save)	/*!< in: immediate result
						from check function */
{
	const char*	table_name;
	char*		old;

	ut_a(save != NULL);
	ut_a(var_ptr != NULL);

	table_name = *static_cast<const char*const*>(save);
	old = *(char**) var_ptr;

	if (table_name) {
		*(char**) var_ptr =  my_strdup(table_name,  MYF(0));
	} else {
		*(char**) var_ptr = NULL;
	}

	if (old) {
		my_free(old);
	}

	fts_internal_tbl_name = *(char**) var_ptr;
}

/****************************************************************//**
Update the session variable innodb_session_stopword_table
with the "saved" stopword table name value. This function
is registered as a callback with MySQL. */
static
void
innodb_session_stopword_update(
/*===========================*/
	THD*				thd,	/*!< in: thread handle */
	struct st_mysql_sys_var*	var,	/*!< in: pointer to
						system variable */
	void*				var_ptr,/*!< out: where the
						formal string goes */
	const void*			save)	/*!< in: immediate result
						from check function */
{
	const char*	stopword_table_name;
	char*		old;

	ut_a(save != NULL);
	ut_a(var_ptr != NULL);

	stopword_table_name = *static_cast<const char*const*>(save);
	old = *(char**) var_ptr;

	if (stopword_table_name) {
		*(char**) var_ptr =  my_strdup(stopword_table_name,  MYF(0));
	} else {
		*(char**) var_ptr = NULL;
	}

	if (old) {
		my_free(old);
	}
}
/****************************************************************//**
Update the system variable innodb_adaptive_hash_index using the "saved"
value. This function is registered as a callback with MySQL. */
static
void
innodb_adaptive_hash_index_update(
/*==============================*/
	THD*				thd,	/*!< in: thread handle */
	struct st_mysql_sys_var*	var,	/*!< in: pointer to
						system variable */
	void*				var_ptr,/*!< out: where the
						formal string goes */
	const void*			save)	/*!< in: immediate result
						from check function */
{
	if (*(my_bool*) save) {
		btr_search_enable();
	} else {
		btr_search_disable();
	}
}

/****************************************************************//**
Update the system variable innodb_old_blocks_pct using the "saved"
value. This function is registered as a callback with MySQL. */
static
void
innodb_old_blocks_pct_update(
/*=========================*/
	THD*				thd,	/*!< in: thread handle */
	struct st_mysql_sys_var*	var,	/*!< in: pointer to
						system variable */
	void*				var_ptr,/*!< out: where the
						formal string goes */
	const void*			save)	/*!< in: immediate result
						from check function */
{
	innobase_old_blocks_pct = buf_LRU_old_ratio_update(
		*static_cast<const uint*>(save), TRUE);
}

/****************************************************************//**
Update the system variable innodb_old_blocks_pct using the "saved"
value. This function is registered as a callback with MySQL. */
static
void
innodb_change_buffer_max_size_update(
/*=================================*/
	THD*				thd,	/*!< in: thread handle */
	struct st_mysql_sys_var*	var,	/*!< in: pointer to
						system variable */
	void*				var_ptr,/*!< out: where the
						formal string goes */
	const void*			save)	/*!< in: immediate result
						from check function */
{
	innobase_change_buffer_max_size =
			(*static_cast<const uint*>(save));
	ibuf_max_size_update(innobase_change_buffer_max_size);
}

/********************************************************************
Check if innodb_undo_logs is valid. This function is registered as
a callback with MySQL.
@return	0 for valid innodb_undo_logs
@see mysql_var_check_func */
static
int
innodb_undo_logs_validate(
/*======================*/
	THD*				thd,	/*!< in: thread handle */
	struct st_mysql_sys_var*	var,	/*!< in: ptr to sys var */
	void*				save,	/*!< out: immediate result
						for update function */
	struct st_mysql_value*		value)	/*!< in: incoming string */
{
        long long rsegs;

	DBUG_ENTER("innodb_undo_logs_validate");

	DBUG_ASSERT(save != NULL);
	DBUG_ASSERT(value != NULL);
	DBUG_ASSERT(srv_available_undo_logs <= TRX_SYS_N_RSEGS);

	value->val_int(value, &rsegs);

        if (rsegs > (long long) srv_available_undo_logs) {
		rsegs = srv_available_undo_logs;
	}
	*reinterpret_cast<ulint*>(save) = static_cast<ulint>(rsegs);

	DBUG_RETURN(0);
}

/*************************************************************//**
Find the corresponding ibuf_use_t value that indexes into
innobase_change_buffering_values[] array for the input
change buffering option name.
@return	corresponding IBUF_USE_* value for the input variable
name, or IBUF_USE_COUNT if not able to find a match */
static
ibuf_use_t
innodb_find_change_buffering_value(
/*===============================*/
	const char*	input_name)	/*!< in: input change buffering
					option name */
{
	ulint	use;

	for (use = 0; use < UT_ARR_SIZE(innobase_change_buffering_values);
	     use++) {
		/* found a match */
		if (!innobase_strcasecmp(
			input_name, innobase_change_buffering_values[use])) {
			return((ibuf_use_t) use);
		}
	}

	/* Did not find any match */
	return(IBUF_USE_COUNT);
}

/*************************************************************//**
Check if it is a valid value of innodb_change_buffering. This function is
registered as a callback with MySQL.
@return	0 for valid innodb_change_buffering */
static
int
innodb_change_buffering_validate(
/*=============================*/
	THD*				thd,	/*!< in: thread handle */
	struct st_mysql_sys_var*	var,	/*!< in: pointer to system
						variable */
	void*				save,	/*!< out: immediate result
						for update function */
	struct st_mysql_value*		value)	/*!< in: incoming string */
{
	const char*	change_buffering_input;
	char		buff[STRING_BUFFER_USUAL_SIZE];
	int		len = sizeof(buff);

	ut_a(save != NULL);
	ut_a(value != NULL);

	change_buffering_input = value->val_str(value, buff, &len);

	if (change_buffering_input != NULL) {
		ibuf_use_t	use;

		use = innodb_find_change_buffering_value(
			change_buffering_input);

		if (use != IBUF_USE_COUNT) {
			/* Find a matching change_buffering option value. */
			*static_cast<const char**>(save) =
				innobase_change_buffering_values[use];

			return(0);
		}
	}

	/* No corresponding change buffering option for user supplied
	"change_buffering_input" */
	return(1);
}

/****************************************************************//**
Update the system variable innodb_change_buffering using the "saved"
value. This function is registered as a callback with MySQL. */
static
void
innodb_change_buffering_update(
/*===========================*/
	THD*				thd,	/*!< in: thread handle */
	struct st_mysql_sys_var*	var,	/*!< in: pointer to
						system variable */
	void*				var_ptr,/*!< out: where the
						formal string goes */
	const void*			save)	/*!< in: immediate result
						from check function */
{
	ibuf_use_t	use;

	ut_a(var_ptr != NULL);
	ut_a(save != NULL);

	use = innodb_find_change_buffering_value(
		*static_cast<const char*const*>(save));

	ut_a(use < IBUF_USE_COUNT);

	ibuf_use = use;
	*static_cast<const char**>(var_ptr) =
		 *static_cast<const char*const*>(save);
}

/*************************************************************//**
Just emit a warning that the usage of the variable is deprecated.
@return	0 */
static
void
innodb_stats_sample_pages_update(
/*=============================*/
	THD*				thd,	/*!< in: thread handle */
	struct st_mysql_sys_var*	var,	/*!< in: pointer to
						system variable */
	void*				var_ptr,/*!< out: where the
						formal string goes */
	const void*			save)	/*!< in: immediate result
						from check function */
{
#define STATS_SAMPLE_PAGES_DEPRECATED_MSG \
	"Using innodb_stats_sample_pages is deprecated and " \
	"the variable may be removed in future releases. " \
	"Please use innodb_stats_transient_sample_pages " \
	"instead."

	push_warning(thd, Sql_condition::WARN_LEVEL_WARN,
		     HA_ERR_WRONG_COMMAND, STATS_SAMPLE_PAGES_DEPRECATED_MSG);

	ut_print_timestamp(stderr);
	fprintf(stderr,
		" InnoDB: Warning: %s\n",
		STATS_SAMPLE_PAGES_DEPRECATED_MSG);

	srv_stats_transient_sample_pages =
		*static_cast<const unsigned long long*>(save);
}

/****************************************************************//**
Update the monitor counter according to the "set_option",  turn
on/off or reset specified monitor counter. */
static
void
innodb_monitor_set_option(
/*======================*/
	const monitor_info_t* monitor_info,/*!< in: monitor info for the monitor
					to set */
	mon_option_t	set_option)	/*!< in: Turn on/off reset the
					counter */
{
	monitor_id_t	monitor_id = monitor_info->monitor_id;

	/* If module type is MONITOR_GROUP_MODULE, it cannot be
	turned on/off individually. It should never use this
	function to set options */
	ut_a(!(monitor_info->monitor_type & MONITOR_GROUP_MODULE));

	switch (set_option) {
	case MONITOR_TURN_ON:
		MONITOR_ON(monitor_id);
		MONITOR_INIT(monitor_id);
		MONITOR_SET_START(monitor_id);

		/* If the monitor to be turned on uses
		exisitng monitor counter (status variable),
		make special processing to remember existing
		counter value. */
		if (monitor_info->monitor_type
		    & MONITOR_EXISTING) {
			srv_mon_process_existing_counter(
				monitor_id, MONITOR_TURN_ON);
		}
		break;

	case MONITOR_TURN_OFF:
		if (monitor_info->monitor_type & MONITOR_EXISTING) {
			srv_mon_process_existing_counter(
				monitor_id, MONITOR_TURN_OFF);
		}

		MONITOR_OFF(monitor_id);
		MONITOR_SET_OFF(monitor_id);
		break;

	case MONITOR_RESET_VALUE:
		srv_mon_reset(monitor_id);
		break;

	case MONITOR_RESET_ALL_VALUE:
		srv_mon_reset_all(monitor_id);
		break;

	default:
		ut_error;
	}
}

/****************************************************************//**
Find matching InnoDB monitor counters and update their status
according to the "set_option",  turn on/off or reset specified
monitor counter. */
static
void
innodb_monitor_update_wildcard(
/*===========================*/
	const char*	name,		/*!< in: monitor name to match */
	mon_option_t	set_option)	/*!< in: the set option, whether
					to turn on/off or reset the counter */
{
	ut_a(name);

	for (ulint use = 0; use < NUM_MONITOR; use++) {
		ulint		type;
		monitor_id_t	monitor_id = static_cast<monitor_id_t>(use);
		monitor_info_t*	monitor_info;

		if (!innobase_wildcasecmp(
			srv_mon_get_name(monitor_id), name)) {
			monitor_info = srv_mon_get_info(monitor_id);

			type = monitor_info->monitor_type;

			/* If the monitor counter is of MONITOR_MODULE
			type, skip it. Except for those also marked with
			MONITOR_GROUP_MODULE flag, which can be turned
			on only as a module. */
			if (!(type & MONITOR_MODULE)
			     && !(type & MONITOR_GROUP_MODULE)) {
				innodb_monitor_set_option(monitor_info,
							  set_option);
			}

			/* Need to special handle counters marked with
			MONITOR_GROUP_MODULE, turn on the whole module if
			any one of it comes here. Currently, only
			"module_buf_page" is marked with MONITOR_GROUP_MODULE */
			if (type & MONITOR_GROUP_MODULE) {
				if ((monitor_id >= MONITOR_MODULE_BUF_PAGE)
				     && (monitor_id < MONITOR_MODULE_OS)) {
					if (set_option == MONITOR_TURN_ON
					    && MONITOR_IS_ON(
						MONITOR_MODULE_BUF_PAGE)) {
						continue;
					}

					srv_mon_set_module_control(
						MONITOR_MODULE_BUF_PAGE,
						set_option);
				} else {
					/* If new monitor is added with
					MONITOR_GROUP_MODULE, it needs
					to be added here. */
					ut_ad(0);
				}
			}
		}
	}
}

/*************************************************************//**
Given a configuration variable name, find corresponding monitor counter
and return its monitor ID if found.
@return	monitor ID if found, MONITOR_NO_MATCH if there is no match */
static
ulint
innodb_monitor_id_by_name_get(
/*==========================*/
	const char*	name)	/*!< in: monitor counter namer */
{
	ut_a(name);

	/* Search for wild character '%' in the name, if
	found, we treat it as a wildcard match. We do not search for
	single character wildcard '_' since our monitor names already contain
	such character. To avoid confusion, we request user must include
	at least one '%' character to activate the wildcard search. */
	if (strchr(name, '%')) {
		return(MONITOR_WILDCARD_MATCH);
	}

	/* Not wildcard match, check for an exact match */
	for (ulint i = 0; i < NUM_MONITOR; i++) {
		if (!innobase_strcasecmp(
			name, srv_mon_get_name(static_cast<monitor_id_t>(i)))) {
			return(i);
		}
	}

	return(MONITOR_NO_MATCH);
}
/*************************************************************//**
Validate that the passed in monitor name matches at least one
monitor counter name with wildcard compare.
@return	TRUE if at least one monitor name matches */
static
ibool
innodb_monitor_validate_wildcard_name(
/*==================================*/
	const char*	name)	/*!< in: monitor counter namer */
{
	for (ulint i = 0; i < NUM_MONITOR; i++) {
		if (!innobase_wildcasecmp(
			srv_mon_get_name(static_cast<monitor_id_t>(i)), name)) {
			return(TRUE);
		}
	}

	return(FALSE);
}
/*************************************************************//**
Validate the passed in monitor name, find and save the
corresponding monitor name in the function parameter "save".
@return	0 if monitor name is valid */
static
int
innodb_monitor_valid_byname(
/*========================*/
	void*			save,	/*!< out: immediate result
					for update function */
	const char*		name)	/*!< in: incoming monitor name */
{
	ulint		use;
	monitor_info_t*	monitor_info;

	if (!name) {
		return(1);
	}

	use = innodb_monitor_id_by_name_get(name);

	/* No monitor name matches, nor it is wildcard match */
	if (use == MONITOR_NO_MATCH) {
		return(1);
	}

	if (use < NUM_MONITOR) {
		monitor_info = srv_mon_get_info((monitor_id_t) use);

		/* If the monitor counter is marked with
		MONITOR_GROUP_MODULE flag, then this counter
		cannot be turned on/off individually, instead
		it shall be turned on/off as a group using
		its module name */
		if ((monitor_info->monitor_type & MONITOR_GROUP_MODULE)
		    && (!(monitor_info->monitor_type & MONITOR_MODULE))) {
			sql_print_warning(
				"Monitor counter '%s' cannot"
				" be turned on/off individually."
				" Please use its module name"
				" to turn on/off the counters"
				" in the module as a group.\n",
				name);

			return(1);
		}

	} else {
		ut_a(use == MONITOR_WILDCARD_MATCH);

		/* For wildcard match, if there is not a single monitor
		counter name that matches, treat it as an invalid
		value for the system configuration variables */
		if (!innodb_monitor_validate_wildcard_name(name)) {
			return(1);
		}
	}

	/* Save the configure name for innodb_monitor_update() */
	*static_cast<const char**>(save) = name;

	return(0);
}
/*************************************************************//**
Validate passed-in "value" is a valid monitor counter name.
This function is registered as a callback with MySQL.
@return	0 for valid name */
static
int
innodb_monitor_validate(
/*====================*/
	THD*				thd,	/*!< in: thread handle */
	struct st_mysql_sys_var*	var,	/*!< in: pointer to system
						variable */
	void*				save,	/*!< out: immediate result
						for update function */
	struct st_mysql_value*		value)	/*!< in: incoming string */
{
	const char*	name;
	char*		monitor_name;
	char		buff[STRING_BUFFER_USUAL_SIZE];
	int		len = sizeof(buff);
	int		ret;

	ut_a(save != NULL);
	ut_a(value != NULL);

	name = value->val_str(value, buff, &len);

	/* monitor_name could point to memory from MySQL
	or buff[]. Always dup the name to memory allocated
	by InnoDB, so we can access it in another callback
	function innodb_monitor_update() and free it appropriately */
	if (name) {
		monitor_name = my_strdup(name, MYF(0));
	} else {
		return(1);
	}

	ret = innodb_monitor_valid_byname(save, monitor_name);

	if (ret) {
		/* Validation failed */
		my_free(monitor_name);
	} else {
		/* monitor_name will be freed in separate callback function
		innodb_monitor_update(). Assert "save" point to
		the "monitor_name" variable */
		ut_ad(*static_cast<char**>(save) == monitor_name);
	}

	return(ret);
}

/****************************************************************//**
Update the system variable innodb_enable(disable/reset/reset_all)_monitor
according to the "set_option" and turn on/off or reset specified monitor
counter. */
static
void
innodb_monitor_update(
/*==================*/
	THD*			thd,		/*!< in: thread handle */
	void*			var_ptr,	/*!< out: where the
						formal string goes */
	const void*		save,		/*!< in: immediate result
						from check function */
	mon_option_t		set_option,	/*!< in: the set option,
						whether to turn on/off or
						reset the counter */
	ibool			free_mem)	/*!< in: whether we will
						need to free the memory */
{
	monitor_info_t*	monitor_info;
	ulint		monitor_id;
	ulint		err_monitor = 0;
	const char*	name;

	ut_a(save != NULL);

	name = *static_cast<const char*const*>(save);

	if (!name) {
		monitor_id = MONITOR_DEFAULT_START;
	} else {
		monitor_id = innodb_monitor_id_by_name_get(name);

		/* Double check we have a valid monitor ID */
		if (monitor_id == MONITOR_NO_MATCH) {
			return;
		}
	}

	if (monitor_id == MONITOR_DEFAULT_START) {
		/* If user set the variable to "default", we will
		print a message and make this set operation a "noop".
		The check is being made here is because "set default"
		does not go through validation function */
		if (thd) {
			push_warning_printf(
				thd, Sql_condition::WARN_LEVEL_WARN,
				ER_NO_DEFAULT,
				"Default value is not defined for "
				"this set option. Please specify "
				"correct counter or module name.");
		} else {
			sql_print_error(
				"Default value is not defined for "
				"this set option. Please specify "
				"correct counter or module name.\n");
		}

		if (var_ptr) {
			*(const char**) var_ptr = NULL;
		}
	} else if (monitor_id == MONITOR_WILDCARD_MATCH) {
		innodb_monitor_update_wildcard(name, set_option);
	} else {
		monitor_info = srv_mon_get_info(
			static_cast<monitor_id_t>(monitor_id));

		ut_a(monitor_info);

		/* If monitor is already truned on, someone could already
		collect monitor data, exit and ask user to turn off the
		monitor before turn it on again. */
		if (set_option == MONITOR_TURN_ON
		    && MONITOR_IS_ON(monitor_id)) {
			err_monitor = monitor_id;
			goto exit;
		}

		if (var_ptr) {
			*(const char**) var_ptr = monitor_info->monitor_name;
		}

		/* Depending on the monitor name is for a module or
		a counter, process counters in the whole module or
		individual counter. */
		if (monitor_info->monitor_type & MONITOR_MODULE) {
			srv_mon_set_module_control(
				static_cast<monitor_id_t>(monitor_id),
				set_option);
		} else {
			innodb_monitor_set_option(monitor_info, set_option);
		}
	}
exit:
	/* Only if we are trying to turn on a monitor that already
	been turned on, we will set err_monitor. Print related
	information */
	if (err_monitor) {
		sql_print_warning("Monitor %s is already enabled.",
				  srv_mon_get_name((monitor_id_t) err_monitor));
	}

	if (free_mem && name) {
		my_free((void*) name);
	}

	return;
}

/****************************************************************//**
Update the system variable innodb_monitor_enable and enable
specified monitor counter.
This function is registered as a callback with MySQL. */
static
void
innodb_enable_monitor_update(
/*=========================*/
	THD*				thd,	/*!< in: thread handle */
	struct st_mysql_sys_var*	var,	/*!< in: pointer to
						system variable */
	void*				var_ptr,/*!< out: where the
						formal string goes */
	const void*			save)	/*!< in: immediate result
						from check function */
{
	innodb_monitor_update(thd, var_ptr, save, MONITOR_TURN_ON, TRUE);
}

/****************************************************************//**
Update the system variable innodb_monitor_disable and turn
off specified monitor counter. */
static
void
innodb_disable_monitor_update(
/*==========================*/
	THD*				thd,	/*!< in: thread handle */
	struct st_mysql_sys_var*	var,	/*!< in: pointer to
						system variable */
	void*				var_ptr,/*!< out: where the
						formal string goes */
	const void*			save)	/*!< in: immediate result
						from check function */
{
	innodb_monitor_update(thd, var_ptr, save, MONITOR_TURN_OFF, TRUE);
}

/****************************************************************//**
Update the system variable innodb_monitor_reset and reset
specified monitor counter(s).
This function is registered as a callback with MySQL. */
static
void
innodb_reset_monitor_update(
/*========================*/
	THD*				thd,	/*!< in: thread handle */
	struct st_mysql_sys_var*	var,	/*!< in: pointer to
						system variable */
	void*				var_ptr,/*!< out: where the
						formal string goes */
	const void*			save)	/*!< in: immediate result
						from check function */
{
	innodb_monitor_update(thd, var_ptr, save, MONITOR_RESET_VALUE, TRUE);
}

/****************************************************************//**
Update the system variable innodb_monitor_reset_all and reset
all value related monitor counter.
This function is registered as a callback with MySQL. */
static
void
innodb_reset_all_monitor_update(
/*============================*/
	THD*				thd,	/*!< in: thread handle */
	struct st_mysql_sys_var*	var,	/*!< in: pointer to
						system variable */
	void*				var_ptr,/*!< out: where the
						formal string goes */
	const void*			save)	/*!< in: immediate result
						from check function */
{
	innodb_monitor_update(thd, var_ptr, save, MONITOR_RESET_ALL_VALUE,
			      TRUE);
}

/****************************************************************//**
Parse and enable InnoDB monitor counters during server startup.
User can list the monitor counters/groups to be enable by specifying
"loose-innodb_monitor_enable=monitor_name1;monitor_name2..."
in server configuration file or at the command line. The string
separate could be ";", "," or empty space. */
static
void
innodb_enable_monitor_at_startup(
/*=============================*/
	char*	str)	/*!< in/out: monitor counter enable list */
{
	static const char*	sep = " ;,";
	char*			last;

	ut_a(str);

	/* Walk through the string, and separate each monitor counter
	and/or counter group name, and calling innodb_monitor_update()
	if successfully updated. Please note that the "str" would be
	changed by strtok_r() as it walks through it. */
	for (char* option = strtok_r(str, sep, &last);
	     option;
	     option = strtok_r(NULL, sep, &last)) {
		ulint	ret;
		char*	option_name;

		ret = innodb_monitor_valid_byname(&option_name, option);

		/* The name is validated if ret == 0 */
		if (!ret) {
			innodb_monitor_update(NULL, NULL, &option,
					      MONITOR_TURN_ON, FALSE);
		} else {
			sql_print_warning("Invalid monitor counter"
					  " name: '%s'", option);
		}
	}
}

/****************************************************************//**
Callback function for accessing the InnoDB variables from MySQL:
SHOW VARIABLES. */
static
int
show_innodb_vars(
/*=============*/
	THD*		thd,
	SHOW_VAR*	var,
	char*		buff)
{
	innodb_export_status();
	var->type = SHOW_ARRAY;
	var->value = (char*) &innodb_status_variables;

	return(0);
}

/****************************************************************//**
This function checks each index name for a table against reserved
system default primary index name 'GEN_CLUST_INDEX'. If a name
matches, this function pushes an warning message to the client,
and returns true.
@return true if the index name matches the reserved name */
UNIV_INTERN
bool
innobase_index_name_is_reserved(
/*============================*/
	THD*		thd,		/*!< in/out: MySQL connection */
	const KEY*	key_info,	/*!< in: Indexes to be created */
	ulint		num_of_keys)	/*!< in: Number of indexes to
					be created. */
{
	const KEY*	key;
	uint		key_num;	/* index number */

	for (key_num = 0; key_num < num_of_keys; key_num++) {
		key = &key_info[key_num];

		if (innobase_strcasecmp(key->name,
					innobase_index_reserve_name) == 0) {
			/* Push warning to mysql */
			push_warning_printf(thd,
					    Sql_condition::WARN_LEVEL_WARN,
					    ER_WRONG_NAME_FOR_INDEX,
					    "Cannot Create Index with name "
					    "'%s'. The name is reserved "
					    "for the system default primary "
					    "index.",
					    innobase_index_reserve_name);

			my_error(ER_WRONG_NAME_FOR_INDEX, MYF(0),
				 innobase_index_reserve_name);

			return(true);
		}
	}

	return(false);
}

/***********************************************************************
Retrieve the FTS Relevance Ranking result for doc with doc_id
of prebuilt->fts_doc_id
@return the relevance ranking value */
UNIV_INTERN
float
innobase_fts_retrieve_ranking(
/*============================*/
		FT_INFO * fts_hdl)	/*!< in: FTS handler */
{
	row_prebuilt_t*	ft_prebuilt;
	fts_result_t*	result;

	result = ((NEW_FT_INFO*) fts_hdl)->ft_result;

	ft_prebuilt = ((NEW_FT_INFO*) fts_hdl)->ft_prebuilt;

	/* Retrieve the ranking value for doc_id with value of
	prebuilt->fts_doc_id */
	return(fts_retrieve_ranking(result, ft_prebuilt->fts_doc_id));
}

/***********************************************************************
Free the memory for the FTS handler */
UNIV_INTERN
void
innobase_fts_close_ranking(
/*=======================*/
		FT_INFO * fts_hdl)
{
	fts_result_t*	result;
	row_prebuilt_t*	ft_prebuilt;

	ft_prebuilt = ((NEW_FT_INFO*) fts_hdl)->ft_prebuilt;

	result = ((NEW_FT_INFO*) fts_hdl)->ft_result;

	fts_query_free_result(result);

	if (result == ft_prebuilt->result) {
		ft_prebuilt->result = NULL;
	}

	my_free((uchar*) fts_hdl);

	return;
}

/***********************************************************************
Find and Retrieve the FTS Relevance Ranking result for doc with doc_id
of prebuilt->fts_doc_id
@return the relevance ranking value */
UNIV_INTERN
float
innobase_fts_find_ranking(
/*======================*/
		FT_INFO*	fts_hdl,	/*!< in: FTS handler */
		uchar*		record,		/*!< in: Unused */
		uint		len)		/*!< in: Unused */
{
	row_prebuilt_t*	ft_prebuilt;
	fts_result_t*	result;

	ft_prebuilt = ((NEW_FT_INFO*) fts_hdl)->ft_prebuilt;
	result = ((NEW_FT_INFO*) fts_hdl)->ft_result;

	/* Retrieve the ranking value for doc_id with value of
	prebuilt->fts_doc_id */
	return fts_retrieve_ranking(result, ft_prebuilt->fts_doc_id);
}

/* These variables are never read by InnoDB or changed. They are a kind of
dummies that are needed by the MySQL infrastructure to call
buffer_pool_dump_now(), buffer_pool_load_now() and buffer_pool_load_abort()
by the user by doing:
  SET GLOBAL innodb_buffer_pool_dump_now=ON;
  SET GLOBAL innodb_buffer_pool_load_now=ON;
  SET GLOBAL innodb_buffer_pool_load_abort=ON;
Their values are read by MySQL and displayed to the user when the variables
are queried, e.g.:
  SELECT @@innodb_buffer_pool_dump_now;
  SELECT @@innodb_buffer_pool_load_now;
  SELECT @@innodb_buffer_pool_load_abort; */
static my_bool	innodb_buffer_pool_dump_now = FALSE;
static my_bool	innodb_buffer_pool_load_now = FALSE;
static my_bool	innodb_buffer_pool_load_abort = FALSE;

/****************************************************************//**
Trigger a dump of the buffer pool if innodb_buffer_pool_dump_now is set
to ON. This function is registered as a callback with MySQL. */
static
void
buffer_pool_dump_now(
/*=================*/
	THD*				thd	/*!< in: thread handle */
					__attribute__((unused)),
	struct st_mysql_sys_var*	var	/*!< in: pointer to system
						variable */
					__attribute__((unused)),
	void*				var_ptr	/*!< out: where the formal
						string goes */
					__attribute__((unused)),
	const void*			save)	/*!< in: immediate result from
						check function */
{
	if (*(my_bool*) save) {
		buf_dump_start();
	}
}

/****************************************************************//**
Trigger a load of the buffer pool if innodb_buffer_pool_load_now is set
to ON. This function is registered as a callback with MySQL. */
static
void
buffer_pool_load_now(
/*=================*/
	THD*				thd	/*!< in: thread handle */
					__attribute__((unused)),
	struct st_mysql_sys_var*	var	/*!< in: pointer to system
						variable */
					__attribute__((unused)),
	void*				var_ptr	/*!< out: where the formal
						string goes */
					__attribute__((unused)),
	const void*			save)	/*!< in: immediate result from
						check function */
{
	if (*(my_bool*) save) {
		buf_load_start();
	}
}

/****************************************************************//**
Abort a load of the buffer pool if innodb_buffer_pool_load_abort
is set to ON. This function is registered as a callback with MySQL. */
static
void
buffer_pool_load_abort(
/*===================*/
	THD*				thd	/*!< in: thread handle */
					__attribute__((unused)),
	struct st_mysql_sys_var*	var	/*!< in: pointer to system
						variable */
					__attribute__((unused)),
	void*				var_ptr	/*!< out: where the formal
						string goes */
					__attribute__((unused)),
	const void*			save)	/*!< in: immediate result from
						check function */
{
	if (*(my_bool*) save) {
		buf_load_abort();
	}
}

static SHOW_VAR innodb_status_variables_export[]= {
	{"Innodb", (char*) &show_innodb_vars, SHOW_FUNC},
	{NullS, NullS, SHOW_LONG}
};

static struct st_mysql_storage_engine innobase_storage_engine=
{ MYSQL_HANDLERTON_INTERFACE_VERSION };

/* plugin options */

static MYSQL_SYSVAR_ENUM(checksum_algorithm, srv_checksum_algorithm,
  PLUGIN_VAR_RQCMDARG,
  "The algorithm InnoDB uses for page checksumming. Possible values are "
  "CRC32 (hardware accelerated if the CPU supports it) "
    "write crc32, allow any of the other checksums to match when reading; "
  "STRICT_CRC32 "
    "write crc32, do not allow other algorithms to match when reading; "
  "INNODB "
    "write a software calculated checksum, allow any other checksums "
    "to match when reading; "
  "STRICT_INNODB "
    "write a software calculated checksum, do not allow other algorithms "
    "to match when reading; "
  "NONE "
    "write a constant magic number, do not do any checksum verification "
    "when reading (same as innodb_checksums=OFF); "
  "STRICT_NONE "
    "write a constant magic number, do not allow values other than that "
    "magic number when reading; "
  "Files updated when this option is set to crc32 or strict_crc32 will "
  "not be readable by MySQL versions older than 5.6.3",
  NULL, NULL, SRV_CHECKSUM_ALGORITHM_INNODB,
  &innodb_checksum_algorithm_typelib);

static MYSQL_SYSVAR_BOOL(checksums, innobase_use_checksums,
  PLUGIN_VAR_NOCMDARG | PLUGIN_VAR_READONLY,
  "DEPRECATED. Use innodb_checksum_algorithm=NONE instead of setting "
  "this to OFF. "
  "Enable InnoDB checksums validation (enabled by default). "
  "Disable with --skip-innodb-checksums.",
  NULL, NULL, TRUE);

static MYSQL_SYSVAR_STR(data_home_dir, innobase_data_home_dir,
  PLUGIN_VAR_READONLY,
  "The common part for InnoDB table spaces.",
  NULL, NULL, NULL);

static MYSQL_SYSVAR_BOOL(doublewrite, innobase_use_doublewrite,
  PLUGIN_VAR_NOCMDARG | PLUGIN_VAR_READONLY,
  "Enable InnoDB doublewrite buffer (enabled by default). "
  "Disable with --skip-innodb-doublewrite.",
  NULL, NULL, TRUE);

static MYSQL_SYSVAR_ULONG(io_capacity, srv_io_capacity,
  PLUGIN_VAR_RQCMDARG,
  "Number of IOPs the server can do. Tunes the background IO rate",
  NULL, NULL, 200, 100, ~0UL, 0);

static MYSQL_SYSVAR_ULONG(purge_batch_size, srv_purge_batch_size,
  PLUGIN_VAR_OPCMDARG,
  "Number of UNDO log pages to purge in one batch from the history list.",
  NULL, NULL,
  300,			/* Default setting */
  1,			/* Minimum value */
  5000, 0);		/* Maximum value */

static MYSQL_SYSVAR_ULONG(purge_threads, srv_n_purge_threads,
  PLUGIN_VAR_OPCMDARG | PLUGIN_VAR_READONLY,
  "Purge threads can be from 0 to 32. Default is 0.",
  NULL, NULL,
  0,			/* Default setting */
  0,			/* Minimum value */
  32, 0);		/* Maximum value */

static MYSQL_SYSVAR_ULONG(sync_array_size, srv_sync_array_size,
  PLUGIN_VAR_OPCMDARG,
  "Size of the mutex/lock wait array.",
  NULL, NULL,
  1,			/* Default setting */
  1,			/* Minimum value */
  1024, 0);		/* Maximum value */

static MYSQL_SYSVAR_ULONG(fast_shutdown, innobase_fast_shutdown,
  PLUGIN_VAR_OPCMDARG,
  "Speeds up the shutdown process of the InnoDB storage engine. Possible "
  "values are 0, 1 (faster) or 2 (fastest - crash-like).",
  NULL, NULL, 1, 0, 2, 0);

static MYSQL_SYSVAR_BOOL(file_per_table, srv_file_per_table,
  PLUGIN_VAR_NOCMDARG,
  "Stores each InnoDB table to an .ibd file in the database dir.",
  NULL, NULL, FALSE);

static MYSQL_SYSVAR_STR(file_format, innobase_file_format_name,
  PLUGIN_VAR_RQCMDARG,
  "File format to use for new tables in .ibd files.",
  innodb_file_format_name_validate,
  innodb_file_format_name_update, "Antelope");

/* "innobase_file_format_check" decides whether we would continue
booting the server if the file format stamped on the system
table space exceeds the maximum file format supported
by the server. Can be set during server startup at command
line or configure file, and a read only variable after
server startup */
static MYSQL_SYSVAR_BOOL(file_format_check, innobase_file_format_check,
  PLUGIN_VAR_NOCMDARG | PLUGIN_VAR_READONLY,
  "Whether to perform system file format check.",
  NULL, NULL, TRUE);

/* If a new file format is introduced, the file format
name needs to be updated accordingly. Please refer to
file_format_name_map[] defined in trx0sys.cc for the next
file format name. */
static MYSQL_SYSVAR_STR(file_format_max, innobase_file_format_max,
  PLUGIN_VAR_OPCMDARG,
  "The highest file format in the tablespace.",
  innodb_file_format_max_validate,
  innodb_file_format_max_update, "Antelope");

static MYSQL_SYSVAR_STR(ft_server_stopword_table, innobase_server_stopword_table,
  PLUGIN_VAR_OPCMDARG,
  "The user supplied stopword table name.",
  innodb_stopword_table_validate,
  innodb_stopword_table_update,
  NULL);

static MYSQL_SYSVAR_ULONG(flush_log_at_trx_commit, srv_flush_log_at_trx_commit,
  PLUGIN_VAR_OPCMDARG,
  "Set to 0 (write and flush once per second),"
  " 1 (write and flush at each commit)"
  " or 2 (write at commit, flush once per second).",
  NULL, NULL, 1, 0, 2, 0);

static MYSQL_SYSVAR_STR(flush_method, innobase_file_flush_method,
  PLUGIN_VAR_RQCMDARG | PLUGIN_VAR_READONLY,
  "With which method to flush data.", NULL, NULL, NULL);

static MYSQL_SYSVAR_BOOL(large_prefix, innobase_large_prefix,
  PLUGIN_VAR_NOCMDARG,
  "Support large index prefix length of REC_VERSION_56_MAX_INDEX_COL_LEN (3072) bytes.",
  NULL, NULL, FALSE);

static MYSQL_SYSVAR_BOOL(force_load_corrupted, srv_load_corrupted,
  PLUGIN_VAR_NOCMDARG | PLUGIN_VAR_READONLY,
  "Force InnoDB to load metadata of corrupted table.",
  NULL, NULL, FALSE);

static MYSQL_SYSVAR_BOOL(locks_unsafe_for_binlog, innobase_locks_unsafe_for_binlog,
  PLUGIN_VAR_NOCMDARG | PLUGIN_VAR_READONLY,
  "DEPRECATED. This option may be removed in future releases. "
  "Please use READ COMMITTED transaction isolation level instead. "
  "Force InnoDB to not use next-key locking, to use only row-level locking.",
  NULL, NULL, FALSE);

#ifdef UNIV_LOG_ARCHIVE
static MYSQL_SYSVAR_STR(log_arch_dir, innobase_log_arch_dir,
  PLUGIN_VAR_RQCMDARG | PLUGIN_VAR_READONLY,
  "Where full logs should be archived.", NULL, NULL, NULL);

static MYSQL_SYSVAR_BOOL(log_archive, innobase_log_archive,
  PLUGIN_VAR_OPCMDARG | PLUGIN_VAR_READONLY,
  "Set to 1 if you want to have logs archived.", NULL, NULL, FALSE);
#endif /* UNIV_LOG_ARCHIVE */

static MYSQL_SYSVAR_STR(log_group_home_dir, innobase_log_group_home_dir,
  PLUGIN_VAR_RQCMDARG | PLUGIN_VAR_READONLY,
  "Path to InnoDB log files.", NULL, NULL, NULL);

static MYSQL_SYSVAR_ULONG(max_dirty_pages_pct, srv_max_buf_pool_modified_pct,
  PLUGIN_VAR_RQCMDARG,
  "Percentage of dirty pages allowed in bufferpool.",
  NULL, NULL, 75, 0, 99, 0);

static MYSQL_SYSVAR_BOOL(adaptive_flushing, srv_adaptive_flushing,
  PLUGIN_VAR_NOCMDARG,
  "Attempt flushing dirty pages to avoid IO bursts at checkpoints.",
  NULL, NULL, TRUE);

static MYSQL_SYSVAR_ULONG(max_purge_lag, srv_max_purge_lag,
  PLUGIN_VAR_RQCMDARG,
  "Desired maximum length of the purge queue (0 = no limit)",
  NULL, NULL, 0, 0, ~0UL, 0);

static MYSQL_SYSVAR_BOOL(rollback_on_timeout, innobase_rollback_on_timeout,
  PLUGIN_VAR_OPCMDARG | PLUGIN_VAR_READONLY,
  "Roll back the complete transaction on lock wait timeout, for 4.x compatibility (disabled by default)",
  NULL, NULL, FALSE);

static MYSQL_SYSVAR_BOOL(status_file, innobase_create_status_file,
  PLUGIN_VAR_OPCMDARG | PLUGIN_VAR_NOSYSVAR,
  "Enable SHOW ENGINE INNODB STATUS output in the innodb_status.<pid> file",
  NULL, NULL, FALSE);

static MYSQL_SYSVAR_BOOL(stats_on_metadata, innobase_stats_on_metadata,
  PLUGIN_VAR_OPCMDARG,
  "Enable statistics gathering for metadata commands such as SHOW TABLE STATUS (on by default)",
  NULL, NULL, TRUE);

static MYSQL_SYSVAR_ULONGLONG(stats_sample_pages, srv_stats_transient_sample_pages,
  PLUGIN_VAR_RQCMDARG,
  "Deprecated, use innodb_stats_transient_sample_pages instead",
  NULL, innodb_stats_sample_pages_update, 8, 1, ~0ULL, 0);

static MYSQL_SYSVAR_ULONGLONG(stats_transient_sample_pages,
  srv_stats_transient_sample_pages,
  PLUGIN_VAR_RQCMDARG,
  "The number of leaf index pages to sample when calculating transient "
  "statistics (if persistent statistics are not used, default 8)",
  NULL, NULL, 8, 1, ~0ULL, 0);

static MYSQL_SYSVAR_ULONGLONG(stats_persistent_sample_pages,
  srv_stats_persistent_sample_pages,
  PLUGIN_VAR_RQCMDARG,
  "The number of leaf index pages to sample when calculating persistent "
  "statistics (by ANALYZE, default 20)",
  NULL, NULL, 20, 1, ~0ULL, 0);

static MYSQL_SYSVAR_BOOL(adaptive_hash_index, btr_search_enabled,
  PLUGIN_VAR_OPCMDARG,
  "Enable InnoDB adaptive hash index (enabled by default).  "
  "Disable with --skip-innodb-adaptive-hash-index.",
  NULL, innodb_adaptive_hash_index_update, TRUE);

static MYSQL_SYSVAR_ULONG(replication_delay, srv_replication_delay,
  PLUGIN_VAR_RQCMDARG,
  "Replication thread delay (ms) on the slave server if "
  "innodb_thread_concurrency is reached (0 by default)",
  NULL, NULL, 0, 0, ~0UL, 0);

static MYSQL_SYSVAR_LONG(additional_mem_pool_size, innobase_additional_mem_pool_size,
  PLUGIN_VAR_RQCMDARG | PLUGIN_VAR_READONLY,
  "DEPRECATED. This option may be removed in future releases, "
  "together with the option innodb_use_sys_malloc and with the InnoDB's "
  "internal memory allocator. "
  "Size of a memory pool InnoDB uses to store data dictionary information and other internal data structures.",
  NULL, NULL, 8*1024*1024L, 512*1024L, LONG_MAX, 1024);

static MYSQL_SYSVAR_ULONG(autoextend_increment, srv_auto_extend_increment,
  PLUGIN_VAR_RQCMDARG,
  "Data file autoextend increment in megabytes",
  NULL, NULL, 8L, 1L, 1000L, 0);

static MYSQL_SYSVAR_LONGLONG(buffer_pool_size, innobase_buffer_pool_size,
  PLUGIN_VAR_RQCMDARG | PLUGIN_VAR_READONLY,
  "The size of the memory buffer InnoDB uses to cache data and indexes of its tables.",
  NULL, NULL, 128*1024*1024L, 5*1024*1024L, LONGLONG_MAX, 1024*1024L);

#if defined UNIV_DEBUG || defined UNIV_PERF_DEBUG
static MYSQL_SYSVAR_ULONG(page_hash_locks, srv_n_page_hash_locks,
  PLUGIN_VAR_OPCMDARG | PLUGIN_VAR_READONLY,
  "Number of rw_locks protecting buffer pool page_hash. Rounded up to the next power of 2",
  NULL, NULL, 16, 1, MAX_PAGE_HASH_LOCKS, 0);

static MYSQL_SYSVAR_ULONG(doublewrite_batch_size, srv_doublewrite_batch_size,
  PLUGIN_VAR_OPCMDARG | PLUGIN_VAR_READONLY,
  "Number of pages reserved in doublewrite buffer for batch flushing",
  NULL, NULL, 120, 1, 127, 0);
#endif /* defined UNIV_DEBUG || defined UNIV_PERF_DEBUG */

static MYSQL_SYSVAR_LONG(buffer_pool_instances, innobase_buffer_pool_instances,
  PLUGIN_VAR_RQCMDARG | PLUGIN_VAR_READONLY,
  "Number of buffer pool instances, set to higher value on high-end machines to increase scalability",
  NULL, NULL, 1L, 1L, MAX_BUFFER_POOLS, 1L);

static MYSQL_SYSVAR_STR(buffer_pool_filename, srv_buf_dump_filename,
  PLUGIN_VAR_RQCMDARG | PLUGIN_VAR_MEMALLOC,
  "Filename to/from which to dump/load the InnoDB buffer pool",
  NULL, NULL, SRV_BUF_DUMP_FILENAME_DEFAULT);

static MYSQL_SYSVAR_BOOL(buffer_pool_dump_now, innodb_buffer_pool_dump_now,
  PLUGIN_VAR_RQCMDARG,
  "Trigger an immediate dump of the buffer pool into a file named @@innodb_buffer_pool_filename",
  NULL, buffer_pool_dump_now, FALSE);

static MYSQL_SYSVAR_BOOL(buffer_pool_dump_at_shutdown, srv_buffer_pool_dump_at_shutdown,
  PLUGIN_VAR_RQCMDARG,
  "Dump the buffer pool into a file named @@innodb_buffer_pool_filename",
  NULL, NULL, FALSE);

static MYSQL_SYSVAR_BOOL(buffer_pool_load_now, innodb_buffer_pool_load_now,
  PLUGIN_VAR_RQCMDARG,
  "Trigger an immediate load of the buffer pool from a file named @@innodb_buffer_pool_filename",
  NULL, buffer_pool_load_now, FALSE);

static MYSQL_SYSVAR_BOOL(buffer_pool_load_abort, innodb_buffer_pool_load_abort,
  PLUGIN_VAR_RQCMDARG,
  "Abort a currently running load of the buffer pool",
  NULL, buffer_pool_load_abort, FALSE);

/* there is no point in changing this during runtime, thus readonly */
static MYSQL_SYSVAR_BOOL(buffer_pool_load_at_startup, srv_buffer_pool_load_at_startup,
  PLUGIN_VAR_RQCMDARG | PLUGIN_VAR_READONLY,
  "Load the buffer pool from a file named @@innodb_buffer_pool_filename",
  NULL, NULL, FALSE);

static MYSQL_SYSVAR_ULONG(lru_scan_depth, srv_LRU_scan_depth,
  PLUGIN_VAR_RQCMDARG,
  "How deep to scan LRU to keep it clean",
  NULL, NULL, 1024, 100, ~0UL, 0);

static MYSQL_SYSVAR_BOOL(flush_neighbors, srv_flush_neighbors,
  PLUGIN_VAR_NOCMDARG,
  "Flush neighbors from buffer pool when flushing a block.",
  NULL, NULL, TRUE);

static MYSQL_SYSVAR_ULONG(commit_concurrency, innobase_commit_concurrency,
  PLUGIN_VAR_RQCMDARG,
  "Helps in performance tuning in heavily concurrent environments.",
  innobase_commit_concurrency_validate, NULL, 0, 0, 1000, 0);

static MYSQL_SYSVAR_ULONG(concurrency_tickets, srv_n_free_tickets_to_enter,
  PLUGIN_VAR_RQCMDARG,
  "Number of times a thread is allowed to enter InnoDB within the same SQL query after it has once got the ticket",
  NULL, NULL, 500L, 1L, ~0UL, 0);

static MYSQL_SYSVAR_LONG(file_io_threads, innobase_file_io_threads,
  PLUGIN_VAR_RQCMDARG | PLUGIN_VAR_READONLY | PLUGIN_VAR_NOSYSVAR,
  "Number of file I/O threads in InnoDB.",
  NULL, NULL, 4, 4, 64, 0);

static MYSQL_SYSVAR_BOOL(ft_enable_diag_print, fts_enable_diag_print,
  PLUGIN_VAR_OPCMDARG,
  "Whether to enable additional FTS diagnostic printout ",
  NULL, NULL, TRUE);

static MYSQL_SYSVAR_BOOL(disable_sort_file_cache, srv_disable_sort_file_cache,
  PLUGIN_VAR_OPCMDARG,
  "Whether to disable OS system file cache for sort I/O",
  NULL, NULL, FALSE);

static MYSQL_SYSVAR_STR(ft_aux_table, fts_internal_tbl_name,
  PLUGIN_VAR_NOCMDARG,
  "FTS internal auxiliary table to be checked",
  innodb_internal_table_validate,
  innodb_internal_table_update, NULL);

static MYSQL_SYSVAR_ULONG(ft_cache_size, fts_max_cache_size,
  PLUGIN_VAR_RQCMDARG | PLUGIN_VAR_READONLY,
  "InnoDB Fulltext search cache size in bytes",
  NULL, NULL, 32000000, 1600000, 80000000, 0);

static MYSQL_SYSVAR_ULONG(ft_min_token_size, fts_min_token_size,
  PLUGIN_VAR_RQCMDARG | PLUGIN_VAR_READONLY,
  "InnoDB Fulltext search minimum token size in characters",
  NULL, NULL, 3, 0, 16, 0);

static MYSQL_SYSVAR_ULONG(ft_max_token_size, fts_max_token_size,
  PLUGIN_VAR_RQCMDARG | PLUGIN_VAR_READONLY,
  "InnoDB Fulltext search maximum token size in characters",
  NULL, NULL, HA_FT_MAXCHARLEN, 10, FTS_MAX_WORD_LEN , 0);


static MYSQL_SYSVAR_ULONG(ft_num_word_optimize, fts_num_word_optimize,
  PLUGIN_VAR_OPCMDARG,
  "InnoDB Fulltext search number of words to optimize for each optimize table call ",
  NULL, NULL, 2000, 1000, 10000, 0);

static MYSQL_SYSVAR_ULONG(ft_sort_pll_degree, fts_sort_pll_degree,
  PLUGIN_VAR_RQCMDARG | PLUGIN_VAR_READONLY,
  "InnoDB Fulltext search parallel sort degree, will round up to nearest power of 2 number",
  NULL, NULL, 2, 1, 16, 0);

static MYSQL_SYSVAR_ULONG(sort_buf_size, srv_sort_buf_size,
  PLUGIN_VAR_RQCMDARG | PLUGIN_VAR_READONLY,
  "InnoDB Fulltext search sort buffer size",
  NULL, NULL, 1048576, 524288, 64836480, 0);

static MYSQL_SYSVAR_BOOL(optimize_fulltext_only, innodb_optimize_fulltext_only,
  PLUGIN_VAR_NOCMDARG,
  "Only optimize the Fulltext index of the table",
  NULL, NULL, FALSE);

static MYSQL_SYSVAR_ULONG(read_io_threads, innobase_read_io_threads,
  PLUGIN_VAR_RQCMDARG | PLUGIN_VAR_READONLY,
  "Number of background read I/O threads in InnoDB.",
  NULL, NULL, 4, 1, 64, 0);

static MYSQL_SYSVAR_ULONG(write_io_threads, innobase_write_io_threads,
  PLUGIN_VAR_RQCMDARG | PLUGIN_VAR_READONLY,
  "Number of background write I/O threads in InnoDB.",
  NULL, NULL, 4, 1, 64, 0);

static MYSQL_SYSVAR_LONG(force_recovery, innobase_force_recovery,
  PLUGIN_VAR_RQCMDARG | PLUGIN_VAR_READONLY,
  "Helps to save your data in case the disk image of the database becomes corrupt.",
  NULL, NULL, 0, 0, 6, 0);

static MYSQL_SYSVAR_ULONG(page_size, srv_page_size,
  PLUGIN_VAR_OPCMDARG | PLUGIN_VAR_READONLY,
  "Page size to use for all InnoDB tablespaces.",
  NULL, NULL, UNIV_PAGE_SIZE_DEF,
  UNIV_PAGE_SIZE_MIN, UNIV_PAGE_SIZE_MAX, 0);

static MYSQL_SYSVAR_LONG(log_buffer_size, innobase_log_buffer_size,
  PLUGIN_VAR_RQCMDARG | PLUGIN_VAR_READONLY,
  "The size of the buffer which InnoDB uses to write log to the log files on disk.",
  NULL, NULL, 8*1024*1024L, 256*1024L, LONG_MAX, 1024);

static MYSQL_SYSVAR_LONGLONG(log_file_size, innobase_log_file_size,
  PLUGIN_VAR_RQCMDARG | PLUGIN_VAR_READONLY,
  "Size of each log file in a log group.",
  NULL, NULL, 5*1024*1024L, 1*1024*1024L, LONGLONG_MAX, 1024*1024L);

static MYSQL_SYSVAR_LONG(log_files_in_group, innobase_log_files_in_group,
  PLUGIN_VAR_RQCMDARG | PLUGIN_VAR_READONLY,
  "Number of log files in the log group. InnoDB writes to the files in a circular fashion. Value 3 is recommended here.",
  NULL, NULL, 2, 2, 100, 0);

static MYSQL_SYSVAR_LONG(mirrored_log_groups, innobase_mirrored_log_groups,
  PLUGIN_VAR_RQCMDARG | PLUGIN_VAR_READONLY,
  "Number of identical copies of log groups we keep for the database. Currently this should be set to 1.",
  NULL, NULL, 1, 1, 10, 0);

static MYSQL_SYSVAR_UINT(old_blocks_pct, innobase_old_blocks_pct,
  PLUGIN_VAR_RQCMDARG,
  "Percentage of the buffer pool to reserve for 'old' blocks.",
  NULL, innodb_old_blocks_pct_update, 100 * 3 / 8, 5, 95, 0);

static MYSQL_SYSVAR_UINT(old_blocks_time, buf_LRU_old_threshold_ms,
  PLUGIN_VAR_RQCMDARG,
  "Move blocks to the 'new' end of the buffer pool if the first access"
  " was at least this many milliseconds ago."
  " The timeout is disabled if 0 (the default).",
  NULL, NULL, 0, 0, UINT_MAX32, 0);

static MYSQL_SYSVAR_LONG(open_files, innobase_open_files,
  PLUGIN_VAR_RQCMDARG | PLUGIN_VAR_READONLY,
  "How many files at the maximum InnoDB keeps open at the same time.",
  NULL, NULL, 300L, 10L, LONG_MAX, 0);

static MYSQL_SYSVAR_ULONG(sync_spin_loops, srv_n_spin_wait_rounds,
  PLUGIN_VAR_RQCMDARG,
  "Count of spin-loop rounds in InnoDB mutexes (30 by default)",
  NULL, NULL, 30L, 0L, ~0UL, 0);

static MYSQL_SYSVAR_ULONG(spin_wait_delay, srv_spin_wait_delay,
  PLUGIN_VAR_OPCMDARG,
  "Maximum delay between polling for a spin lock (6 by default)",
  NULL, NULL, 6L, 0L, ~0UL, 0);

static MYSQL_SYSVAR_ULONG(thread_concurrency, srv_thread_concurrency,
  PLUGIN_VAR_RQCMDARG,
  "Helps in performance tuning in heavily concurrent environments. Sets the maximum number of threads allowed inside InnoDB. Value 0 will disable the thread throttling.",
  NULL, NULL, 0, 0, 1000, 0);

#ifdef HAVE_ATOMIC_BUILTINS
static MYSQL_SYSVAR_ULONG(
  adaptive_max_sleep_delay, srv_adaptive_max_sleep_delay,
  PLUGIN_VAR_RQCMDARG,
  "The upper limit of the sleep delay in usec. Value of 0 disables it.",
  NULL, NULL,
  150000,			/* Default setting */
  0,				/* Minimum value */
  1000000, 0);			/* Maximum value */
#endif /* HAVE_ATOMIC_BUILTINS */

static MYSQL_SYSVAR_ULONG(thread_sleep_delay, srv_thread_sleep_delay,
  PLUGIN_VAR_RQCMDARG,
  "Time of innodb thread sleeping before joining InnoDB queue (usec). "
  "Value 0 disable a sleep",
  NULL, NULL,
  10000L,
  0L,
  ~0UL, 0);

static MYSQL_SYSVAR_STR(data_file_path, innobase_data_file_path,
  PLUGIN_VAR_RQCMDARG | PLUGIN_VAR_READONLY,
  "Path to individual files and their sizes.",
  NULL, NULL, NULL);

static MYSQL_SYSVAR_STR(undo_directory, srv_undo_dir,
  PLUGIN_VAR_RQCMDARG | PLUGIN_VAR_READONLY,
  "Directory where undo tablespace files live, this path can be absolute.",
  NULL, NULL, ".");

static MYSQL_SYSVAR_ULONG(undo_tablespaces, srv_undo_tablespaces,
  PLUGIN_VAR_RQCMDARG | PLUGIN_VAR_READONLY,
  "Number of undo tablespaces to use. ",
  NULL, NULL,
  0L,			/* Default seting */
  0L,			/* Minimum value */
  126L, 0);		/* Maximum value */

static MYSQL_SYSVAR_ULONG(undo_logs, srv_undo_logs,
  PLUGIN_VAR_OPCMDARG,
  "Number of undo logs to use.",
  innodb_undo_logs_validate, NULL,
  TRX_SYS_N_RSEGS,	/* Default setting */
  1,			/* Minimum value */
  TRX_SYS_N_RSEGS, 0);	/* Maximum value */

/* Alias for innodb_undo_logs, this config variable is deprecated. */
static MYSQL_SYSVAR_ULONG(rollback_segments, srv_undo_logs,
  PLUGIN_VAR_OPCMDARG,
  "Number of undo logs to use (deprecated).",
  NULL, NULL,
  TRX_SYS_N_RSEGS,	/* Default setting */
  1,			/* Minimum value */
  TRX_SYS_N_RSEGS, 0);	/* Maximum value */

static MYSQL_SYSVAR_LONG(autoinc_lock_mode, innobase_autoinc_lock_mode,
  PLUGIN_VAR_RQCMDARG | PLUGIN_VAR_READONLY,
  "The AUTOINC lock modes supported by InnoDB:               "
  "0 => Old style AUTOINC locking (for backward"
  " compatibility)                                           "
  "1 => New style AUTOINC locking                            "
  "2 => No AUTOINC locking (unsafe for SBR)",
  NULL, NULL,
  AUTOINC_NEW_STYLE_LOCKING,	/* Default setting */
  AUTOINC_OLD_STYLE_LOCKING,	/* Minimum value */
  AUTOINC_NO_LOCKING, 0);	/* Maximum value */

static MYSQL_SYSVAR_STR(version, innodb_version_str,
  PLUGIN_VAR_NOCMDOPT | PLUGIN_VAR_READONLY,
  "InnoDB version", NULL, NULL, INNODB_VERSION_STR);

static MYSQL_SYSVAR_BOOL(use_sys_malloc, srv_use_sys_malloc,
  PLUGIN_VAR_NOCMDARG | PLUGIN_VAR_READONLY,
  "DEPRECATED. This option may be removed in future releases, "
  "together with the InnoDB's internal memory allocator. "
  "Use OS memory allocator instead of InnoDB's internal memory allocator",
  NULL, NULL, TRUE);

static MYSQL_SYSVAR_BOOL(use_native_aio, srv_use_native_aio,
  PLUGIN_VAR_NOCMDARG | PLUGIN_VAR_READONLY,
  "Use native AIO if supported on this platform.",
  NULL, NULL, TRUE);

static MYSQL_SYSVAR_STR(change_buffering, innobase_change_buffering,
  PLUGIN_VAR_RQCMDARG,
  "Buffer changes to reduce random access: "
  "OFF, ON, inserting, deleting, changing, or purging.",
  innodb_change_buffering_validate,
  innodb_change_buffering_update, "all");

static MYSQL_SYSVAR_UINT(change_buffer_max_size,
  innobase_change_buffer_max_size,
  PLUGIN_VAR_RQCMDARG,
  "Maximum on-disk size of change buffer in terms of percentage"
  " of the buffer pool.",
  NULL, innodb_change_buffer_max_size_update,
  CHANGE_BUFFER_DEFAULT_SIZE, 0, 50, 0);

static MYSQL_SYSVAR_ENUM(stats_method, srv_innodb_stats_method,
   PLUGIN_VAR_RQCMDARG,
  "Specifies how InnoDB index statistics collection code should "
  "treat NULLs. Possible values are NULLS_EQUAL (default), "
  "NULLS_UNEQUAL and NULLS_IGNORED",
   NULL, NULL, SRV_STATS_NULLS_EQUAL, &innodb_stats_method_typelib);

#if defined UNIV_DEBUG || defined UNIV_IBUF_DEBUG
static MYSQL_SYSVAR_UINT(change_buffering_debug, ibuf_debug,
  PLUGIN_VAR_RQCMDARG,
  "Debug flags for InnoDB change buffering (0=none)",
  NULL, NULL, 0, 0, 1, 0);
#endif /* UNIV_DEBUG || UNIV_IBUF_DEBUG */

static MYSQL_SYSVAR_BOOL(random_read_ahead, srv_random_read_ahead,
  PLUGIN_VAR_NOCMDARG,
  "Whether to use read ahead for random access within an extent.",
  NULL, NULL, FALSE);

static MYSQL_SYSVAR_ULONG(read_ahead_threshold, srv_read_ahead_threshold,
  PLUGIN_VAR_RQCMDARG,
  "Number of pages that must be accessed sequentially for InnoDB to "
  "trigger a readahead.",
  NULL, NULL, 56, 0, 64, 0);

static MYSQL_SYSVAR_STR(monitor_enable, innobase_enable_monitor_counter,
  PLUGIN_VAR_RQCMDARG,
  "Turn on a monitor counter",
  innodb_monitor_validate,
  innodb_enable_monitor_update, NULL);

static MYSQL_SYSVAR_STR(monitor_disable, innobase_disable_monitor_counter,
  PLUGIN_VAR_RQCMDARG,
  "Turn off a monitor counter",
  innodb_monitor_validate,
  innodb_disable_monitor_update, NULL);

static MYSQL_SYSVAR_STR(monitor_reset, innobase_reset_monitor_counter,
  PLUGIN_VAR_RQCMDARG,
  "Reset a monitor counter",
  innodb_monitor_validate,
  innodb_reset_monitor_update, NULL);

static MYSQL_SYSVAR_STR(monitor_reset_all, innobase_reset_all_monitor_counter,
  PLUGIN_VAR_RQCMDARG,
  "Reset all values for a monitor counter",
  innodb_monitor_validate,
  innodb_reset_all_monitor_update, NULL);

static MYSQL_SYSVAR_BOOL(print_all_deadlocks, srv_print_all_deadlocks,
  PLUGIN_VAR_OPCMDARG,
  "Print all deadlocks to MySQL error log (off by default)",
  NULL, NULL, FALSE);

static struct st_mysql_sys_var* innobase_system_variables[]= {
  MYSQL_SYSVAR(additional_mem_pool_size),
  MYSQL_SYSVAR(autoextend_increment),
  MYSQL_SYSVAR(buffer_pool_size),
  MYSQL_SYSVAR(buffer_pool_instances),
  MYSQL_SYSVAR(buffer_pool_filename),
  MYSQL_SYSVAR(buffer_pool_dump_now),
  MYSQL_SYSVAR(buffer_pool_dump_at_shutdown),
  MYSQL_SYSVAR(buffer_pool_load_now),
  MYSQL_SYSVAR(buffer_pool_load_abort),
  MYSQL_SYSVAR(buffer_pool_load_at_startup),
  MYSQL_SYSVAR(lru_scan_depth),
  MYSQL_SYSVAR(flush_neighbors),
  MYSQL_SYSVAR(checksum_algorithm),
  MYSQL_SYSVAR(checksums),
  MYSQL_SYSVAR(commit_concurrency),
  MYSQL_SYSVAR(concurrency_tickets),
  MYSQL_SYSVAR(data_file_path),
  MYSQL_SYSVAR(data_home_dir),
  MYSQL_SYSVAR(doublewrite),
  MYSQL_SYSVAR(fast_shutdown),
  MYSQL_SYSVAR(file_io_threads),
  MYSQL_SYSVAR(read_io_threads),
  MYSQL_SYSVAR(write_io_threads),
  MYSQL_SYSVAR(file_per_table),
  MYSQL_SYSVAR(file_format),
  MYSQL_SYSVAR(file_format_check),
  MYSQL_SYSVAR(file_format_max),
  MYSQL_SYSVAR(flush_log_at_trx_commit),
  MYSQL_SYSVAR(flush_method),
  MYSQL_SYSVAR(force_recovery),
  MYSQL_SYSVAR(ft_cache_size),
  MYSQL_SYSVAR(ft_enable_stopword),
  MYSQL_SYSVAR(ft_max_token_size),
  MYSQL_SYSVAR(ft_min_token_size),
  MYSQL_SYSVAR(ft_num_word_optimize),
  MYSQL_SYSVAR(ft_sort_pll_degree),
  MYSQL_SYSVAR(large_prefix),
  MYSQL_SYSVAR(force_load_corrupted),
  MYSQL_SYSVAR(locks_unsafe_for_binlog),
  MYSQL_SYSVAR(lock_wait_timeout),
#ifdef UNIV_LOG_ARCHIVE
  MYSQL_SYSVAR(log_arch_dir),
  MYSQL_SYSVAR(log_archive),
#endif /* UNIV_LOG_ARCHIVE */
  MYSQL_SYSVAR(page_size),
  MYSQL_SYSVAR(log_buffer_size),
  MYSQL_SYSVAR(log_file_size),
  MYSQL_SYSVAR(log_files_in_group),
  MYSQL_SYSVAR(log_group_home_dir),
  MYSQL_SYSVAR(max_dirty_pages_pct),
  MYSQL_SYSVAR(adaptive_flushing),
  MYSQL_SYSVAR(max_purge_lag),
  MYSQL_SYSVAR(mirrored_log_groups),
  MYSQL_SYSVAR(old_blocks_pct),
  MYSQL_SYSVAR(old_blocks_time),
  MYSQL_SYSVAR(open_files),
  MYSQL_SYSVAR(optimize_fulltext_only),
  MYSQL_SYSVAR(rollback_on_timeout),
  MYSQL_SYSVAR(ft_aux_table),
  MYSQL_SYSVAR(ft_enable_diag_print),
  MYSQL_SYSVAR(ft_server_stopword_table),
  MYSQL_SYSVAR(ft_user_stopword_table),
  MYSQL_SYSVAR(disable_sort_file_cache),
  MYSQL_SYSVAR(stats_on_metadata),
  MYSQL_SYSVAR(stats_sample_pages),
  MYSQL_SYSVAR(stats_transient_sample_pages),
  MYSQL_SYSVAR(stats_persistent_sample_pages),
  MYSQL_SYSVAR(adaptive_hash_index),
  MYSQL_SYSVAR(stats_method),
  MYSQL_SYSVAR(replication_delay),
  MYSQL_SYSVAR(status_file),
  MYSQL_SYSVAR(strict_mode),
  MYSQL_SYSVAR(support_xa),
  MYSQL_SYSVAR(sort_buf_size),
  MYSQL_SYSVAR(analyze_is_persistent),
  MYSQL_SYSVAR(sync_spin_loops),
  MYSQL_SYSVAR(spin_wait_delay),
  MYSQL_SYSVAR(table_locks),
  MYSQL_SYSVAR(thread_concurrency),
#ifdef HAVE_ATOMIC_BUILTINS
  MYSQL_SYSVAR(adaptive_max_sleep_delay),
#endif /* HAVE_ATOMIC_BUILTINS */
  MYSQL_SYSVAR(thread_sleep_delay),
  MYSQL_SYSVAR(autoinc_lock_mode),
  MYSQL_SYSVAR(version),
  MYSQL_SYSVAR(use_sys_malloc),
  MYSQL_SYSVAR(use_native_aio),
  MYSQL_SYSVAR(change_buffering),
  MYSQL_SYSVAR(change_buffer_max_size),
#if defined UNIV_DEBUG || defined UNIV_IBUF_DEBUG
  MYSQL_SYSVAR(change_buffering_debug),
#endif /* UNIV_DEBUG || UNIV_IBUF_DEBUG */
  MYSQL_SYSVAR(random_read_ahead),
  MYSQL_SYSVAR(read_ahead_threshold),
  MYSQL_SYSVAR(io_capacity),
  MYSQL_SYSVAR(monitor_enable),
  MYSQL_SYSVAR(monitor_disable),
  MYSQL_SYSVAR(monitor_reset),
  MYSQL_SYSVAR(monitor_reset_all),
  MYSQL_SYSVAR(purge_threads),
  MYSQL_SYSVAR(purge_batch_size),
#if defined UNIV_DEBUG || defined UNIV_PERF_DEBUG
  MYSQL_SYSVAR(page_hash_locks),
  MYSQL_SYSVAR(doublewrite_batch_size),
#endif /* defined UNIV_DEBUG || defined UNIV_PERF_DEBUG */
  MYSQL_SYSVAR(print_all_deadlocks),
  MYSQL_SYSVAR(undo_logs),
  MYSQL_SYSVAR(rollback_segments),
  MYSQL_SYSVAR(undo_directory),
  MYSQL_SYSVAR(undo_tablespaces),
  MYSQL_SYSVAR(sync_array_size),
  NULL
};

mysql_declare_plugin(innobase)
{
  MYSQL_STORAGE_ENGINE_PLUGIN,
  &innobase_storage_engine,
  innobase_hton_name,
  plugin_author,
  "Supports transactions, row-level locking, and foreign keys",
  PLUGIN_LICENSE_GPL,
  innobase_init, /* Plugin Init */
  NULL, /* Plugin Deinit */
  INNODB_VERSION_SHORT,
  innodb_status_variables_export,/* status variables             */
  innobase_system_variables, /* system variables */
  NULL, /* reserved */
  0,    /* flags */
},
i_s_innodb_trx,
i_s_innodb_locks,
i_s_innodb_lock_waits,
i_s_innodb_cmp,
i_s_innodb_cmp_reset,
i_s_innodb_cmpmem,
i_s_innodb_cmpmem_reset,
i_s_innodb_buffer_page,
i_s_innodb_buffer_page_lru,
i_s_innodb_buffer_stats,
i_s_innodb_metrics,
i_s_innodb_ft_default_stopword,
i_s_innodb_ft_inserted,
i_s_innodb_ft_deleted,
i_s_innodb_ft_being_deleted,
i_s_innodb_ft_config,
i_s_innodb_ft_index_cache,
i_s_innodb_ft_index_table,
i_s_innodb_sys_tables,
i_s_innodb_sys_tablestats,
i_s_innodb_sys_indexes,
i_s_innodb_sys_columns,
i_s_innodb_sys_fields,
i_s_innodb_sys_foreign,
i_s_innodb_sys_foreign_cols

mysql_declare_plugin_end;

/** @brief Initialize the default value of innodb_commit_concurrency.

Once InnoDB is running, the innodb_commit_concurrency must not change
from zero to nonzero. (Bug #42101)

The initial default value is 0, and without this extra initialization,
SET GLOBAL innodb_commit_concurrency=DEFAULT would set the parameter
to 0, even if it was initially set to nonzero at the command line
or configuration file. */
static
void
innobase_commit_concurrency_init_default()
/*======================================*/
{
	MYSQL_SYSVAR_NAME(commit_concurrency).def_val
		= innobase_commit_concurrency;
}

#ifdef UNIV_COMPILE_TEST_FUNCS

typedef struct innobase_convert_name_test_struct {
	char*		buf;
	ulint		buflen;
	const char*	id;
	ulint		idlen;
	void*		thd;
	ibool		file_id;

	const char*	expected;
} innobase_convert_name_test_t;

void
test_innobase_convert_name()
{
	char	buf[1024];
	ulint	i;

	innobase_convert_name_test_t test_input[] = {
		{buf, sizeof(buf), "abcd", 4, NULL, TRUE, "\"abcd\""},
		{buf, 7, "abcd", 4, NULL, TRUE, "\"abcd\""},
		{buf, 6, "abcd", 4, NULL, TRUE, "\"abcd\""},
		{buf, 5, "abcd", 4, NULL, TRUE, "\"abc\""},
		{buf, 4, "abcd", 4, NULL, TRUE, "\"ab\""},

		{buf, sizeof(buf), "ab@0060cd", 9, NULL, TRUE, "\"ab`cd\""},
		{buf, 9, "ab@0060cd", 9, NULL, TRUE, "\"ab`cd\""},
		{buf, 8, "ab@0060cd", 9, NULL, TRUE, "\"ab`cd\""},
		{buf, 7, "ab@0060cd", 9, NULL, TRUE, "\"ab`cd\""},
		{buf, 6, "ab@0060cd", 9, NULL, TRUE, "\"ab`c\""},
		{buf, 5, "ab@0060cd", 9, NULL, TRUE, "\"ab`\""},
		{buf, 4, "ab@0060cd", 9, NULL, TRUE, "\"ab\""},

		{buf, sizeof(buf), "ab\"cd", 5, NULL, TRUE,
			"\"#mysql50#ab\"\"cd\""},
		{buf, 17, "ab\"cd", 5, NULL, TRUE,
			"\"#mysql50#ab\"\"cd\""},
		{buf, 16, "ab\"cd", 5, NULL, TRUE,
			"\"#mysql50#ab\"\"c\""},
		{buf, 15, "ab\"cd", 5, NULL, TRUE,
			"\"#mysql50#ab\"\"\""},
		{buf, 14, "ab\"cd", 5, NULL, TRUE,
			"\"#mysql50#ab\""},
		{buf, 13, "ab\"cd", 5, NULL, TRUE,
			"\"#mysql50#ab\""},
		{buf, 12, "ab\"cd", 5, NULL, TRUE,
			"\"#mysql50#a\""},
		{buf, 11, "ab\"cd", 5, NULL, TRUE,
			"\"#mysql50#\""},
		{buf, 10, "ab\"cd", 5, NULL, TRUE,
			"\"#mysql50\""},

		{buf, sizeof(buf), "ab/cd", 5, NULL, TRUE, "\"ab\".\"cd\""},
		{buf, 9, "ab/cd", 5, NULL, TRUE, "\"ab\".\"cd\""},
		{buf, 8, "ab/cd", 5, NULL, TRUE, "\"ab\".\"c\""},
		{buf, 7, "ab/cd", 5, NULL, TRUE, "\"ab\".\"\""},
		{buf, 6, "ab/cd", 5, NULL, TRUE, "\"ab\"."},
		{buf, 5, "ab/cd", 5, NULL, TRUE, "\"ab\"."},
		{buf, 4, "ab/cd", 5, NULL, TRUE, "\"ab\""},
		{buf, 3, "ab/cd", 5, NULL, TRUE, "\"a\""},
		{buf, 2, "ab/cd", 5, NULL, TRUE, "\"\""},
		/* XXX probably "" is a better result in this case
		{buf, 1, "ab/cd", 5, NULL, TRUE, "."},
		*/
		{buf, 0, "ab/cd", 5, NULL, TRUE, ""},
	};

	for (i = 0; i < sizeof(test_input) / sizeof(test_input[0]); i++) {

		char*	end;
		ibool	ok = TRUE;
		size_t	res_len;

		fprintf(stderr, "TESTING %lu, %s, %lu, %s\n",
			test_input[i].buflen,
			test_input[i].id,
			test_input[i].idlen,
			test_input[i].expected);

		end = innobase_convert_name(
			test_input[i].buf,
			test_input[i].buflen,
			test_input[i].id,
			test_input[i].idlen,
			test_input[i].thd,
			test_input[i].file_id);

		res_len = (size_t) (end - test_input[i].buf);

		if (res_len != strlen(test_input[i].expected)) {

			fprintf(stderr, "unexpected len of the result: %u, "
				"expected: %u\n", (unsigned) res_len,
				(unsigned) strlen(test_input[i].expected));
			ok = FALSE;
		}

		if (memcmp(test_input[i].buf,
			   test_input[i].expected,
			   strlen(test_input[i].expected)) != 0
		    || !ok) {

			fprintf(stderr, "unexpected result: %.*s, "
				"expected: %s\n", (int) res_len,
				test_input[i].buf,
				test_input[i].expected);
			ok = FALSE;
		}

		if (ok) {
			fprintf(stderr, "OK: res: %.*s\n\n", (int) res_len,
				buf);
		} else {
			fprintf(stderr, "FAILED\n\n");
			return;
		}
	}
}

#endif /* UNIV_COMPILE_TEST_FUNCS */

/****************************************************************************
 * DS-MRR implementation
 ***************************************************************************/

/**
 * Multi Range Read interface, DS-MRR calls
 */

int
ha_innobase::multi_range_read_init(
	RANGE_SEQ_IF*	seq,
	void*		seq_init_param,
	uint		n_ranges,
	uint		mode,
	HANDLER_BUFFER*	buf)
{
	return(ds_mrr.dsmrr_init(this, seq, seq_init_param,
				 n_ranges, mode, buf));
}

int
ha_innobase::multi_range_read_next(
	char**		range_info)
{
	return(ds_mrr.dsmrr_next(range_info));
}

ha_rows
ha_innobase::multi_range_read_info_const(
	uint		keyno,
	RANGE_SEQ_IF*	seq,
	void*		seq_init_param,
	uint		n_ranges,
	uint*		bufsz,
	uint*		flags,
	Cost_estimate*	cost)
{
	/* See comments in ha_myisam::multi_range_read_info_const */
	ds_mrr.init(this, table);
	return(ds_mrr.dsmrr_info_const(keyno, seq, seq_init_param,
				       n_ranges, bufsz, flags, cost));
}

ha_rows
ha_innobase::multi_range_read_info(
	uint		keyno,
	uint		n_ranges,
	uint		keys,
	uint*		bufsz,
	uint*		flags,
	Cost_estimate*	cost)
{
	ds_mrr.init(this, table);
	return(ds_mrr.dsmrr_info(keyno, n_ranges, keys, bufsz, flags, cost));
}


/**
 * Index Condition Pushdown interface implementation
 */

/*************************************************************//**
InnoDB index push-down condition check
@return ICP_NO_MATCH, ICP_MATCH, or ICP_OUT_OF_RANGE */
UNIV_INTERN
enum icp_result
innobase_index_cond(
/*================*/
	void*	file)	/*!< in/out: pointer to ha_innobase */
{
	DBUG_ENTER("innobase_index_cond");

	ha_innobase*	h = reinterpret_cast<class ha_innobase*>(file);

	DBUG_ASSERT(h->pushed_idx_cond);
	DBUG_ASSERT(h->pushed_idx_cond_keyno != MAX_KEY);

	if (h->end_range && h->compare_key2(h->end_range) > 0) {

		/* caller should return HA_ERR_END_OF_FILE already */
		DBUG_RETURN(ICP_OUT_OF_RANGE);
	}

	DBUG_RETURN(h->pushed_idx_cond->val_int() ? ICP_MATCH : ICP_NO_MATCH);
}

/** Attempt to push down an index condition.
* @param[in] keyno	MySQL key number
* @param[in] idx_cond	Index condition to be checked
* @return Part of idx_cond which the handler will not evaluate
*/
UNIV_INTERN
class Item*
ha_innobase::idx_cond_push(
	uint		keyno,
	class Item*	idx_cond)
{
	DBUG_ENTER("ha_innobase::idx_cond_push");
	DBUG_ASSERT(keyno != MAX_KEY);
	DBUG_ASSERT(idx_cond != NULL);

	pushed_idx_cond = idx_cond;
	pushed_idx_cond_keyno = keyno;
	in_range_check_pushed_down = TRUE;
	/* We will evaluate the condition entirely */
	DBUG_RETURN(NULL);
}

<|MERGE_RESOLUTION|>--- conflicted
+++ resolved
@@ -4232,26 +4232,9 @@
 		DBUG_RETURN(1);
 	}
 
-<<<<<<< HEAD
 	/* Will be allocated if it is needed in ::update_row() */
 	upd_buf = NULL;
 	upd_buf_size = 0;
-=======
-	/* Create buffers for packing the fields of a record. Why
-	table->reclength did not work here? Obviously, because char
-	fields when packed actually became 1 byte longer, when we also
-	stored the string length as the first byte. */
-
-	upd_and_key_val_buff_len =
-				table->s->reclength + table->s->max_key_length
-							+ MAX_REF_PARTS * 3;
-	if (!(uchar*) my_multi_malloc(MYF(MY_WME),
-			&upd_buff, upd_and_key_val_buff_len,
-			&key_val_buff, upd_and_key_val_buff_len,
-			NullS)) {
-		DBUG_RETURN(1);
-	}
->>>>>>> bd3f9526
 
 	/* We look for pattern #P# to see if the table is partitioned
 	MySQL table. The retry logic for partitioned tables is a
@@ -4363,11 +4346,6 @@
 				"See " REFMAN "innodb-troubleshooting.html\n"
 				"how you can resolve the problem.\n",
 				norm_name);
-<<<<<<< HEAD
-		free_share(share);
-=======
-		my_free(upd_buff);
->>>>>>> bd3f9526
 		my_errno = ENOENT;
 
 		DBUG_RETURN(HA_ERR_NO_SUCH_TABLE);
@@ -4386,11 +4364,6 @@
 				"See " REFMAN "innodb-troubleshooting.html\n"
 				"how you can resolve the problem.\n",
 				norm_name);
-<<<<<<< HEAD
-		free_share(share);
-=======
-		my_free(upd_buff);
->>>>>>> bd3f9526
 		my_errno = ENOENT;
 
 		dict_table_close(ib_table, FALSE);
@@ -4592,18 +4565,12 @@
 
 	row_prebuilt_free(prebuilt, FALSE);
 
-<<<<<<< HEAD
 	if (upd_buf != NULL) {
 		ut_ad(upd_buf_size != 0);
 		my_free(upd_buf);
 		upd_buf = NULL;
 		upd_buf_size = 0;
 	}
-
-	free_share(share);
-=======
-	my_free(upd_buff);
->>>>>>> bd3f9526
 
 	MONITOR_INC(MONITOR_TABLE_CLOSE);
 
