/*****************************************************************************

Copyright (c) 1996, 2014, Oracle and/or its affiliates. All rights reserved.
Copyright (c) 2008, Google Inc.
Copyright (c) 2009, Percona Inc.

Portions of this file contain modifications contributed and copyrighted by
Google, Inc. Those modifications are gratefully acknowledged and are described
briefly in the InnoDB documentation. The contributions by Google are
incorporated with their permission, and subject to the conditions contained in
the file COPYING.Google.

Portions of this file contain modifications contributed and copyrighted
by Percona Inc.. Those modifications are
gratefully acknowledged and are described briefly in the InnoDB
documentation. The contributions by Percona Inc. are incorporated with
their permission, and subject to the conditions contained in the file
COPYING.Percona.

This program is free software; you can redistribute it and/or modify it under
the terms of the GNU General Public License as published by the Free Software
Foundation; version 2 of the License.

This program is distributed in the hope that it will be useful, but WITHOUT
ANY WARRANTY; without even the implied warranty of MERCHANTABILITY or FITNESS
FOR A PARTICULAR PURPOSE. See the GNU General Public License for more details.

You should have received a copy of the GNU General Public License along with
this program; if not, write to the Free Software Foundation, Inc.,
51 Franklin Street, Suite 500, Boston, MA 02110-1335 USA

*****************************************************************************/

/********************************************************************//**
@file srv/srv0start.cc
Starts the InnoDB database server

Created 2/16/1996 Heikki Tuuri
*************************************************************************/

#include "ha_prototypes.h"

#include "mysqld.h"
#include "row0ftsort.h"
#include "ut0mem.h"
#include "mem0mem.h"
#include "data0data.h"
#include "data0type.h"
#include "dict0dict.h"
#include "buf0buf.h"
#include "buf0dump.h"
#include "os0file.h"
#include "os0thread.h"
#include "fil0fil.h"
#include "fsp0fsp.h"
#include "rem0rec.h"
#include "mtr0mtr.h"
#include "log0log.h"
#include "log0recv.h"
#include "page0page.h"
#include "page0cur.h"
#include "trx0trx.h"
#include "trx0sys.h"
#include "btr0btr.h"
#include "btr0cur.h"
#include "rem0rec.h"
#include "ibuf0ibuf.h"
#include "srv0start.h"
#include "srv0srv.h"
#include "fsp0sysspace.h"
#include "row0trunc.h"
#ifndef UNIV_HOTBACKUP
# include "trx0rseg.h"
# include "os0proc.h"
# include "sync0mutex.h"
# include "buf0flu.h"
# include "buf0rea.h"
# include "dict0boot.h"
# include "dict0load.h"
# include "dict0stats_bg.h"
# include "que0que.h"
# include "usr0sess.h"
# include "lock0lock.h"
# include "trx0roll.h"
# include "trx0purge.h"
# include "lock0lock.h"
# include "pars0pars.h"
# include "btr0sea.h"
# include "rem0cmp.h"
# include "dict0crea.h"
# include "row0ins.h"
# include "row0sel.h"
# include "row0upd.h"
# include "row0row.h"
# include "row0mysql.h"
# include "row0trunc.h"
# include "btr0pcur.h"
# include "os0event.h"
# include "zlib.h"
# include "ut0crc32.h"

/** Log sequence number immediately after startup */
lsn_t	srv_start_lsn;
/** Log sequence number at shutdown */
lsn_t	srv_shutdown_lsn;

/** TRUE if a raw partition is in use */
ibool	srv_start_raw_disk_in_use = FALSE;

/** TRUE if the server is being started, before rolling back any
incomplete transactions */
ibool	srv_startup_is_before_trx_rollback_phase = FALSE;
/** TRUE if the server is being started */
bool	srv_is_being_started = false;
/** TRUE if the server was successfully started */
ibool	srv_was_started = FALSE;
/** TRUE if innobase_start_or_create_for_mysql() has been called */
static ibool	srv_start_has_been_called = FALSE;

/** Bit flags for tracking background thread creation. They are used to
determine which threads need to be stopped if we need to abort during
the initialisation step. */
enum srv_start_state_t {
	SRV_START_STATE_NONE = 0,		/*!< No thread started */
	SRV_START_STATE_LOCK_SYS = 1,		/*!< Started lock-timeout
						thread. */
	SRV_START_STATE_IO = 2,			/*!< Started IO threads */
	SRV_START_STATE_MONITOR = 4,		/*!< Started montior thread */
	SRV_START_STATE_MASTER = 8,		/*!< Started master threadd. */
	SRV_START_STATE_PURGE = 16,		/*!< Started purge thread(s) */
	SRV_START_STATE_STAT = 32		/*!< Started bufdump + dict stat
						and FTS optimize thread. */
};

/** Track server thrd starting phases */
static ulint	srv_start_state;

/** At a shutdown this value climbs from SRV_SHUTDOWN_NONE to
SRV_SHUTDOWN_CLEANUP and then to SRV_SHUTDOWN_LAST_PHASE, and so on */
enum srv_shutdown_t	srv_shutdown_state = SRV_SHUTDOWN_NONE;

/** Files comprising the system tablespace */
static os_file_t	files[1000];

/** io_handler_thread parameters for thread identification */
static ulint		n[SRV_MAX_N_IO_THREADS + 6];
/** io_handler_thread identifiers, 32 is the maximum number of purge threads  */
static os_thread_id_t	thread_ids[SRV_MAX_N_IO_THREADS + 6 + 32];

/** Name of srv_monitor_file */
static char*	srv_monitor_file_name;
#endif /* !UNIV_HOTBACKUP */

/** Minimum expected tablespace size. (10M) */
static const ulint MIN_EXPECTED_TABLESPACE_SIZE = 5 * 1024 * 1024;

/** Default undo tablespace size in UNIV_PAGEs count (10MB). */
static const ulint SRV_UNDO_TABLESPACE_SIZE_IN_PAGES =
	((1024 * 1024) * 10) / UNIV_PAGE_SIZE_DEF;

/** */
#define SRV_N_PENDING_IOS_PER_THREAD	OS_AIO_N_PENDING_IOS_PER_THREAD
#define SRV_MAX_N_PENDING_SYNC_IOS	100

#ifdef UNIV_PFS_THREAD
/* Keys to register InnoDB threads with performance schema */
mysql_pfs_key_t	io_ibuf_thread_key;
mysql_pfs_key_t	io_log_thread_key;
mysql_pfs_key_t	io_read_thread_key;
mysql_pfs_key_t	io_write_thread_key;
mysql_pfs_key_t	io_handler_thread_key;
mysql_pfs_key_t	srv_lock_timeout_thread_key;
mysql_pfs_key_t	srv_error_monitor_thread_key;
mysql_pfs_key_t	srv_monitor_thread_key;
mysql_pfs_key_t	srv_master_thread_key;
mysql_pfs_key_t	srv_purge_thread_key;
#endif /* UNIV_PFS_THREAD */

/*********************************************************************//**
Check if a file can be opened in read-write mode.
@return true if it doesn't exist or can be opened in rw mode. */
static
bool
srv_file_check_mode(
/*================*/
	const char*	name)		/*!< in: filename to check */
{
	os_file_stat_t	stat;

	memset(&stat, 0x0, sizeof(stat));

	dberr_t		err = os_file_get_status(name, &stat, true);

	if (err == DB_FAIL) {

		ib_logf(IB_LOG_LEVEL_ERROR,
			"os_file_get_status() failed on '%s'. Can't determine"
			" file permissions", name);

		return(false);

	} else if (err == DB_SUCCESS) {

		/* Note: stat.rw_perm is only valid of files */

		if (stat.type == OS_FILE_TYPE_FILE
		    || stat.type == OS_FILE_TYPE_BLOCK) {
			if (!stat.rw_perm) {

				ib_logf(IB_LOG_LEVEL_ERROR,
					"%s can't be opened in %s mode",
					name,
					srv_read_only_mode
					? "read" : "read-write");

				return(false);
			}
		} else {
			/* Not a regular file, bail out. */

			ib_logf(IB_LOG_LEVEL_ERROR,
				"'%s' not a regular file.", name);

			return(false);
		}
	} else {

		/* This is OK. If the file create fails on RO media, there
		is nothing we can do. */

		ut_a(err == DB_NOT_FOUND);
	}

	return(true);
}

#ifndef UNIV_HOTBACKUP
/********************************************************************//**
I/o-handler thread function.
@return OS_THREAD_DUMMY_RETURN */
extern "C"
os_thread_ret_t
DECLARE_THREAD(io_handler_thread)(
/*==============================*/
	void*	arg)	/*!< in: pointer to the number of the segment in
			the aio array */
{
	ulint	segment;

	segment = *((ulint*) arg);

#ifdef UNIV_DEBUG_THREAD_CREATION
	ib_logf(IB_LOG_LEVEL_INFO,
		"Io handler thread %lu starts, id %lu", segment,
		os_thread_pf(os_thread_get_curr_id()));
#endif

#ifdef UNIV_PFS_THREAD
	/* For read only mode, we don't need ibuf and log I/O thread.
	Please see innobase_start_or_create_for_mysql() */
	ulint   start = (srv_read_only_mode) ? 0 : 2;

	if (segment < start) {
		if (segment == 0) {
			pfs_register_thread(io_ibuf_thread_key);
		} else {
			ut_ad(segment == 1);
			pfs_register_thread(io_log_thread_key);
		}
	} else if (segment >= start
		   && segment < (start + srv_n_read_io_threads)) {
			pfs_register_thread(io_read_thread_key);

	} else if (segment >= (start + srv_n_read_io_threads)
		   && segment < (start + srv_n_read_io_threads
				 + srv_n_write_io_threads)) {
		pfs_register_thread(io_write_thread_key);

	} else {
		pfs_register_thread(io_handler_thread_key);
	}
#endif /* UNIV_PFS_THREAD */

	while (srv_shutdown_state != SRV_SHUTDOWN_EXIT_THREADS) {
		fil_aio_wait(segment);
	}

	/* We count the number of threads in os_thread_exit(). A created
	thread should always use that to exit and not use return() to exit.
	The thread actually never comes here because it is exited in an
	os_event_wait(). */

	os_thread_exit(NULL);

	OS_THREAD_DUMMY_RETURN;
}
#endif /* !UNIV_HOTBACKUP */

#ifndef UNIV_HOTBACKUP
/*********************************************************************//**
Creates a log file.
@return DB_SUCCESS or error code */
static __attribute__((nonnull, warn_unused_result))
dberr_t
create_log_file(
/*============*/
	os_file_t*	file,	/*!< out: file handle */
	const char*	name)	/*!< in: log file name */
{
	bool		ret;

	*file = os_file_create(
		innodb_log_file_key, name,
		OS_FILE_CREATE|OS_FILE_ON_ERROR_NO_EXIT, OS_FILE_NORMAL,
		OS_LOG_FILE, &ret);

	if (!ret) {
		ib_logf(IB_LOG_LEVEL_ERROR, "Cannot create %s", name);
		return(DB_ERROR);
	}

	ib_logf(IB_LOG_LEVEL_INFO,
		"Setting log file %s size to %lu MB",
		name, (ulong) srv_log_file_size
		>> (20 - UNIV_PAGE_SIZE_SHIFT));

	ret = os_file_set_size(name, *file,
			       (os_offset_t) srv_log_file_size
			       << UNIV_PAGE_SIZE_SHIFT);
	if (!ret) {
		ib_logf(IB_LOG_LEVEL_ERROR, "Cannot set log file"
			" %s to size %lu MB", name, (ulong) srv_log_file_size
			>> (20 - UNIV_PAGE_SIZE_SHIFT));
		return(DB_ERROR);
	}

	ret = os_file_close(*file);
	ut_a(ret);

	return(DB_SUCCESS);
}

/** Initial number of the first redo log file */
#define INIT_LOG_FILE0	(SRV_N_LOG_FILES_MAX + 1)

/*********************************************************************//**
Creates all log files.
@return DB_SUCCESS or error code */
static
dberr_t
create_log_files(
/*=============*/
	char*	logfilename,	/*!< in/out: buffer for log file name */
	size_t	dirnamelen,	/*!< in: length of the directory path */
	lsn_t	lsn,		/*!< in: FIL_PAGE_FILE_FLUSH_LSN value */
	char*&	logfile0)	/*!< out: name of the first log file */
{
	dberr_t err;

	if (srv_read_only_mode) {
		ib_logf(IB_LOG_LEVEL_ERROR,
			"Cannot create log files in read-only mode");
		return(DB_READ_ONLY);
	}

	/* Remove any old log files. */
	for (unsigned i = 0; i <= INIT_LOG_FILE0; i++) {
		sprintf(logfilename + dirnamelen, "ib_logfile%u", i);

		/* Ignore errors about non-existent files or files
		that cannot be removed. The create_log_file() will
		return an error when the file exists. */
#ifdef _WIN32
		DeleteFile((LPCTSTR) logfilename);
#else
		unlink(logfilename);
#endif
		/* Crashing after deleting the first
		file should be recoverable. The buffer
		pool was clean, and we can simply create
		all log files from the scratch. */
		RECOVERY_CRASH(6);
	}

	ut_ad(!buf_pool_check_no_pending_io());

	RECOVERY_CRASH(7);

	for (unsigned i = 0; i < srv_n_log_files; i++) {
		sprintf(logfilename + dirnamelen,
			"ib_logfile%u", i ? i : INIT_LOG_FILE0);

		err = create_log_file(&files[i], logfilename);

		if (err != DB_SUCCESS) {
			return(err);
		}
	}

	RECOVERY_CRASH(8);

	/* We did not create the first log file initially as
	ib_logfile0, so that crash recovery cannot find it until it
	has been completed and renamed. */
	sprintf(logfilename + dirnamelen, "ib_logfile%u", INIT_LOG_FILE0);

	/* Disable the doublewrite buffer for log files, not required */

	fil_space_t*	log_space = fil_space_create(
		logfilename, SRV_LOG_SPACE_FIRST_ID,
		fsp_flags_set_page_size(0, UNIV_PAGE_SIZE),
		FIL_TYPE_LOG);
	ut_a(fil_validate());
	ut_a(log_space != NULL);

	logfile0 = fil_node_create(
		logfilename, (ulint) srv_log_file_size,
		log_space, false);
	ut_a(logfile0);

	for (unsigned i = 1; i < srv_n_log_files; i++) {
		sprintf(logfilename + dirnamelen, "ib_logfile%u", i);

		if (!fil_node_create(logfilename,
				     (ulint) srv_log_file_size,
				     log_space, false)) {
			ib_logf(IB_LOG_LEVEL_ERROR,
				"Cannot create file node for log file %s",
				logfilename);
			return(DB_ERROR);
		}
	}

	if (!log_group_init(0, srv_n_log_files,
			    srv_log_file_size * UNIV_PAGE_SIZE,
			    SRV_LOG_SPACE_FIRST_ID,
			    SRV_LOG_SPACE_FIRST_ID + 1)) {
		return(DB_ERROR);
	}

	fil_open_log_and_system_tablespace_files();

	/* Create a log checkpoint. */
	log_mutex_enter();
	ut_d(recv_no_log_write = FALSE);
	recv_reset_logs(lsn);
	log_mutex_exit();

	return(DB_SUCCESS);
}

/*********************************************************************//**
Renames the first log file. */
static
void
create_log_files_rename(
/*====================*/
	char*	logfilename,	/*!< in/out: buffer for log file name */
	size_t	dirnamelen,	/*!< in: length of the directory path */
	lsn_t	lsn,		/*!< in: FIL_PAGE_FILE_FLUSH_LSN value */
	char*	logfile0)	/*!< in/out: name of the first log file */
{
	/* If innodb_flush_method=O_DSYNC,
	we need to explicitly flush the log buffers. */
	fil_flush(SRV_LOG_SPACE_FIRST_ID);
	/* Close the log files, so that we can rename
	the first one. */
	fil_close_log_files(false);

	/* Rename the first log file, now that a log
	checkpoint has been created. */
	sprintf(logfilename + dirnamelen, "ib_logfile%u", 0);

	RECOVERY_CRASH(9);

	ib_logf(IB_LOG_LEVEL_INFO,
		"Renaming log file %s to %s", logfile0, logfilename);

	log_mutex_enter();
	ut_ad(strlen(logfile0) == 2 + strlen(logfilename));
	bool success = os_file_rename(
		innodb_log_file_key, logfile0, logfilename);
	ut_a(success);

	RECOVERY_CRASH(10);

	/* Replace the first file with ib_logfile0. */
	strcpy(logfile0, logfilename);
	log_mutex_exit();

	fil_open_log_and_system_tablespace_files();

	ib_logf(IB_LOG_LEVEL_WARN, "New log files created, LSN=" LSN_PF, lsn);
}

/*********************************************************************//**
Opens a log file.
@return DB_SUCCESS or error code */
static __attribute__((nonnull, warn_unused_result))
dberr_t
open_log_file(
/*==========*/
	os_file_t*	file,	/*!< out: file handle */
	const char*	name,	/*!< in: log file name */
	os_offset_t*	size)	/*!< out: file size */
{
	bool	ret;

	*file = os_file_create(innodb_log_file_key, name,
			       OS_FILE_OPEN, OS_FILE_AIO,
			       OS_LOG_FILE, &ret);
	if (!ret) {
		ib_logf(IB_LOG_LEVEL_ERROR, "Unable to open '%s'", name);
		return(DB_ERROR);
	}

	*size = os_file_get_size(*file);

	ret = os_file_close(*file);
	ut_a(ret);
	return(DB_SUCCESS);
}

/*********************************************************************//**
Create undo tablespace.
@return DB_SUCCESS or error code */
static
dberr_t
srv_undo_tablespace_create(
/*=======================*/
	const char*	name,		/*!< in: tablespace name */
	ulint		size)		/*!< in: tablespace size in pages */
{
	os_file_t	fh;
	bool		ret;
	dberr_t		err = DB_SUCCESS;

	os_file_create_subdirs_if_needed(name);

	fh = os_file_create(
		innodb_data_file_key,
		name,
		srv_read_only_mode ? OS_FILE_OPEN : OS_FILE_CREATE,
		OS_FILE_NORMAL, OS_DATA_FILE, &ret);

	if (srv_read_only_mode && ret) {
		ib_logf(IB_LOG_LEVEL_INFO,
			"%s opened in read-only mode", name);
	} else if (ret == FALSE) {
		if (os_file_get_last_error(false) != OS_FILE_ALREADY_EXISTS) {

			ib_logf(IB_LOG_LEVEL_ERROR,
				"Can't create UNDO tablespace %s", name);
		}
		err = DB_ERROR;
	} else {
		ut_a(!srv_read_only_mode);

		/* We created the data file and now write it full of zeros */

		ib_logf(IB_LOG_LEVEL_INFO,
			"Data file %s did not exist: new to be created",
			name);

		ib_logf(IB_LOG_LEVEL_INFO,
			"Setting file %s size to %lu MB",
			name, size >> (20 - UNIV_PAGE_SIZE_SHIFT));

		ib_logf(IB_LOG_LEVEL_INFO,
			"Database physically writes the file full: wait...");

		ret = os_file_set_size(name, fh, size << UNIV_PAGE_SIZE_SHIFT);

		if (!ret) {
			ib_logf(IB_LOG_LEVEL_INFO,
				"Error in creating %s: probably out of"
				" disk space", name);

			err = DB_ERROR;
		}

		os_file_close(fh);
	}

	return(err);
}
/*********************************************************************//**
Open an undo tablespace.
@return DB_SUCCESS or error code */
static
dberr_t
srv_undo_tablespace_open(
/*=====================*/
	const char*	name,		/*!< in: tablespace name */
	ulint		space_id)	/*!< in: tablespace id */
{
	os_file_t	fh;
	bool		ret;
	ulint		flags;
	dberr_t		err	= DB_ERROR;

	if (!srv_file_check_mode(name)) {
		ib_logf(IB_LOG_LEVEL_ERROR,
			"UNDO tablespaces must be %s!",
			srv_read_only_mode ? "writable" : "readable");

		return(DB_ERROR);
	}

	fh = os_file_create(
		innodb_data_file_key, name,
		OS_FILE_OPEN_RETRY
		| OS_FILE_ON_ERROR_NO_EXIT
		| OS_FILE_ON_ERROR_SILENT,
		OS_FILE_NORMAL,
		OS_DATA_FILE,
		&ret);

	/* If the file open was successful then load the tablespace. */

	if (ret) {
		os_offset_t	size;
		fil_space_t*	space;

#if !defined(NO_FALLOCATE) && defined(UNIV_LINUX)
		if (!srv_use_doublewrite_buf) {
			fil_fusionio_enable_atomic_write(fh);
		}
#endif /* !NO_FALLOCATE && UNIV_LINUX */

		size = os_file_get_size(fh);
		ut_a(size != (os_offset_t) -1);

		ret = os_file_close(fh);
		ut_a(ret);

		/* Load the tablespace into InnoDB's internal
		data structures. */

		/* We set the biggest space id to the undo tablespace
		because InnoDB hasn't opened any other tablespace apart
		from the system tablespace. */

		fil_set_max_space_id_if_bigger(space_id);

		/* Set the compressed page size to 0 (non-compressed) */
		flags = fsp_flags_set_page_size(0, UNIV_PAGE_SIZE);
		space = fil_space_create(
			name, space_id, flags, FIL_TYPE_TABLESPACE);

		ut_a(fil_validate());
		ut_a(space);

		os_offset_t	n_pages = size / UNIV_PAGE_SIZE;

		/* On 64 bit Windows ulint can be 32 bit and os_offset_t
		is 64 bit. It is OK to cast the n_pages to ulint because
		the unit has been scaled to pages and they are always
		32 bit. */
		if (fil_node_create(name, (ulint) n_pages, space, false)) {
			err = DB_SUCCESS;
		}
	}

	return(err);
}

/** Check if undo tablespaces and redo log files exist before creating a
new system tablespace
@retval DB_SUCCESS  if all undo and redo logs are not found
@retval DB_ERROR    if any undo and redo logs are found */
static
dberr_t
srv_check_undo_redo_logs_exists()
{
	bool		ret;
	os_file_t	fh;
	char	name[OS_FILE_MAX_PATH];

	/* Check if any undo tablespaces exist */
	for (ulint i = 1; i <= srv_undo_tablespaces; ++i) {

		ut_snprintf(
			name, sizeof(name),
			"%s%cundo%03lu",
			srv_undo_dir, OS_PATH_SEPARATOR,
			i);

		fh = os_file_create(
			innodb_data_file_key, name,
			OS_FILE_OPEN_RETRY
			| OS_FILE_ON_ERROR_NO_EXIT
			| OS_FILE_ON_ERROR_SILENT,
			OS_FILE_NORMAL,
			OS_DATA_FILE,
			&ret);

		if (ret) {
			os_file_close(fh);
			ib_logf(IB_LOG_LEVEL_ERROR,
				"undo tablespace '%s' exists."
				" Creating system tablespace with existing undo"
				" tablespaces is not supported. Please delete"
				" all undo tablespaces before creating new"
				" system tablespace.", name);
			return(DB_ERROR);
		}
	}

	/* Check if any redo log files exist */
	char	logfilename[OS_FILE_MAX_PATH];
	size_t dirnamelen = strlen(srv_log_group_home_dir);
	memcpy(logfilename, srv_log_group_home_dir, dirnamelen);

	for (unsigned i = 0; i < srv_n_log_files; i++) {
		sprintf(logfilename + dirnamelen,
			"ib_logfile%u", i);

		fh = os_file_create(
			innodb_log_file_key, logfilename,
			OS_FILE_OPEN_RETRY
			| OS_FILE_ON_ERROR_NO_EXIT
			| OS_FILE_ON_ERROR_SILENT,
			OS_FILE_NORMAL,
			OS_LOG_FILE,
			&ret);

		if (ret) {
			os_file_close(fh);
			ib_logf(IB_LOG_LEVEL_ERROR,
				"redo log file '%s' exists."
				" Creating system tablespace with existing redo"
				" log files is not recommended. Please delete"
				" all redo log files before creating new system"
				" tablespace.", logfilename);
			return(DB_ERROR);
		}
	}

	return(DB_SUCCESS);
}

/********************************************************************
Opens the configured number of undo tablespaces.
@return DB_SUCCESS or error code */
static
dberr_t
srv_undo_tablespaces_init(
/*======================*/
	bool		create_new_db,		/*!< in: TRUE if new db being
						created */
	const ulint	n_conf_tablespaces,	/*!< in: configured undo
						tablespaces */
	ulint*		n_opened)		/*!< out: number of UNDO
						tablespaces successfully
						discovered and opened */
{
	ulint		i;
	dberr_t		err = DB_SUCCESS;
	ulint		prev_space_id = 0;
	ulint		n_undo_tablespaces;
	ulint		undo_tablespace_ids[TRX_SYS_N_RSEGS + 1];

	*n_opened = 0;

	ut_a(n_conf_tablespaces <= TRX_SYS_N_RSEGS);

	memset(undo_tablespace_ids, 0x0, sizeof(undo_tablespace_ids));

	/* Create the undo spaces only if we are creating a new
	instance. We don't allow creating of new undo tablespaces
	in an existing instance (yet).  This restriction exists because
	we check in several places for SYSTEM tablespaces to be less than
	the min of user defined tablespace ids. Once we implement saving
	the location of the undo tablespaces and their space ids this
	restriction will/should be lifted. */

	for (i = 0; create_new_db && i < n_conf_tablespaces; ++i) {
		char	name[OS_FILE_MAX_PATH];

		ut_snprintf(
			name, sizeof(name),
			"%s%cundo%03lu",
			srv_undo_dir, OS_PATH_SEPARATOR, i + 1);

		/* Undo space ids start from 1. */
		err = srv_undo_tablespace_create(
			name, SRV_UNDO_TABLESPACE_SIZE_IN_PAGES);

		if (err != DB_SUCCESS) {

			ib_logf(IB_LOG_LEVEL_ERROR,
				"Could not create undo tablespace '%s'.",
				name);

			return(err);
		}
	}

	/* Get the tablespace ids of all the undo segments excluding
	the system tablespace (0). If we are creating a new instance then
	we build the undo_tablespace_ids ourselves since they don't
	already exist. */

	if (!create_new_db) {
		n_undo_tablespaces = trx_rseg_get_n_undo_tablespaces(
			undo_tablespace_ids);
	} else {
		n_undo_tablespaces = n_conf_tablespaces;

		for (i = 1; i <= n_undo_tablespaces; ++i) {
			undo_tablespace_ids[i - 1] = i;
		}

		undo_tablespace_ids[i] = ULINT_UNDEFINED;
	}

	/* Open all the undo tablespaces that are currently in use. If we
	fail to open any of these it is a fatal error. The tablespace ids
	should be contiguous. It is a fatal error because they are required
	for recovery and are referenced by the UNDO logs (a.k.a RBS). */

	for (i = 0; i < n_undo_tablespaces; ++i) {
		char	name[OS_FILE_MAX_PATH];

		ut_snprintf(
			name, sizeof(name),
			"%s%cundo%03lu",
			srv_undo_dir, OS_PATH_SEPARATOR,
			undo_tablespace_ids[i]);

		/* Should be no gaps in undo tablespace ids. */
		ut_a(prev_space_id + 1 == undo_tablespace_ids[i]);

		/* The system space id should not be in this array. */
		ut_a(undo_tablespace_ids[i] != 0);
		ut_a(undo_tablespace_ids[i] != ULINT_UNDEFINED);

		/* Undo space ids start from 1. */

		err = srv_undo_tablespace_open(name, undo_tablespace_ids[i]);

		if (err != DB_SUCCESS) {

			ib_logf(IB_LOG_LEVEL_ERROR,
				"Unable to open undo tablespace '%s'.", name);

			return(err);
		}

		prev_space_id = undo_tablespace_ids[i];

		++*n_opened;
	}

	/* Open any extra unused undo tablespaces. These must be contiguous.
	We stop at the first failure. These are undo tablespaces that are
	not in use and therefore not required by recovery. We only check
	that there are no gaps. */

	for (i = prev_space_id + 1; i < TRX_SYS_N_RSEGS; ++i) {
		char	name[OS_FILE_MAX_PATH];

		ut_snprintf(
			name, sizeof(name),
			"%s%cundo%03lu", srv_undo_dir, OS_PATH_SEPARATOR, i);

		/* Undo space ids start from 1. */
		err = srv_undo_tablespace_open(name, i);

		if (err != DB_SUCCESS) {
			break;
		}

		++n_undo_tablespaces;

		++*n_opened;
	}

	/* If the user says that there are fewer than what we find we
	tolerate that discrepancy but not the inverse. Because there could
	be unused undo tablespaces for future use. */

	if (n_conf_tablespaces > n_undo_tablespaces) {
		ib_logf(IB_LOG_LEVEL_ERROR,
			"Expected to open %lu undo tablespaces but was able"
			" to find only %lu undo tablespaces. Set the"
			" innodb_undo_tablespaces parameter to the correct"
			" value and retry. Suggested value is %lu",
			n_conf_tablespaces,
			n_undo_tablespaces,
			n_undo_tablespaces);

		return(err != DB_SUCCESS ? err : DB_ERROR);

	} else  if (n_undo_tablespaces > 0) {

		ib_logf(IB_LOG_LEVEL_INFO, "Opened %lu undo tablespaces",
			n_undo_tablespaces);

		if (n_conf_tablespaces == 0) {
			ib_logf(IB_LOG_LEVEL_WARN,
				"Using the system tablespace for all UNDO"
				" logging because innodb_undo_tablespaces=0");
		}
	}

	if (create_new_db) {
		mtr_t	mtr;

		mtr_start(&mtr);

		/* The undo log tablespace */
		for (i = 1; i <= n_undo_tablespaces; ++i) {

			fsp_header_init(
				i, SRV_UNDO_TABLESPACE_SIZE_IN_PAGES, &mtr);
		}

		mtr_commit(&mtr);
	}

	return(DB_SUCCESS);
}

/********************************************************************
Wait for the purge thread(s) to start up. */
static
void
srv_start_wait_for_purge_to_start()
/*===============================*/
{
	/* Wait for the purge coordinator and master thread to startup. */

	purge_state_t	state = trx_purge_state();

	ut_a(state != PURGE_STATE_DISABLED);

	while (srv_shutdown_state == SRV_SHUTDOWN_NONE
	       && srv_force_recovery < SRV_FORCE_NO_BACKGROUND
	       && state == PURGE_STATE_INIT) {

		switch (state = trx_purge_state()) {
		case PURGE_STATE_RUN:
		case PURGE_STATE_STOP:
			break;

		case PURGE_STATE_INIT:
			ib_logf(IB_LOG_LEVEL_INFO,
				"Waiting for purge to start");

			os_thread_sleep(50000);
			break;

		case PURGE_STATE_EXIT:
		case PURGE_STATE_DISABLED:
			ut_error;
		}
	}
}

/********************************************************************
Create the temporary file tablespace.
@return DB_SUCCESS or error code. */
static
dberr_t
srv_open_tmp_tablespace(
/*====================*/
	SysTablespace*	tmp_space)	/*!< in/out: SysTablespace */
{
	if (srv_read_only_mode) {
		return(DB_SUCCESS);
	}

	ulint	sum_of_new_sizes;

	/* Will try to remove if there is existing file left-over by last
	unclean shutdown */
	tmp_space->set_sanity_check_status(true);
	tmp_space->delete_files();

	ib_logf(IB_LOG_LEVEL_INFO,
		"Creating shared tablespace for temporary tables");

	bool	create_new_temp_space;
	ulint	temp_space_id = ULINT_UNDEFINED;

	dict_hdr_get_new_id(NULL, NULL, &temp_space_id, NULL, true);

	tmp_space->set_space_id(temp_space_id);

	RECOVERY_CRASH(100);

	dberr_t	err = tmp_space->check_file_spec(
			&create_new_temp_space, 12 * 1024 * 1024);

	if (err == DB_FAIL) {

		ib_logf(IB_LOG_LEVEL_ERROR,
			"The %s data file must be writable!",
			tmp_space->name());

		err = DB_ERROR;

	} else if (err != DB_SUCCESS) {

		ib_logf(IB_LOG_LEVEL_ERROR,
			"Could not create the shared %s.", tmp_space->name());

	} else if ((err = tmp_space->open_or_create(
			    true, &sum_of_new_sizes, NULL, NULL))
		   != DB_SUCCESS) {

		ib_logf(IB_LOG_LEVEL_ERROR,
			"Unable to create the shared %s", tmp_space->name());

	} else {

		mtr_t	mtr;
		ulint	size = tmp_space->get_sum_of_sizes();

		ut_a(temp_space_id != ULINT_UNDEFINED);
		ut_a(tmp_space->space_id() == temp_space_id);

		mtr_start(&mtr);
		mtr_set_log_mode(&mtr, MTR_LOG_NO_REDO);

		fsp_header_init(tmp_space->space_id(), size, &mtr);

		mtr_commit(&mtr);
	}

	return(err);
}

/****************************************************************//**
Set state to indicate start of particular group of threads in InnoDB. */
UNIV_INLINE
void
srv_start_state_set(
/*================*/
	srv_start_state_t state)	/*!< in: indicate current state of
					thread startup */
{
	srv_start_state |= state;
}

/****************************************************************//**
Check if following group of threads is started.
@return true if started */
UNIV_INLINE
bool
srv_start_state_is_set(
/*===================*/
	srv_start_state_t state)	/*!< in: state to check for */
{
	return(srv_start_state & state);
}

/****************************************************************//**
Shutdown all background threads created by InnoDB. */

void
srv_shutdown_all_bg_threads()
/*=========================*/
{
	ulint	i;

	srv_shutdown_state = SRV_SHUTDOWN_EXIT_THREADS;

	if (!srv_start_state) {
		return;
	}

	/* All threads end up waiting for certain events. Put those events
	to the signaled state. Then the threads will exit themselves after
	os_event_wait(). */
	for (i = 0; i < 1000; i++) {
		/* NOTE: IF YOU CREATE THREADS IN INNODB, YOU MUST EXIT THEM
		HERE OR EARLIER */

		if (!srv_read_only_mode) {

			if (srv_start_state_is_set(SRV_START_STATE_LOCK_SYS)) {
				/* a. Let the lock timeout thread exit */
				os_event_set(lock_sys->timeout_event);
			}

			/* b. srv error monitor thread exits automatically,
			no need to do anything here */

			if (srv_start_state_is_set(SRV_START_STATE_MASTER)) {
				/* c. We wake the master thread so that
				it exits */
				srv_wake_master_thread();
			}

			if (srv_start_state_is_set(SRV_START_STATE_PURGE)) {
				/* d. Wakeup purge threads. */
				srv_purge_wakeup();
			}
		}

		if (srv_start_state_is_set(SRV_START_STATE_IO)) {
			/* e. Exit the i/o threads */
			os_aio_wake_all_threads_at_shutdown();
		}

		/* f. dict_stats_thread is signaled from
		logs_empty_and_mark_files_at_shutdown() and should have
		already quit or is quitting right now. */

		bool	active = os_thread_active();

		os_thread_sleep(100000);

		if (!active) {
			break;
		}
	}

	if (i == 1000) {
		ib_logf(IB_LOG_LEVEL_WARN,
			"%lu threads created by InnoDB"
			" had not exited at shutdown!",
			(ulong) os_thread_count);
	} else {
		/* Reset the start state. */
		srv_start_state = SRV_START_STATE_NONE;
	}
}

#define srv_init_abort(_db_err) srv_init_abort_low(create_new_db, _db_err)

/********************************************************************
Innobase start-up aborted. Perform cleanup actions.
@return DB_SUCCESS or error code. */
static
dberr_t
srv_init_abort_low(
/*===============*/
	bool	create_new_db,	/*!< in: TRUE if new db being created */
	dberr_t	err)		/*!< in: reason for abort */
{
	if (create_new_db) {
		ib_logf(IB_LOG_LEVEL_ERROR,
			"InnoDB Database creation was aborted. You may"
			" need to delete the ibdata1 file before trying"
			" to start up again.");
	}

	srv_shutdown_all_bg_threads();
	return(err);
}

/********************************************************************
Starts InnoDB and creates a new database if database files
are not found and the user wants.
@return DB_SUCCESS or error code */

dberr_t
innobase_start_or_create_for_mysql(void)
/*====================================*/
{
	bool		create_new_db = false;
	lsn_t		min_flushed_lsn;
	lsn_t		max_flushed_lsn;
	ulint		sum_of_data_file_sizes;
	ulint		tablespace_size_in_header;
	dberr_t		err;
	ulint		srv_n_log_files_found = srv_n_log_files;
	ulint		io_limit;
	mtr_t		mtr;
	purge_pq_t*	purge_queue;
	ulint		n_recovered_trx;
	char		logfilename[10000];
	char*		logfile0	= NULL;
	size_t		dirnamelen;
	unsigned	i = 0;

	/* Reset the start state. */
	srv_start_state = SRV_START_STATE_NONE;

	if (srv_force_recovery > SRV_FORCE_NO_TRX_UNDO) {
		srv_read_only_mode = true;
	}

	if (srv_read_only_mode) {
		ib_logf(IB_LOG_LEVEL_INFO, "Started in read only mode");
	}

	ib_logf(IB_LOG_LEVEL_INFO,
		"Using %s to ref count buffer pool pages",
#ifdef PAGE_ATOMIC_REF_COUNT
		"atomics"
#else
		"mutexes"
#endif /* PAGE_ATOMIC_REF_COUNT */
	);


	if (sizeof(ulint) != sizeof(void*)) {
		ib_logf(IB_LOG_LEVEL_ERROR,
			"Size of InnoDB's ulint is %lu, but size of void*"
			" is %lu. The sizes should be the same so that on"
			" a 64-bit platforms you can allocate more than 4 GB"
			" of memory.",
			(ulong) sizeof(ulint),
			(ulong) sizeof(void*));
	}

	univ_page_size.copy_from(
		page_size_t(srv_page_size, srv_page_size, false));

#ifdef UNIV_DEBUG
	ib_logf(IB_LOG_LEVEL_INFO, "!!!!!!!! UNIV_DEBUG switched on !!!!!!!!!");
#endif

#ifdef UNIV_IBUF_DEBUG
	ib_logf(IB_LOG_LEVEL_INFO,
		"!!!!!!!! UNIV_IBUF_DEBUG switched on !!!!!!!!!");
# ifdef UNIV_IBUF_COUNT_DEBUG
	ib_logf(IB_LOG_LEVEL_INFO,
		"!!!!!!!! UNIV_IBUF_COUNT_DEBUG switched on !!!!!!!!!");
	ib_logf(IB_LOG_LEVEL_ERROR,
		"Crash recovery will fail with UNIV_IBUF_COUNT_DEBUG");
# endif
#endif

#ifdef UNIV_SYNC_DEBUG
	ib_logf(IB_LOG_LEVEL_INFO,
		"!!!!!!!! UNIV_SYNC_DEBUG switched on !!!!!!!!!");
#endif

#ifdef UNIV_LOG_LSN_DEBUG
	ib_logf(IB_LOG_LEVEL_INFO,
		"!!!!!!!! UNIV_LOG_LSN_DEBUG switched on !!!!!!!!!");
#endif /* UNIV_LOG_LSN_DEBUG */

#if defined(COMPILER_HINTS_ENABLED)
	ib_logf(IB_LOG_LEVEL_INFO,
		"Compiler hints enabled.");
#endif /* defined(COMPILER_HINTS_ENABLED) */

	ib_logf(IB_LOG_LEVEL_INFO,
		"" IB_ATOMICS_STARTUP_MSG "");

	ib_logf(IB_LOG_LEVEL_INFO,
		"" MUTEX_TYPE"");

	ib_logf(IB_LOG_LEVEL_INFO,
		"Compressed tables use zlib " ZLIB_VERSION
#ifdef UNIV_ZIP_DEBUG
	      " with validation"
#endif /* UNIV_ZIP_DEBUG */
	      );
#ifdef UNIV_ZIP_COPY
	ib_logf(IB_LOG_LEVEL_INFO, "and extra copying");
#endif /* UNIV_ZIP_COPY */


	/* Since InnoDB does not currently clean up all its internal data
	structures in MySQL Embedded Server Library server_end(), we
	print an error message if someone tries to start up InnoDB a
	second time during the process lifetime. */

	if (srv_start_has_been_called) {
		ib_logf(IB_LOG_LEVEL_ERROR,
			"Startup called second time"
			" during the process lifetime."
			" In the MySQL Embedded Server Library"
			" you cannot call server_init() more than"
			" once during the process lifetime.");
	}

	srv_start_has_been_called = TRUE;

	srv_is_being_started = true;
	srv_startup_is_before_trx_rollback_phase = TRUE;

#ifdef _WIN32
	switch (os_get_os_version()) {
	case OS_WIN95:
	case OS_WIN31:
	case OS_WINNT:
		/* On Win 95, 98, ME, Win32 subsystem for Windows 3.1,
		and NT use simulated aio. In NT Windows provides async i/o,
		but when run in conjunction with InnoDB Hot Backup, it seemed
		to corrupt the data files. */

		srv_use_native_aio = FALSE;
		break;

	case OS_WIN2000:
	case OS_WINXP:
		/* On 2000 and XP, async IO is available. */
		srv_use_native_aio = TRUE;
		break;

	default:
		/* Vista and later have both async IO and condition variables */
		srv_use_native_aio = TRUE;
		srv_use_native_conditions = true;
		break;
	}

#elif defined(LINUX_NATIVE_AIO)

	if (srv_use_native_aio) {
		ib_logf(IB_LOG_LEVEL_INFO, "Using Linux native AIO");
	}
#else
	/* Currently native AIO is supported only on windows and linux
	and that also when the support is compiled in. In all other
	cases, we ignore the setting of innodb_use_native_aio. */
	srv_use_native_aio = FALSE;
#endif /* _WIN32 */

	if (srv_file_flush_method_str == NULL) {
		/* These are the default options */
#ifndef _WIN32
		srv_unix_file_flush_method = SRV_UNIX_FSYNC;
	} else if (0 == ut_strcmp(srv_file_flush_method_str, "fsync")) {
		srv_unix_file_flush_method = SRV_UNIX_FSYNC;

	} else if (0 == ut_strcmp(srv_file_flush_method_str, "O_DSYNC")) {
		srv_unix_file_flush_method = SRV_UNIX_O_DSYNC;

	} else if (0 == ut_strcmp(srv_file_flush_method_str, "O_DIRECT")) {
		srv_unix_file_flush_method = SRV_UNIX_O_DIRECT;

	} else if (0 == ut_strcmp(srv_file_flush_method_str, "O_DIRECT_NO_FSYNC")) {
		srv_unix_file_flush_method = SRV_UNIX_O_DIRECT_NO_FSYNC;

	} else if (0 == ut_strcmp(srv_file_flush_method_str, "littlesync")) {
		srv_unix_file_flush_method = SRV_UNIX_LITTLESYNC;

	} else if (0 == ut_strcmp(srv_file_flush_method_str, "nosync")) {
		srv_unix_file_flush_method = SRV_UNIX_NOSYNC;
#else
		srv_win_file_flush_method = SRV_WIN_IO_UNBUFFERED;
	} else if (0 == ut_strcmp(srv_file_flush_method_str, "normal")) {
		srv_win_file_flush_method = SRV_WIN_IO_NORMAL;
		srv_use_native_aio = FALSE;

	} else if (0 == ut_strcmp(srv_file_flush_method_str, "unbuffered")) {
		srv_win_file_flush_method = SRV_WIN_IO_UNBUFFERED;
		srv_use_native_aio = FALSE;

	} else if (0 == ut_strcmp(srv_file_flush_method_str,
				  "async_unbuffered")) {
		srv_win_file_flush_method = SRV_WIN_IO_UNBUFFERED;
#endif /* _WIN32 */
	} else {
		ib_logf(IB_LOG_LEVEL_ERROR,
			"Unrecognized value %s for innodb_flush_method",
			srv_file_flush_method_str);
		return(srv_init_abort(DB_ERROR));
	}

	/* Note that the call srv_boot() also changes the values of
	some variables to the units used by InnoDB internally */

	/* Set the maximum number of threads which can wait for a semaphore
	inside InnoDB: this is the 'sync wait array' size, as well as the
	maximum number of threads that can wait in the 'srv_conc array' for
	their time to enter InnoDB. */

#define BUF_POOL_SIZE_THRESHOLD	(1024 * 1024 * 1024)
	srv_max_n_threads = 1   /* io_ibuf_thread */
			    + 1 /* io_log_thread */
			    + 1 /* lock_wait_timeout_thread */
			    + 1 /* srv_error_monitor_thread */
			    + 1 /* srv_monitor_thread */
			    + 1 /* srv_master_thread */
			    + 1 /* srv_purge_coordinator_thread */
			    + 1 /* buf_dump_thread */
			    + 1 /* dict_stats_thread */
			    + 1 /* fts_optimize_thread */
			    + 1 /* recv_writer_thread */
			    + 1 /* trx_rollback_or_clean_all_recovered */
			    + 128 /* added as margin, for use of
				  InnoDB Memcached etc. */
			    + max_connections
			    + srv_n_read_io_threads
			    + srv_n_write_io_threads
			    + srv_n_purge_threads
			    + srv_n_page_cleaners
			    /* FTS Parallel Sort */
			    + fts_sort_pll_degree * FTS_NUM_AUX_INDEX
			      * max_connections;

	if (srv_buf_pool_size >= BUF_POOL_SIZE_THRESHOLD) {

		if (srv_buf_pool_instances == SRV_BUF_POOL_INSTANCES_NOT_SET) {
#if defined(_WIN32) && !defined(_WIN64)
			/* Do not allocate too large of a buffer pool on
			Windows 32-bit systems, which can have trouble
			allocating larger single contiguous memory blocks. */
			srv_buf_pool_instances = ut_min(
				MAX_BUFFER_POOLS,
				(long) (srv_buf_pool_size
					/ (128 * 1024 * 1024)));
#else /* defined(_WIN32) && !defined(_WIN64) */
			/* Default to 8 instances when size > 1GB. */
			srv_buf_pool_instances = 8;
#endif /* defined(_WIN32) && !defined(_WIN64) */
		}
	} else {
		/* If buffer pool is less than 1 GiB, assume fewer
		threads. Also use only one buffer pool instance. */
		if (srv_buf_pool_instances != SRV_BUF_POOL_INSTANCES_NOT_SET
		    && srv_buf_pool_instances != 1) {
			/* We can't distinguish whether the user has explicitly
			started mysqld with --innodb-buffer-pool-instances=0,
			(SRV_BUF_POOL_INSTANCES_NOT_SET is 0) or has not
			specified that option at all. Thus we have the
			limitation that if the user started with =0, we
			will not emit a warning here, but we should actually
			do so. */
			ib_logf(IB_LOG_LEVEL_WARN,
				"Adjusting innodb_buffer_pool_instances from"
				" %lu to 1 since innodb_buffer_pool_size is"
				" less than %d MiB",
				srv_buf_pool_instances,
				BUF_POOL_SIZE_THRESHOLD / (1024 * 1024));
		}

		srv_buf_pool_instances = 1;
	}

	srv_boot();

	ib_logf(IB_LOG_LEVEL_INFO,
		"%s CPU crc32 instructions",
		ut_crc32_sse2_enabled ? "Using" : "Not using");

	if (!srv_read_only_mode) {

		mutex_create("srv_monitor_file", &srv_monitor_file_mutex);

		if (srv_innodb_status) {

			srv_monitor_file_name = static_cast<char*>(
				ut_malloc(
					strlen(fil_path_to_mysql_datadir)
					+ 20 + sizeof "/innodb_status."));

			sprintf(srv_monitor_file_name, "%s/innodb_status.%lu",
				fil_path_to_mysql_datadir,
				os_proc_get_number());

			srv_monitor_file = fopen(srv_monitor_file_name, "w+");

			if (!srv_monitor_file) {
				ib_logf(IB_LOG_LEVEL_ERROR,
					"Unable to create %s: %s",
					srv_monitor_file_name,
					strerror(errno));
				return(srv_init_abort(DB_ERROR));
			}
		} else {

			srv_monitor_file_name = NULL;
			srv_monitor_file = os_file_create_tmpfile();

			if (!srv_monitor_file) {
				return(srv_init_abort(DB_ERROR));
			}
		}

		mutex_create("srv_dict_tmpfile", &srv_dict_tmpfile_mutex);

		srv_dict_tmpfile = os_file_create_tmpfile();

		if (!srv_dict_tmpfile) {
			return(srv_init_abort(DB_ERROR));
		}

		mutex_create("srv_misc_tmpfile", &srv_misc_tmpfile_mutex);

		srv_misc_tmpfile = os_file_create_tmpfile();

		if (!srv_misc_tmpfile) {
			return(srv_init_abort(DB_ERROR));
		}
	}

	/* If user has set the value of innodb_file_io_threads then
	we'll emit a message telling the user that this parameter
	is now deprecated. */
	if (srv_n_file_io_threads != 4) {
		ib_logf(IB_LOG_LEVEL_WARN,
			"innodb_file_io_threads is deprecated. Please use"
			" innodb_read_io_threads and innodb_write_io_threads"
			" instead");
	}

	/* Now overwrite the value on srv_n_file_io_threads */
	srv_n_file_io_threads = srv_n_read_io_threads;

	if (!srv_read_only_mode) {
		/* Add the log and ibuf IO threads. */
		srv_n_file_io_threads += 2;
		srv_n_file_io_threads += srv_n_write_io_threads;
	} else {
		ib_logf(IB_LOG_LEVEL_INFO,
			"Disabling background IO write threads.");

		srv_n_write_io_threads = 0;
	}

	ut_a(srv_n_file_io_threads <= SRV_MAX_N_IO_THREADS);

	io_limit = 8 * SRV_N_PENDING_IOS_PER_THREAD;

	/* On Windows when using native aio the number of aio requests
	that a thread can handle at a given time is limited to 32
	i.e.: SRV_N_PENDING_IOS_PER_THREAD */
# ifdef _WIN32
	if (srv_use_native_aio) {
		io_limit = SRV_N_PENDING_IOS_PER_THREAD;
	}
# endif /* _WIN32 */

	if (!os_aio_init(io_limit,
			 srv_n_read_io_threads,
			 srv_n_write_io_threads,
			 SRV_MAX_N_PENDING_SYNC_IOS)) {

		ib_logf(IB_LOG_LEVEL_ERROR,
			"Cannot initialize AIO sub-system");

		return(srv_init_abort(DB_ERROR));
	}

	fil_init(srv_file_per_table ? 50000 : 5000, srv_max_n_open_files);

	double	size;
	char	unit;

	if (srv_buf_pool_size >= 1024 * 1024 * 1024) {
		size = ((double) srv_buf_pool_size) / (1024 * 1024 * 1024);
		unit = 'G';
	} else {
		size = ((double) srv_buf_pool_size) / (1024 * 1024);
		unit = 'M';
	}

	ib_logf(IB_LOG_LEVEL_INFO,
		"Initializing buffer pool, total size = %.1f%c,"
		" instances = %lu",
		size, unit, srv_buf_pool_instances);

	err = buf_pool_init(srv_buf_pool_size, srv_buf_pool_instances);

	if (err != DB_SUCCESS) {
		ib_logf(IB_LOG_LEVEL_ERROR,
			"Cannot allocate memory for the buffer pool");

		return(srv_init_abort(DB_ERROR));
	}

	ib_logf(IB_LOG_LEVEL_INFO,
		"Completed initialization of buffer pool");

#ifdef UNIV_DEBUG
	/* We have observed deadlocks with a 5MB buffer pool but
	the actual lower limit could very well be a little higher. */

	if (srv_buf_pool_size <= 5 * 1024 * 1024) {

		ib_logf(IB_LOG_LEVEL_INFO,
			"Small buffer pool size (%luM), the flst_validate()"
			" debug function can cause a deadlock if the"
			" buffer pool fills up.",
			srv_buf_pool_size / 1024 / 1024);
	}
#endif /* UNIV_DEBUG */

	fsp_init();
	log_init();

	recv_sys_create();
	recv_sys_init(buf_pool_get_curr_size());
	lock_sys_create(srv_lock_table_size);
	srv_start_state_set(SRV_START_STATE_LOCK_SYS);

#ifdef UNIV_SYNC_DEBUG
	/* Switch latching order checks on in sync0debug.cc */
	sync_check_enable();
#endif /* UNIV_SYNC_DEBUG */

	/* Create i/o-handler threads: */

	for (ulint t = 0; t < srv_n_file_io_threads; ++t) {

		n[t] = t;

		os_thread_create(io_handler_thread, n + t, thread_ids + t);
	}

	srv_start_state_set(SRV_START_STATE_IO);

	if (srv_n_log_files * srv_log_file_size * UNIV_PAGE_SIZE
	    >= 512ULL * 1024ULL * 1024ULL * 1024ULL) {
		/* log_block_convert_lsn_to_no() limits the returned block
		number to 1G and given that OS_FILE_LOG_BLOCK_SIZE is 512
		bytes, then we have a limit of 512 GB. If that limit is to
		be raised, then log_block_convert_lsn_to_no() must be
		modified. */
		ib_logf(IB_LOG_LEVEL_ERROR,
			"Combined size of log files must be < 512 GB");

		return(srv_init_abort(DB_ERROR));
	}

	if (srv_n_log_files * srv_log_file_size >= ULINT_MAX) {
		/* fil_io() takes ulint as an argument and we are passing
		(next_offset / UNIV_PAGE_SIZE) to it in log_group_write_buf().
		So (next_offset / UNIV_PAGE_SIZE) must be less than ULINT_MAX.
		So next_offset must be < ULINT_MAX * UNIV_PAGE_SIZE. This
		means that we are limited to ULINT_MAX * UNIV_PAGE_SIZE which
		is 64 TB on 32 bit systems. */
		ib_logf(IB_LOG_LEVEL_ERROR,
			"Combined size of log files must be < %lu GB",
			ULINT_MAX / 1073741824 * UNIV_PAGE_SIZE);

		return(srv_init_abort(DB_ERROR));
	}

	os_normalize_path_for_win(srv_data_home);

	/* Check if the data files exist or not. */
	err = srv_sys_space.check_file_spec(
		&create_new_db, MIN_EXPECTED_TABLESPACE_SIZE);

	if (err != DB_SUCCESS) {
		return(srv_init_abort(DB_ERROR));
	}

	/* Check if undo tablespaces and redo log files exist before creating
	a new system tablespace */
	if (create_new_db) {
		err = srv_check_undo_redo_logs_exists();
		if (err != DB_SUCCESS) {
			return(srv_init_abort(DB_ERROR));
		}
	}

	/* Open or create the data files. */
	ulint	sum_of_new_sizes;

	err = srv_sys_space.open_or_create(
		false, &sum_of_new_sizes, &min_flushed_lsn, &max_flushed_lsn);

	switch (err) {
	case DB_SUCCESS:
		break;
	case DB_CANNOT_OPEN_FILE:
		ib_logf(IB_LOG_LEVEL_ERROR,
			"Could not open or create the system tablespace. If"
			" you tried to add new data files to the system"
			" tablespace, and it failed here, you should now"
			" edit innodb_data_file_path in my.cnf back to what"
			" it was, and remove the new ibdata files InnoDB"
			" created in this failed attempt. InnoDB only wrote"
			" those files full of zeros, but did not yet use"
			" them in any way. But be careful: do not remove"
			" old data files which contain your precious data!");
		/* fall through */
	default:
		/* Other errors might come from Datafile::validate_first_page() */
		return(srv_init_abort(err));
	}

	dirnamelen = strlen(srv_log_group_home_dir);
	ut_a(dirnamelen < (sizeof logfilename) - 10 - sizeof "ib_logfile");
	memcpy(logfilename, srv_log_group_home_dir, dirnamelen);

	/* Add a path separator if needed. */
	if (dirnamelen && logfilename[dirnamelen - 1] != OS_PATH_SEPARATOR) {
		logfilename[dirnamelen++] = OS_PATH_SEPARATOR;
	}

	srv_log_file_size_requested = srv_log_file_size;

	if (create_new_db) {

		buf_flush_sync_all_buf_pools();

		min_flushed_lsn = max_flushed_lsn = log_get_lsn();

		err = create_log_files(
			logfilename, dirnamelen, max_flushed_lsn, logfile0);

		if (err != DB_SUCCESS) {
			return(srv_init_abort(err));
		}
	} else {
		for (i = 0; i < SRV_N_LOG_FILES_MAX; i++) {
			os_offset_t	size;
			os_file_stat_t	stat_info;

			sprintf(logfilename + dirnamelen,
				"ib_logfile%u", i);

			err = os_file_get_status(
				logfilename, &stat_info, false);

			if (err == DB_NOT_FOUND) {
				if (i == 0) {
					if (max_flushed_lsn
					    != min_flushed_lsn) {
						ib_logf(IB_LOG_LEVEL_ERROR,
							"Cannot create"
							" log files because"
							" data files are"
							" corrupt or"
							" not in sync"
							" with each other");
						return(srv_init_abort(
							DB_ERROR));
					}

					if (max_flushed_lsn < (lsn_t) 1000) {
						ib_logf(IB_LOG_LEVEL_ERROR,
							"Cannot create"
							" log files because"
							" data files are"
							" corrupt or the"
							" database was not"
							" shut down cleanly"
							" after creating"
							" the data files.");
						return(srv_init_abort(
							DB_ERROR));
					}

					err = create_log_files(
						logfilename, dirnamelen,
						max_flushed_lsn, logfile0);

					if (err != DB_SUCCESS) {
						return(srv_init_abort(err));
					}

					create_log_files_rename(
						logfilename, dirnamelen,
						max_flushed_lsn, logfile0);

					/* Suppress the message about
					crash recovery. */
					max_flushed_lsn = min_flushed_lsn
						= log_get_lsn();
					goto files_checked;
				} else if (i < 2) {
					/* must have at least 2 log files */
					ib_logf(IB_LOG_LEVEL_ERROR,
						"Only one log file found.");
					return(srv_init_abort(err));
				}

				/* opened all files */
				break;
			}

			if (!srv_file_check_mode(logfilename)) {
				return(srv_init_abort(DB_ERROR));
			}

			err = open_log_file(&files[i], logfilename, &size);

			if (err != DB_SUCCESS) {
				return(srv_init_abort(err));
			}

			ut_a(size != (os_offset_t) -1);

			if (size & ((1 << UNIV_PAGE_SIZE_SHIFT) - 1)) {
				ib_logf(IB_LOG_LEVEL_ERROR,
					"Log file %s size"
					" " UINT64PF " is not a multiple of"
					" innodb_page_size",
					logfilename, size);
				return(srv_init_abort(DB_ERROR));
			}

			size >>= UNIV_PAGE_SIZE_SHIFT;

			if (i == 0) {
				srv_log_file_size = size;
			} else if (size != srv_log_file_size) {
				ib_logf(IB_LOG_LEVEL_ERROR,
					"Log file %s is"
					" of different size " UINT64PF " bytes"
					" than other log"
					" files " UINT64PF " bytes!",
					logfilename,
					size << UNIV_PAGE_SIZE_SHIFT,
					(os_offset_t) srv_log_file_size
					<< UNIV_PAGE_SIZE_SHIFT);
				return(srv_init_abort(DB_ERROR));
			}
		}

		srv_n_log_files_found = i;

		/* Create the in-memory file space objects. */

		sprintf(logfilename + dirnamelen, "ib_logfile%u", 0);

		/* Disable the doublewrite buffer for log files. */
		fil_space_t*	log_space = fil_space_create(
			logfilename,
			SRV_LOG_SPACE_FIRST_ID,
			fsp_flags_set_page_size(0, UNIV_PAGE_SIZE),
			FIL_TYPE_LOG);

		ut_a(fil_validate());
		ut_a(log_space);

		/* srv_log_file_size is measured in pages; if page size is 16KB,
		then we have a limit of 64TB on 32 bit systems */
		ut_a(srv_log_file_size <= ULINT_MAX);

		for (unsigned j = 0; j < i; j++) {
			sprintf(logfilename + dirnamelen, "ib_logfile%u", j);

			if (!fil_node_create(logfilename,
					     (ulint) srv_log_file_size,
					     log_space, false)) {
				return(srv_init_abort(DB_ERROR));
			}
		}

		if (!log_group_init(0, i, srv_log_file_size * UNIV_PAGE_SIZE,
				    SRV_LOG_SPACE_FIRST_ID,
				    SRV_LOG_SPACE_FIRST_ID + 1)) {
			return(srv_init_abort(DB_ERROR));
		}
	}

files_checked:
	/* Open all log files and data files in the system
	tablespace: we keep them open until database
	shutdown */

	fil_open_log_and_system_tablespace_files();

	err = srv_undo_tablespaces_init(
		create_new_db,
		srv_undo_tablespaces,
		&srv_undo_tablespaces_open);

	/* If the force recovery is set very high then we carry on regardless
	of all errors. Basically this is fingers crossed mode. */

	if (err != DB_SUCCESS
	    && srv_force_recovery < SRV_FORCE_NO_UNDO_LOG_SCAN) {

		return(srv_init_abort(err));
	}

	/* Initialize objects used by dict stats gathering thread, which
	can also be used by recovery if it tries to drop some table */
	if (!srv_read_only_mode) {
		dict_stats_thread_init();
	}

	trx_sys_file_format_init();

	trx_sys_create();

	if (create_new_db) {

		ut_a(!srv_read_only_mode);

		mtr_start(&mtr);

		fsp_header_init(0, sum_of_new_sizes, &mtr);

		mtr_commit(&mtr);

		/* To maintain backward compatibility we create only
		the first rollback segment before the double write buffer.
		All the remaining rollback segments will be created later,
		after the double write buffer has been created. */
		trx_sys_create_sys_pages();

		purge_queue = trx_sys_init_at_db_start();
		n_recovered_trx = UT_LIST_GET_LEN(trx_sys->rw_trx_list);

		/* The purge system needs to create the purge view and
		therefore requires that the trx_sys is inited. */

		trx_purge_sys_create(srv_n_purge_threads, purge_queue);

		err = dict_create();

		if (err != DB_SUCCESS) {
			return(srv_init_abort(err));
		}

		srv_startup_is_before_trx_rollback_phase = FALSE;

		buf_flush_sync_all_buf_pools();

		min_flushed_lsn = max_flushed_lsn = log_get_lsn();

		/* Stamp the LSN to the data files. */
		fil_write_flushed_lsn_to_data_files(max_flushed_lsn, 0);

		fil_flush_file_spaces(FIL_TYPE_TABLESPACE);

		create_log_files_rename(
			logfilename, dirnamelen, max_flushed_lsn, logfile0);

	} else {

		/* Check if we support the max format that is stamped
		on the system tablespace.
		Note:  We are NOT allowed to make any modifications to
		the TRX_SYS_PAGE_NO page before recovery  because this
		page also contains the max_trx_id etc. important system
		variables that are required for recovery.  We need to
		ensure that we return the system to a state where normal
		recovery is guaranteed to work. We do this by
		invalidating the buffer cache, this will force the
		reread of the page and restoration to its last known
		consistent state, this is REQUIRED for the recovery
		process to work. */
		err = trx_sys_file_format_max_check(
			srv_max_file_format_at_startup);

		if (err != DB_SUCCESS) {
			return(srv_init_abort(err));
		}

		/* Invalidate the buffer pool to ensure that we reread
		the page that we read above, during recovery.
		Note that this is not as heavy weight as it seems. At
		this point there will be only ONE page in the buf_LRU
		and there must be no page in the buf_flush list. */
		buf_pool_invalidate();

		/* Scan and locate truncate log files. Parsed located files
		and add table to truncate information to central vector for
		truncate fix-up action post recovery. */
		err = TruncateLogParser::scan_and_parse(srv_log_group_home_dir);
		if (err != DB_SUCCESS) {

			return(srv_init_abort(DB_ERROR));
		}

		/* We always try to do a recovery, even if the database had
		been shut down normally: this is the normal startup path */

		err = recv_recovery_from_checkpoint_start(
			min_flushed_lsn, max_flushed_lsn);

		if (err == DB_SUCCESS) {
			/* Initialize the change buffer. */
			err = dict_boot();
		}

		if (err != DB_SUCCESS) {
			return(srv_init_abort(DB_ERROR));
		}

		purge_queue = trx_sys_init_at_db_start();

		if (srv_force_recovery < SRV_FORCE_NO_LOG_REDO) {
			/* Apply the hashed log records to the
			respective file pages, for the last batch of
			recv_group_scan_log_recs(). */

			recv_apply_hashed_log_recs(TRUE);
			DBUG_PRINT("ib_log", ("apply completed"));

			if (recv_needed_recovery) {
				trx_sys_print_mysql_binlog_offset();
			}
		}

		if (recv_sys->found_corrupt_log) {
			ib_logf(IB_LOG_LEVEL_WARN,
				"The log file may have been corrupt and it"
				" is possible that the log scan or parsing"
				" did not proceed far enough in recovery."
				" Please run CHECK TABLE on your InnoDB tables"
				" to check that they are ok!"
				" It may be safest to recover your"
				" InnoDB database from a backup!");
		}

		n_recovered_trx = UT_LIST_GET_LEN(trx_sys->rw_trx_list);

		/* The purge system needs to create the purge view and
		therefore requires that the trx_sys is inited. */

		trx_purge_sys_create(srv_n_purge_threads, purge_queue);

		/* recv_recovery_from_checkpoint_finish needs trx lists which
		are initialized in trx_sys_init_at_db_start(). */

		recv_recovery_from_checkpoint_finish();

		if (srv_force_recovery < SRV_FORCE_NO_IBUF_MERGE) {
			/* The following call is necessary for the insert
			buffer to work with multiple tablespaces. We must
			know the mapping between space id's and .ibd file
			names.

			In a crash recovery, we check that the info in data
			dictionary is consistent with what we already know
			about space id's from the calls to
			fil_load_single_table_tablespace().

			In a normal startup, we create the space objects for
			every table in the InnoDB data dictionary that has
			an .ibd file.

			We also determine the maximum tablespace id used. */
			dict_check_t	dict_check;

			if (recv_needed_recovery || n_recovered_trx) {
				dict_check = DICT_CHECK_SOME_LOADED;
			} else {
				dict_check = DICT_CHECK_NONE_LOADED;
			}

			dict_check_tablespaces_and_store_max_id(dict_check);
		}

		/* Fix-up truncate of table if server crashed while truncate
		was active. */
		err = truncate_t::fixup_tables();

		if (err != DB_SUCCESS) {
			return(srv_init_abort(err));
		}

		if (!srv_force_recovery
		    && !recv_sys->found_corrupt_log
		    && (srv_log_file_size_requested != srv_log_file_size
			|| srv_n_log_files_found != srv_n_log_files)) {

			/* Prepare to replace the redo log files. */

			if (srv_read_only_mode) {
				ib_logf(IB_LOG_LEVEL_ERROR,
					"Cannot resize log files"
					" in read-only mode.");
				return(srv_init_abort(DB_READ_ONLY));
			}

			/* Clean the buffer pool. */
			buf_flush_sync_all_buf_pools();

			RECOVERY_CRASH(1);

			min_flushed_lsn = max_flushed_lsn = log_get_lsn();

			ib_logf(IB_LOG_LEVEL_WARN,
				"Resizing redo log from %u*%u to %u*%u pages"
				", LSN=" LSN_PF,
				(unsigned) i,
				(unsigned) srv_log_file_size,
				(unsigned) srv_n_log_files,
				(unsigned) srv_log_file_size_requested,
				max_flushed_lsn);

			/* Flush the old log files. */
			log_buffer_flush_to_disk();

			/* If innodb_flush_method=O_DSYNC,
			we need to explicitly flush the log buffers. */
			fil_flush(SRV_LOG_SPACE_FIRST_ID);

			ut_ad(max_flushed_lsn == log_get_lsn());

			/* Prohibit redo log writes from any other
			threads until creating a log checkpoint at the
			end of create_log_files(). */
			ut_d(recv_no_log_write = TRUE);
			ut_ad(!buf_pool_check_no_pending_io());

			RECOVERY_CRASH(3);

			/* Stamp the LSN to the data files. */
			fil_write_flushed_lsn_to_data_files(max_flushed_lsn, 0);

			fil_flush_file_spaces(FIL_TYPE_TABLESPACE);

			RECOVERY_CRASH(4);

			/* Close and free the redo log files, so that
			we can replace them. */
			fil_close_log_files(true);

			RECOVERY_CRASH(5);

			/* Free the old log file space. */
			log_group_close_all();

			ib_logf(IB_LOG_LEVEL_WARN,
				"Starting to delete and rewrite log files.");

			srv_log_file_size = srv_log_file_size_requested;

			err = create_log_files(
				logfilename, dirnamelen, max_flushed_lsn,
				logfile0);

			if (err != DB_SUCCESS) {
				return(srv_init_abort(err));
			}

			create_log_files_rename(
				logfilename, dirnamelen, max_flushed_lsn,
				logfile0);
		}

		srv_startup_is_before_trx_rollback_phase = FALSE;

		recv_recovery_rollback_active();

		/* It is possible that file_format tag has never
		been set. In this case we initialize it to minimum
		value.  Important to note that we can do it ONLY after
		we have finished the recovery process so that the
		image of TRX_SYS_PAGE_NO is not stale. */
		trx_sys_file_format_tag_init();
	}

	if (!create_new_db && sum_of_new_sizes > 0) {
		/* New data file(s) were added */
		mtr_start(&mtr);

		fsp_header_inc_size(0, sum_of_new_sizes, &mtr);

		mtr_commit(&mtr);

		/* Immediately write the log record about increased tablespace
		size to disk, so that it is durable even if mysqld would crash
		quickly */

		log_buffer_flush_to_disk();
	}

	/* Open temp-tablespace and keep it open until shutdown. */

	err = srv_open_tmp_tablespace(&srv_tmp_space);

	if (err != DB_SUCCESS) {
		return(srv_init_abort(err));
	}

	/* Create the doublewrite buffer to a new tablespace */
	if (buf_dblwr == NULL && !buf_dblwr_create()) {
		return(srv_init_abort(DB_ERROR));
	}

	/* Here the double write buffer has already been created and so
	any new rollback segments will be allocated after the double
	write buffer. The default segment should already exist.
	We create the new segments only if it's a new database or
	the database was shutdown cleanly. */

	/* Note: When creating the extra rollback segments during an upgrade
	we violate the latching order, even if the change buffer is empty.
	We make an exception in sync0sync.cc and check srv_is_being_started
	for that violation. It cannot create a deadlock because we are still
	running in single threaded mode essentially. Only the IO threads
	should be running at this stage. */

	ut_a(srv_undo_logs > 0);
	ut_a(srv_undo_logs <= TRX_SYS_N_RSEGS);

	/* The number of rsegs that exist in InnoDB is given by status
	variable srv_available_undo_logs. The number of rsegs to use can
	be set using the dynamic global variable srv_undo_logs. */

	srv_available_undo_logs = trx_sys_create_rsegs(
		srv_undo_tablespaces, srv_undo_logs, srv_tmp_undo_logs);

	if (srv_available_undo_logs == ULINT_UNDEFINED) {
		/* Can only happen if server is read only. */
		ut_a(srv_read_only_mode);
		srv_undo_logs = ULONG_UNDEFINED;
	}

<<<<<<< HEAD
	/* Flush the changes made to TRX_SYS_PAGE by trx_sys_create_rsegs()*/
	if (!srv_force_recovery && !srv_read_only_mode) {
		buf_flush_sync_all_buf_pools();
	}

=======
>>>>>>> adf46af7
	if (!srv_read_only_mode) {
		/* Create the thread which watches the timeouts
		for lock waits */
		os_thread_create(
			lock_wait_timeout_thread,
			NULL, thread_ids + 2 + SRV_MAX_N_IO_THREADS);

		/* Create the thread which warns of long semaphore waits */
		os_thread_create(
			srv_error_monitor_thread,
			NULL, thread_ids + 3 + SRV_MAX_N_IO_THREADS);

		/* Create the thread which prints InnoDB monitor info */
		os_thread_create(
			srv_monitor_thread,
			NULL, thread_ids + 4 + SRV_MAX_N_IO_THREADS);

		srv_start_state_set(SRV_START_STATE_MONITOR);
	}

	/* Create the SYS_FOREIGN and SYS_FOREIGN_COLS system tables */
	err = dict_create_or_check_foreign_constraint_tables();
	if (err != DB_SUCCESS) {
		return(srv_init_abort(err));
	}

	/* Create the SYS_TABLESPACES system table */
	err = dict_create_or_check_sys_tablespace();
	if (err != DB_SUCCESS) {
		return(srv_init_abort(err));
	}

	srv_is_being_started = false;

	ut_a(trx_purge_state() == PURGE_STATE_INIT);

	/* Create the master thread which does purge and other utility
	operations */

	if (!srv_read_only_mode) {

		os_thread_create(
			srv_master_thread,
			NULL, thread_ids + (1 + SRV_MAX_N_IO_THREADS));

		srv_start_state_set(SRV_START_STATE_MASTER);
	}

	if (!srv_read_only_mode
	    && srv_force_recovery < SRV_FORCE_NO_BACKGROUND) {

		os_thread_create(
			srv_purge_coordinator_thread,
			NULL, thread_ids + 5 + SRV_MAX_N_IO_THREADS);

		ut_a(UT_ARR_SIZE(thread_ids)
		     > 5 + srv_n_purge_threads + SRV_MAX_N_IO_THREADS);

		/* We've already created the purge coordinator thread above. */
		for (i = 1; i < srv_n_purge_threads; ++i) {
			os_thread_create(
				srv_worker_thread, NULL,
				thread_ids + 5 + i + SRV_MAX_N_IO_THREADS);
		}

		srv_start_wait_for_purge_to_start();

		srv_start_state_set(SRV_START_STATE_PURGE);
	} else {
		purge_sys->state = PURGE_STATE_DISABLED;
	}

	if (!srv_read_only_mode) {
		buf_flush_page_cleaner_init();

		os_thread_create(buf_flush_page_cleaner_coordinator,
				 NULL, NULL);

		for (i = 1; i < srv_n_page_cleaners; ++i) {
			os_thread_create(buf_flush_page_cleaner_worker,
					 NULL, NULL);
		}
	}

	sum_of_data_file_sizes = srv_sys_space.get_sum_of_sizes();
	ut_a(sum_of_new_sizes != ULINT_UNDEFINED);

	tablespace_size_in_header = fsp_header_get_tablespace_size();

	if (!srv_read_only_mode
	    && !srv_sys_space.can_auto_extend_last_file()
	    && sum_of_data_file_sizes != tablespace_size_in_header) {

		ib_logf(IB_LOG_LEVEL_ERROR,
			"Tablespace size stored in header is %lu pages, but"
			" the sum of data file sizes is %lu pages",
			(ulong) tablespace_size_in_header,
			(ulong) sum_of_data_file_sizes);

		if (srv_force_recovery == 0
		    && sum_of_data_file_sizes < tablespace_size_in_header) {
			/* This is a fatal error, the tail of a tablespace is
			missing */

			ib_logf(IB_LOG_LEVEL_ERROR,
				"Cannot start InnoDB."
				" The tail of the system tablespace is"
				" missing. Have you edited"
				" innodb_data_file_path in my.cnf in an"
				" inappropriate way, removing"
				" ibdata files from there?"
				" You can set innodb_force_recovery=1"
				" in my.cnf to force"
				" a startup if you are trying"
				" to recover a badly corrupt database.");

			return(srv_init_abort(DB_ERROR));
		}
	}

	if (!srv_read_only_mode
	    && srv_sys_space.can_auto_extend_last_file()
	    && sum_of_data_file_sizes < tablespace_size_in_header) {

		ib_logf(IB_LOG_LEVEL_ERROR,
			"Tablespace size stored in header"
			" is %lu pages, but"
			" the sum of data file sizes"
			" is only %lu pages",
			(ulong) tablespace_size_in_header,
			(ulong) sum_of_data_file_sizes);

		if (srv_force_recovery == 0) {

			ib_logf(IB_LOG_LEVEL_ERROR,
				"Cannot start InnoDB. The tail of"
				" the system tablespace is"
				" missing. Have you edited"
				" innodb_data_file_path in my.cnf in an"
				" InnoDB: inappropriate way, removing"
				" ibdata files from there?"
				" You can set innodb_force_recovery=1"
				" in my.cnf to force"
				" InnoDB: a startup if you are trying to"
				" recover a badly corrupt database.");

			return(srv_init_abort(DB_ERROR));
		}
	}

	{
		/* We use this mutex to test the return value of
		pthread_mutex_trylock on successful locking. HP-UX
		does NOT return 0, though Linux et al do. */

		SysMutex	mutex;

		/* Check that OS utexes work as expected */
		mutex_create("test_mutex", &mutex);

		if (mutex_enter_nowait(&mutex) != 0) {

			ib_logf(IB_LOG_LEVEL_FATAL,
				"pthread_mutex_trylock returns"
				" an unexpected value on success!"
				" Cannot continue.");

			exit(EXIT_FAILURE);
		}

		mutex_exit(&mutex);

		mutex_enter(&mutex);

		mutex_exit(&mutex);

		mutex_free(&mutex);
	}

	if (srv_print_verbose_log) {
		ib::info() << INNODB_VERSION_STR
			<< " started; log sequence number "
			<< srv_start_lsn;
	}

	if (srv_force_recovery > 0) {
		ib_logf(IB_LOG_LEVEL_INFO,
			"!!! innodb_force_recovery is set to %lu !!!",
			(ulong) srv_force_recovery);
	}

	if (srv_force_recovery == 0) {
		/* In the insert buffer we may have even bigger tablespace
		id's, because we may have dropped those tablespaces, but
		insert buffer merge has not had time to clean the records from
		the ibuf tree. */

		ibuf_update_max_tablespace_id();
	}

	if (!srv_read_only_mode) {
		/* Create the buffer pool dump/load thread */
		os_thread_create(buf_dump_thread, NULL, NULL);

		/* Create the dict stats gathering thread */
		os_thread_create(dict_stats_thread, NULL, NULL);

		/* Create the thread that will optimize the FTS sub-system. */
		fts_optimize_init();

		srv_start_state_set(SRV_START_STATE_STAT);
	}

	srv_was_started = TRUE;
	return(DB_SUCCESS);
}

#if 0
/********************************************************************
Sync all FTS cache before shutdown */
static
void
srv_fts_close(void)
/*===============*/
{
	dict_table_t*	table;

	for (table = UT_LIST_GET_FIRST(dict_sys->table_LRU);
	     table; table = UT_LIST_GET_NEXT(table_LRU, table)) {
		fts_t*          fts = table->fts;

		if (fts != NULL) {
			fts_sync_table(table);
		}
	}

	for (table = UT_LIST_GET_FIRST(dict_sys->table_non_LRU);
	     table; table = UT_LIST_GET_NEXT(table_LRU, table)) {
		fts_t*          fts = table->fts;

		if (fts != NULL) {
			fts_sync_table(table);
		}
	}
}
#endif

/****************************************************************//**
Shuts down the InnoDB database.
@return DB_SUCCESS or error code */

dberr_t
innobase_shutdown_for_mysql(void)
/*=============================*/
{
	if (!srv_was_started) {
		if (srv_is_being_started) {
			ib_logf(IB_LOG_LEVEL_WARN,
				"Shutting down an improperly started,"
				" or created database!");
		}

		return(DB_SUCCESS);
	}

	if (!srv_read_only_mode) {
		/* Shutdown the FTS optimize sub system. */
		fts_optimize_start_shutdown();

		fts_optimize_end();
	}

	/* 1. Flush the buffer pool to disk, write the current lsn to
	the tablespace header(s), and copy all log data to archive.
	The step 1 is the real InnoDB shutdown. The remaining steps 2 - ...
	just free data structures after the shutdown. */

	logs_empty_and_mark_files_at_shutdown();

	if (srv_conc_get_active_threads() != 0) {
		ib_logf(IB_LOG_LEVEL_WARN,
			"Query counter shows %ld queries still"
			" inside InnoDB at shutdown",
			srv_conc_get_active_threads());
	}

	/* 2. Make all threads created by InnoDB to exit */
	srv_shutdown_all_bg_threads();


	if (srv_monitor_file) {
		fclose(srv_monitor_file);
		srv_monitor_file = 0;
		if (srv_monitor_file_name) {
			unlink(srv_monitor_file_name);
			ut_free(srv_monitor_file_name);
		}
	}

	if (srv_dict_tmpfile) {
		fclose(srv_dict_tmpfile);
		srv_dict_tmpfile = 0;
	}

	if (srv_misc_tmpfile) {
		fclose(srv_misc_tmpfile);
		srv_misc_tmpfile = 0;
	}

	if (!srv_read_only_mode) {
		dict_stats_thread_deinit();
	}

	/* This must be disabled before closing the buffer pool
	and closing the data dictionary.  */
	btr_search_disable();

	ibuf_close();
	log_shutdown();
	lock_sys_close();
	trx_sys_file_format_close();
	trx_sys_close();

	trx_pool_close();

	/* We don't create these mutexes in RO mode because we don't create
	the temp files that the cover. */
	if (!srv_read_only_mode) {
		mutex_free(&srv_monitor_file_mutex);
		mutex_free(&srv_dict_tmpfile_mutex);
		mutex_free(&srv_misc_tmpfile_mutex);
	}

	dict_close();
	btr_search_sys_free();

	/* 3. Free all InnoDB's own mutexes and the os_fast_mutexes inside
	them */
	os_aio_free();
	que_close();
	row_mysql_close();
	srv_mon_free();
	srv_free();
	fil_close();

	/* 4. Free all allocated memory */

	pars_lexer_close();
	log_mem_free();
	buf_pool_free(srv_buf_pool_instances);
#ifndef HAVE_ATOMIC_BUILTINS
	srv_conc_free();
#endif /* !HAVE_ATOMIC_BUILTINS */

	/* 6. Free the thread management resoruces. */
	os_thread_free();

	/* 7. Free the synchronisation infrastructure. */
	sync_check_close();

	if (dict_foreign_err_file) {
		fclose(dict_foreign_err_file);
	}

	if (srv_print_verbose_log) {
		ib_logf(IB_LOG_LEVEL_INFO,
			"Shutdown completed; log sequence number " LSN_PF "",
			srv_shutdown_lsn);
	}

	srv_was_started = FALSE;
	srv_start_has_been_called = FALSE;

	return(DB_SUCCESS);
}
#endif /* !UNIV_HOTBACKUP */


/********************************************************************
Signal all per-table background threads to shutdown, and wait for them to do
so. */

void
srv_shutdown_table_bg_threads(void)
/*===============================*/
{
	dict_table_t*	table;
	dict_table_t*	first;
	dict_table_t*	last = NULL;

	mutex_enter(&dict_sys->mutex);

	/* Signal all threads that they should stop. */
	table = UT_LIST_GET_FIRST(dict_sys->table_LRU);
	first = table;
	while (table) {
		dict_table_t*	next;
		fts_t*		fts = table->fts;

		if (fts != NULL) {
			fts_start_shutdown(table, fts);
		}

		next = UT_LIST_GET_NEXT(table_LRU, table);

		if (!next) {
			last = table;
		}

		table = next;
	}

	/* We must release dict_sys->mutex here; if we hold on to it in the
	loop below, we will deadlock if any of the background threads try to
	acquire it (for example, the FTS thread by calling que_eval_sql).

	Releasing it here and going through dict_sys->table_LRU without
	holding it is safe because:

	 a) MySQL only starts the shutdown procedure after all client
	 threads have been disconnected and no new ones are accepted, so no
	 new tables are added or old ones dropped.

	 b) Despite its name, the list is not LRU, and the order stays
	 fixed.

	To safeguard against the above assumptions ever changing, we store
	the first and last items in the list above, and then check that
	they've stayed the same below. */

	mutex_exit(&dict_sys->mutex);

	/* Wait for the threads of each table to stop. This is not inside
	the above loop, because by signaling all the threads first we can
	overlap their shutting down delays. */
	table = UT_LIST_GET_FIRST(dict_sys->table_LRU);
	ut_a(first == table);
	while (table) {
		dict_table_t*	next;
		fts_t*		fts = table->fts;

		if (fts != NULL) {
			fts_shutdown(table, fts);
		}

		next = UT_LIST_GET_NEXT(table_LRU, table);

		if (table == last) {
			ut_a(!next);
		}

		table = next;
	}
}

/*****************************************************************//**
Get the meta-data filename from the table name. */

void
srv_get_meta_data_filename(
/*=======================*/
	dict_table_t*	table,		/*!< in: table */
	char*		filename,	/*!< out: filename */
	ulint		max_len)	/*!< in: filename max length */
{
	ulint		len;
	char*		path;

	/* Make sure the data_dir_path is set. */
	dict_get_and_save_data_dir_path(table, false);

	if (DICT_TF_HAS_DATA_DIR(table->flags)) {
		ut_a(table->data_dir_path);

		path = fil_make_filepath(
			table->data_dir_path, table->name, CFG, true);
	} else {
		path = fil_make_filepath(NULL, table->name, CFG, false);
	}

	ut_a(path);
	len = ut_strlen(path);
	ut_a(max_len >= len);

	strcpy(filename, path);

	ut_free(path);
}<|MERGE_RESOLUTION|>--- conflicted
+++ resolved
@@ -2191,14 +2191,6 @@
 		srv_undo_logs = ULONG_UNDEFINED;
 	}
 
-<<<<<<< HEAD
-	/* Flush the changes made to TRX_SYS_PAGE by trx_sys_create_rsegs()*/
-	if (!srv_force_recovery && !srv_read_only_mode) {
-		buf_flush_sync_all_buf_pools();
-	}
-
-=======
->>>>>>> adf46af7
 	if (!srv_read_only_mode) {
 		/* Create the thread which watches the timeouts
 		for lock waits */
