/*****************************************************************************

<<<<<<< HEAD
Copyright (c) 2010, 2015, Oracle and/or its affiliates. All Rights Reserved.
=======
Copyright (c) 2010, 2016, Oracle and/or its affiliates. All Rights Reserved.
>>>>>>> cf35f575
Copyright (c) 2012, Facebook Inc.

This program is free software; you can redistribute it and/or modify it under
the terms of the GNU General Public License as published by the Free Software
Foundation; version 2 of the License.

This program is distributed in the hope that it will be useful, but WITHOUT
ANY WARRANTY; without even the implied warranty of MERCHANTABILITY or FITNESS
FOR A PARTICULAR PURPOSE. See the GNU General Public License for more details.

You should have received a copy of the GNU General Public License along with
this program; if not, write to the Free Software Foundation, Inc.,
51 Franklin Street, Suite 500, Boston, MA 02110-1335 USA

*****************************************************************************/

/**************************************************//**
@file srv/srv0mon.cc
Database monitor counter interfaces

Created 12/9/2009 Jimmy Yang
*******************************************************/

#ifndef UNIV_HOTBACKUP
#include "buf0buf.h"
#include "dict0mem.h"
#include "ibuf0ibuf.h"
#include "lock0lock.h"
#include "mach0data.h"
#include "os0file.h"
#include "srv0mon.h"
#include "srv0srv.h"
#include "trx0rseg.h"
#include "trx0sys.h"
#ifdef UNIV_NONINL
#include "srv0mon.ic"
#endif

/* Macro to standardize the counter names for counters in the
"monitor_buf_page" module as they have very structured defines */
#define	MONITOR_BUF_PAGE(name, description, code, op, op_code)	\
	{"buffer_page_" op "_" name, "buffer_page_io",		\
	 "Number of " description " Pages " op,			\
	 MONITOR_GROUP_MODULE, MONITOR_DEFAULT_START,		\
	 MONITOR_##code##_##op_code}

#define MONITOR_BUF_PAGE_READ(name, description, code)		\
	 MONITOR_BUF_PAGE(name, description, code, "read", PAGE_READ)

#define MONITOR_BUF_PAGE_WRITTEN(name, description, code)	\
	 MONITOR_BUF_PAGE(name, description, code, "written", PAGE_WRITTEN)


/** This array defines basic static information of monitor counters,
including each monitor's name, module it belongs to, a short
description and its property/type and corresponding monitor_id.
Please note: If you add a monitor here, please add its corresponding
monitor_id to "enum monitor_id_value" structure in srv0mon.h file. */

static monitor_info_t	innodb_counter_info[] =
{
	/* A dummy item to mark the module start, this is
	to accomodate the default value (0) set for the
	global variables with the control system. */
	{"module_start", "module_start", "module_start",
	MONITOR_MODULE,
	MONITOR_DEFAULT_START, MONITOR_DEFAULT_START},

	/* ========== Counters for Server Metadata ========== */
	{"module_metadata", "metadata", "Server Metadata",
	 MONITOR_MODULE,
	 MONITOR_DEFAULT_START, MONITOR_MODULE_METADATA},

	{"metadata_table_handles_opened", "metadata",
	 "Number of table handles opened",
	 MONITOR_NONE,
	 MONITOR_DEFAULT_START, MONITOR_TABLE_OPEN},

	{"metadata_table_handles_closed", "metadata",
	 "Number of table handles closed",
	 MONITOR_NONE,
	 MONITOR_DEFAULT_START, MONITOR_TABLE_CLOSE},

	{"metadata_table_reference_count", "metadata",
	 "Table reference counter",
	 MONITOR_NONE,
	 MONITOR_DEFAULT_START, MONITOR_TABLE_REFERENCE},

	/* ========== Counters for Lock Module ========== */
	{"module_lock", "lock", "Lock Module",
	 MONITOR_MODULE,
	 MONITOR_DEFAULT_START, MONITOR_MODULE_LOCK},

	{"lock_deadlocks", "lock", "Number of deadlocks",
	 MONITOR_DEFAULT_ON,
	 MONITOR_DEFAULT_START, MONITOR_DEADLOCK},

	{"lock_timeouts", "lock", "Number of lock timeouts",
	 MONITOR_DEFAULT_ON,
	 MONITOR_DEFAULT_START, MONITOR_TIMEOUT},

	{"lock_rec_lock_waits", "lock",
	 "Number of times enqueued into record lock wait queue",
	 MONITOR_NONE,
	 MONITOR_DEFAULT_START, MONITOR_LOCKREC_WAIT},

	{"lock_table_lock_waits", "lock",
	 "Number of times enqueued into table lock wait queue",
	 MONITOR_NONE,
	 MONITOR_DEFAULT_START, MONITOR_TABLELOCK_WAIT},

	{"lock_rec_lock_requests", "lock",
	 "Number of record locks requested",
	 MONITOR_NONE,
	 MONITOR_DEFAULT_START, MONITOR_NUM_RECLOCK_REQ},

	{"lock_rec_lock_created", "lock", "Number of record locks created",
	 MONITOR_NONE,
	 MONITOR_DEFAULT_START, MONITOR_RECLOCK_CREATED},

	{"lock_rec_lock_removed", "lock",
	 "Number of record locks removed from the lock queue",
	 MONITOR_NONE,
	 MONITOR_DEFAULT_START, MONITOR_RECLOCK_REMOVED},

	{"lock_rec_locks", "lock",
	 "Current number of record locks on tables",
	 MONITOR_NONE,
	 MONITOR_DEFAULT_START, MONITOR_NUM_RECLOCK},

	{"lock_table_lock_created", "lock", "Number of table locks created",
	 MONITOR_NONE,
	 MONITOR_DEFAULT_START, MONITOR_TABLELOCK_CREATED},

	{"lock_table_lock_removed", "lock",
	 "Number of table locks removed from the lock queue",
	 MONITOR_NONE,
	 MONITOR_DEFAULT_START, MONITOR_TABLELOCK_REMOVED},

	{"lock_table_locks", "lock",
	 "Current number of table locks on tables",
	 MONITOR_NONE,
	 MONITOR_DEFAULT_START, MONITOR_NUM_TABLELOCK},

	{"lock_row_lock_current_waits", "lock",
	 "Number of row locks currently being waited for"
	 " (innodb_row_lock_current_waits)",
	 static_cast<monitor_type_t>(
	 MONITOR_EXISTING | MONITOR_DEFAULT_ON),
	 MONITOR_DEFAULT_START, MONITOR_OVLD_ROW_LOCK_CURRENT_WAIT},

	{"lock_row_lock_time", "lock",
	 "Time spent in acquiring row locks, in milliseconds"
	 " (innodb_row_lock_time)",
	 static_cast<monitor_type_t>(
	 MONITOR_EXISTING | MONITOR_DEFAULT_ON),
	 MONITOR_DEFAULT_START, MONITOR_OVLD_LOCK_WAIT_TIME},

	{"lock_row_lock_time_max", "lock",
	 "The maximum time to acquire a row lock, in milliseconds"
	 " (innodb_row_lock_time_max)",
	 static_cast<monitor_type_t>(
	 MONITOR_EXISTING | MONITOR_DISPLAY_CURRENT | MONITOR_DEFAULT_ON),
	 MONITOR_DEFAULT_START, MONITOR_OVLD_LOCK_MAX_WAIT_TIME},

	{"lock_row_lock_waits", "lock",
	 "Number of times a row lock had to be waited for"
	 " (innodb_row_lock_waits)",
	 static_cast<monitor_type_t>(
	 MONITOR_EXISTING | MONITOR_DEFAULT_ON),
	 MONITOR_DEFAULT_START, MONITOR_OVLD_ROW_LOCK_WAIT},

	{"lock_row_lock_time_avg", "lock",
	 "The average time to acquire a row lock, in milliseconds"
	 " (innodb_row_lock_time_avg)",
	 static_cast<monitor_type_t>(
	 MONITOR_EXISTING | MONITOR_DISPLAY_CURRENT | MONITOR_DEFAULT_ON),
	 MONITOR_DEFAULT_START, MONITOR_OVLD_LOCK_AVG_WAIT_TIME},

	/* ========== Counters for Buffer Manager and I/O ========== */
	{"module_buffer", "buffer", "Buffer Manager Module",
	 MONITOR_MODULE,
	 MONITOR_DEFAULT_START, MONITOR_MODULE_BUFFER},

	{"buffer_pool_size", "server",
	 "Server buffer pool size (all buffer pools) in bytes",
	 static_cast<monitor_type_t>(
	 MONITOR_EXISTING | MONITOR_DEFAULT_ON | MONITOR_DISPLAY_CURRENT),
	 MONITOR_DEFAULT_START, MONITOR_OVLD_BUFFER_POOL_SIZE},

	{"buffer_pool_reads", "buffer",
	 "Number of reads directly from disk (innodb_buffer_pool_reads)",
	 static_cast<monitor_type_t>(
	 MONITOR_EXISTING | MONITOR_DEFAULT_ON),
	 MONITOR_DEFAULT_START, MONITOR_OVLD_BUF_POOL_READS},

	{"buffer_pool_read_requests", "buffer",
	 "Number of logical read requests (innodb_buffer_pool_read_requests)",
	 static_cast<monitor_type_t>(
	 MONITOR_EXISTING | MONITOR_DEFAULT_ON),
	 MONITOR_DEFAULT_START, MONITOR_OVLD_BUF_POOL_READ_REQUESTS},

	{"buffer_pool_write_requests", "buffer",
	 "Number of write requests (innodb_buffer_pool_write_requests)",
	 static_cast<monitor_type_t>(
	 MONITOR_EXISTING | MONITOR_DEFAULT_ON),
	 MONITOR_DEFAULT_START, MONITOR_OVLD_BUF_POOL_WRITE_REQUEST},

	{"buffer_pool_wait_free", "buffer",
	 "Number of times waited for free buffer"
	 " (innodb_buffer_pool_wait_free)",
	 static_cast<monitor_type_t>(
	 MONITOR_EXISTING | MONITOR_DEFAULT_ON),
	 MONITOR_DEFAULT_START, MONITOR_OVLD_BUF_POOL_WAIT_FREE},

	{"buffer_pool_read_ahead", "buffer",
	 "Number of pages read as read ahead (innodb_buffer_pool_read_ahead)",
	 static_cast<monitor_type_t>(
	 MONITOR_EXISTING | MONITOR_DEFAULT_ON),
	 MONITOR_DEFAULT_START, MONITOR_OVLD_BUF_POOL_READ_AHEAD},

	{"buffer_pool_read_ahead_evicted", "buffer",
	 "Read-ahead pages evicted without being accessed"
	 " (innodb_buffer_pool_read_ahead_evicted)",
	 static_cast<monitor_type_t>(
	 MONITOR_EXISTING | MONITOR_DEFAULT_ON),
	 MONITOR_DEFAULT_START, MONITOR_OVLD_BUF_POOL_READ_AHEAD_EVICTED},

	{"buffer_pool_pages_total", "buffer",
	 "Total buffer pool size in pages (innodb_buffer_pool_pages_total)",
	 static_cast<monitor_type_t>(
	 MONITOR_EXISTING | MONITOR_DISPLAY_CURRENT | MONITOR_DEFAULT_ON),
	 MONITOR_DEFAULT_START, MONITOR_OVLD_BUF_POOL_PAGE_TOTAL},

	{"buffer_pool_pages_misc", "buffer",
	 "Buffer pages for misc use such as row locks or the adaptive"
	 " hash index (innodb_buffer_pool_pages_misc)",
	 static_cast<monitor_type_t>(
	 MONITOR_EXISTING | MONITOR_DISPLAY_CURRENT | MONITOR_DEFAULT_ON),
	 MONITOR_DEFAULT_START, MONITOR_OVLD_BUF_POOL_PAGE_MISC},

	{"buffer_pool_pages_data", "buffer",
	 "Buffer pages containing data (innodb_buffer_pool_pages_data)",
	 static_cast<monitor_type_t>(
	 MONITOR_EXISTING | MONITOR_DISPLAY_CURRENT | MONITOR_DEFAULT_ON),
	 MONITOR_DEFAULT_START, MONITOR_OVLD_BUF_POOL_PAGES_DATA},

	{"buffer_pool_bytes_data", "buffer",
	 "Buffer bytes containing data (innodb_buffer_pool_bytes_data)",
	 static_cast<monitor_type_t>(
	 MONITOR_EXISTING | MONITOR_DISPLAY_CURRENT | MONITOR_DEFAULT_ON),
	 MONITOR_DEFAULT_START, MONITOR_OVLD_BUF_POOL_BYTES_DATA},

	{"buffer_pool_pages_dirty", "buffer",
	 "Buffer pages currently dirty (innodb_buffer_pool_pages_dirty)",
	 static_cast<monitor_type_t>(
	 MONITOR_EXISTING | MONITOR_DISPLAY_CURRENT | MONITOR_DEFAULT_ON),
	 MONITOR_DEFAULT_START, MONITOR_OVLD_BUF_POOL_PAGES_DIRTY},

	{"buffer_pool_bytes_dirty", "buffer",
         "Buffer bytes currently dirty (innodb_buffer_pool_bytes_dirty)",
         static_cast<monitor_type_t>(
         MONITOR_EXISTING | MONITOR_DISPLAY_CURRENT | MONITOR_DEFAULT_ON),
         MONITOR_DEFAULT_START, MONITOR_OVLD_BUF_POOL_BYTES_DIRTY},

	{"buffer_pool_pages_free", "buffer",
	 "Buffer pages currently free (innodb_buffer_pool_pages_free)",
	 static_cast<monitor_type_t>(
	 MONITOR_EXISTING | MONITOR_DISPLAY_CURRENT | MONITOR_DEFAULT_ON),
	 MONITOR_DEFAULT_START, MONITOR_OVLD_BUF_POOL_PAGES_FREE},

	{"buffer_pages_created", "buffer",
	 "Number of pages created (innodb_pages_created)",
	 static_cast<monitor_type_t>(
	 MONITOR_EXISTING | MONITOR_DEFAULT_ON),
	 MONITOR_DEFAULT_START, MONITOR_OVLD_PAGE_CREATED},

	{"buffer_pages_written", "buffer",
	 "Number of pages written (innodb_pages_written)",
	 static_cast<monitor_type_t>(
	 MONITOR_EXISTING | MONITOR_DEFAULT_ON),
	 MONITOR_DEFAULT_START, MONITOR_OVLD_PAGES_WRITTEN},

	{"buffer_pages_read", "buffer",
	 "Number of pages read (innodb_pages_read)",
	 static_cast<monitor_type_t>(
	 MONITOR_EXISTING | MONITOR_DEFAULT_ON),
	 MONITOR_DEFAULT_START, MONITOR_OVLD_PAGES_READ},

	{"buffer_data_reads", "buffer",
	 "Amount of data read in bytes (innodb_data_reads)",
	 static_cast<monitor_type_t>(
	 MONITOR_EXISTING | MONITOR_DEFAULT_ON),
	 MONITOR_DEFAULT_START, MONITOR_OVLD_BYTE_READ},

	{"buffer_data_written", "buffer",
	 "Amount of data written in bytes (innodb_data_written)",
	 static_cast<monitor_type_t>(
	 MONITOR_EXISTING | MONITOR_DEFAULT_ON),
	 MONITOR_DEFAULT_START, MONITOR_OVLD_BYTE_WRITTEN},

	/* Cumulative counter for scanning in flush batches */
	{"buffer_flush_batch_scanned", "buffer",
	 "Total pages scanned as part of flush batch",
	 MONITOR_SET_OWNER,
	 MONITOR_FLUSH_BATCH_SCANNED_NUM_CALL,
	 MONITOR_FLUSH_BATCH_SCANNED},

	{"buffer_flush_batch_num_scan", "buffer",
	 "Number of times buffer flush list flush is called",
	 MONITOR_SET_MEMBER, MONITOR_FLUSH_BATCH_SCANNED,
	 MONITOR_FLUSH_BATCH_SCANNED_NUM_CALL},

	{"buffer_flush_batch_scanned_per_call", "buffer",
	 "Pages scanned per flush batch scan",
	 MONITOR_SET_MEMBER, MONITOR_FLUSH_BATCH_SCANNED,
	 MONITOR_FLUSH_BATCH_SCANNED_PER_CALL},

	/* Cumulative counter for pages flushed in flush batches */
	{"buffer_flush_batch_total_pages", "buffer",
	 "Total pages flushed as part of flush batch",
	 MONITOR_SET_OWNER, MONITOR_FLUSH_BATCH_COUNT,
	 MONITOR_FLUSH_BATCH_TOTAL_PAGE},

	{"buffer_flush_batches", "buffer",
	 "Number of flush batches",
	 MONITOR_SET_MEMBER, MONITOR_FLUSH_BATCH_TOTAL_PAGE,
	 MONITOR_FLUSH_BATCH_COUNT},

	{"buffer_flush_batch_pages", "buffer",
	 "Pages queued as a flush batch",
	 MONITOR_SET_MEMBER, MONITOR_FLUSH_BATCH_TOTAL_PAGE,
	 MONITOR_FLUSH_BATCH_PAGES},

	/* Cumulative counter for flush batches because of neighbor */
	{"buffer_flush_neighbor_total_pages", "buffer",
	 "Total neighbors flushed as part of neighbor flush",
	 MONITOR_SET_OWNER, MONITOR_FLUSH_NEIGHBOR_COUNT,
	 MONITOR_FLUSH_NEIGHBOR_TOTAL_PAGE},

	{"buffer_flush_neighbor", "buffer",
	 "Number of times neighbors flushing is invoked",
	 MONITOR_SET_MEMBER, MONITOR_FLUSH_NEIGHBOR_TOTAL_PAGE,
	 MONITOR_FLUSH_NEIGHBOR_COUNT},

	{"buffer_flush_neighbor_pages", "buffer",
	 "Pages queued as a neighbor batch",
	 MONITOR_SET_MEMBER, MONITOR_FLUSH_NEIGHBOR_TOTAL_PAGE,
	 MONITOR_FLUSH_NEIGHBOR_PAGES},

	{"buffer_flush_n_to_flush_requested", "buffer",
	 "Number of pages requested for flushing.",
	 MONITOR_NONE,
	 MONITOR_DEFAULT_START, MONITOR_FLUSH_N_TO_FLUSH_REQUESTED},

	{"buffer_flush_n_to_flush_by_age", "buffer",
	 "Number of pages target by LSN Age for flushing.",
	 MONITOR_NONE,
	 MONITOR_DEFAULT_START, MONITOR_FLUSH_N_TO_FLUSH_BY_AGE},

	{"buffer_flush_adaptive_avg_time_slot", "buffer",
	 "Avg time (ms) spent for adaptive flushing recently per slot.",
	 MONITOR_NONE,
	 MONITOR_DEFAULT_START, MONITOR_FLUSH_ADAPTIVE_AVG_TIME_SLOT},

	{"buffer_LRU_batch_flush_avg_time_slot", "buffer",
	 "Avg time (ms) spent for LRU batch flushing recently per slot.",
	 MONITOR_NONE,
	 MONITOR_DEFAULT_START, MONITOR_LRU_BATCH_FLUSH_AVG_TIME_SLOT},

	{"buffer_flush_adaptive_avg_time_thread", "buffer",
	 "Avg time (ms) spent for adaptive flushing recently per thread.",
	 MONITOR_NONE,
	 MONITOR_DEFAULT_START, MONITOR_FLUSH_ADAPTIVE_AVG_TIME_THREAD},

	{"buffer_LRU_batch_flush_avg_time_thread", "buffer",
	 "Avg time (ms) spent for LRU batch flushing recently per thread.",
	 MONITOR_NONE,
	 MONITOR_DEFAULT_START, MONITOR_LRU_BATCH_FLUSH_AVG_TIME_THREAD},

	{"buffer_flush_adaptive_avg_time_est", "buffer",
	 "Estimated time (ms) spent for adaptive flushing recently.",
	 MONITOR_NONE,
	 MONITOR_DEFAULT_START, MONITOR_FLUSH_ADAPTIVE_AVG_TIME_EST},

	{"buffer_LRU_batch_flush_avg_time_est", "buffer",
	 "Estimated time (ms) spent for LRU batch flushing recently.",
	 MONITOR_NONE,
	 MONITOR_DEFAULT_START, MONITOR_LRU_BATCH_FLUSH_AVG_TIME_EST},

	{"buffer_flush_avg_time", "buffer",
	 "Avg time (ms) spent for flushing recently.",
	 MONITOR_NONE,
	 MONITOR_DEFAULT_START, MONITOR_FLUSH_AVG_TIME},

	{"buffer_flush_adaptive_avg_pass", "buffer",
	 "Numner of adaptive flushes passed during the recent Avg period.",
	 MONITOR_NONE,
	 MONITOR_DEFAULT_START, MONITOR_FLUSH_ADAPTIVE_AVG_PASS},

	{"buffer_LRU_batch_flush_avg_pass", "buffer",
	 "Number of LRU batch flushes passed during the recent Avg period.",
	 MONITOR_NONE,
	 MONITOR_DEFAULT_START, MONITOR_LRU_BATCH_FLUSH_AVG_PASS},

	{"buffer_flush_avg_pass", "buffer",
	 "Number of flushes passed during the recent Avg period.",
	 MONITOR_NONE,
	 MONITOR_DEFAULT_START, MONITOR_FLUSH_AVG_PASS},

	{"buffer_LRU_get_free_loops", "buffer",
	 "Total loops in LRU get free.",
	 MONITOR_NONE,
	 MONITOR_DEFAULT_START, MONITOR_LRU_GET_FREE_LOOPS},

	{"buffer_LRU_get_free_waits", "buffer",
	 "Total sleep waits in LRU get free.",
	 MONITOR_NONE,
	 MONITOR_DEFAULT_START, MONITOR_LRU_GET_FREE_WAITS},

	{"buffer_flush_avg_page_rate", "buffer",
	 "Average number of pages at which flushing is happening",
	 MONITOR_NONE,
	 MONITOR_DEFAULT_START, MONITOR_FLUSH_AVG_PAGE_RATE},

	{"buffer_flush_lsn_avg_rate", "buffer",
	 "Average redo generation rate",
	 MONITOR_NONE,
	 MONITOR_DEFAULT_START, MONITOR_FLUSH_LSN_AVG_RATE},

	{"buffer_flush_pct_for_dirty", "buffer",
	 "Percent of IO capacity used to avoid max dirty page limit",
	 MONITOR_NONE,
	 MONITOR_DEFAULT_START, MONITOR_FLUSH_PCT_FOR_DIRTY},

	{"buffer_flush_pct_for_lsn", "buffer",
	 "Percent of IO capacity used to avoid reusable redo space limit",
	 MONITOR_NONE,
	 MONITOR_DEFAULT_START, MONITOR_FLUSH_PCT_FOR_LSN},

	{"buffer_flush_sync_waits", "buffer",
	 "Number of times a wait happens due to sync flushing",
	 MONITOR_NONE,
	 MONITOR_DEFAULT_START, MONITOR_FLUSH_SYNC_WAITS},

	/* Cumulative counter for flush batches for adaptive flushing  */
	{"buffer_flush_adaptive_total_pages", "buffer",
	 "Total pages flushed as part of adaptive flushing",
	 MONITOR_SET_OWNER, MONITOR_FLUSH_ADAPTIVE_COUNT,
	 MONITOR_FLUSH_ADAPTIVE_TOTAL_PAGE},

	{"buffer_flush_adaptive", "buffer",
	 "Number of adaptive batches",
	 MONITOR_SET_MEMBER, MONITOR_FLUSH_ADAPTIVE_TOTAL_PAGE,
	 MONITOR_FLUSH_ADAPTIVE_COUNT},

	{"buffer_flush_adaptive_pages", "buffer",
	 "Pages queued as an adaptive batch",
	 MONITOR_SET_MEMBER, MONITOR_FLUSH_ADAPTIVE_TOTAL_PAGE,
	 MONITOR_FLUSH_ADAPTIVE_PAGES},

	/* Cumulative counter for flush batches because of sync */
	{"buffer_flush_sync_total_pages", "buffer",
	 "Total pages flushed as part of sync batches",
	 MONITOR_SET_OWNER, MONITOR_FLUSH_SYNC_COUNT,
	 MONITOR_FLUSH_SYNC_TOTAL_PAGE},

	{"buffer_flush_sync", "buffer",
	 "Number of sync batches",
	 MONITOR_SET_MEMBER, MONITOR_FLUSH_SYNC_TOTAL_PAGE,
	 MONITOR_FLUSH_SYNC_COUNT},

	{"buffer_flush_sync_pages", "buffer",
	 "Pages queued as a sync batch",
	 MONITOR_SET_MEMBER, MONITOR_FLUSH_SYNC_TOTAL_PAGE,
	 MONITOR_FLUSH_SYNC_PAGES},

	/* Cumulative counter for flush batches because of background */
	{"buffer_flush_background_total_pages", "buffer",
	 "Total pages flushed as part of background batches",
	 MONITOR_SET_OWNER, MONITOR_FLUSH_BACKGROUND_COUNT,
	 MONITOR_FLUSH_BACKGROUND_TOTAL_PAGE},

	{"buffer_flush_background", "buffer",
	 "Number of background batches",
	 MONITOR_SET_MEMBER, MONITOR_FLUSH_BACKGROUND_TOTAL_PAGE,
	 MONITOR_FLUSH_BACKGROUND_COUNT},

	{"buffer_flush_background_pages", "buffer",
	 "Pages queued as a background batch",
	 MONITOR_SET_MEMBER, MONITOR_FLUSH_BACKGROUND_TOTAL_PAGE,
	 MONITOR_FLUSH_BACKGROUND_PAGES},

	/* Cumulative counter for LRU batch scan */
	{"buffer_LRU_batch_scanned", "buffer",
	 "Total pages scanned as part of LRU batch",
	 MONITOR_SET_OWNER, MONITOR_LRU_BATCH_SCANNED_NUM_CALL,
	 MONITOR_LRU_BATCH_SCANNED},

	{"buffer_LRU_batch_num_scan", "buffer",
	 "Number of times LRU batch is called",
	 MONITOR_SET_MEMBER, MONITOR_LRU_BATCH_SCANNED,
	 MONITOR_LRU_BATCH_SCANNED_NUM_CALL},

	{"buffer_LRU_batch_scanned_per_call", "buffer",
	 "Pages scanned per LRU batch call",
	 MONITOR_SET_MEMBER, MONITOR_LRU_BATCH_SCANNED,
	 MONITOR_LRU_BATCH_SCANNED_PER_CALL},

	/* Cumulative counter for LRU batch pages flushed */
	{"buffer_LRU_batch_flush_total_pages", "buffer",
	 "Total pages flushed as part of LRU batches",
	 MONITOR_SET_OWNER, MONITOR_LRU_BATCH_FLUSH_COUNT,
	 MONITOR_LRU_BATCH_FLUSH_TOTAL_PAGE},

	{"buffer_LRU_batches_flush", "buffer",
	 "Number of LRU batches",
	 MONITOR_SET_MEMBER, MONITOR_LRU_BATCH_FLUSH_TOTAL_PAGE,
	 MONITOR_LRU_BATCH_FLUSH_COUNT},

	{"buffer_LRU_batch_flush_pages", "buffer",
	 "Pages queued as an LRU batch",
	 MONITOR_SET_MEMBER, MONITOR_LRU_BATCH_FLUSH_TOTAL_PAGE,
	 MONITOR_LRU_BATCH_FLUSH_PAGES},

	/* Cumulative counter for LRU batch pages flushed */
	{"buffer_LRU_batch_evict_total_pages", "buffer",
	 "Total pages evicted as part of LRU batches",
	 MONITOR_SET_OWNER, MONITOR_LRU_BATCH_EVICT_COUNT,
	 MONITOR_LRU_BATCH_EVICT_TOTAL_PAGE},

	{"buffer_LRU_batches_evict", "buffer",
	 "Number of LRU batches",
	 MONITOR_SET_MEMBER, MONITOR_LRU_BATCH_EVICT_TOTAL_PAGE,
	 MONITOR_LRU_BATCH_EVICT_COUNT},

	{"buffer_LRU_batch_evict_pages", "buffer",
	 "Pages queued as an LRU batch",
	 MONITOR_SET_MEMBER, MONITOR_LRU_BATCH_EVICT_TOTAL_PAGE,
	 MONITOR_LRU_BATCH_EVICT_PAGES},

	/* Cumulative counter for single page LRU scans */
	{"buffer_LRU_single_flush_scanned", "buffer",
	 "Total pages scanned as part of single page LRU flush",
	 MONITOR_SET_OWNER,
	 MONITOR_LRU_SINGLE_FLUSH_SCANNED_NUM_CALL,
	 MONITOR_LRU_SINGLE_FLUSH_SCANNED},

	{"buffer_LRU_single_flush_num_scan", "buffer",
	 "Number of times single page LRU flush is called",
	 MONITOR_SET_MEMBER, MONITOR_LRU_SINGLE_FLUSH_SCANNED,
	 MONITOR_LRU_SINGLE_FLUSH_SCANNED_NUM_CALL},

	{"buffer_LRU_single_flush_scanned_per_call", "buffer",
	 "Page scanned per single LRU flush",
	 MONITOR_SET_MEMBER, MONITOR_LRU_SINGLE_FLUSH_SCANNED,
	 MONITOR_LRU_SINGLE_FLUSH_SCANNED_PER_CALL},

	{"buffer_LRU_single_flush_failure_count", "Buffer",
	 "Number of times attempt to flush a single page from LRU failed",
	 MONITOR_NONE,
	 MONITOR_DEFAULT_START, MONITOR_LRU_SINGLE_FLUSH_FAILURE_COUNT},

	{"buffer_LRU_get_free_search", "Buffer",
	 "Number of searches performed for a clean page",
	 MONITOR_NONE,
	 MONITOR_DEFAULT_START, MONITOR_LRU_GET_FREE_SEARCH},

	/* Cumulative counter for LRU search scans */
	{"buffer_LRU_search_scanned", "buffer",
	 "Total pages scanned as part of LRU search",
	 MONITOR_SET_OWNER,
	 MONITOR_LRU_SEARCH_SCANNED_NUM_CALL,
	 MONITOR_LRU_SEARCH_SCANNED},

	{"buffer_LRU_search_num_scan", "buffer",
	 "Number of times LRU search is performed",
	 MONITOR_SET_MEMBER, MONITOR_LRU_SEARCH_SCANNED,
	 MONITOR_LRU_SEARCH_SCANNED_NUM_CALL},

	{"buffer_LRU_search_scanned_per_call", "buffer",
	 "Page scanned per single LRU search",
	 MONITOR_SET_MEMBER, MONITOR_LRU_SEARCH_SCANNED,
	 MONITOR_LRU_SEARCH_SCANNED_PER_CALL},

	/* Cumulative counter for LRU unzip search scans */
	{"buffer_LRU_unzip_search_scanned", "buffer",
	 "Total pages scanned as part of LRU unzip search",
	 MONITOR_SET_OWNER,
	 MONITOR_LRU_UNZIP_SEARCH_SCANNED_NUM_CALL,
	 MONITOR_LRU_UNZIP_SEARCH_SCANNED},

	{"buffer_LRU_unzip_search_num_scan", "buffer",
	 "Number of times LRU unzip search is performed",
	 MONITOR_SET_MEMBER, MONITOR_LRU_UNZIP_SEARCH_SCANNED,
	 MONITOR_LRU_UNZIP_SEARCH_SCANNED_NUM_CALL},

	{"buffer_LRU_unzip_search_scanned_per_call", "buffer",
	 "Page scanned per single LRU unzip search",
	 MONITOR_SET_MEMBER, MONITOR_LRU_UNZIP_SEARCH_SCANNED,
	 MONITOR_LRU_UNZIP_SEARCH_SCANNED_PER_CALL},

	/* ========== Counters for Buffer Page I/O ========== */
	{"module_buffer_page", "buffer_page_io", "Buffer Page I/O Module",
	 static_cast<monitor_type_t>(
	 MONITOR_MODULE | MONITOR_GROUP_MODULE),
	 MONITOR_DEFAULT_START, MONITOR_MODULE_BUF_PAGE},

	MONITOR_BUF_PAGE_READ("index_leaf","Index Leaf", INDEX_LEAF),

	MONITOR_BUF_PAGE_READ("index_non_leaf","Index Non-leaf",
			      INDEX_NON_LEAF),

	MONITOR_BUF_PAGE_READ("index_ibuf_leaf", "Insert Buffer Index Leaf",
			      INDEX_IBUF_LEAF),

	MONITOR_BUF_PAGE_READ("index_ibuf_non_leaf",
			      "Insert Buffer Index Non-Leaf",
			       INDEX_IBUF_NON_LEAF),

	MONITOR_BUF_PAGE_READ("undo_log", "Undo Log", UNDO_LOG),

	MONITOR_BUF_PAGE_READ("index_inode", "Index Inode", INODE),

	MONITOR_BUF_PAGE_READ("ibuf_free_list", "Insert Buffer Free List",
			      IBUF_FREELIST),

	MONITOR_BUF_PAGE_READ("ibuf_bitmap", "Insert Buffer Bitmap",
			      IBUF_BITMAP),

	MONITOR_BUF_PAGE_READ("system_page", "System", SYSTEM),

	MONITOR_BUF_PAGE_READ("trx_system", "Transaction System", TRX_SYSTEM),

	MONITOR_BUF_PAGE_READ("fsp_hdr", "File Space Header", FSP_HDR),

	MONITOR_BUF_PAGE_READ("xdes", "Extent Descriptor", XDES),

	MONITOR_BUF_PAGE_READ("blob", "Uncompressed BLOB", BLOB),

	MONITOR_BUF_PAGE_READ("zblob", "First Compressed BLOB", ZBLOB),

	MONITOR_BUF_PAGE_READ("zblob2", "Subsequent Compressed BLOB", ZBLOB2),

	MONITOR_BUF_PAGE_READ("other", "other/unknown (old version of InnoDB)",
			      OTHER),

	MONITOR_BUF_PAGE_WRITTEN("index_leaf","Index Leaf", INDEX_LEAF),

	MONITOR_BUF_PAGE_WRITTEN("index_non_leaf","Index Non-leaf",
				 INDEX_NON_LEAF),

	MONITOR_BUF_PAGE_WRITTEN("index_ibuf_leaf", "Insert Buffer Index Leaf",
				 INDEX_IBUF_LEAF),

	MONITOR_BUF_PAGE_WRITTEN("index_ibuf_non_leaf",
				 "Insert Buffer Index Non-Leaf",
				 INDEX_IBUF_NON_LEAF),

	MONITOR_BUF_PAGE_WRITTEN("undo_log", "Undo Log", UNDO_LOG),

	MONITOR_BUF_PAGE_WRITTEN("index_inode", "Index Inode", INODE),

	MONITOR_BUF_PAGE_WRITTEN("ibuf_free_list", "Insert Buffer Free List",
				 IBUF_FREELIST),

	MONITOR_BUF_PAGE_WRITTEN("ibuf_bitmap", "Insert Buffer Bitmap",
				 IBUF_BITMAP),

	MONITOR_BUF_PAGE_WRITTEN("system_page", "System", SYSTEM),

	MONITOR_BUF_PAGE_WRITTEN("trx_system", "Transaction System",
				 TRX_SYSTEM),

	MONITOR_BUF_PAGE_WRITTEN("fsp_hdr", "File Space Header", FSP_HDR),

	MONITOR_BUF_PAGE_WRITTEN("xdes", "Extent Descriptor", XDES),

	MONITOR_BUF_PAGE_WRITTEN("blob", "Uncompressed BLOB", BLOB),

	MONITOR_BUF_PAGE_WRITTEN("zblob", "First Compressed BLOB", ZBLOB),

	MONITOR_BUF_PAGE_WRITTEN("zblob2", "Subsequent Compressed BLOB",
				 ZBLOB2),

	MONITOR_BUF_PAGE_WRITTEN("other", "other/unknown (old version InnoDB)",
				 OTHER),

	/* ========== Counters for OS level operations ========== */
	{"module_os", "os", "OS Level Operation",
	 MONITOR_MODULE,
	 MONITOR_DEFAULT_START, MONITOR_MODULE_OS},

	{"os_data_reads", "os",
	 "Number of reads initiated (innodb_data_reads)",
	 static_cast<monitor_type_t>(
	 MONITOR_EXISTING | MONITOR_DEFAULT_ON),
	 MONITOR_DEFAULT_START, MONITOR_OVLD_OS_FILE_READ},

	{"os_data_writes", "os",
	 "Number of writes initiated (innodb_data_writes)",
	 static_cast<monitor_type_t>(
	 MONITOR_EXISTING | MONITOR_DEFAULT_ON),
	 MONITOR_DEFAULT_START, MONITOR_OVLD_OS_FILE_WRITE},

	{"os_data_fsyncs", "os",
	 "Number of fsync() calls (innodb_data_fsyncs)",
	 static_cast<monitor_type_t>(
	 MONITOR_EXISTING | MONITOR_DEFAULT_ON),
	 MONITOR_DEFAULT_START, MONITOR_OVLD_OS_FSYNC},

	{"os_pending_reads", "os", "Number of reads pending",
	 MONITOR_NONE,
	 MONITOR_DEFAULT_START, MONITOR_OS_PENDING_READS},

	{"os_pending_writes", "os", "Number of writes pending",
	 MONITOR_NONE,
	 MONITOR_DEFAULT_START, MONITOR_OS_PENDING_WRITES},

	{"os_log_bytes_written", "os",
	 "Bytes of log written (innodb_os_log_written)",
	 static_cast<monitor_type_t>(
	 MONITOR_EXISTING | MONITOR_DEFAULT_ON),
	 MONITOR_DEFAULT_START, MONITOR_OVLD_OS_LOG_WRITTEN},

	{"os_log_fsyncs", "os",
	 "Number of fsync log writes (innodb_os_log_fsyncs)",
	 static_cast<monitor_type_t>(
	 MONITOR_EXISTING | MONITOR_DEFAULT_ON),
	 MONITOR_DEFAULT_START, MONITOR_OVLD_OS_LOG_FSYNC},

	{"os_log_pending_fsyncs", "os",
	 "Number of pending fsync write (innodb_os_log_pending_fsyncs)",
	 static_cast<monitor_type_t>(
	 MONITOR_EXISTING | MONITOR_DEFAULT_ON),
	 MONITOR_DEFAULT_START, MONITOR_OVLD_OS_LOG_PENDING_FSYNC},

	{"os_log_pending_writes", "os",
	 "Number of pending log file writes (innodb_os_log_pending_writes)",
	 static_cast<monitor_type_t>(
	 MONITOR_EXISTING | MONITOR_DEFAULT_ON),
	 MONITOR_DEFAULT_START, MONITOR_OVLD_OS_LOG_PENDING_WRITES},

	/* ========== Counters for Transaction Module ========== */
	{"module_trx", "transaction", "Transaction Manager",
	 MONITOR_MODULE,
	 MONITOR_DEFAULT_START, MONITOR_MODULE_TRX},

	{"trx_rw_commits", "transaction",
	 "Number of read-write transactions  committed",
	 MONITOR_NONE, MONITOR_DEFAULT_START, MONITOR_TRX_RW_COMMIT},

	{"trx_ro_commits", "transaction",
	 "Number of read-only transactions committed",
	 MONITOR_NONE, MONITOR_DEFAULT_START, MONITOR_TRX_RO_COMMIT},

	{"trx_nl_ro_commits", "transaction",
	 "Number of non-locking auto-commit read-only transactions committed",
	 MONITOR_NONE, MONITOR_DEFAULT_START, MONITOR_TRX_NL_RO_COMMIT},

	{"trx_commits_insert_update", "transaction",
	 "Number of transactions committed with inserts and updates",
	 MONITOR_NONE,
	 MONITOR_DEFAULT_START, MONITOR_TRX_COMMIT_UNDO},

	{"trx_rollbacks", "transaction",
	 "Number of transactions rolled back",
	 MONITOR_NONE,
	 MONITOR_DEFAULT_START, MONITOR_TRX_ROLLBACK},

	{"trx_rollbacks_savepoint", "transaction",
	 "Number of transactions rolled back to savepoint",
	 MONITOR_NONE,
	 MONITOR_DEFAULT_START, MONITOR_TRX_ROLLBACK_SAVEPOINT},

	{"trx_rollback_active", "transaction",
	 "Number of resurrected active transactions rolled back",
	 MONITOR_NONE,
	 MONITOR_DEFAULT_START, MONITOR_TRX_ROLLBACK_ACTIVE},

	{"trx_active_transactions", "transaction",
	 "Number of active transactions",
	 MONITOR_NONE,
	 MONITOR_DEFAULT_START, MONITOR_TRX_ACTIVE},

	{"trx_rseg_history_len", "transaction",
	 "Length of the TRX_RSEG_HISTORY list",
	 static_cast<monitor_type_t>(
	 MONITOR_EXISTING | MONITOR_DISPLAY_CURRENT | MONITOR_DEFAULT_ON),
	 MONITOR_DEFAULT_START, MONITOR_RSEG_HISTORY_LEN},

	{"trx_undo_slots_used", "transaction", "Number of undo slots used",
	 MONITOR_NONE,
	 MONITOR_DEFAULT_START, MONITOR_NUM_UNDO_SLOT_USED},

	{"trx_undo_slots_cached", "transaction",
	 "Number of undo slots cached",
	 MONITOR_NONE,
	 MONITOR_DEFAULT_START, MONITOR_NUM_UNDO_SLOT_CACHED},

	{"trx_rseg_current_size", "transaction",
	 "Current rollback segment size in pages",
	 static_cast<monitor_type_t>(
	 MONITOR_EXISTING | MONITOR_DISPLAY_CURRENT),
	 MONITOR_DEFAULT_START, MONITOR_RSEG_CUR_SIZE},

	/* ========== Counters for Purge Module ========== */
	{"module_purge", "purge", "Purge Module",
	 MONITOR_MODULE,
	 MONITOR_DEFAULT_START, MONITOR_MODULE_PURGE},

	{"purge_del_mark_records", "purge",
	 "Number of delete-marked rows purged",
	 MONITOR_NONE,
	 MONITOR_DEFAULT_START, MONITOR_N_DEL_ROW_PURGE},

	{"purge_upd_exist_or_extern_records", "purge",
	 "Number of purges on updates of existing records and"
	 " updates on delete marked record with externally stored field",
	 MONITOR_NONE,
	 MONITOR_DEFAULT_START, MONITOR_N_UPD_EXIST_EXTERN},

	{"purge_invoked", "purge",
	 "Number of times purge was invoked",
	 MONITOR_NONE,
	 MONITOR_DEFAULT_START, MONITOR_PURGE_INVOKED},

	{"purge_undo_log_pages", "purge",
	 "Number of undo log pages handled by the purge",
	 MONITOR_NONE,
	 MONITOR_DEFAULT_START, MONITOR_PURGE_N_PAGE_HANDLED},

	{"purge_dml_delay_usec", "purge",
	 "Microseconds DML to be delayed due to purge lagging",
	 MONITOR_DISPLAY_CURRENT,
	 MONITOR_DEFAULT_START, MONITOR_DML_PURGE_DELAY},

	{"purge_stop_count", "purge",
	 "Number of times purge was stopped",
	 MONITOR_DISPLAY_CURRENT,
	 MONITOR_DEFAULT_START, MONITOR_PURGE_STOP_COUNT},

	{"purge_resume_count", "purge",
	 "Number of times purge was resumed",
	 MONITOR_DISPLAY_CURRENT,
	 MONITOR_DEFAULT_START, MONITOR_PURGE_RESUME_COUNT},

	/* ========== Counters for Recovery Module ========== */
	{"module_log", "recovery", "Recovery Module",
	 MONITOR_MODULE,
	 MONITOR_DEFAULT_START, MONITOR_MODULE_RECOVERY},

	{"log_checkpoints", "recovery", "Number of checkpoints",
	 MONITOR_NONE,
	 MONITOR_DEFAULT_START, MONITOR_NUM_CHECKPOINT},

	{"log_lsn_last_flush", "recovery", "LSN of Last flush",
	 static_cast<monitor_type_t>(
	 MONITOR_EXISTING | MONITOR_DISPLAY_CURRENT),
	 MONITOR_DEFAULT_START, MONITOR_OVLD_LSN_FLUSHDISK},

	{"log_lsn_last_checkpoint", "recovery", "LSN at last checkpoint",
	 static_cast<monitor_type_t>(
	 MONITOR_EXISTING | MONITOR_DISPLAY_CURRENT),
	 MONITOR_DEFAULT_START, MONITOR_OVLD_LSN_CHECKPOINT},

	{"log_lsn_current", "recovery", "Current LSN value",
	 static_cast<monitor_type_t>(
	 MONITOR_EXISTING | MONITOR_DISPLAY_CURRENT),
	 MONITOR_DEFAULT_START, MONITOR_OVLD_LSN_CURRENT},

	{"log_lsn_checkpoint_age", "recovery",
	 "Current LSN value minus LSN at last checkpoint",
	 MONITOR_NONE,
	 MONITOR_DEFAULT_START, MONITOR_LSN_CHECKPOINT_AGE},

	{"log_lsn_buf_pool_oldest", "recovery",
	 "The oldest modified block LSN in the buffer pool",
	 static_cast<monitor_type_t>(
	 MONITOR_EXISTING | MONITOR_DISPLAY_CURRENT),
	 MONITOR_DEFAULT_START, MONITOR_OVLD_BUF_OLDEST_LSN},

	{"log_max_modified_age_async", "recovery",
	 "Maximum LSN difference; when exceeded, start asynchronous preflush",
	 static_cast<monitor_type_t>(
	 MONITOR_EXISTING | MONITOR_DISPLAY_CURRENT),
	 MONITOR_DEFAULT_START, MONITOR_OVLD_MAX_AGE_ASYNC},

	{"log_max_modified_age_sync", "recovery",
	 "Maximum LSN difference; when exceeded, start synchronous preflush",
	 static_cast<monitor_type_t>(
	 MONITOR_EXISTING | MONITOR_DISPLAY_CURRENT),
	 MONITOR_DEFAULT_START, MONITOR_OVLD_MAX_AGE_SYNC},

	{"log_pending_log_flushes", "recovery", "Pending log flushes",
	 MONITOR_NONE,
	 MONITOR_DEFAULT_START, MONITOR_PENDING_LOG_FLUSH},

	{"log_pending_checkpoint_writes", "recovery", "Pending checkpoints",
	 MONITOR_NONE,
	 MONITOR_DEFAULT_START, MONITOR_PENDING_CHECKPOINT_WRITE},

	{"log_num_log_io", "recovery", "Number of log I/Os",
	 MONITOR_NONE,
	 MONITOR_DEFAULT_START, MONITOR_LOG_IO},

	{"log_waits", "recovery",
	 "Number of log waits due to small log buffer (innodb_log_waits)",
	 static_cast<monitor_type_t>(
	 MONITOR_EXISTING | MONITOR_DEFAULT_ON),
	 MONITOR_DEFAULT_START, MONITOR_OVLD_LOG_WAITS},

	{"log_write_requests", "recovery",
	 "Number of log write requests (innodb_log_write_requests)",
	 static_cast<monitor_type_t>(
	 MONITOR_EXISTING | MONITOR_DEFAULT_ON),
	 MONITOR_DEFAULT_START, MONITOR_OVLD_LOG_WRITE_REQUEST},

	{"log_writes", "recovery",
	 "Number of log writes (innodb_log_writes)",
	 static_cast<monitor_type_t>(
	 MONITOR_EXISTING | MONITOR_DEFAULT_ON),
	 MONITOR_DEFAULT_START, MONITOR_OVLD_LOG_WRITES},

	{"log_padded", "recovery",
	 "Bytes of log padded for log write ahead",
	 static_cast<monitor_type_t>(
	 MONITOR_EXISTING | MONITOR_DEFAULT_ON),
	 MONITOR_DEFAULT_START, MONITOR_OVLD_LOG_PADDED},

	/* ========== Counters for Page Compression ========== */
	{"module_compress", "compression", "Page Compression Info",
	 MONITOR_MODULE,
	 MONITOR_DEFAULT_START, MONITOR_MODULE_PAGE},

	{"compress_pages_compressed", "compression",
	 "Number of pages compressed", MONITOR_NONE,
	 MONITOR_DEFAULT_START, MONITOR_PAGE_COMPRESS},

	{"compress_pages_decompressed", "compression",
	 "Number of pages decompressed",
	 MONITOR_NONE,
	 MONITOR_DEFAULT_START, MONITOR_PAGE_DECOMPRESS},

	{"compression_pad_increments", "compression",
	 "Number of times padding is incremented to avoid compression failures",
	 MONITOR_NONE,
	 MONITOR_DEFAULT_START, MONITOR_PAD_INCREMENTS},

	{"compression_pad_decrements", "compression",
	 "Number of times padding is decremented due to good compressibility",
	 MONITOR_NONE,
	 MONITOR_DEFAULT_START, MONITOR_PAD_DECREMENTS},

	/* ========== Counters for Index ========== */
	{"module_index", "index", "Index Manager",
	 MONITOR_MODULE,
	 MONITOR_DEFAULT_START, MONITOR_MODULE_INDEX},

	{"index_page_splits", "index", "Number of index page splits",
	 MONITOR_NONE,
	 MONITOR_DEFAULT_START, MONITOR_INDEX_SPLIT},

	{"index_page_merge_attempts", "index",
	 "Number of index page merge attempts",
	 MONITOR_NONE,
	 MONITOR_DEFAULT_START, MONITOR_INDEX_MERGE_ATTEMPTS},

	{"index_page_merge_successful", "index",
	 "Number of successful index page merges",
	 MONITOR_NONE,
	 MONITOR_DEFAULT_START, MONITOR_INDEX_MERGE_SUCCESSFUL},

	{"index_page_reorg_attempts", "index",
	 "Number of index page reorganization attempts",
	 MONITOR_NONE,
	 MONITOR_DEFAULT_START, MONITOR_INDEX_REORG_ATTEMPTS},

	{"index_page_reorg_successful", "index",
	 "Number of successful index page reorganizations",
	 MONITOR_NONE,
	 MONITOR_DEFAULT_START, MONITOR_INDEX_REORG_SUCCESSFUL},

	{"index_page_discards", "index", "Number of index pages discarded",
	 MONITOR_NONE,
	 MONITOR_DEFAULT_START, MONITOR_INDEX_DISCARD},

	/* ========== Counters for Adaptive Hash Index ========== */
	{"module_adaptive_hash", "adaptive_hash_index", "Adpative Hash Index",
	 MONITOR_MODULE,
	 MONITOR_DEFAULT_START, MONITOR_MODULE_ADAPTIVE_HASH},

	{"adaptive_hash_searches", "adaptive_hash_index",
	 "Number of successful searches using Adaptive Hash Index",
	 static_cast<monitor_type_t>(
	 MONITOR_EXISTING | MONITOR_DEFAULT_ON),
	 MONITOR_DEFAULT_START, MONITOR_OVLD_ADAPTIVE_HASH_SEARCH},

	{"adaptive_hash_searches_btree", "adaptive_hash_index",
	 "Number of searches using B-tree on an index search",
	 static_cast<monitor_type_t>(
	 MONITOR_EXISTING | MONITOR_DEFAULT_ON),
	 MONITOR_DEFAULT_START, MONITOR_OVLD_ADAPTIVE_HASH_SEARCH_BTREE},

	{"adaptive_hash_pages_added", "adaptive_hash_index",
	 "Number of index pages on which the Adaptive Hash Index is built",
	 MONITOR_NONE,
	 MONITOR_DEFAULT_START, MONITOR_ADAPTIVE_HASH_PAGE_ADDED},

	{"adaptive_hash_pages_removed", "adaptive_hash_index",
	 "Number of index pages whose corresponding Adaptive Hash Index"
	 " entries were removed",
	 MONITOR_NONE,
	 MONITOR_DEFAULT_START, MONITOR_ADAPTIVE_HASH_PAGE_REMOVED},

	{"adaptive_hash_rows_added", "adaptive_hash_index",
	 "Number of Adaptive Hash Index rows added",
	 MONITOR_NONE,
	 MONITOR_DEFAULT_START, MONITOR_ADAPTIVE_HASH_ROW_ADDED},

	{"adaptive_hash_rows_removed", "adaptive_hash_index",
	 "Number of Adaptive Hash Index rows removed",
	 MONITOR_NONE,
	 MONITOR_DEFAULT_START, MONITOR_ADAPTIVE_HASH_ROW_REMOVED},

	{"adaptive_hash_rows_deleted_no_hash_entry", "adaptive_hash_index",
	 "Number of rows deleted that did not have corresponding Adaptive Hash"
	 " Index entries",
	 MONITOR_NONE,
	 MONITOR_DEFAULT_START, MONITOR_ADAPTIVE_HASH_ROW_REMOVE_NOT_FOUND},

	{"adaptive_hash_rows_updated", "adaptive_hash_index",
	 "Number of Adaptive Hash Index rows updated",
	 MONITOR_NONE,
	 MONITOR_DEFAULT_START, MONITOR_ADAPTIVE_HASH_ROW_UPDATED},

	/* ========== Counters for tablespace ========== */
	{"module_file", "file_system", "Tablespace and File System Manager",
	 MONITOR_MODULE,
	 MONITOR_DEFAULT_START, MONITOR_MODULE_FIL_SYSTEM},

	{"file_num_open_files", "file_system",
	 "Number of files currently open (innodb_num_open_files)",
	 static_cast<monitor_type_t>(
	 MONITOR_EXISTING | MONITOR_DISPLAY_CURRENT | MONITOR_DEFAULT_ON),
	 MONITOR_DEFAULT_START, MONITOR_OVLD_N_FILE_OPENED},

	/* ========== Counters for Change Buffer ========== */
	{"module_ibuf_system", "change_buffer", "InnoDB Change Buffer",
	 MONITOR_MODULE,
	 MONITOR_DEFAULT_START, MONITOR_MODULE_IBUF_SYSTEM},

	{"ibuf_merges_insert", "change_buffer",
	 "Number of inserted records merged by change buffering",
	 static_cast<monitor_type_t>(
	 MONITOR_EXISTING | MONITOR_DEFAULT_ON),
	 MONITOR_DEFAULT_START, MONITOR_OVLD_IBUF_MERGE_INSERT},

	{"ibuf_merges_delete_mark", "change_buffer",
	 "Number of deleted records merged by change buffering",
	 static_cast<monitor_type_t>(
	 MONITOR_EXISTING | MONITOR_DEFAULT_ON),
	 MONITOR_DEFAULT_START, MONITOR_OVLD_IBUF_MERGE_DELETE},

	{"ibuf_merges_delete", "change_buffer",
	 "Number of purge records merged by change buffering",
	 static_cast<monitor_type_t>(
	 MONITOR_EXISTING | MONITOR_DEFAULT_ON),
	 MONITOR_DEFAULT_START, MONITOR_OVLD_IBUF_MERGE_PURGE},

	{"ibuf_merges_discard_insert", "change_buffer",
	 "Number of insert merged operations discarded",
	 static_cast<monitor_type_t>(
	 MONITOR_EXISTING | MONITOR_DEFAULT_ON),
	 MONITOR_DEFAULT_START, MONITOR_OVLD_IBUF_MERGE_DISCARD_INSERT},

	{"ibuf_merges_discard_delete_mark", "change_buffer",
	 "Number of deleted merged operations discarded",
	 static_cast<monitor_type_t>(
	 MONITOR_EXISTING | MONITOR_DEFAULT_ON),
	 MONITOR_DEFAULT_START, MONITOR_OVLD_IBUF_MERGE_DISCARD_DELETE},

	{"ibuf_merges_discard_delete", "change_buffer",
	 "Number of purge merged  operations discarded",
	 static_cast<monitor_type_t>(
	 MONITOR_EXISTING | MONITOR_DEFAULT_ON),
	 MONITOR_DEFAULT_START, MONITOR_OVLD_IBUF_MERGE_DISCARD_PURGE},

	{"ibuf_merges", "change_buffer", "Number of change buffer merges",
	 static_cast<monitor_type_t>(
	 MONITOR_EXISTING | MONITOR_DEFAULT_ON),
	 MONITOR_DEFAULT_START, MONITOR_OVLD_IBUF_MERGES},

	{"ibuf_size", "change_buffer", "Change buffer size in pages",
	 static_cast<monitor_type_t>(
	 MONITOR_EXISTING | MONITOR_DEFAULT_ON),
	 MONITOR_DEFAULT_START, MONITOR_OVLD_IBUF_SIZE},

	/* ========== Counters for server operations ========== */
	{"module_innodb", "innodb",
	 "Counter for general InnoDB server wide operations and properties",
	 MONITOR_MODULE,
	 MONITOR_DEFAULT_START, MONITOR_MODULE_SERVER},

	{"innodb_master_thread_sleeps", "server",
	 "Number of times (seconds) master thread sleeps",
	 MONITOR_NONE,
	 MONITOR_DEFAULT_START, MONITOR_MASTER_THREAD_SLEEP},

	{"innodb_activity_count", "server", "Current server activity count",
	 static_cast<monitor_type_t>(
	 MONITOR_EXISTING | MONITOR_DEFAULT_ON),
	 MONITOR_DEFAULT_START, MONITOR_OVLD_SERVER_ACTIVITY},

	{"innodb_master_active_loops", "server",
	 "Number of times master thread performs its tasks when"
	 " server is active",
	 MONITOR_NONE,
	 MONITOR_DEFAULT_START, MONITOR_MASTER_ACTIVE_LOOPS},

	{"innodb_master_idle_loops", "server",
	 "Number of times master thread performs its tasks when server is idle",
	 MONITOR_NONE,
	 MONITOR_DEFAULT_START, MONITOR_MASTER_IDLE_LOOPS},

	{"innodb_background_drop_table_usec", "server",
	 "Time (in microseconds) spent to process drop table list",
	 MONITOR_NONE,
	 MONITOR_DEFAULT_START, MONITOR_SRV_BACKGROUND_DROP_TABLE_MICROSECOND},

	{"innodb_ibuf_merge_usec", "server",
	 "Time (in microseconds) spent to process change buffer merge",
	 MONITOR_NONE,
	 MONITOR_DEFAULT_START, MONITOR_SRV_IBUF_MERGE_MICROSECOND},

	{"innodb_log_flush_usec", "server",
	 "Time (in microseconds) spent to flush log records",
	 MONITOR_NONE,
	 MONITOR_DEFAULT_START, MONITOR_SRV_LOG_FLUSH_MICROSECOND},

	{"innodb_mem_validate_usec", "server",
	 "Time (in microseconds) spent to do memory validation",
	 MONITOR_NONE,
	 MONITOR_DEFAULT_START, MONITOR_SRV_MEM_VALIDATE_MICROSECOND},

	{"innodb_master_purge_usec", "server",
	 "Time (in microseconds) spent by master thread to purge records",
	 MONITOR_NONE,
	 MONITOR_DEFAULT_START, MONITOR_SRV_PURGE_MICROSECOND},

	{"innodb_dict_lru_usec", "server",
	 "Time (in microseconds) spent to process DICT LRU list",
	 MONITOR_NONE,
	 MONITOR_DEFAULT_START, MONITOR_SRV_DICT_LRU_MICROSECOND},

	{"innodb_dict_lru_count", "server",
	 "Number of tables evicted from DICT LRU list",
	 MONITOR_NONE,
	 MONITOR_DEFAULT_START, MONITOR_SRV_DICT_LRU_EVICT_COUNT},

	{"innodb_checkpoint_usec", "server",
	 "Time (in microseconds) spent by master thread to do checkpoint",
	 MONITOR_NONE,
	 MONITOR_DEFAULT_START, MONITOR_SRV_CHECKPOINT_MICROSECOND},

	{"innodb_dblwr_writes", "server",
	 "Number of doublewrite operations that have been performed"
	 " (innodb_dblwr_writes)",
	 static_cast<monitor_type_t>(
	 MONITOR_EXISTING | MONITOR_DEFAULT_ON),
	 MONITOR_DEFAULT_START, MONITOR_OVLD_SRV_DBLWR_WRITES},

	{"innodb_dblwr_pages_written", "server",
	 "Number of pages that have been written for doublewrite operations"
	 " (innodb_dblwr_pages_written)",
	 static_cast<monitor_type_t>(
	 MONITOR_EXISTING | MONITOR_DEFAULT_ON),
	 MONITOR_DEFAULT_START, MONITOR_OVLD_SRV_DBLWR_PAGES_WRITTEN},

	{"innodb_page_size", "server",
	 "InnoDB page size in bytes (innodb_page_size)",
	 static_cast<monitor_type_t>(
	 MONITOR_EXISTING | MONITOR_DEFAULT_ON | MONITOR_DISPLAY_CURRENT),
	 MONITOR_DEFAULT_START, MONITOR_OVLD_SRV_PAGE_SIZE},

	{"innodb_rwlock_s_spin_waits", "server",
	 "Number of rwlock spin waits due to shared latch request",
	 static_cast<monitor_type_t>(
	 MONITOR_EXISTING | MONITOR_DEFAULT_ON),
	 MONITOR_DEFAULT_START, MONITOR_OVLD_RWLOCK_S_SPIN_WAITS},

	{"innodb_rwlock_x_spin_waits", "server",
	 "Number of rwlock spin waits due to exclusive latch request",
	 static_cast<monitor_type_t>(
	 MONITOR_EXISTING | MONITOR_DEFAULT_ON),
	 MONITOR_DEFAULT_START, MONITOR_OVLD_RWLOCK_X_SPIN_WAITS},

	{"innodb_rwlock_sx_spin_waits", "server",
	 "Number of rwlock spin waits due to sx latch request",
	 static_cast<monitor_type_t>(
	 MONITOR_EXISTING | MONITOR_DEFAULT_ON),
	 MONITOR_DEFAULT_START, MONITOR_OVLD_RWLOCK_SX_SPIN_WAITS},

	{"innodb_rwlock_s_spin_rounds", "server",
	 "Number of rwlock spin loop rounds due to shared latch request",
	 static_cast<monitor_type_t>(
	 MONITOR_EXISTING | MONITOR_DEFAULT_ON),
	 MONITOR_DEFAULT_START, MONITOR_OVLD_RWLOCK_S_SPIN_ROUNDS},

	{"innodb_rwlock_x_spin_rounds", "server",
	 "Number of rwlock spin loop rounds due to exclusive latch request",
	 static_cast<monitor_type_t>(
	 MONITOR_EXISTING | MONITOR_DEFAULT_ON),
	 MONITOR_DEFAULT_START, MONITOR_OVLD_RWLOCK_X_SPIN_ROUNDS},

	{"innodb_rwlock_sx_spin_rounds", "server",
	 "Number of rwlock spin loop rounds due to sx latch request",
	 static_cast<monitor_type_t>(
	 MONITOR_EXISTING | MONITOR_DEFAULT_ON),
	 MONITOR_DEFAULT_START, MONITOR_OVLD_RWLOCK_SX_SPIN_ROUNDS},

	{"innodb_rwlock_s_os_waits", "server",
	 "Number of OS waits due to shared latch request",
	 static_cast<monitor_type_t>(
	 MONITOR_EXISTING | MONITOR_DEFAULT_ON),
	 MONITOR_DEFAULT_START, MONITOR_OVLD_RWLOCK_S_OS_WAITS},

	{"innodb_rwlock_x_os_waits", "server",
	 "Number of OS waits due to exclusive latch request",
	 static_cast<monitor_type_t>(
	 MONITOR_EXISTING | MONITOR_DEFAULT_ON),
	 MONITOR_DEFAULT_START, MONITOR_OVLD_RWLOCK_X_OS_WAITS},

	{"innodb_rwlock_sx_os_waits", "server",
	 "Number of OS waits due to sx latch request",
	 static_cast<monitor_type_t>(
	 MONITOR_EXISTING | MONITOR_DEFAULT_ON),
	 MONITOR_DEFAULT_START, MONITOR_OVLD_RWLOCK_SX_OS_WAITS},

	/* ========== Counters for DML operations ========== */
	{"module_dml", "dml", "Statistics for DMLs",
	 MONITOR_MODULE,
	 MONITOR_DEFAULT_START, MONITOR_MODULE_DML_STATS},

	{"dml_reads", "dml", "Number of rows read",
	 static_cast<monitor_type_t>(MONITOR_EXISTING),
	 MONITOR_DEFAULT_START, MONITOR_OLVD_ROW_READ},

	{"dml_inserts", "dml", "Number of rows inserted",
	 static_cast<monitor_type_t>(
	 MONITOR_EXISTING | MONITOR_DEFAULT_ON),
	 MONITOR_DEFAULT_START, MONITOR_OLVD_ROW_INSERTED},

	{"dml_deletes", "dml", "Number of rows deleted",
	 static_cast<monitor_type_t>(
	 MONITOR_EXISTING | MONITOR_DEFAULT_ON),
	 MONITOR_DEFAULT_START, MONITOR_OLVD_ROW_DELETED},

	{"dml_updates", "dml", "Number of rows updated",
	 static_cast<monitor_type_t>(
	 MONITOR_EXISTING | MONITOR_DEFAULT_ON),
	 MONITOR_DEFAULT_START, MONITOR_OLVD_ROW_UPDTATED},

	/* ========== Counters for DDL operations ========== */
	{"module_ddl", "ddl", "Statistics for DDLs",
	 MONITOR_MODULE,
	 MONITOR_DEFAULT_START, MONITOR_MODULE_DDL_STATS},

	{"ddl_background_drop_indexes", "ddl",
	 "Number of indexes waiting to be dropped after failed index creation",
	 MONITOR_NONE,
	 MONITOR_DEFAULT_START, MONITOR_BACKGROUND_DROP_INDEX},

	{"ddl_background_drop_tables", "ddl",
	 "Number of tables in background drop table list",
	 MONITOR_NONE,
	 MONITOR_DEFAULT_START, MONITOR_BACKGROUND_DROP_TABLE},

	{"ddl_online_create_index", "ddl",
	 "Number of indexes being created online",
	 MONITOR_NONE,
	 MONITOR_DEFAULT_START, MONITOR_ONLINE_CREATE_INDEX},

	{"ddl_pending_alter_table", "ddl",
	 "Number of ALTER TABLE, CREATE INDEX, DROP INDEX in progress",
	 MONITOR_NONE,
	 MONITOR_DEFAULT_START, MONITOR_PENDING_ALTER_TABLE},

	{"ddl_sort_file_alter_table", "ddl",
	 "Number of sort files created during alter table",
	 MONITOR_NONE,
	 MONITOR_DEFAULT_START, MONITOR_ALTER_TABLE_SORT_FILES},

	{"ddl_log_file_alter_table", "ddl",
	 "Number of log files created during alter table",
	 MONITOR_NONE,
	 MONITOR_DEFAULT_START, MONITOR_ALTER_TABLE_LOG_FILES},

	/* ===== Counters for ICP (Index Condition Pushdown) Module ===== */
	{"module_icp", "icp", "Index Condition Pushdown",
	 MONITOR_MODULE,
	 MONITOR_DEFAULT_START, MONITOR_MODULE_ICP},

	{"icp_attempts", "icp",
	 "Number of attempts for index push-down condition checks",
	 MONITOR_NONE,
	 MONITOR_DEFAULT_START, MONITOR_ICP_ATTEMPTS},

	{"icp_no_match", "icp", "Index push-down condition does not match",
	 MONITOR_NONE,
	 MONITOR_DEFAULT_START, MONITOR_ICP_NO_MATCH},

	{"icp_out_of_range", "icp", "Index push-down condition out of range",
	 MONITOR_NONE,
	 MONITOR_DEFAULT_START, MONITOR_ICP_OUT_OF_RANGE},

	{"icp_match", "icp", "Index push-down condition matches",
	 MONITOR_NONE,
	 MONITOR_DEFAULT_START, MONITOR_ICP_MATCH},

	/* ========== Mutex monitoring on/off ========== */
	{"latch_status", "Latch counters",
	 "Collect latch counters to display via SHOW ENGING INNODB MUTEX",
	 MONITOR_MODULE,
	 MONITOR_DEFAULT_START, MONITOR_MODULE_LATCHES},

	{"latch", "sync", "Latch monitoring control",
	 MONITOR_HIDDEN,
	 MONITOR_DEFAULT_START, MONITOR_LATCHES},

	/* ========== To turn on/off reset all counters ========== */
	{"all", "All Counters", "Turn on/off and reset all counters",
	 MONITOR_MODULE,
	 MONITOR_DEFAULT_START, MONITOR_ALL_COUNTER}
};

/* The "innodb_counter_value" array stores actual counter values */
monitor_value_t	innodb_counter_value[NUM_MONITOR];

/* monitor_set_tbl is used to record and determine whether a monitor
has been turned on/off. */
ulint		monitor_set_tbl[(NUM_MONITOR + NUM_BITS_ULINT
						- 1) / NUM_BITS_ULINT];

/****************************************************************//**
Get a monitor's "monitor_info" by its monitor id (index into the
innodb_counter_info array.
@return Point to corresponding monitor_info_t, or NULL if no such
monitor */
monitor_info_t*
srv_mon_get_info(
/*=============*/
	monitor_id_t	monitor_id)	/*!< id indexing into the
					innodb_counter_info array */
{
	ut_a(monitor_id < NUM_MONITOR);

	return((monitor_id < NUM_MONITOR)
			? &innodb_counter_info[monitor_id]
			: NULL);
}

/****************************************************************//**
Get monitor's name by its monitor id (indexing into the
innodb_counter_info array.
@return corresponding monitor name, or NULL if no such
monitor */
const char*
srv_mon_get_name(
/*=============*/
	monitor_id_t	monitor_id)	/*!< id index into the
					innodb_counter_info array */
{
	ut_a(monitor_id < NUM_MONITOR);

	return((monitor_id < NUM_MONITOR)
			? innodb_counter_info[monitor_id].monitor_name
			: NULL);
}

/****************************************************************//**
Turn on/off, reset monitor counters in a module. If module_id
is MONITOR_ALL_COUNTER then turn on all monitor counters.
turned on because it has already been turned on. */
void
srv_mon_set_module_control(
/*=======================*/
	monitor_id_t	module_id,	/*!< in: Module ID as in
					monitor_counter_id. If it is
					set to MONITOR_ALL_COUNTER, this means
					we shall turn on all the counters */
	mon_option_t	set_option)	/*!< in: Turn on/off reset the
					counter */
{
	ulint	ix;
	ulint	start_id;
	ibool	set_current_module = FALSE;

	ut_a(module_id <= NUM_MONITOR);
	ut_a(UT_ARR_SIZE(innodb_counter_info) == NUM_MONITOR);

	/* The module_id must be an ID of MONITOR_MODULE type */
	ut_a(innodb_counter_info[module_id].monitor_type & MONITOR_MODULE);

	/* start with the first monitor in the module. If module_id
	is MONITOR_ALL_COUNTER, this means we need to turn on all
	monitor counters. */
	if (module_id == MONITOR_ALL_COUNTER) {
		start_id = 1;
	} else if (innodb_counter_info[module_id].monitor_type
		   & MONITOR_GROUP_MODULE) {
		/* Counters in this module are set as a group together
		and cannot be turned on/off individually. Need to set
		the on/off bit in the module counter */
		start_id = module_id;
		set_current_module = TRUE;

	} else {
		start_id = module_id + 1;
	}

	for (ix = start_id; ix < NUM_MONITOR; ix++) {
		/* if we hit the next module counter, we will
		continue if we want to turn on all monitor counters,
		and break if just turn on the counters in the
		current module. */
		if (innodb_counter_info[ix].monitor_type & MONITOR_MODULE) {

			if (set_current_module) {
				/* Continue to set on/off bit on current
				module */
				set_current_module = FALSE;
			} else if (module_id == MONITOR_ALL_COUNTER) {
				if (!(innodb_counter_info[ix].monitor_type
				      & MONITOR_GROUP_MODULE)) {
					continue;
				}
			} else {
				/* Hitting the next module, stop */
				break;
			}
		}

		/* Cannot turn on a monitor already been turned on. User
		should be aware some counters are already on before
		turn them on again (which could reset counter value) */
		if (MONITOR_IS_ON(ix) && (set_option == MONITOR_TURN_ON)) {
			ib::info() << "Monitor '"
				<< srv_mon_get_name((monitor_id_t) ix)
				<< "' is already enabled.";
			continue;
		}

		/* For some existing counters (server status variables),
		we will get its counter value at the start/stop time
		to calculate the actual value during the time. */
		if (innodb_counter_info[ix].monitor_type & MONITOR_EXISTING) {
			srv_mon_process_existing_counter(
				static_cast<monitor_id_t>(ix), set_option);
		}

		/* Currently support 4 operations on the monitor counters:
		turn on, turn off, reset and reset all operations. */
		switch (set_option) {
		case MONITOR_TURN_ON:
			MONITOR_ON(ix);
			MONITOR_INIT(ix);
			MONITOR_SET_START(ix);
			break;

		case MONITOR_TURN_OFF:
			MONITOR_OFF(ix);
			MONITOR_SET_OFF(ix);
			break;

		case MONITOR_RESET_VALUE:
			srv_mon_reset(static_cast<monitor_id_t>(ix));
			break;

		case MONITOR_RESET_ALL_VALUE:
			srv_mon_reset_all(static_cast<monitor_id_t>(ix));
			break;

		default:
			ut_error;
		}
	}
}

/****************************************************************//**
Get transaction system's rollback segment size in pages
@return size in pages */
static
ulint
srv_mon_get_rseg_size(void)
/*=======================*/
{
	ulint		i;
	ulint		value = 0;

	/* rseg_array is a static array, so we can go through it without
	mutex protection. In addition, we provide an estimate of the
	total rollback segment size and to avoid mutex contention we
	don't acquire the rseg->mutex" */
	for (i = 0; i < TRX_SYS_N_RSEGS; ++i) {
		const trx_rseg_t*	rseg = trx_sys->rseg_array[i];

		if (rseg != NULL) {
			value += rseg->curr_size;
		}
	}

	return(value);
}

/****************************************************************//**
This function consolidates some existing server counters used
by "system status variables". These existing system variables do not have
mechanism to start/stop and reset the counters, so we simulate these
controls by remembering the corresponding counter values when the
corresponding monitors are turned on/off/reset, and do appropriate
mathematics to deduct the actual value. Please also refer to
srv_export_innodb_status() for related global counters used by
the existing status variables.*/
void
srv_mon_process_existing_counter(
/*=============================*/
	monitor_id_t	monitor_id,	/*!< in: the monitor's ID as in
					monitor_counter_id */
	mon_option_t	set_option)	/*!< in: Turn on/off reset the
					counter */
{
	mon_type_t		value;
	monitor_info_t*		monitor_info;
	ibool			update_min = FALSE;
	buf_pool_stat_t		stat;
	buf_pools_list_size_t	buf_pools_list_size;
	ulint			LRU_len;
	ulint			free_len;
	ulint			flush_list_len;

	monitor_info = srv_mon_get_info(monitor_id);

	ut_a(monitor_info->monitor_type & MONITOR_EXISTING);
	ut_a(monitor_id < NUM_MONITOR);

	/* Get the value from corresponding global variable */
	switch (monitor_id) {
	/* export_vars.innodb_buffer_pool_reads. Num Reads from
	disk (page not in buffer) */
	case MONITOR_OVLD_BUF_POOL_READS:
		value = srv_stats.buf_pool_reads;
		break;

	/* innodb_buffer_pool_read_requests, the number of logical
	read requests */
	case MONITOR_OVLD_BUF_POOL_READ_REQUESTS:
		buf_get_total_stat(&stat);
		value = stat.n_page_gets;
		break;

	/* innodb_buffer_pool_write_requests, the number of
	write request */
	case MONITOR_OVLD_BUF_POOL_WRITE_REQUEST:
		value = srv_stats.buf_pool_write_requests;
		break;

	/* innodb_buffer_pool_wait_free */
	case MONITOR_OVLD_BUF_POOL_WAIT_FREE:
		value = srv_stats.buf_pool_wait_free;
		break;

	/* innodb_buffer_pool_read_ahead */
	case MONITOR_OVLD_BUF_POOL_READ_AHEAD:
		buf_get_total_stat(&stat);
		value = stat.n_ra_pages_read;
		break;

	/* innodb_buffer_pool_read_ahead_evicted */
	case MONITOR_OVLD_BUF_POOL_READ_AHEAD_EVICTED:
		buf_get_total_stat(&stat);
		value = stat.n_ra_pages_evicted;
		break;

	/* innodb_buffer_pool_pages_total */
	case MONITOR_OVLD_BUF_POOL_PAGE_TOTAL:
		value = buf_pool_get_n_pages();
		break;

	/* innodb_buffer_pool_pages_misc */
	case MONITOR_OVLD_BUF_POOL_PAGE_MISC:
		buf_get_total_list_len(&LRU_len, &free_len, &flush_list_len);
		value = buf_pool_get_n_pages() - LRU_len - free_len;
		break;

	/* innodb_buffer_pool_pages_data */
	case MONITOR_OVLD_BUF_POOL_PAGES_DATA:
		buf_get_total_list_len(&LRU_len, &free_len, &flush_list_len);
		value = LRU_len;
		break;

	/* innodb_buffer_pool_bytes_data */
	case MONITOR_OVLD_BUF_POOL_BYTES_DATA:
		buf_get_total_list_size_in_bytes(&buf_pools_list_size);
		value = buf_pools_list_size.LRU_bytes
			+ buf_pools_list_size.unzip_LRU_bytes;
		break;

	/* innodb_buffer_pool_pages_dirty */
	case MONITOR_OVLD_BUF_POOL_PAGES_DIRTY:
		buf_get_total_list_len(&LRU_len, &free_len, &flush_list_len);
		value = flush_list_len;
		break;

	/* innodb_buffer_pool_bytes_dirty */
	case MONITOR_OVLD_BUF_POOL_BYTES_DIRTY:
		buf_get_total_list_size_in_bytes(&buf_pools_list_size);
		value = buf_pools_list_size.flush_list_bytes;
		break;

	/* innodb_buffer_pool_pages_free */
	case MONITOR_OVLD_BUF_POOL_PAGES_FREE:
		buf_get_total_list_len(&LRU_len, &free_len, &flush_list_len);
		value = free_len;
		break;

	/* innodb_pages_created, the number of pages created */
	case MONITOR_OVLD_PAGE_CREATED:
		buf_get_total_stat(&stat);
		value = stat.n_pages_created;
		break;

	/* innodb_pages_written, the number of page written */
	case MONITOR_OVLD_PAGES_WRITTEN:
		buf_get_total_stat(&stat);
		value = stat.n_pages_written;
		break;

	/* innodb_pages_read */
	case MONITOR_OVLD_PAGES_READ:
		buf_get_total_stat(&stat);
		value = stat.n_pages_read;
		break;

	/* innodb_data_reads, the total number of data reads */
	case MONITOR_OVLD_BYTE_READ:
		value = srv_stats.data_read;
		break;

	/* innodb_data_writes, the total number of data writes. */
	case MONITOR_OVLD_BYTE_WRITTEN:
		value = srv_stats.data_written;
		break;

	/* innodb_data_reads, the total number of data reads. */
	case MONITOR_OVLD_OS_FILE_READ:
		value = os_n_file_reads;
		break;

	/* innodb_data_writes, the total number of data writes*/
	case MONITOR_OVLD_OS_FILE_WRITE:
		value = os_n_file_writes;
		break;

	/* innodb_data_fsyncs, number of fsync() operations so far. */
	case MONITOR_OVLD_OS_FSYNC:
		value = os_n_fsyncs;
		break;

	/* innodb_os_log_written */
	case MONITOR_OVLD_OS_LOG_WRITTEN:
		value = (mon_type_t) srv_stats.os_log_written;
		break;

	/* innodb_os_log_fsyncs */
	case MONITOR_OVLD_OS_LOG_FSYNC:
		value = fil_n_log_flushes;
		break;

	/* innodb_os_log_pending_fsyncs */
	case MONITOR_OVLD_OS_LOG_PENDING_FSYNC:
		value = fil_n_pending_log_flushes;
		update_min = TRUE;
		break;

	/* innodb_os_log_pending_writes */
	case MONITOR_OVLD_OS_LOG_PENDING_WRITES:
		value = srv_stats.os_log_pending_writes;
		update_min = TRUE;
		break;

	/* innodb_log_waits */
	case MONITOR_OVLD_LOG_WAITS:
		value = srv_stats.log_waits;
		break;

	/* innodb_log_write_requests */
	case MONITOR_OVLD_LOG_WRITE_REQUEST:
		value = srv_stats.log_write_requests;
		break;

	/* innodb_log_writes */
	case MONITOR_OVLD_LOG_WRITES:
		value = srv_stats.log_writes;
		break;

	case MONITOR_OVLD_LOG_PADDED:
		value = srv_stats.log_padded;
		break;

	/* innodb_dblwr_writes */
	case MONITOR_OVLD_SRV_DBLWR_WRITES:
		value = srv_stats.dblwr_writes;
		break;

	/* innodb_dblwr_pages_written */
	case MONITOR_OVLD_SRV_DBLWR_PAGES_WRITTEN:
		value = srv_stats.dblwr_pages_written;
		break;

	/* innodb_page_size */
	case MONITOR_OVLD_SRV_PAGE_SIZE:
		value = UNIV_PAGE_SIZE;
		break;

	case MONITOR_OVLD_RWLOCK_S_SPIN_WAITS:
		value = rw_lock_stats.rw_s_spin_wait_count;
		break;

	case MONITOR_OVLD_RWLOCK_X_SPIN_WAITS:
		value = rw_lock_stats.rw_x_spin_wait_count;
		break;

	case MONITOR_OVLD_RWLOCK_SX_SPIN_WAITS:
		value = rw_lock_stats.rw_sx_spin_wait_count;
		break;

	case MONITOR_OVLD_RWLOCK_S_SPIN_ROUNDS:
		value = rw_lock_stats.rw_s_spin_round_count;
		break;

	case MONITOR_OVLD_RWLOCK_X_SPIN_ROUNDS:
		value = rw_lock_stats.rw_x_spin_round_count;
		break;

	case MONITOR_OVLD_RWLOCK_SX_SPIN_ROUNDS:
		value = rw_lock_stats.rw_sx_spin_round_count;
		break;

	case MONITOR_OVLD_RWLOCK_S_OS_WAITS:
		value = rw_lock_stats.rw_s_os_wait_count;
		break;

	case MONITOR_OVLD_RWLOCK_X_OS_WAITS:
		value = rw_lock_stats.rw_x_os_wait_count;
		break;

	case MONITOR_OVLD_RWLOCK_SX_OS_WAITS:
		value = rw_lock_stats.rw_sx_os_wait_count;
		break;

	case MONITOR_OVLD_BUFFER_POOL_SIZE:
		value = srv_buf_pool_size;
		break;

	/* innodb_rows_read */
	case MONITOR_OLVD_ROW_READ:
		value = srv_stats.n_rows_read;
		break;

	/* innodb_rows_inserted */
	case MONITOR_OLVD_ROW_INSERTED:
		value = srv_stats.n_rows_inserted;
		break;

	/* innodb_rows_deleted */
	case MONITOR_OLVD_ROW_DELETED:
		value = srv_stats.n_rows_deleted;
		break;

	/* innodb_rows_updated */
	case MONITOR_OLVD_ROW_UPDTATED:
		value = srv_stats.n_rows_updated;
		break;

	/* innodb_row_lock_current_waits */
	case MONITOR_OVLD_ROW_LOCK_CURRENT_WAIT:
		value = srv_stats.n_lock_wait_current_count;
		break;

	/* innodb_row_lock_time */
	case MONITOR_OVLD_LOCK_WAIT_TIME:
		value = srv_stats.n_lock_wait_time / 1000;
		break;

	/* innodb_row_lock_time_max */
	case MONITOR_OVLD_LOCK_MAX_WAIT_TIME:
		value = lock_sys->n_lock_max_wait_time / 1000;
		break;

	/* innodb_row_lock_time_avg */
	case MONITOR_OVLD_LOCK_AVG_WAIT_TIME:
		if (srv_stats.n_lock_wait_count > 0) {
			value = srv_stats.n_lock_wait_time / 1000
				/ srv_stats.n_lock_wait_count;
		} else {
			value = 0;
		}
		break;

	/* innodb_row_lock_waits */
	case MONITOR_OVLD_ROW_LOCK_WAIT:
		value = srv_stats.n_lock_wait_count;
		break;

	case MONITOR_RSEG_HISTORY_LEN:
		value = trx_sys->rseg_history_len;
		break;

	case MONITOR_RSEG_CUR_SIZE:
		value = srv_mon_get_rseg_size();
		break;

	case MONITOR_OVLD_N_FILE_OPENED:
		value = fil_n_file_opened;
		break;

	case MONITOR_OVLD_IBUF_MERGE_INSERT:
		value = ibuf->n_merged_ops[IBUF_OP_INSERT];
		break;

	case MONITOR_OVLD_IBUF_MERGE_DELETE:
		value = ibuf->n_merged_ops[IBUF_OP_DELETE_MARK];
		break;

	case MONITOR_OVLD_IBUF_MERGE_PURGE:
		value = ibuf->n_merged_ops[IBUF_OP_DELETE];
		break;

	case MONITOR_OVLD_IBUF_MERGE_DISCARD_INSERT:
		value = ibuf->n_discarded_ops[IBUF_OP_INSERT];
		break;

	case MONITOR_OVLD_IBUF_MERGE_DISCARD_DELETE:
		value = ibuf->n_discarded_ops[IBUF_OP_DELETE_MARK];
		break;

	case MONITOR_OVLD_IBUF_MERGE_DISCARD_PURGE:
		value = ibuf->n_discarded_ops[IBUF_OP_DELETE];
		break;

	case MONITOR_OVLD_IBUF_MERGES:
		value = ibuf->n_merges;
		break;

	case MONITOR_OVLD_IBUF_SIZE:
		value = ibuf->size;
		break;

	case MONITOR_OVLD_SERVER_ACTIVITY:
		value = srv_get_activity_count();
		break;

	case MONITOR_OVLD_LSN_FLUSHDISK:
		value = (mon_type_t) log_sys->flushed_to_disk_lsn;
		break;

	case MONITOR_OVLD_LSN_CURRENT:
		value = (mon_type_t) log_sys->lsn;
		break;

	case MONITOR_OVLD_BUF_OLDEST_LSN:
		value = (mon_type_t) buf_pool_get_oldest_modification();
		break;

	case MONITOR_OVLD_LSN_CHECKPOINT:
		value = (mon_type_t) log_sys->last_checkpoint_lsn;
		break;

	case MONITOR_OVLD_MAX_AGE_ASYNC:
		value = log_sys->max_modified_age_async;
		break;

	case MONITOR_OVLD_MAX_AGE_SYNC:
		value = log_sys->max_modified_age_sync;
		break;

	case MONITOR_OVLD_ADAPTIVE_HASH_SEARCH:
		value = btr_cur_n_sea;
		break;

	case MONITOR_OVLD_ADAPTIVE_HASH_SEARCH_BTREE:
		value = btr_cur_n_non_sea;
		break;

	default:
		ut_error;
	}

	switch (set_option) {
	case MONITOR_TURN_ON:
		/* Save the initial counter value in mon_start_value
		field */
		MONITOR_SAVE_START(monitor_id, value);
		return;

	case MONITOR_TURN_OFF:
		/* Save the counter value to mon_last_value when we
		turn off the monitor but not yet reset. Note the
		counter has not yet been set to off in the bitmap
		table for normal turn off. We need to check the
		count status (on/off) to avoid reset the value
		for an already off conte */
		if (MONITOR_IS_ON(monitor_id)) {
			srv_mon_process_existing_counter(monitor_id,
							 MONITOR_GET_VALUE);
			MONITOR_SAVE_LAST(monitor_id);
		}
		return;

	case MONITOR_GET_VALUE:
		if (MONITOR_IS_ON(monitor_id)) {

			/* If MONITOR_DISPLAY_CURRENT bit is on, we
			only record the current value, rather than
			incremental value over a period. Most of
`			this type of counters are resource related
			counters such as number of buffer pages etc. */
			if (monitor_info->monitor_type
			    & MONITOR_DISPLAY_CURRENT) {
				MONITOR_SET(monitor_id, value);
			} else {
				/* Most status counters are montonically
				increasing, no need to update their
				minimum values. Only do so
				if "update_min" set to TRUE */
				MONITOR_SET_DIFF(monitor_id, value);

				if (update_min
				    && (MONITOR_VALUE(monitor_id)
					< MONITOR_MIN_VALUE(monitor_id))) {
					MONITOR_MIN_VALUE(monitor_id) =
						MONITOR_VALUE(monitor_id);
				}
			}
		}
		return;

	case MONITOR_RESET_VALUE:
		if (!MONITOR_IS_ON(monitor_id)) {
			MONITOR_LAST_VALUE(monitor_id) = 0;
		}
		return;

	/* Nothing special for reset all operation for these existing
	counters */
	case MONITOR_RESET_ALL_VALUE:
		return;
	}
}

/*************************************************************//**
Reset a monitor, create a new base line with the current monitor
value. This baseline is recorded by MONITOR_VALUE_RESET(monitor) */
void
srv_mon_reset(
/*==========*/
	monitor_id_t	monitor)	/*!< in: monitor id */
{
	ibool	monitor_was_on;

	monitor_was_on = MONITOR_IS_ON(monitor);

	if (monitor_was_on) {
		/* Temporarily turn off the counter for the resetting
		operation */
		MONITOR_OFF(monitor);
	}

	/* Before resetting the current monitor value, first
	calculate and set the max/min value since monitor
	start */
	srv_mon_calc_max_since_start(monitor);
	srv_mon_calc_min_since_start(monitor);

	/* Monitors with MONITOR_DISPLAY_CURRENT bit
	are not incremental, no need to remember
	the reset value. */
	if (innodb_counter_info[monitor].monitor_type
	    & MONITOR_DISPLAY_CURRENT) {
		MONITOR_VALUE_RESET(monitor) = 0;
	} else {
		/* Remember the new baseline */
		MONITOR_VALUE_RESET(monitor) = MONITOR_VALUE_RESET(monitor)
					       + MONITOR_VALUE(monitor);
	}

	/* Reset the counter value */
	MONITOR_VALUE(monitor) = 0;
	MONITOR_MAX_VALUE(monitor) = MAX_RESERVED;
	MONITOR_MIN_VALUE(monitor) = MIN_RESERVED;

	MONITOR_FIELD((monitor), mon_reset_time) = time(NULL);

	if (monitor_was_on) {
		MONITOR_ON(monitor);
	}
}

/*************************************************************//**
Turn on monitor counters that are marked as default ON. */
void
srv_mon_default_on(void)
/*====================*/
{
	ulint   ix;

	for (ix = 0; ix < NUM_MONITOR; ix++) {
		if (innodb_counter_info[ix].monitor_type
		    & MONITOR_DEFAULT_ON) {
			/* Turn on monitor counters that are default on */
			MONITOR_ON(ix);
			MONITOR_INIT(ix);
			MONITOR_SET_START(ix);
		}
	}
}
#endif /* !UNIV_HOTBACKUP */<|MERGE_RESOLUTION|>--- conflicted
+++ resolved
@@ -1,10 +1,6 @@
 /*****************************************************************************
 
-<<<<<<< HEAD
-Copyright (c) 2010, 2015, Oracle and/or its affiliates. All Rights Reserved.
-=======
 Copyright (c) 2010, 2016, Oracle and/or its affiliates. All Rights Reserved.
->>>>>>> cf35f575
 Copyright (c) 2012, Facebook Inc.
 
 This program is free software; you can redistribute it and/or modify it under
