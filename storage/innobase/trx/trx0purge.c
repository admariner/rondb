--- conflicted
+++ resolved
@@ -1152,13 +1152,9 @@
 		}
 	}
 
-<<<<<<< HEAD
 	MONITOR_SET(MONITOR_DML_PURGE_DELAY, srv_dml_needed_delay);
 
-	purge_sys->view = read_view_oldest_copy_or_open_new(ut_dulint_zero,
-=======
 	purge_sys->view = read_view_oldest_copy_or_open_new(0,
->>>>>>> 3d2c88ad
 							    purge_sys->heap);
 	mutex_exit(&kernel_mutex);
 
