--- conflicted
+++ resolved
@@ -412,7 +412,23 @@
   void set_field(uint index, Field *f);
 };
 
-<<<<<<< HEAD
+struct PFS_connection_stat_row
+{
+  ulonglong m_current_connections;
+  ulonglong m_total_connections;
+
+  inline void set(const PFS_connection_stat *stat)
+  {
+    m_current_connections= stat->m_current_connections;
+    m_total_connections= stat->m_total_connections;
+  }
+
+  /** Set a table field from the row. */
+  void set_field(uint index, Field *f);
+};
+
+void set_field_object_type(Field *f, enum_object_type object_type);
+
 /** Row fragment for socket io statistics columns. */
 struct PFS_socket_io_stat_row
 {
@@ -420,7 +436,7 @@
   PFS_byte_stat_row m_write;
   PFS_byte_stat_row m_misc;
   PFS_byte_stat_row m_all;
-
+  
   inline void set(time_normalizer *normalizer, const PFS_socket_io_stat *stat)
   {
     PFS_byte_stat all;
@@ -445,24 +461,7 @@
 
     m_all.set(normalizer, &all);
   }
-=======
-struct PFS_connection_stat_row
-{
-  ulonglong m_current_connections;
-  ulonglong m_total_connections;
-
-  inline void set(const PFS_connection_stat *stat)
-  {
-    m_current_connections= stat->m_current_connections;
-    m_total_connections= stat->m_total_connections;
-  }
-
-  /** Set a table field from the row. */
-  void set_field(uint index, Field *f);
->>>>>>> 59db4846
-};
-
-void set_field_object_type(Field *f, enum_object_type object_type);
+};
 
 /** @} */
 
