/*
   Copyright (c) 2003, 2010, Oracle and/or its affiliates. All rights reserved.

   This program is free software; you can redistribute it and/or modify
   it under the terms of the GNU General Public License as published by
   the Free Software Foundation; version 2 of the License.

   This program is distributed in the hope that it will be useful,
   but WITHOUT ANY WARRANTY; without even the implied warranty of
   MERCHANTABILITY or FITNESS FOR A PARTICULAR PURPOSE.  See the
   GNU General Public License for more details.

   You should have received a copy of the GNU General Public License
   along with this program; if not, write to the Free Software
   Foundation, Inc., 51 Franklin St, Fifth Floor, Boston, MA 02110-1301  USA
*/

#ifndef GLOBAL_SIGNAL_NUMBERS_H
#define GLOBAL_SIGNAL_NUMBERS_H

#include <kernel_types.h>
/**
 * NOTE
 *
 * When adding a new signal, remember to update MAX_GSN and SignalNames.cpp
 */
const GlobalSignalNumber MAX_GSN = 768;

struct GsnName {
  GlobalSignalNumber gsn;
  const char * name;
};

extern const GsnName SignalNames[];
extern const GlobalSignalNumber NO_OF_SIGNAL_NAMES;

/**
 * These are used by API and kernel
 */
#define GSN_API_REGCONF                 1
#define GSN_API_REGREF                  2
#define GSN_API_REGREQ                  3

#define GSN_ATTRINFO                    4
#define GSN_TRANSID_AI                  5
#define GSN_KEYINFO                     6
#define GSN_READCONF                    7

#define GSN_TCKEY_FAILCONF              8
#define GSN_TCKEY_FAILREF               9
#define GSN_TCKEYCONF                   10
#define GSN_TCKEYREF                    11
#define GSN_TCKEYREQ                    12

#define GSN_TCROLLBACKCONF              13
#define GSN_TCROLLBACKREF               14
#define GSN_TCROLLBACKREQ               15
#define GSN_TCROLLBACKREP               16

#define GSN_TC_COMMITCONF               17
#define GSN_TC_COMMITREF                18
#define GSN_TC_COMMITREQ                19
#define GSN_TC_HBREP                    20

#define GSN_TRANSID_AI_R                21
#define GSN_KEYINFO20_R                 22

#define GSN_GET_TABINFOREF              23
#define GSN_GET_TABINFOREQ              24
#define GSN_GET_TABINFO_CONF            190

#define GSN_GET_TABLEID_REQ             683
#define GSN_GET_TABLEID_REF             684
#define GSN_GET_TABLEID_CONF            685

#define GSN_DIHNDBTAMPER                25
#define GSN_NODE_FAILREP                26
#define GSN_NF_COMPLETEREP              27

#define GSN_SCAN_NEXTREQ                28
#define GSN_SCAN_TABCONF                29
/* 30 unused */
#define GSN_SCAN_TABREF                 31
#define GSN_SCAN_TABREQ                 32
#define GSN_KEYINFO20                   33

#define GSN_TCRELEASECONF               34
#define GSN_TCRELEASEREF                35
#define GSN_TCRELEASEREQ                36

#define GSN_TCSEIZECONF                 37
#define GSN_TCSEIZEREF                  38
#define GSN_TCSEIZEREQ                  39

#define GSN_TCKEY_FAILREFCONF_R         40

#define GSN_DBINFO_SCANREQ              41
#define GSN_DBINFO_SCANCONF             42
#define GSN_DBINFO_SCANREF              43
#define GSN_DBINFO_TRANSID_AI           44

#define GSN_CONFIG_CHANGE_REQ           45
#define GSN_CONFIG_CHANGE_REF           46
#define GSN_CONFIG_CHANGE_CONF          47

#define GSN_CONFIG_CHANGE_IMPL_REQ      48
#define GSN_CONFIG_CHANGE_IMPL_REF      49
#define GSN_CONFIG_CHANGE_IMPL_CONF     50

#define GSN_CONFIG_CHECK_REQ            51
#define GSN_CONFIG_CHECK_REF            52
#define GSN_CONFIG_CHECK_CONF           53

/* 54 unused */
/* 55 unused */
/* 56 unused */
/* 57 unused */
/* 58 unused */
/* 59 unused */
#define GSN_ALLOC_NODEID_REQ            60
#define GSN_ALLOC_NODEID_CONF           61
#define GSN_ALLOC_NODEID_REF            62
/* 63 unused */
/* 64 unused */
/* 65 unused */
/* 66 unused */

/**
 * These are used only by kernel
 */

#define GSN_ACC_ABORTCONF               67
/* 68 not unused */
/* 69 not unused */
#define GSN_UPDATE_FRAG_DIST_KEY_ORD    70
#define GSN_ACC_ABORTREQ                71
#define GSN_ACC_CHECK_SCAN              72
#define GSN_ACC_COMMITCONF              73
#define GSN_ACC_COMMITREQ               74
/* 75 unused */
/* 76 unused */

/* 79 unused */
/* 78 unused */
/* 77 unused */

/* 80 unused */
#define GSN_ACC_OVER_REC                81

/* 83 unused */
#define GSN_ACC_SCAN_INFO               84 /* local */
#define GSN_ALLOC_MEM_REQ               85 /* local */
#define GSN_ACC_SCANCONF                86
#define GSN_ACC_SCANREF                 87
#define GSN_ACC_SCANREQ                 88

#define GSN_RESTORE_LCP_REQ             91
#define GSN_RESTORE_LCP_REF             90
#define GSN_RESTORE_LCP_CONF            89

#define GSN_ACC_TO_CONF                 92
#define GSN_ACC_TO_REF                  93
#define GSN_ACC_TO_REQ                  94
#define GSN_ACCFRAGCONF                 95
#define GSN_ACCFRAGREF                  96
#define GSN_ACCFRAGREQ                  97
#define GSN_ACCKEYCONF                  98
#define GSN_ACCKEYREF                   99
#define GSN_ACCKEYREQ                   100
#define GSN_ACCMINUPDATE                101
#define GSN_ACCSEIZECONF                103
#define GSN_ACCSEIZEREF                 104
#define GSN_ACCSEIZEREQ                 105
#define GSN_ACCUPDATECONF               106
#define GSN_ACCUPDATEKEY                107
#define GSN_ACCUPDATEREF                108

#define GSN_ADD_FRAGCONF                109
#define GSN_ADD_FRAGREF                 110
#define GSN_ADD_FRAGREQ                 111

#define GSN_API_START_REP               120
#define GSN_API_FAILCONF                113
#define GSN_API_FAILREQ                 114
#define GSN_CNTR_START_REQ              115
/* 116 not unused */
#define GSN_CNTR_START_REF              117
#define GSN_CNTR_START_CONF             118
#define GSN_CNTR_START_REP              119
/* 120 not unused */
#define GSN_ROUTE_ORD                   121
#define GSN_NODE_VERSION_REP            122
/* 123 not unused */
#define GSN_FSSUSPENDORD                124 /* local */
#define GSN_CHECK_LCP_STOP              125
#define GSN_CLOSE_COMCONF               126 /* local */
#define GSN_CLOSE_COMREQ                127 /* local */
#define GSN_CM_ACKADD                   128 /* distr. */
#define GSN_ENABLE_COMCONF              129 /* local */
#define GSN_CM_ADD                      130 /* distr. */
/* 131 unused */
/* 132 not unused */
/* 133 not unused */
#define GSN_CM_HEARTBEAT                134 /* distr. */

#define GSN_PREPARE_COPY_FRAG_REQ       135
#define GSN_PREPARE_COPY_FRAG_REF       136
#define GSN_PREPARE_COPY_FRAG_CONF      137

#define GSN_CM_NODEINFOCONF             138 /* distr. */
#define GSN_CM_NODEINFOREF              139 /* distr. */
#define GSN_CM_NODEINFOREQ              140 /* distr. */
#define GSN_CM_REGCONF                  141 /* distr. */
#define GSN_CM_REGREF                   142 /* distr. */
#define GSN_CM_REGREQ                   143 /* distr. */
/* 144 not unused */
/* 145 not unused */
/* 146 not unused */
#define GSN_CM_ADD_REP                  147 /* local */
/* 148 not unused  */
/* 149 not unused  */
/* 150 not unused  */
#define GSN_CNTR_WAITREP                151 /* distr. */
#define GSN_COMMIT                      152
#define GSN_COMMIT_FAILCONF             153
#define GSN_COMMIT_FAILREQ              154
#define GSN_COMMITCONF                  155
#define GSN_COMMITREQ                   156
#define GSN_COMMITTED                   157
#define GSN_COMPLETE                    159
#define GSN_COMPLETECONF                160
#define GSN_COMPLETED                   161
#define GSN_COMPLETEREQ                 162
#define GSN_CONNECT_REP                 163
#define GSN_CONTINUEB                   164
/* 165 not unused */
#define GSN_COPY_ACTIVECONF             166
#define GSN_COPY_ACTIVEREF              167
#define GSN_COPY_ACTIVEREQ              168
#define GSN_COPY_FRAGCONF               169
#define GSN_COPY_FRAGREF                170
#define GSN_COPY_FRAGREQ                171
#define GSN_COPY_GCICONF                172
#define GSN_COPY_GCIREQ                 173
#define GSN_COPY_STATECONF              174
#define GSN_COPY_STATEREQ               175
#define GSN_COPY_TABCONF                176
#define GSN_COPY_TABREQ                 177
#define GSN_CREATE_FRAGCONF             178
#define GSN_CREATE_FRAGREF              179
#define GSN_CREATE_FRAGREQ              180
#define GSN_DEBUG_SIG                   181
#define GSN_DIH_SCAN_TAB_REQ            182
#define GSN_DIH_SCAN_TAB_REF            183
#define GSN_DIH_SCAN_TAB_CONF           184
#define GSN_DIH_SCAN_TAB_COMPLETE_REP   287
#define GSN_DIADDTABCONF                185
#define GSN_DIADDTABREF                 186
#define GSN_DIADDTABREQ                 187
/* 188 not unused */
/* 189 not unused */
/* 190 not unused */
#define GSN_DICTSTARTCONF               191
#define GSN_DICTSTARTREQ                192

#define GSN_LIST_TABLES_REQ             193
#define GSN_LIST_TABLES_CONF            194

#define GSN_ABORT                       195
#define GSN_ABORTCONF                   196
#define GSN_ABORTED                     197
#define GSN_ABORTREQ                    198

/******************************************
 * DROP TABLE
 * 
 */

/**
 * This is drop table's public interface
 */
#define GSN_DROP_TABLE_REQ               82
#define GSN_DROP_TABLE_REF              102
#define GSN_DROP_TABLE_CONF             112

/**
 * This is used for implementing drop table
 */
#define GSN_PREP_DROP_TAB_REQ           199
#define GSN_PREP_DROP_TAB_REF           200
#define GSN_PREP_DROP_TAB_CONF          201

#define GSN_DROP_TAB_REQ                202
#define GSN_DROP_TAB_REF                203
#define GSN_DROP_TAB_CONF               204

#define GSN_DIH_GET_TABINFO_REQ         208 /* distr. */
#define GSN_DIH_GET_TABINFO_REF         209 /* distr. */
#define GSN_DIH_GET_TABINFO_CONF        232 /* distr. */

/*****************************************/

#define GSN_UPDATE_TOCONF               205
#define GSN_UPDATE_TOREF                206
#define GSN_UPDATE_TOREQ                207

#define GSN_DIGETNODESCONF              210
#define GSN_DIGETNODESREF               211
#define GSN_DIGETNODESREQ               212
#define GSN_DIH_SCAN_GET_NODES_REQ      213
#define GSN_DIH_SCAN_GET_NODES_REF      215
#define GSN_DIH_SCAN_GET_NODES_CONF     214

#define GSN_DIH_RESTARTCONF             217
#define GSN_DIH_RESTARTREF              218
#define GSN_DIH_RESTARTREQ              219

/* 220 not unused */
/* 221 not unused */
/* 222 not unused */

#define GSN_EMPTY_LCP_REQ               223
#define GSN_EMPTY_LCP_CONF              224
#define GSN_EMPTY_LCP_REP               223 // local (LQH - DIH)

#define GSN_SCHEMA_INFO                 225
#define GSN_SCHEMA_INFOCONF             226

#define GSN_MASTER_GCPCONF              227
#define GSN_MASTER_GCPREF               228
#define GSN_MASTER_GCPREQ               229

/* 230 not unused */
/* 231 not unused */

/* 232 not unused */
/* 233 unused */
/* 234 unused */
#define GSN_DISCONNECT_REP              235
<<<<<<< HEAD
/* 236 unused */
/* 237 unused */
/* 238 unused */
=======

#define GSN_FIRE_TRIG_REQ               236
#define GSN_FIRE_TRIG_REF               237
#define GSN_FIRE_TRIG_CONF              238

>>>>>>> 00f67556
#define GSN_DIVERIFYCONF                239
#define GSN_DIVERIFYREF                 240
#define GSN_DIVERIFYREQ                 241
#define GSN_ENABLE_COMREQ               242 /* local */
#define GSN_END_LCPCONF                 243
#define GSN_END_LCP_CONF                243
#define GSN_END_LCPREQ                  244
#define GSN_END_LCP_REQ                 244
#define GSN_END_TOCONF                  245
#define GSN_END_TOREQ                   246
#define GSN_END_TOREF                   286
#define GSN_EVENT_REP                   247
#define GSN_EXEC_FRAGCONF               248
#define GSN_EXEC_FRAGREF                249
#define GSN_EXEC_FRAGREQ                250
#define GSN_EXEC_SRCONF                 251
#define GSN_EXEC_SRREQ                  252
#define GSN_EXPANDCHECK2                253
#define GSN_FAIL_REP                    254
#define GSN_FSCLOSECONF                 255
#define GSN_FSCLOSEREF                  256
#define GSN_FSCLOSEREQ                  257
#define GSN_FSAPPENDCONF                258
#define GSN_FSOPENCONF                  259
#define GSN_FSOPENREF                   260
#define GSN_FSOPENREQ                   261
#define GSN_FSREADCONF                  262
#define GSN_FSREADREF                   263
#define GSN_FSREADREQ                   264
#define GSN_FSSYNCCONF                  265
#define GSN_FSSYNCREF                   266
#define GSN_FSSYNCREQ                   267
#define GSN_FSAPPENDREQ                 268
#define GSN_FSAPPENDREF                 269
#define GSN_FSWRITECONF                 270
#define GSN_FSWRITEREF                  271
#define GSN_FSWRITEREQ                  272
#define GSN_GCP_ABORT                   273
#define GSN_GCP_ABORTED                 274
#define GSN_GCP_COMMIT                  275
#define GSN_GCP_NODEFINISH              276
#define GSN_GCP_NOMORETRANS             277
#define GSN_GCP_PREPARE                 278
#define GSN_GCP_PREPARECONF             279
#define GSN_GCP_PREPAREREF              280
#define GSN_GCP_SAVECONF                281
#define GSN_GCP_SAVEREF                 282
#define GSN_GCP_SAVEREQ                 283
#define GSN_GCP_TCFINISHED              284

#define GSN_UPGRADE_PROTOCOL_ORD        285

/* 286 not unused */
/* 287 not unused */
#define GSN_GETGCICONF                  288
#define GSN_GETGCIREQ                   289
#define GSN_HOT_SPAREREP                290
#define GSN_INCL_NODECONF               291
#define GSN_INCL_NODEREF                292
#define GSN_INCL_NODEREQ                293

#define GSN_LCP_PREPARE_REQ             296
#define GSN_LCP_PREPARE_REF             295
#define GSN_LCP_PREPARE_CONF            294

#define GSN_CREATE_HASH_MAP_REQ         297
#define GSN_CREATE_HASH_MAP_REF         298
#define GSN_CREATE_HASH_MAP_CONF        299

#define GSN_SHRINKCHECK2                301
#define GSN_GET_SCHEMA_INFOREQ          302
/* 303 not unused */
/* 304 not unused */
#define GSN_ALLOC_MEM_REF               305 /* local */
#define GSN_LQH_TRANSCONF               306
#define GSN_LQH_TRANSREQ                307
#define GSN_LQHADDATTCONF               308
#define GSN_LQHADDATTREF                309
#define GSN_LQHADDATTREQ                310
#define GSN_LQHFRAGCONF                 311
#define GSN_LQHFRAGREF                  312
#define GSN_LQHFRAGREQ                  313
#define GSN_LQHKEYCONF                  314
#define GSN_LQHKEYREF                   315
#define GSN_LQHKEYREQ                   316

#define GSN_MASTER_LCPCONF              318
#define GSN_MASTER_LCPREF               319
#define GSN_MASTER_LCPREQ               320

#define GSN_MEMCHECKCONF                321
#define GSN_MEMCHECKREQ                 322
#define GSN_NDB_FAILCONF                323
#define GSN_NDB_STARTCONF               324
#define GSN_NDB_STARTREF                325
#define GSN_NDB_STARTREQ                326
#define GSN_NDB_STTOR                   327
#define GSN_NDB_STTORRY                 328
#define GSN_NDB_TAMPER                  329
#define GSN_NEXT_SCANCONF               330
#define GSN_NEXT_SCANREF                331
#define GSN_NEXT_SCANREQ                332
#define GSN_ALLOC_MEM_CONF              333 /* local */

#define GSN_READ_CONFIG_REQ             334 /* new name for sizealt, local */
#define GSN_READ_CONFIG_CONF            335 /* new name for sizealt, local */

#define GSN_COPY_DATA_REQ               336
#define GSN_COPY_DATA_REF               337
#define GSN_COPY_DATA_CONF              338

#define GSN_OPEN_COMCONF                339
#define GSN_OPEN_COMREF                 340
#define GSN_OPEN_COMREQ                 341
#define GSN_PACKED_SIGNAL               342
#define GSN_PREP_FAILCONF               343
#define GSN_PREP_FAILREF                344
#define GSN_PREP_FAILREQ                345
#define GSN_PRES_TOCONF                 346
#define GSN_PRES_TOREQ                  347
#define GSN_READ_NODESCONF              348
#define GSN_READ_NODESREF               349
#define GSN_READ_NODESREQ               350
#define GSN_SCAN_FRAGCONF               351
#define GSN_SCAN_FRAGREF                352
#define GSN_SCAN_FRAGREQ                353
#define GSN_SCAN_HBREP                  354
#define GSN_SCAN_PROCCONF               355
#define GSN_SCAN_PROCREQ                356
#define GSN_SEND_PACKED                 357
#define GSN_SET_LOGLEVELORD             358

#define GSN_LQH_ALLOCREQ                359
#define GSN_TUP_ALLOCREQ                360
#define GSN_TUP_DEALLOCREQ              361

/* 362 not unused */

#define GSN_TUP_WRITELOG_REQ            363
#define GSN_LQH_WRITELOG_REQ            364

#define GSN_LCP_FRAG_REP                300
#define GSN_LCP_FRAG_ORD                365
#define GSN_LCP_COMPLETE_REP            158

#define GSN_START_LCP_REQ               317
#define GSN_START_LCP_CONF              366

#define GSN_UNBLO_DICTCONF              367
#define GSN_UNBLO_DICTREQ               368
#define GSN_START_COPYCONF              369
#define GSN_START_COPYREF               370
#define GSN_START_COPYREQ               371
#define GSN_START_EXEC_SR               372
#define GSN_START_FRAGCONF              373
#define GSN_START_FRAGREF               374
#define GSN_START_FRAGREQ               375
#define GSN_START_LCP_REF               376
#define GSN_START_LCP_ROUND             377
#define GSN_START_MECONF                378
#define GSN_START_MEREF                 379
#define GSN_START_MEREQ                 380
#define GSN_START_PERMCONF              381
#define GSN_START_PERMREF               382
#define GSN_START_PERMREQ               383
#define GSN_START_PERMREP               422
#define GSN_START_RECCONF               384
#define GSN_START_RECREF                385
#define GSN_START_RECREQ                386

#define GSN_START_TOCONF                387
#define GSN_START_TOREQ                 388
#define GSN_START_TOREF                 421

#define GSN_STORED_PROCCONF             389
#define GSN_STORED_PROCREF              390
#define GSN_STORED_PROCREQ              391
#define GSN_STTOR                       392
#define GSN_STTORRY                     393
#define GSN_BACKUP_TRIG_REQ             394
#define GSN_SYSTEM_ERROR                395
#define GSN_TAB_COMMITCONF              396
#define GSN_TAB_COMMITREF               397
#define GSN_TAB_COMMITREQ               398
#define GSN_TAKE_OVERTCCONF             399
#define GSN_TAKE_OVERTCREQ              400
#define GSN_TC_CLOPSIZECONF             401
#define GSN_TC_CLOPSIZEREQ              402
#define GSN_TC_SCHVERCONF               403
#define GSN_TC_SCHVERREQ                404
#define GSN_TCGETOPSIZECONF             405
#define GSN_TCGETOPSIZEREQ              406
#define GSN_TEST_ORD                    407
#define GSN_TESTSIG                     408
#define GSN_TIME_SIGNAL                 409
#define GSN_TUP_ABORTREQ                414
#define GSN_TUP_ADD_ATTCONF             415
#define GSN_TUP_ADD_ATTRREF             416
#define GSN_TUP_ADD_ATTRREQ             417
#define GSN_TUP_ATTRINFO                418
#define GSN_TUP_COMMITREQ               419

/* 421 not unused */
/* 422 not unused */
#define GSN_COPY_DATA_IMPL_REQ          423 /* local */
#define GSN_COPY_DATA_IMPL_REF          424 /* local */
#define GSN_COPY_DATA_IMPL_CONF         425 /* local */

#define GSN_DROP_FRAG_REQ               426 /* local */
#define GSN_DROP_FRAG_REF               427 /* local */
#define GSN_DROP_FRAG_CONF              428 /* local */
#define GSN_LOCAL_ROUTE_ORD             429 /* local */
/* 430 unused */
#define GSN_TUPFRAGCONF                 431
#define GSN_TUPFRAGREF                  432
#define GSN_TUPFRAGREQ                  433
#define GSN_TUPKEYCONF                  434
#define GSN_TUPKEYREF                   435
#define GSN_TUPKEYREQ                   436
#define GSN_TUPRELEASECONF              437
#define GSN_TUPRELEASEREF               438
#define GSN_TUPRELEASEREQ               439
#define GSN_TUPSEIZECONF                440
#define GSN_TUPSEIZEREF                 441
#define GSN_TUPSEIZEREQ                 442

#define GSN_ABORT_ALL_REQ               445
#define GSN_ABORT_ALL_REF               446
#define GSN_ABORT_ALL_CONF              447

/* 448 not unused - formerly GSN_STATISTICS_REQ */
#define GSN_STOP_ORD                    449
#define GSN_TAMPER_ORD                  450
/* 451 not unused - formerly GSN_SET_VAR_REQ  */
/* 452 not unused - formerly GSN_SET_VAR_CONF */
/* 453 not unused - formerly GSN_SET_VAR_REF  */
/* 454 not unused - formerly GSN_STATISTICS_CONF */

#define GSN_START_ORD                   455
/* 457 not unused */

#define GSN_EVENT_SUBSCRIBE_REQ         458
#define GSN_EVENT_SUBSCRIBE_CONF        459
#define GSN_EVENT_SUBSCRIBE_REF         460

/* NODE_PING signals */
#define GSN_NODE_PING_REQ               461 /* distr. */
#define GSN_NODE_PING_CONF              462 /* distr. */

/* 463 unused */
/* 464 unused */

#define GSN_DUMP_STATE_ORD              465

#define GSN_START_INFOREQ               466
#define GSN_START_INFOREF               467
#define GSN_START_INFOCONF              468

#define GSN_TC_COMMIT_ACK               469
#define GSN_REMOVE_MARKER_ORD           470

#define GSN_CHECKNODEGROUPSREQ          471
#define GSN_CHECKNODEGROUPSCONF         472

/* 473 unused */
#define GSN_ARBIT_PREPREQ               474
#define GSN_ARBIT_PREPCONF              475
#define GSN_ARBIT_PREPREF               476
#define GSN_ARBIT_STARTREQ              477
#define GSN_ARBIT_STARTCONF             478
#define GSN_ARBIT_STARTREF              479
#define GSN_ARBIT_CHOOSEREQ             480
#define GSN_ARBIT_CHOOSECONF            481
#define GSN_ARBIT_CHOOSEREF             482
#define GSN_ARBIT_STOPORD               483
#define GSN_ARBIT_STOPREP               484

#define GSN_BLOCK_COMMIT_ORD            485
#define GSN_UNBLOCK_COMMIT_ORD          486

#define GSN_NODE_START_REP              502
#define GSN_NODE_STATE_REP              487
#define GSN_CHANGE_NODE_STATE_REQ       488
#define GSN_CHANGE_NODE_STATE_CONF      489

#define GSN_DIH_SWITCH_REPLICA_REQ      490
#define GSN_DIH_SWITCH_REPLICA_CONF     491
#define GSN_DIH_SWITCH_REPLICA_REF      492

#define GSN_STOP_PERM_REQ               493
#define GSN_STOP_PERM_REF               494
#define GSN_STOP_PERM_CONF              495

#define GSN_STOP_ME_REQ                 496
#define GSN_STOP_ME_REF                 497
#define GSN_STOP_ME_CONF                498

#define GSN_WAIT_GCP_REQ                499
#define GSN_WAIT_GCP_REF                500
#define GSN_WAIT_GCP_CONF               501

/* 502 used */

/**
 * Trigger and index signals
 */

/**
 * These are used by API and kernel
 */
#define GSN_TRIG_ATTRINFO               503
#define GSN_CREATE_TRIG_REQ             504
#define GSN_CREATE_TRIG_CONF            505
#define GSN_CREATE_TRIG_REF             506
#define GSN_ALTER_TRIG_REQ              507
#define GSN_ALTER_TRIG_CONF             508
#define GSN_ALTER_TRIG_REF              509
#define GSN_CREATE_INDX_REQ             510
#define GSN_CREATE_INDX_CONF            511
#define GSN_CREATE_INDX_REF             512
#define GSN_DROP_TRIG_REQ               513
#define GSN_DROP_TRIG_CONF              514
#define GSN_DROP_TRIG_REF               515
#define GSN_DROP_INDX_REQ               516
#define GSN_DROP_INDX_CONF              517
#define GSN_DROP_INDX_REF               518
#define GSN_TCINDXREQ                   519
#define GSN_TCINDXCONF                  520
#define GSN_TCINDXREF                   521
#define GSN_INDXKEYINFO                 522
#define GSN_INDXATTRINFO                523
#define GSN_TCINDXNEXTREQ               524
#define GSN_TCINDXNEXTCONF              525
#define GSN_TCINDXNEXREF                526
#define GSN_FIRE_TRIG_ORD               527
#define GSN_FIRE_TRIG_ORD_L             123 /* local from TUP to SUMA */

/**
 * These are used only by kernel
 */
#define GSN_BUILDINDXREQ                528
#define GSN_BUILDINDXCONF               529
#define GSN_BUILDINDXREF                530

/**
 * Backup interface
 */
#define GSN_BACKUP_REQ                  531
#define GSN_BACKUP_DATA                 532
#define GSN_BACKUP_REF                  533
#define GSN_BACKUP_CONF                 534

#define GSN_ABORT_BACKUP_ORD            535

#define GSN_BACKUP_ABORT_REP            536
#define GSN_BACKUP_COMPLETE_REP         537
#define GSN_BACKUP_NF_COMPLETE_REP      538

/**
 * Internal backup signals
 */
#define GSN_DEFINE_BACKUP_REQ           539
#define GSN_DEFINE_BACKUP_REF           540
#define GSN_DEFINE_BACKUP_CONF          541

#define GSN_START_BACKUP_REQ            542
#define GSN_START_BACKUP_REF            543
#define GSN_START_BACKUP_CONF           544

#define GSN_BACKUP_FRAGMENT_REQ         545
#define GSN_BACKUP_FRAGMENT_REF         546
#define GSN_BACKUP_FRAGMENT_CONF        547

#define GSN_BACKUP_FRAGMENT_COMPLETE_REP 575

#define GSN_STOP_BACKUP_REQ             548
#define GSN_STOP_BACKUP_REF             549
#define GSN_STOP_BACKUP_CONF            550

/**
 * Used for master take-over / API status request
 */
#define GSN_BACKUP_STATUS_REQ           551
#define GSN_BACKUP_STATUS_REF           116
#define GSN_BACKUP_STATUS_CONF          165

/**
 * Db sequence signals
 */
#define GSN_UTIL_SEQUENCE_REQ           552
#define GSN_UTIL_SEQUENCE_REF           553
#define GSN_UTIL_SEQUENCE_CONF          554

#define GSN_FSREMOVEREQ                 555
#define GSN_FSREMOVEREF                 556
#define GSN_FSREMOVECONF                557

#define GSN_UTIL_PREPARE_REQ            558
#define GSN_UTIL_PREPARE_CONF           559
#define GSN_UTIL_PREPARE_REF            560

#define GSN_UTIL_EXECUTE_REQ            561
#define GSN_UTIL_EXECUTE_CONF           562
#define GSN_UTIL_EXECUTE_REF            563

#define GSN_UTIL_RELEASE_REQ            564
#define GSN_UTIL_RELEASE_CONF           565
#define GSN_UTIL_RELEASE_REF            566

/**
 * When dropping a long signal due to lack of memory resources
 */
#define GSN_SIGNAL_DROPPED_REP          567
#define GSN_CONTINUE_FRAGMENTED         568

/**
 * In multithreaded ndbd, sent from crashing thread to other threads to make
 * them stop prior to generating trace dump files.
 */
#define GSN_STOP_FOR_CRASH              761

/* Sent from BACKUP to DICT to lock a table during backup. */
#define GSN_BACKUP_LOCK_TAB_REQ         762
#define GSN_BACKUP_LOCK_TAB_CONF        763
#define GSN_BACKUP_LOCK_TAB_REF         764

/**
 * Suma participant interface
 */
#define GSN_SUB_REMOVE_REQ              569
#define GSN_SUB_REMOVE_REF              570
#define GSN_SUB_REMOVE_CONF             571
#define GSN_SUB_STOP_REQ                572
#define GSN_SUB_STOP_REF                573
#define GSN_SUB_STOP_CONF               574
/*                                      575 used */
#define GSN_SUB_CREATE_REQ              576
#define GSN_SUB_CREATE_REF              577
#define GSN_SUB_CREATE_CONF             578
#define GSN_SUB_START_REQ               579
#define GSN_SUB_START_REF               580
#define GSN_SUB_START_CONF              581
#define GSN_SUB_SYNC_REQ                582
#define GSN_SUB_SYNC_REF                583
#define GSN_SUB_SYNC_CONF               584
/*                                      585 unused */
#define GSN_SUB_TABLE_DATA              586

#define GSN_CREATE_TABLE_REQ            587
#define GSN_CREATE_TABLE_REF            588
#define GSN_CREATE_TABLE_CONF           589

#define GSN_ALTER_TABLE_REQ             624
#define GSN_ALTER_TABLE_REF             625
#define GSN_ALTER_TABLE_CONF            626

#define GSN_SUB_SYNC_CONTINUE_REQ       590
#define GSN_SUB_SYNC_CONTINUE_REF       591
#define GSN_SUB_SYNC_CONTINUE_CONF      592
#define GSN_SUB_GCP_COMPLETE_REP        593

#define GSN_CREATE_FRAGMENTATION_REQ    594
#define GSN_CREATE_FRAGMENTATION_REF    595
#define GSN_CREATE_FRAGMENTATION_CONF   596

#define GSN_CREATE_TAB_REQ              597
#define GSN_CREATE_TAB_REF              598
#define GSN_CREATE_TAB_CONF             599

#define GSN_ALTER_TAB_REQ               600
#define GSN_ALTER_TAB_REF               601
#define GSN_ALTER_TAB_CONF              602

#define GSN_ALTER_INDX_REQ              603
#define GSN_ALTER_INDX_REF              604
#define GSN_ALTER_INDX_CONF             605

#define GSN_ALTER_TABLE_REP             606
#define GSN_API_BROADCAST_REP           607

#define GSN_SYNC_THREAD_REQ             608
#define GSN_SYNC_THREAD_CONF            609

#define GSN_SYNC_REQ                    610
#define GSN_SYNC_REF                    611
#define GSN_SYNC_CONF                   612

#define GSN_SYNC_PATH_REQ               613
#define GSN_SYNC_PATH_CONF              614
#define GSN_615
#define GSN_616
#define GSN_617

#define GSN_618
#define GSN_619
#define GSN_620
#define GSN_621
#define GSN_622
#define GSN_623

#define GSN_627
#define GSN_628
#define GSN_629
#define GSN_630
#define GSN_631
#define GSN_632
#define GSN_633
#define GSN_634
#define GSN_635
#define GSN_636
#define GSN_637
#define GSN_638
#define GSN_639
#define GSN_640
#define GSN_641
#define GSN_642
#define GSN_643
#define GSN_644
#define GSN_645
#define GSN_646
#define GSN_647
#define GSN_648
#define GSN_649

#define GSN_650
#define GSN_651
#define GSN_652
#define GSN_653
#define GSN_654
#define GSN_655

#define GSN_656

#define GSN_UTIL_CREATE_LOCK_REQ        132
#define GSN_UTIL_CREATE_LOCK_REF        133
#define GSN_UTIL_CREATE_LOCK_CONF       188

#define GSN_UTIL_DESTROY_LOCK_REQ       189
#define GSN_UTIL_DESTROY_LOCK_REF       220
#define GSN_UTIL_DESTROY_LOCK_CONF      221

#define GSN_UTIL_LOCK_REQ               222
#define GSN_UTIL_LOCK_REF               230
#define GSN_UTIL_LOCK_CONF              231

#define GSN_UTIL_UNLOCK_REQ             303
#define GSN_UTIL_UNLOCK_REF             304
#define GSN_UTIL_UNLOCK_CONF            362

/* SUMA */
#define GSN_CREATE_SUBID_REQ            661      
#define GSN_CREATE_SUBID_REF            662      
#define GSN_CREATE_SUBID_CONF           663      

/* used 664 */
/* used 665 */
/* used 666 */
/* used 667 */
/* used 668 */
/* used 669 */

/*
 * TUX
 */
#define GSN_TUXFRAGREQ                  670
#define GSN_TUXFRAGCONF                 671
#define GSN_TUXFRAGREF                  672
#define GSN_TUX_ADD_ATTRREQ             673
#define GSN_TUX_ADD_ATTRCONF            674
#define GSN_TUX_ADD_ATTRREF             675

/*
 * REP
 */
#define GSN_REP_DISCONNECT_REP          676

#define GSN_TUX_MAINT_REQ               677
#define GSN_TUX_MAINT_CONF              678
#define GSN_TUX_MAINT_REF               679

/**
 * from mgmtsrvr to  NDBCNTR
 */
#define GSN_RESUME_REQ                  682
#define GSN_STOP_REQ                    443
#define GSN_STOP_REF                    444
#define GSN_STOP_CONF                   456
#define GSN_API_VERSION_REQ             697
#define GSN_API_VERSION_CONF            698

/* not used                             686 */
/* not used                             687 */
/* not used                             689 */
/* not used                             690 */

/**
 * SUMA restart protocol
 */
#define GSN_SUMA_START_ME_REQ           691
#define GSN_SUMA_START_ME_REF           694
#define GSN_SUMA_START_ME_CONF          695
#define GSN_SUMA_HANDOVER_REQ           692
#define GSN_SUMA_HANDOVER_REF           696
#define GSN_SUMA_HANDOVER_CONF          693

/* used 694 */
/* used 695 */
/* used 696 */

/*
 * EVENT Signals
 */
#define GSN_SUB_GCP_COMPLETE_ACK        699

#define GSN_CREATE_EVNT_REQ             700
#define GSN_CREATE_EVNT_CONF            701
#define GSN_CREATE_EVNT_REF             702

#define GSN_DROP_EVNT_REQ               703
#define GSN_DROP_EVNT_CONF              704
#define GSN_DROP_EVNT_REF               705

#define GSN_TUX_BOUND_INFO		710

#define GSN_ACC_LOCKREQ			711
#define GSN_READ_PSEUDO_REQ             712

/**
 * Filegroup 
 */
#define GSN_CREATE_FILEGROUP_REQ        713
#define GSN_CREATE_FILEGROUP_REF        714
#define GSN_CREATE_FILEGROUP_CONF       715

#define GSN_CREATE_FILE_REQ             716
#define GSN_CREATE_FILE_REF             717
#define GSN_CREATE_FILE_CONF            718

#define GSN_DROP_FILEGROUP_REQ          719
#define GSN_DROP_FILEGROUP_REF          720
#define GSN_DROP_FILEGROUP_CONF         721

#define GSN_DROP_FILE_REQ               722
#define GSN_DROP_FILE_REF               723
#define GSN_DROP_FILE_CONF              724

#define GSN_CREATE_FILEGROUP_IMPL_REQ   725
#define GSN_CREATE_FILEGROUP_IMPL_REF   726
#define GSN_CREATE_FILEGROUP_IMPL_CONF  727

#define GSN_CREATE_FILE_IMPL_REQ        728
#define GSN_CREATE_FILE_IMPL_REF        729
#define GSN_CREATE_FILE_IMPL_CONF       730

#define GSN_ALLOC_EXTENT_REQ             68
#define GSN_FREE_EXTENT_REQ              69

#define GSN_DROP_FILEGROUP_IMPL_REQ     664
#define GSN_DROP_FILEGROUP_IMPL_REF     665
#define GSN_DROP_FILEGROUP_IMPL_CONF    666

#define GSN_DROP_FILE_IMPL_REQ          667
#define GSN_DROP_FILE_IMPL_REF          668
#define GSN_DROP_FILE_IMPL_CONF         669

/* DICT master takeover signals */
#define GSN_DICT_TAKEOVER_REQ           765
#define GSN_DICT_TAKEOVER_REF           766
#define GSN_DICT_TAKEOVER_CONF          767


/* DICT LOCK signals */
#define GSN_DICT_LOCK_REQ               410
#define GSN_DICT_LOCK_CONF              411
#define GSN_DICT_LOCK_REF               412
#define GSN_DICT_UNLOCK_ORD             420

#define GSN_SCHEMA_TRANS_BEGIN_REQ      731
#define GSN_SCHEMA_TRANS_BEGIN_CONF     732
#define GSN_SCHEMA_TRANS_BEGIN_REF      733
#define GSN_SCHEMA_TRANS_END_REQ        734
#define GSN_SCHEMA_TRANS_END_CONF       735
#define GSN_SCHEMA_TRANS_END_REF        736
#define GSN_SCHEMA_TRANS_END_REP        768
#define GSN_SCHEMA_TRANS_IMPL_REQ       737
#define GSN_SCHEMA_TRANS_IMPL_CONF      738
#define GSN_SCHEMA_TRANS_IMPL_REF       739

#define GSN_CREATE_TRIG_IMPL_REQ        740
#define GSN_CREATE_TRIG_IMPL_CONF       741
#define GSN_CREATE_TRIG_IMPL_REF        742
#define GSN_DROP_TRIG_IMPL_REQ          743
#define GSN_DROP_TRIG_IMPL_CONF         744
#define GSN_DROP_TRIG_IMPL_REF          745
#define GSN_ALTER_TRIG_IMPL_REQ         746
#define GSN_ALTER_TRIG_IMPL_CONF        747
#define GSN_ALTER_TRIG_IMPL_REF         748

#define GSN_CREATE_INDX_IMPL_REQ        749
#define GSN_CREATE_INDX_IMPL_CONF       750
#define GSN_CREATE_INDX_IMPL_REF        751
#define GSN_DROP_INDX_IMPL_REQ          752
#define GSN_DROP_INDX_IMPL_CONF         753
#define GSN_DROP_INDX_IMPL_REF          754
#define GSN_ALTER_INDX_IMPL_REQ         755
#define GSN_ALTER_INDX_IMPL_CONF        756
#define GSN_ALTER_INDX_IMPL_REF         757

#define GSN_BUILD_INDX_IMPL_REQ         758
#define GSN_BUILD_INDX_IMPL_CONF        759
#define GSN_BUILD_INDX_IMPL_REF         760

#define GSN_CREATE_NODEGROUP_REQ        144
#define GSN_CREATE_NODEGROUP_REF        145
#define GSN_CREATE_NODEGROUP_CONF       146

#define GSN_CREATE_NODEGROUP_IMPL_REQ   148
#define GSN_CREATE_NODEGROUP_IMPL_REF   149
#define GSN_CREATE_NODEGROUP_IMPL_CONF  150

#define GSN_DROP_NODEGROUP_REQ          451
#define GSN_DROP_NODEGROUP_REF          452
#define GSN_DROP_NODEGROUP_CONF         453

#define GSN_DROP_NODEGROUP_IMPL_REQ     454
#define GSN_DROP_NODEGROUP_IMPL_REF     457
#define GSN_DROP_NODEGROUP_IMPL_CONF    448

#define GSN_DATA_FILE_ORD               706

#define GSN_CALLBACK_REQ                707 /*reserved*/
#define GSN_CALLBACK_CONF               708
#define GSN_CALLBACK_ACK                709

#define GSN_RELEASE_PAGES_REQ           680
#define GSN_RELEASE_PAGES_CONF          681

#endif<|MERGE_RESOLUTION|>--- conflicted
+++ resolved
@@ -337,17 +337,11 @@
 /* 233 unused */
 /* 234 unused */
 #define GSN_DISCONNECT_REP              235
-<<<<<<< HEAD
-/* 236 unused */
-/* 237 unused */
-/* 238 unused */
-=======
 
 #define GSN_FIRE_TRIG_REQ               236
 #define GSN_FIRE_TRIG_REF               237
 #define GSN_FIRE_TRIG_CONF              238
 
->>>>>>> 00f67556
 #define GSN_DIVERIFYCONF                239
 #define GSN_DIVERIFYREF                 240
 #define GSN_DIVERIFYREQ                 241
