--- conflicted
+++ resolved
@@ -1,10 +1,6 @@
 /*
-<<<<<<< HEAD
-   Copyright (c) 2013, 2020, Oracle and/or its affiliates.
+   Copyright (c) 2013, 2021, Oracle and/or its affiliates.
    Copyright (c) 2021, 2021, Logical Clocks AB and/or its affiliates.
-=======
-   Copyright (c) 2013, 2021, Oracle and/or its affiliates.
->>>>>>> e54e5ccb
 
    This program is free software; you can redistribute it and/or modify
    it under the terms of the GNU General Public License, version 2.0,
@@ -1850,12 +1846,8 @@
     perror("Found no MemTotal in /proc/meminfo");
     return -1;
   }
-<<<<<<< HEAD
   /* Memory is in kBytes */
-  hwinfo->hw_memory_size = (memory_size * 1024);
-=======
   hwinfo->hw_memory_size = memory_size_kb * 1024; // hw_memory_size in bytes
->>>>>>> e54e5ccb
   return 0;
 }
 
