/*
   Copyright (c) 2003, 2021, Oracle and/or its affiliates.
   Copyright (c) 2021, 2021, Logical Clocks AB and/or its affiliates.

   This program is free software; you can redistribute it and/or modify
   it under the terms of the GNU General Public License, version 2.0,
   as published by the Free Software Foundation.

   This program is also distributed with certain software (including
   but not limited to OpenSSL) that is licensed under separate terms,
   as designated in a particular file or component or in included license
   documentation.  The authors of MySQL hereby grant you an additional
   permission to link the program and your derivative works with the
   separately licensed software that they have included with MySQL.

   This program is distributed in the hope that it will be useful,
   but WITHOUT ANY WARRANTY; without even the implied warranty of
   MERCHANTABILITY or FITNESS FOR A PARTICULAR PURPOSE.  See the
   GNU General Public License, version 2.0, for more details.

   You should have received a copy of the GNU General Public License
   along with this program; if not, write to the Free Software
   Foundation, Inc., 51 Franklin St, Fifth Floor, Boston, MA 02110-1301  USA
*/

#include <ndb_global.h>

#include "MgmtSrvr.hpp"
#include "ndb_mgmd_error.h"
#include "Services.hpp"
#include "ConfigManager.hpp"
#include "Defragger.hpp"

#include <NdbOut.hpp>
#include "NdbTCP.h"
#include <NdbApiSignal.hpp>
#include <kernel_types.h>
#include <GlobalSignalNumbers.h>
#include <signaldata/TestOrd.hpp>
#include <signaldata/TamperOrd.hpp>
#include <signaldata/StartOrd.hpp>
#include <signaldata/ApiVersion.hpp>
#include <signaldata/ResumeReq.hpp>
#include <signaldata/SetLogLevelOrd.hpp>
#include <signaldata/EventSubscribeReq.hpp>
#include <signaldata/EventReport.hpp>
#include <signaldata/DumpStateOrd.hpp>
#include <signaldata/BackupSignalData.hpp>
#include <signaldata/NFCompleteRep.hpp>
#include <signaldata/NodeFailRep.hpp>
#include <signaldata/AllocNodeId.hpp>
#include <signaldata/SchemaTrans.hpp>
#include <signaldata/CreateNodegroup.hpp>
#include <signaldata/DropNodegroup.hpp>
#include <signaldata/Sync.hpp>
#include <signaldata/GetConfig.hpp>
#include <signaldata/Activate.hpp>
#include <signaldata/SetHostname.hpp>
#include <NdbSleep.h>
#include <portlib/NdbDir.hpp>
#include <EventLogger.hpp>
#include <logger/FileLogHandler.hpp>
#include <logger/ConsoleLogHandler.hpp>
#include <logger/SysLogHandler.hpp>
#include <DebuggerNames.hpp>
#include <ndb_version.h>
#include <OwnProcessInfo.hpp>

#include <SocketServer.hpp>
#include <NdbConfig.h>

#include <NdbAutoPtr.hpp>
#include <NdbDir.hpp>
#include <ndberror.h>

#include <mgmapi.h>
#include <mgmapi_configuration.hpp>
#include <mgmapi_config_parameters.h>

#include <SignalSender.hpp>

#include <LogBuffer.hpp>
#include <BufferedLogHandler.hpp>

int g_errorInsert = 0;
#define ERROR_INSERTED(x) (g_errorInsert == x)

#define INIT_SIGNAL_SENDER(ss,nodeId) \
  SignalSender ss(theFacade); \
  ss.lock(); /* lock will be released on exit */ \
  {\
    int result = okToSendTo(nodeId, true);\
    if (result != 0) {\
      return result;\
    }\
  }

#if 0
#define DEBUG_FPRINTF(arglist) do { fprintf arglist ; } while (0)
#else
#define DEBUG_FPRINTF(a)
#endif

extern "C" bool opt_core;

void *
MgmtSrvr::logLevelThread_C(void* m)
{
  MgmtSrvr *mgm = (MgmtSrvr*)m;
  mgm->logLevelThreadRun();
  return 0;
}

extern EventLogger * g_eventLogger;

#ifdef NOT_USED
static NdbOut&
operator<<(NdbOut& out, const LogLevel & ll)
{
  out << "[LogLevel: ";
  for(size_t i = 0; i<LogLevel::LOGLEVEL_CATEGORIES; i++)
    out << ll.getLogLevel((LogLevel::EventCategory)i) << " ";
  out << "]";
  return out;
}
#endif

void
MgmtSrvr::logLevelThreadRun() 
{
  while (!_isStopThread) 
  {
    Vector<NodeId> failed_started_nodes;
    Vector<EventSubscribeReq> failed_log_level_requests;

    /**
     * Handle started nodes
     */
    m_started_nodes.lock();
    if (m_started_nodes.size() > 0)
    {
      // calculate max log level
      EventSubscribeReq req;
      {
        LogLevel tmp;
        m_event_listner.lock();
        for(int i = m_event_listner.m_clients.size() - 1; i >= 0; i--)
          tmp.set_max(m_event_listner[i].m_logLevel);
        m_event_listner.unlock();
        req.assign(tmp);
      }
      req.blockRef = _ownReference;
      while (m_started_nodes.size() > 0)
      {
        Uint32 node = m_started_nodes[0];
        m_started_nodes.erase(0, false);
        m_started_nodes.unlock();

        if (setEventReportingLevelImpl(node, req))
        {
          failed_started_nodes.push_back(node);
        }
        else
        {
          SetLogLevelOrd ord;
          ord.assign(m_nodeLogLevel[node]);
          setNodeLogLevelImpl(node, ord);
        }
        m_started_nodes.lock();
      }
    }
    m_started_nodes.unlock();
    
    m_log_level_requests.lock();
    while (m_log_level_requests.size() > 0)
    {
      EventSubscribeReq req = m_log_level_requests[0];
      m_log_level_requests.erase(0, false);
      m_log_level_requests.unlock();

      if(req.blockRef == 0)
      {
        req.blockRef = _ownReference;
        if (setEventReportingLevelImpl(0, req))
        {
          failed_log_level_requests.push_back(req);
        }
      } 
      else 
      {
        SetLogLevelOrd ord;
        ord.assign(req);
        if (setNodeLogLevelImpl(req.blockRef, ord))
        {
          failed_log_level_requests.push_back(req);
        }
      }
      m_log_level_requests.lock();
    }      
    m_log_level_requests.unlock();

    if(!ERROR_INSERTED(10000))
      m_event_listner.check_listeners();

    Uint32 sleeptime = _logLevelThreadSleep;
    if (failed_started_nodes.size())
    {
      m_started_nodes.lock();
      for (Uint32 i = 0; i<failed_started_nodes.size(); i++)
        m_started_nodes.push_back(failed_started_nodes[i], false);
      m_started_nodes.unlock();
      failed_started_nodes.clear();
      sleeptime = 100;
    }

    if (failed_log_level_requests.size())
    {
      m_log_level_requests.lock();
      for (Uint32 i = 0; i<failed_log_level_requests.size(); i++)
        m_log_level_requests.push_back(failed_log_level_requests[i], false);
      m_log_level_requests.unlock();
      failed_log_level_requests.clear();
      sleeptime = 100;
    }

    NdbSleep_MilliSleep(sleeptime);
  }
}


static int
translateStopRef(Uint32 errCode)
{
  switch(errCode){
  case StopRef::NodeShutdownInProgress:
    return NODE_SHUTDOWN_IN_PROGESS;
    break;
  case StopRef::SystemShutdownInProgress:
    return SYSTEM_SHUTDOWN_IN_PROGRESS;
    break;
  case StopRef::NodeShutdownWouldCauseSystemCrash:
    return NODE_SHUTDOWN_WOULD_CAUSE_SYSTEM_CRASH;
    break;
  case StopRef::UnsupportedNodeShutdown:
    return UNSUPPORTED_NODE_SHUTDOWN;
    break;
  }
  return 4999;
}


MgmtSrvr::MgmtSrvr(const MgmtOpts& opts) :
  m_opts(opts),
  _blockNumber(0),
  _ownNodeId(0),
  m_port(0),
  m_local_config(NULL),
  _ownReference(0),
  m_config_manager(NULL),
  m_need_restart(false),
  theFacade(NULL),
  _isStopThread(false),
  _logLevelThreadSleep(500),
  m_event_listner(this),
  m_master_node(0),
  _logLevelThread(NULL),
  m_version_string(ndbGetOwnVersionString()),
  m_async_cluster_logging(false)
{
  DBUG_ENTER("MgmtSrvr::MgmtSrvr");

  m_local_config_mutex= NdbMutex_Create();
  m_reserved_nodes_mutex= NdbMutex_Create();
  if (!m_local_config_mutex || !m_reserved_nodes_mutex)
  {
    g_eventLogger->error("Failed to create MgmtSrvr mutexes");
    require(false);
  }

  /* Init node arrays */
  for(Uint32 i = 0; i<MAX_NODES; i++) {
    nodeTypes[i] = (enum ndb_mgm_node_type)-1;
    clear_connect_address_cache(i);
  }

  /* Setup clusterlog as client[0] in m_event_listner */
  {
    Ndb_mgmd_event_service::Event_listener se;
    ndb_socket_invalidate(&(se.m_socket));
    for(size_t t = 0; t<LogLevel::LOGLEVEL_CATEGORIES; t++){
      se.m_logLevel.setLogLevel((LogLevel::EventCategory)t, 7);
    }
    se.m_logLevel.setLogLevel(LogLevel::llError, 15);
    se.m_logLevel.setLogLevel(LogLevel::llConnection, 8);
    se.m_logLevel.setLogLevel(LogLevel::llBackup, 15);
    m_event_listner.m_clients.push_back(se);
    m_event_listner.m_logLevel = se.m_logLevel;
  }

  DBUG_VOID_RETURN;
}


/*
  check_configdir

  Make sure configdir exist and try to create it if not

*/

const char*
MgmtSrvr::check_configdir() const
{
  if (m_opts.configdir &&
      strcmp(m_opts.configdir, MYSQLCLUSTERDIR) != 0)
  {
    // Specified on commmand line
    if (access(m_opts.configdir, F_OK))
    {
      g_eventLogger->error("Directory '%s' specified with --configdir " \
                           "does not exist. Either create it or pass " \
                           "the path to an already existing directory.",
                           m_opts.configdir);
      return NULL;
    }
    return m_opts.configdir;
  }
  else
  {
    // Compiled in path MYSQLCLUSTERDIR
    if (access(MYSQLCLUSTERDIR, F_OK))
    {
      g_eventLogger->info("The default config directory '%s' "            \
                          "does not exist. Trying to create it...",
                          MYSQLCLUSTERDIR);

      if (!NdbDir::create(MYSQLCLUSTERDIR) ||
          access(MYSQLCLUSTERDIR, F_OK))
      {
        g_eventLogger->error("Could not create directory '%s'. "        \
                             "Either create it manually or "            \
                             "specify a different directory with "      \
                             "--configdir=<path>",
                             MYSQLCLUSTERDIR);
        return NULL;
      }

      g_eventLogger->info("Sucessfully created config directory");
    }
    return MYSQLCLUSTERDIR;
  }
}


bool
MgmtSrvr::init()
{
  DBUG_ENTER("MgmtSrvr::init");

  const char* configdir;

  if (!m_opts.config_cache)
  {
    g_eventLogger->info("Skipping check of config directory since "
                        "config cache is disabled.");
    configdir = NULL;
  }
  else
  {
    if (!(configdir= check_configdir()))
      DBUG_RETURN(false);
  }

  if (!(m_config_manager= new ConfigManager(m_opts, configdir)))
  {
    g_eventLogger->error("Failed to create ConfigManager");
    DBUG_RETURN(false);
  }

  if (m_config_manager->add_config_change_subscriber(this) < 0)
  {
    g_eventLogger->error("Failed to add MgmtSrvr as config change subscriber");
    DBUG_RETURN(false);
  }

  if (!m_config_manager->init())
  {
    DBUG_RETURN(false);
  }

  /* 'config_changed' should have been called from 'init' */
  require(m_local_config != 0);

  if (m_opts.print_full_config)
  {
    print_config();
    DBUG_RETURN(false);
  }

  assert(_ownNodeId);

  DBUG_RETURN(true);
}


bool
MgmtSrvr::start_transporter(const Config* config)
{
  DBUG_ENTER("MgmtSrvr::start_transporter");

  theFacade= new TransporterFacade(0);
  if (theFacade == 0)
  {
    g_eventLogger->error("Could not create TransporterFacade.");
    DBUG_RETURN(false);
  }

  assert(_blockNumber == 0); // Blocknumber shouldn't been allocated yet

  /*
    Register ourself at TransporterFacade to be able to receive signals
    and to be notified when a database process has died.
  */
  Uint32 res;
  if ((res = open(theFacade)) == 0)
  {
    g_eventLogger->error("Failed to open block in TransporterFacade");
    theFacade->stop_instance();
    delete theFacade;
    theFacade = 0;
    DBUG_RETURN(false);
  }
  _blockNumber = refToBlock(res);
  assert(_blockNumber > 0);

  /**
   * Need to call ->open() prior to actually starting TF
   */
  m_config_manager->set_facade(theFacade);

  if (theFacade->start_instance(_ownNodeId,
                                config->m_configuration) < 0)
  {
    g_eventLogger->error("Failed to start transporter");
    delete theFacade;
    theFacade = 0;
    DBUG_RETURN(false);
  }

  _ownReference = numberToRef(_blockNumber, _ownNodeId);

  /*
    set api reg req frequency quite high:

    100 ms interval to make sure we have fairly up-to-date
    info from the nodes.  This to make sure that this info
    is not dependent on heartbeat settings in the
    configuration
  */
  theFacade->ext_set_max_api_reg_req_interval(100);

  DBUG_RETURN(true);
}


bool
MgmtSrvr::start_mgm_service(const Config* config)
{
  DBUG_ENTER("MgmtSrvr::start_mgm_service");

  assert(m_port == 0);
  {
    // Find the portnumber to use for mgm service
    ConfigIter iter(config, CFG_SECTION_NODE);

    if(iter.find(CFG_NODE_ID, _ownNodeId) != 0){
      g_eventLogger->error("Could not find node %d in config", _ownNodeId);
      DBUG_RETURN(false);
    }

    unsigned type;
    if(iter.get(CFG_TYPE_OF_SECTION, &type) != 0 ||
       type != NODE_TYPE_MGM){
      g_eventLogger->error("Node %d is not defined as management server",
                           _ownNodeId);
      DBUG_RETURN(false);
    }

    if(iter.get(CFG_MGM_PORT, &m_port) != 0){
      g_eventLogger->error("PortNumber not defined for node %d", _ownNodeId);
      DBUG_RETURN(false);
    }
  }

  unsigned short port= m_port;
  DBUG_PRINT("info", ("Using port %d", port));
  if (port == 0)
  {
    g_eventLogger->error("Could not find out which port to use"\
                        " for management service");
    DBUG_RETURN(false);
  }

  char buf[512];
  char *sockaddr_string = Ndb_combine_address_port(buf, sizeof(buf),
                                                   m_opts.bind_address,
                                                   port);
  {
    int count= 5; // no of retries for tryBind
    while(!m_socket_server.tryBind(port, m_opts.bind_address))
    {
      if (--count > 0)
      {
	NdbSleep_SecSleep(1);
	continue;
      }
      g_eventLogger->error("Unable to bind management service to address %s!\n"
                           "Please check if the port is already used,\n"
                           "(perhaps a ndb_mgmd is already running),\n"
                           "and if you are executing on the correct computer",
                           sockaddr_string);
      DBUG_RETURN(false);
    }
  }

  {
    MgmApiService * mapi = new MgmApiService(*this);
    if (mapi == NULL)
    {
      g_eventLogger->error("Could not allocate MgmApiService");
      DBUG_RETURN(false);
    }

    if(!m_socket_server.setup(mapi, &port, m_opts.bind_address))
    {
      delete mapi; // Will be deleted by SocketServer in all other cases
      g_eventLogger->error("Unable to setup management service port: %s!\n"
                           "Please check if the port is already used,\n"
                           "(perhaps a ndb_mgmd is already running),\n"
                           "and if you are executing on the correct computer",
                           sockaddr_string);
      DBUG_RETURN(false);
    }

    if (port != m_port)
    {
      g_eventLogger->error("Couldn't start management service on the "\
                           "requested port: %d. Got port: %d instead",
                          m_port, port);
      DBUG_RETURN(false);
    }
  }
  setOwnProcessInfoPort(port);

  m_socket_server.startServer();

  g_eventLogger->info("Id: %d, Command port: %s",
                      _ownNodeId,
                      sockaddr_string);
  DBUG_RETURN(true);
}


bool
MgmtSrvr::start()
{
  DBUG_ENTER("MgmtSrvr::start");

  /* Start transporter */
  if(!start_transporter(m_local_config))
  {
    g_eventLogger->error("Failed to start transporter!");
    DBUG_RETURN(false);
  }

  /* Start mgm service */
  if (!start_mgm_service(m_local_config))
  {
    g_eventLogger->error("Failed to start mangement service!");
    DBUG_RETURN(false);
  }

  /* Use local MGM port for TransporterRegistry */
  if(!connect_to_self())
  {
    g_eventLogger->error("Failed to connect to ourself!");
    DBUG_RETURN(false);
  }

  set_async_cluster_logging(true);
  /* Start config manager */
  if (!m_config_manager->start())
  {
    g_eventLogger->error("Failed to start ConfigManager");
    DBUG_RETURN(false);
  }

  /* Loglevel thread */
  assert(_isStopThread == false);
  _logLevelThread = NdbThread_Create(logLevelThread_C,
				     (void**)this,
                                     0, // default stack size
				     "MgmtSrvr_Loglevel",
				     NDB_THREAD_PRIO_LOW);

  DBUG_RETURN(true);
}

void
MgmtSrvr::set_async_cluster_logging(bool async_cluster_logging)
{
  m_async_cluster_logging = true;
}

void
MgmtSrvr::configure_eventlogger(const BaseString& logdestination) const
{
  // Close old log handlers before creating the new
  g_eventLogger->close();

  Vector<BaseString> logdestinations;
  logdestination.split(logdestinations, ";");

  for(unsigned i = 0; i < logdestinations.size(); i++)
  {
    // Extract type(everything left of colon)
    Vector<BaseString> v_type_params;
    logdestinations[i].split(v_type_params, ":", 2);
    BaseString type(v_type_params[0]);
    
    // Extract params(everything right of colon)
    BaseString params;
    if(v_type_params.size() >= 2)
      params = v_type_params[1];

    LogHandler *handler = NULL;
    if(type == "FILE")
    {
      char *default_file_name= NdbConfig_ClusterLogFileName(_ownNodeId);
      FileLogHandler* file_handler = new FileLogHandler(default_file_name);
      free(default_file_name);

      if(m_async_cluster_logging)
      {
        /**
         *  Log to a buffered log handler, and pass the file log handler
         *  as the destination log handler.
         */
        file_handler->parseParams(params);
        if (!file_handler->is_open() &&
            !file_handler->open())
        {
          ndbout_c("INTERNAL ERROR: Could not create log handler for: '%s'",
                   logdestinations[i].c_str());
          continue;
        }

        handler = new BufferedLogHandler(file_handler);
      }
      else
      {
        handler = file_handler;
      }
    }
    else if(type == "CONSOLE")
    {
      handler = new ConsoleLogHandler();
    }
#ifndef _WIN32
    else if(type == "SYSLOG")
    {
      handler = new SysLogHandler();
    }
#endif  
    if(handler == NULL)
    {
      ndbout_c("INTERNAL ERROR: Could not create log handler for: '%s'",
               logdestinations[i].c_str());
      continue;
    }

    if(!handler->parseParams(params))
    {
      ndbout_c("Failed to parse parameters for log handler: '%s', error: %d '%s'",
               logdestinations[i].c_str(), handler->getErrorCode(), handler->getErrorStr());
      delete handler;
      continue;
    }

    if (!g_eventLogger->addHandler(handler))
    {
      ndbout_c("INTERNAL ERROR: Could not add %s log handler", handler->handler_type());
      g_eventLogger->error("INTERNAL ERROR: Could not add %s log handler",
                           handler->handler_type());
      delete handler;
      continue;
    }
  }
}


void
MgmtSrvr::setClusterLog(const Config* config)
{
  assert(_ownNodeId);

  ConfigIter iter(config, CFG_SECTION_NODE);
  require(iter.find(CFG_NODE_ID, _ownNodeId) == 0);

  // Update DataDir from config
  const char *datadir;
  require(iter.get(CFG_NODE_DATADIR, &datadir) == 0);
  NdbConfig_SetPath(datadir);

  const char *pidfile_dir = nullptr;
  if (iter.get(CFG_NODE_PIDFILE_DIR, &pidfile_dir) == 0)
  {
    NdbConfig_SetPidfilePath(pidfile_dir);
    g_eventLogger->debug("Using Directory: %s for pid file", pidfile_dir);
  }

  if (NdbDir::chdir(NdbConfig_get_path(NULL)) != 0)
  {
    g_eventLogger->warning("Cannot change directory to '%s', error: %d",
                           NdbConfig_get_path(NULL), errno);
    // Ignore error
  }

  // Get log destination from config
  BaseString logdest;
  const char *value;
  if(iter.get(CFG_LOG_DESTINATION, &value) == 0){
    logdest.assign(value);
  }

  bool logdest_configured = true;
  if(logdest.length() == 0 || logdest == "") {
    // No LogDestination set, use default settings
    char *clusterLog= NdbConfig_ClusterLogFileName(_ownNodeId);
    logdest.assfmt("FILE:filename=%s,maxsize=1000000,maxfiles=6",
		   clusterLog);
    free(clusterLog);
    logdest_configured = false;
  }

  configure_eventlogger(logdest);

  if (logdest_configured == false &&
      m_opts.non_interactive)
  {
    g_eventLogger->createConsoleHandler();
  }

#ifdef _WIN32
  /* Output to Windows event log */
  g_eventLogger->createEventLogHandler("RonDB Management Server");
#endif

  if (m_opts.verbose)
    g_eventLogger->enable(Logger::LL_DEBUG);
}


void
MgmtSrvr::config_changed(NodeId node_id, const Config* new_config)
{
  DBUG_ENTER("MgmtSrvr::config_changed");

  Guard g(m_local_config_mutex);

  // Don't allow nodeid to change, once it's been set
  require(_ownNodeId == 0 || _ownNodeId == node_id);

  _ownNodeId= node_id;

  if (m_local_config)
    delete m_local_config;

  m_local_config= new Config(new_config); // Copy
  require(m_local_config != 0);

  /* Rebuild node arrays */
  ConfigIter iter(m_local_config, CFG_SECTION_NODE);
  for(Uint32 i = 0; i<MAX_NODES; i++) {

    clear_connect_address_cache(i);

    if (iter.first())
      continue;

    if (iter.find(CFG_NODE_ID, i) == 0){
      unsigned type;
      require(iter.get(CFG_TYPE_OF_SECTION, &type) == 0);

      switch(type){
      case NODE_TYPE_DB:
        nodeTypes[i] = NDB_MGM_NODE_TYPE_NDB;
        break;
      case NODE_TYPE_API:
        nodeTypes[i] = NDB_MGM_NODE_TYPE_API;
        break;
      case NODE_TYPE_MGM:
        nodeTypes[i] = NDB_MGM_NODE_TYPE_MGM;
        break;
      default:
        break;
      }
    }
    else
    {
      nodeTypes[i] = (enum ndb_mgm_node_type)-1;
    }

  }

  // Setup cluster log
  setClusterLog(m_local_config);

  if (theFacade)
  {
    if (!theFacade->configure(_ownNodeId,
                              m_local_config->m_configuration))
    {
      g_eventLogger->warning("Could not reconfigure everything online, "
                             "this node need a restart");
      m_need_restart= true;
    }
  }

  DBUG_VOID_RETURN;
}


bool
MgmtSrvr::get_packed_config(ndb_mgm_node_type node_type,
                            BaseString& buf64,
                            BaseString& error,
                            bool v2,
                            Uint32 node_id)
{
  return m_config_manager->get_packed_config(node_type,
                                             &buf64,
                                             error,
                                             v2,
                                             node_id);
}

bool
MgmtSrvr::get_packed_config_from_node(NodeId nodeId,
                            BaseString& buf64,
                            BaseString& error,
                            bool v2_requester)
{
  DBUG_ENTER("get_packed_config_from_node");

  if (nodeId >= MAX_NODES_ID)
  {
    error.assfmt("Nodeid %d is greater than max nodeid %d. ",
                 nodeId, MAX_NODES_ID);
    DBUG_RETURN(false);
  }

  if (getNodeType(nodeId) == NDB_MGM_NODE_TYPE_UNKNOWN)
  {
    error.assfmt("Nodeid %d does not exist. ", nodeId);
    DBUG_RETURN(false);
  }

  if (getNodeType(nodeId) != NDB_MGM_NODE_TYPE_NDB)
  {
    error.assfmt("Node %d is not a data node. ", nodeId);
    DBUG_RETURN(false);
  }

  trp_node node = getNodeInfo(nodeId);

  if (!node.m_alive)
  {
    error.assfmt("Data node %d is not alive. ", nodeId);
    DBUG_RETURN(false);
  }

  const Uint32 version = node.m_info.m_version;
  bool v2_data_node = ndb_config_version_v2(version);
  INIT_SIGNAL_SENDER(ss,nodeId);

  SimpleSignal ssig;
  GetConfigReq* req = CAST_PTR(GetConfigReq, ssig.getDataPtrSend());
  req->senderRef = ss.getOwnRef();
  req->nodeId = nodeId;

  g_eventLogger->debug("Sending GET_CONFIG_REQ to %d", nodeId);

  ssig.set(ss, TestOrd::TraceAPI, CMVMI, GSN_GET_CONFIG_REQ,
           GetConfigReq::SignalLength);
  if ((ss.sendSignal(nodeId, &ssig)) != SEND_OK)
  {
    DBUG_RETURN(false);
  }

  Defragger defragger;
  while (true)
  {
    SimpleSignal *signal = ss.waitFor();
    int gsn = signal->readSignalNumber();

    switch (gsn)
    {
    case GSN_GET_CONFIG_CONF:
    {
      if (refToNode(signal->header.theSendersBlockRef) != nodeId)
      {
        error.assfmt("Internal Error: Reply from wrong node %d, expected from %d. ",
                     refToNode(signal->header.theSendersBlockRef),
                     nodeId);
        DBUG_RETURN(false);
      }

      const GetConfigConf * const conf =
	CAST_CONSTPTR(GetConfigConf, signal->getDataPtr());

      if (signal->header.m_noOfSections != 1)
      {
        error.assfmt("Internal Error: Wrong number of sections %d received, expected %d. ",
                     signal->header.m_noOfSections, 1);
        DBUG_RETURN(false);
      }

      if (defragger.defragment(signal))
      {
        ConfigValuesFactory cf;
        if (v2_data_node)
          require(cf.unpack_v2(signal->ptr[0].p, conf->configLength));
        else
          require(cf.unpack_v1(signal->ptr[0].p, conf->configLength));

        Config received_config(cf.getConfigValues());
        bool ret;
        if (v2_requester)
          ret = received_config.pack64_v2(buf64);
        else
          ret = received_config.pack64_v1(buf64);
        if (!ret)
        {
          error.assign("Failed to pack64");
          DBUG_RETURN(false);
        }
        DBUG_RETURN(true);
      }
      // wait until all fragments are received
      continue;
    }

    case GSN_GET_CONFIG_REF:
    {
      if (refToNode(ssig.header.theSendersBlockRef) != nodeId)
      {
        error.assfmt("Internal Error: Reply from wrong node %d, expected from %d. ",
                     refToNode(signal->header.theSendersBlockRef),
                     nodeId);
        DBUG_RETURN(false);
      }
      const GetConfigRef * const ref =
	CAST_CONSTPTR(GetConfigRef, signal->getDataPtr());
      error.assfmt("Error in retrieving config from node %d: Internal error: %d",
                   nodeId, ref->error);

      DBUG_RETURN(false);
    }

    case GSN_NF_COMPLETEREP:
    {
      const NFCompleteRep * rep = CAST_CONSTPTR(NFCompleteRep,
                                                signal->getDataPtr());
      if (rep->failedNodeId == nodeId)
      {
        error.assfmt("Node %d is not available", nodeId);
        DBUG_RETURN(false);
      }
      continue;
    }

    case GSN_NODE_FAILREP:
    {
      // Wait until GSN_NODE_COMPLETEREP is received.
      continue;
    }

    case GSN_API_REGCONF:
    case GSN_TAKE_OVERTCCONF:
    case GSN_CONNECT_REP:
      // Ignore
      continue;

    default:
      report_unknown_signal(signal);
      DBUG_RETURN(false);
    }
  }
  // Should never come here
  require(false);
  DBUG_RETURN(false);
}

MgmtSrvr::~MgmtSrvr()
{
  /* Stop log level thread */
  void* res = 0;
  _isStopThread = true;

  if (_logLevelThread != NULL) {
    NdbThread_WaitFor(_logLevelThread, &res);
    NdbThread_Destroy(&_logLevelThread);
  }

  /* Stop mgm service, don't allow new connections */
  m_socket_server.stopServer();

  /* Stop all active session */
  if (!m_socket_server.stopSessions(true,
                                    2 * MgmApiSession::SOCKET_TIMEOUT))
  {
    g_eventLogger->error("Failed to wait for all sessions to stop, "
                         "continuing with shutdown anyway.");
  }

  /* Stop config manager */
  if (m_config_manager != 0)
  {
    m_config_manager->stop();
    delete m_config_manager;
    m_config_manager= 0;
  }

  this->close(); // close trp_client before stopping TransporterFacade

  // Stop transporter
  if(theFacade != 0){
    theFacade->stop_instance();
    delete theFacade;
    theFacade = 0;
  }

  delete m_local_config;

  if (m_opts.bind_address != nullptr)
    free((void*)m_opts.bind_address);
  NdbMutex_Destroy(m_local_config_mutex);
  NdbMutex_Destroy(m_reserved_nodes_mutex);
}


//****************************************************************************
//****************************************************************************

int MgmtSrvr::okToSendTo(NodeId nodeId, bool unCond) 
{
  if (nodeId == 0 || getNodeType(nodeId) != NDB_MGM_NODE_TYPE_NDB)
  {
    return WRONG_PROCESS_TYPE;
  }
  // Check if we have contact with it
  if(unCond)
  {
    if (getNodeInfo(nodeId).is_confirmed())
    {
      DEBUG_FPRINTF((stderr, "okSendTo:is_confirmed(%u)", nodeId));
      return 0;
    }
  }
  else if (getNodeInfo(nodeId).m_alive == true)
  {
    return 0;
  }
  return NO_CONTACT_WITH_PROCESS;
}

void
MgmtSrvr::report_unknown_signal(SimpleSignal *signal)
{
  signal->print();
  g_eventLogger->error("Unknown signal received. SignalNumber: "
                       "%i from (%d, 0x%x)",
                       signal->readSignalNumber(),
                       refToNode(signal->header.theSendersBlockRef),
                       refToBlock(signal->header.theSendersBlockRef));
  assert(false);
}

/*****************************************************************************
 * Starting and stopping database nodes
 ****************************************************************************/

int 
MgmtSrvr::sendSTART_ORD(int nodeId)
{
  INIT_SIGNAL_SENDER(ss,nodeId);
  
  SimpleSignal ssig;
  StartOrd* const startOrd = CAST_PTR(StartOrd, ssig.getDataPtrSend());
  ssig.set(ss,TestOrd::TraceAPI, CMVMI, GSN_START_ORD, StartOrd::SignalLength);
  startOrd->restartInfo = 0;
  
  return ss.sendSignal(nodeId, &ssig) == SEND_OK ? 0 : SEND_OR_RECEIVE_FAILED;
}

/*****************************************************************************
 * Version handling
 *****************************************************************************/

void
MgmtSrvr::status_api(int nodeId,
                     ndb_mgm_node_status& node_status,
                     Uint32& version, Uint32& mysql_version,
                     const char **address,
                     char *addr_buf,
                     size_t addr_buf_size,
                     bool& is_single_user)
{
  assert(getNodeType(nodeId) == NDB_MGM_NODE_TYPE_API);
  assert(version == 0 && mysql_version == 0);

  if (sendVersionReq(nodeId,
                     version,
                     mysql_version,
                     address,
                     addr_buf,
                     addr_buf_size,
                     is_single_user) != 0)
  {
    // Couldn't get version from any NDB node.
    assert(version == 0);
    node_status = NDB_MGM_NODE_STATUS_UNKNOWN;
    return;
  }

  if (version)
  {
    assert(mysql_version);
    node_status = NDB_MGM_NODE_STATUS_CONNECTED;
  }
  else
  {
    assert(mysql_version == 0);
    node_status = NDB_MGM_NODE_STATUS_NO_CONTACT;
  }
  return;
}


int
MgmtSrvr::sendVersionReq(int v_nodeId,
			 Uint32 &version,
			 Uint32& mysql_version,
			 const char **address,
                         char *addr_buf,
                         size_t addr_buf_size,
                         bool& is_single_user)
{
  SignalSender ss(theFacade);
  ss.lock();

  SimpleSignal ssig;
  ApiVersionReq* req = CAST_PTR(ApiVersionReq, ssig.getDataPtrSend());
  req->senderRef = ss.getOwnRef();
  req->nodeId = v_nodeId;
  ssig.set(ss, TestOrd::TraceAPI, QMGR,
           GSN_API_VERSION_REQ, ApiVersionReq::SignalLength);

  NodeId nodeId = 0;
  bool do_send = true;
  while(true)
  {
    if (do_send)
    {
      nodeId = ss.get_an_alive_node();
      if (nodeId == 0)
      {
        return NO_CONTACT_WITH_DB_NODES;
      }

      if (ss.sendSignal(nodeId, &ssig) != SEND_OK)
      {
        return SEND_OR_RECEIVE_FAILED;
      }

      do_send = false;
    }

    SimpleSignal *signal = ss.waitFor();

    switch (signal->readSignalNumber()) {
    case GSN_API_VERSION_CONF: {
      const ApiVersionConf * const conf =
	CAST_CONSTPTR(ApiVersionConf, signal->getDataPtr());

      assert((int) conf->nodeId == v_nodeId);

      version = conf->version;
      mysql_version = conf->mysql_version;
      if (signal->getLength() <= ApiVersionConf::SignalLengthIPv4)
      {
        struct in_addr in;
        in.s_addr = conf->m_inet_addr;
        *address= Ndb_inet_ntop(AF_INET,
                                static_cast<void*>(&in),
                                addr_buf,
                                addr_buf_size);
      }
      else
      {
        struct in6_addr in;
        memcpy(in.s6_addr, conf->m_inet6_addr, sizeof(in.s6_addr));
        *address= Ndb_inet_ntop(AF_INET6,
                                static_cast<void*>(&in),
                                addr_buf,
                                addr_buf_size);
      }
      is_single_user = false;
      if (signal->getLength() > ApiVersionConf::SignalLengthWithoutSingleUser) {
        // New nodes will return info about single user
        is_single_user = conf->isSingleUser;
      }
      return 0;
    }

    case GSN_NF_COMPLETEREP:{
      const NFCompleteRep * const rep =
	CAST_CONSTPTR(NFCompleteRep, signal->getDataPtr());
      if (rep->failedNodeId == nodeId)
	do_send = true; // retry with other node
      continue;
    }

    case GSN_NODE_FAILREP:{
      const NodeFailRep * const rep =
	CAST_CONSTPTR(NodeFailRep, signal->getDataPtr());
      Uint32 len = NodeFailRep::getNodeMaskLength(signal->getLength());
      assert(len == NodeBitmask::Size ||
             len == 0); // only full length in ndbapi
      if (signal->header.m_noOfSections >= 1)
      {
        len = signal->ptr[0].sz;
        if (BitmaskImpl::safe_get(len, signal->ptr[0].p, nodeId))
        {
          do_send = true;
        }
      }
      else
      {
        assert(len > 0);
        if (BitmaskImpl::safe_get(len, rep->theAllNodes, nodeId))
        {
	  do_send = true; // retry with other node
        }
      }
      continue;
    }
    case GSN_API_REGCONF:
    case GSN_TAKE_OVERTCCONF:
    case GSN_CONNECT_REP:
      // Ignore
      continue;
    default:
      report_unknown_signal(signal);
      return SEND_OR_RECEIVE_FAILED;
    }
  }

  // Should never come here
  require(false);
  return -1;
}


int MgmtSrvr::sendStopMgmd(NodeId nodeId,
			   bool abort,
			   bool stop,
			   bool restart,
			   bool nostart,
			   bool initialStart)
{
  const char* hostname;
  Uint32 port;
  BaseString connect_string;

  {
    Guard g(m_local_config_mutex);
    {
      ConfigIter iter(m_local_config, CFG_SECTION_NODE);

      if(iter.first())                       return SEND_OR_RECEIVE_FAILED;
      if(iter.find(CFG_NODE_ID, nodeId))     return SEND_OR_RECEIVE_FAILED;
      if(iter.get(CFG_NODE_HOST, &hostname)) return SEND_OR_RECEIVE_FAILED;
    }
    {
      ConfigIter iter(m_local_config, CFG_SECTION_NODE);

      if(iter.first())                   return SEND_OR_RECEIVE_FAILED;
      if(iter.find(CFG_NODE_ID, nodeId)) return SEND_OR_RECEIVE_FAILED;
      if(iter.get(CFG_MGM_PORT, &port))  return SEND_OR_RECEIVE_FAILED;
    }
    if( strlen(hostname) == 0 )
      return SEND_OR_RECEIVE_FAILED;

  }
  connect_string.assfmt("%s %u",hostname,port);

  DBUG_PRINT("info",("connect string: %s",connect_string.c_str()));

  NdbMgmHandle h= ndb_mgm_create_handle();
  if ( h && connect_string.length() > 0 )
  {
    ndb_mgm_set_connectstring(h,connect_string.c_str());
    if(ndb_mgm_connect(h,1,0,0))
    {
      DBUG_PRINT("info",("failed ndb_mgm_connect"));
      ndb_mgm_destroy_handle(&h);
      return SEND_OR_RECEIVE_FAILED;
    }
    if(!restart)
    {
      int nodes[1];
      nodes[0]= (int)nodeId;
      if(ndb_mgm_stop(h, 1, nodes) < 0)
      {
        ndb_mgm_destroy_handle(&h);
        return SEND_OR_RECEIVE_FAILED;
      }
    }
    else
    {
      int nodes[1];
      nodes[0]= (int)nodeId;
      if(ndb_mgm_restart2(h, 1, nodes, initialStart, nostart, abort) < 0)
      {
        ndb_mgm_destroy_handle(&h);
        return SEND_OR_RECEIVE_FAILED;
      }
    }
  }
  ndb_mgm_destroy_handle(&h);

  return 0;
}

int
MgmtSrvr::set_hostname_request(int nodeId, const char *new_hostname)
{
  DBUG_ENTER("MgmtSrvr::set_hostname_request");
  DBUG_PRINT("enter", ("set_hostname node %d", nodeId));

  SignalSender ss(theFacade);
  SimpleSignal ssig;
  ss.lock(); // lock will be released on exit
  SetHostnameReq* const setHostnameReq = CAST_PTR(SetHostnameReq,
                                            ssig.getDataPtrSend());
  union
  {
    char hostname_buf[256];
    Uint32 hostname_buf32[64];
  };
  memset(&hostname_buf[0], 0, 256);
  Uint32 hostname_len = strlen(&hostname_buf[0]);
  strcpy(hostname_buf, new_hostname);

  ssig.ptr[0].p = &hostname_buf32[0];
  ssig.ptr[0].sz = (hostname_len + 3) / 4;
  ssig.header.m_noOfSections = 1;

  setHostnameReq->senderRef = ss.getOwnRef();
  setHostnameReq->changeNodeId = Uint32(nodeId);

  if (!check_node_support_activate())
  {
    DBUG_RETURN(FAILED_SET_HOSTNAME_REQUEST);
  }
  // send the signals
  int failed = 0;
  NodeBitmask nodes;
  {
    NodeId nodeId = 0;
    while(getNextNodeId(&nodeId, NDB_MGM_NODE_TYPE_NDB))
    {
      if (okToSendTo(nodeId, true) == 0)
      {
        int result = ss.sendFragmentedSignal(nodeId,
                                             ssig,
                                             CMVMI,
                                             GSN_SET_HOSTNAME_REQ,
                                             SetHostnameReq::SignalLength);
        if (result == SEND_OK)
          nodes.set(nodeId);
        else
          failed++;
      }
    }
  }
  if (nodes.isclear() && failed > 0)
  {
    DBUG_RETURN(SEND_OR_RECEIVE_FAILED);
  }
  while (!nodes.isclear())
  {
    SimpleSignal *signal = ss.waitFor();
    int gsn = signal->readSignalNumber();
    switch (gsn) {
    case GSN_SET_HOSTNAME_REF:
    {
      DBUG_RETURN(FAILED_SET_HOSTNAME_REQUEST);
      break;
    }
    case GSN_SET_HOSTNAME_CONF:
    {
      const SetHostnameConf* setHostnameConf = CAST_CONSTPTR(SetHostnameConf,
                                                       signal->getDataPtr());
      assert(setHostnameConf->changeNodeId == Uint32(nodeId));
      assert(setHostnameConf->senderNodeId <= nodes.max_size());
      nodes.clear(setHostnameConf->senderNodeId);
      break;
    }
    case GSN_NF_COMPLETEREP:
    {
      const NFCompleteRep * rep = CAST_CONSTPTR(NFCompleteRep,
                                                signal->getDataPtr());
      if (rep->failedNodeId <= nodes.max_size())
        nodes.clear(rep->failedNodeId); // clear the failed node
      break;
    }
    case GSN_NODE_FAILREP:
    {
      const NodeFailRep * rep = CAST_CONSTPTR(NodeFailRep,
                                              signal->getDataPtr());
      Uint32 len = NodeFailRep::getNodeMaskLength(signal->getLength());
      assert(len == NodeBitmask::Size || // only full length in ndbapi
             len == 0);
      NodeBitmask mask;
      if (signal->header.m_noOfSections >= 1)
      {
        mask.assign(signal->ptr[0].sz, signal->ptr[0].p);
      }
      else
      {
        mask.assign(len, rep->theAllNodes);
      }
      nodes.bitANDC(mask);
      break;
    }
    case GSN_API_REGCONF:
    case GSN_TAKE_OVERTCCONF:
    case GSN_CONNECT_REP:
      continue;
    default:
      report_unknown_signal(signal);
      DBUG_RETURN(SEND_OR_RECEIVE_FAILED);
    }
  }
  DBUG_RETURN(0);
}

NodeId
MgmtSrvr::get_mgm_nodeid_request()
{
  DBUG_ENTER("MgmtSrvr::get_mgm_nodeid_request");
  SignalSender ss(theFacade);
  BlockReference ref = ss.getOwnRef();
  NodeId node_id = refToNode(ref);
  DBUG_RETURN(node_id);
}

bool
MgmtSrvr::check_node_support_activate()
{
  NodeId nodeId = 0;
  while(getNextNodeId(&nodeId, NDB_MGM_NODE_TYPE_NDB))
  {
    if (okToSendTo(nodeId, true) == 0)
    {
      Uint32 version = getNodeInfo(nodeId).m_info.m_version;
      if (!ndbd_support_activate(version))
      {
        return false;
      }
    }
  }
  return true;
}

int
MgmtSrvr::activate_request(int activateNodeId)
{
  DBUG_ENTER("MgmtSrvr::activate_request");
  DBUG_PRINT("enter", ("activate node %d", activateNodeId));

  SignalSender ss(theFacade);
  SimpleSignal ssig;
  ss.lock(); // lock will be released on exit
  ActivateReq* const activateReq = CAST_PTR(ActivateReq,
                                            ssig.getDataPtrSend());
  ssig.set(ss,
           TestOrd::TraceAPI,
           CMVMI,
           GSN_ACTIVATE_REQ,
           ActivateReq::SignalLength);
  activateReq->senderRef = ss.getOwnRef();
  activateReq->activateNodeId = Uint32(activateNodeId);

  if (!check_node_support_activate())
  {
    DBUG_RETURN(FAILED_ACTIVATE_REQUEST);
  }
  // send the signals
  int failed = 0;
  NodeBitmask nodes;
  {
    NodeId nodeId = 0;
    while(getNextNodeId(&nodeId, NDB_MGM_NODE_TYPE_NDB))
    {
      if (okToSendTo(nodeId, true) == 0)
      {
        SendStatus result = ss.sendSignal(nodeId, &ssig);
        if (result == SEND_OK)
          nodes.set(nodeId);
        else
          failed++;
      }
    }
  }
  if (nodes.isclear() && failed > 0)
  {
    DBUG_RETURN(SEND_OR_RECEIVE_FAILED);
  }
  while (!nodes.isclear())
  {
    SimpleSignal *signal = ss.waitFor();
    int gsn = signal->readSignalNumber();
    switch (gsn) {
    case GSN_ACTIVATE_REF:
    {
      DBUG_RETURN(FAILED_ACTIVATE_REQUEST);
      break;
    }
    case GSN_ACTIVATE_CONF:
    {
      const ActivateConf* activateConf = CAST_CONSTPTR(ActivateConf,
                                                       signal->getDataPtr());
      assert(activateConf->activateNodeId == Uint32(activateNodeId));
      assert(activateConf->senderNodeId <= nodes.max_size());
      nodes.clear(activateConf->senderNodeId);
      break;
    }
    case GSN_NF_COMPLETEREP:
    {
      const NFCompleteRep * rep = CAST_CONSTPTR(NFCompleteRep,
                                                signal->getDataPtr());
      if (rep->failedNodeId <= nodes.max_size())
        nodes.clear(rep->failedNodeId); // clear the failed node
      break;
    }
    case GSN_NODE_FAILREP:
    {
      const NodeFailRep * rep = CAST_CONSTPTR(NodeFailRep,
                                              signal->getDataPtr());
      Uint32 len = NodeFailRep::getNodeMaskLength(signal->getLength());
      assert(len == NodeBitmask::Size || // only full length in ndbapi
             len == 0);
      NodeBitmask mask;
      if (signal->header.m_noOfSections >= 1)
      {
        mask.assign(signal->ptr[0].sz, signal->ptr[0].p);
      }
      else
      {
        mask.assign(len, rep->theAllNodes);
      }
      nodes.bitANDC(mask);
      break;
    }
    case GSN_API_REGCONF:
    case GSN_TAKE_OVERTCCONF:
    case GSN_CONNECT_REP:
      continue;
    default:
      report_unknown_signal(signal);
      DBUG_RETURN(SEND_OR_RECEIVE_FAILED);
    }
  }
  DBUG_RETURN(0);
}

int
MgmtSrvr::deactivate_request(int deactivateNodeId)
{
  DBUG_ENTER("MgmtSrvr::deactivate_request");
  DBUG_PRINT("enter", ("deactivate node %d", deactivateNodeId));

  SignalSender ss(theFacade);
  SimpleSignal ssig;
  ss.lock(); // lock will be released on exit
  DeactivateReq* const deactivateReq = CAST_PTR(DeactivateReq,
                                                ssig.getDataPtrSend());
  ssig.set(ss,
           TestOrd::TraceAPI,
           CMVMI,
           GSN_DEACTIVATE_REQ,
           DeactivateReq::SignalLength);
  deactivateReq->senderRef = ss.getOwnRef();
  deactivateReq->deactivateNodeId = Uint32(deactivateNodeId);

  m_config_manager->set_node_failed(deactivateNodeId);

  if (!check_node_support_activate())
  {
    DBUG_RETURN(FAILED_DEACTIVATE_REQUEST);
  }
  // send the signals
  int failed = 0;
  NodeBitmask nodes;
  {
    NodeId nodeId = 0;
    while(getNextNodeId(&nodeId, NDB_MGM_NODE_TYPE_NDB))
    {
      if (okToSendTo(nodeId, true) == 0)
      {
        SendStatus result = ss.sendSignal(nodeId, &ssig);
        if (result == SEND_OK)
          nodes.set(nodeId);
        else
          failed++;
      }
    }
  }
  if (nodes.isclear() && failed > 0)
  {
    DBUG_RETURN(SEND_OR_RECEIVE_FAILED);
  }
  while (!nodes.isclear())
  {
    SimpleSignal *signal = ss.waitFor();
    int gsn = signal->readSignalNumber();
    switch (gsn) {
    case GSN_DEACTIVATE_REF:
    {
      DBUG_RETURN(FAILED_DEACTIVATE_REQUEST);
      break;
    }
    case GSN_DEACTIVATE_CONF:
    {
      const DeactivateConf* deactivateConf = CAST_CONSTPTR(DeactivateConf,
                                                       signal->getDataPtr());
      assert(deactivateConf->deactivateNodeId == Uint32(deactivateNodeId));
      assert(deactivateConf->senderNodeId <= nodes.max_size());
      nodes.clear(deactivateConf->senderNodeId);
      break;
    }
    case GSN_NF_COMPLETEREP:
    {
      const NFCompleteRep * rep = CAST_CONSTPTR(NFCompleteRep,
                                                signal->getDataPtr());
      if (rep->failedNodeId <= nodes.max_size())
        nodes.clear(rep->failedNodeId); // clear the failed node
      break;
    }
    case GSN_NODE_FAILREP:
    {
      const NodeFailRep * rep = CAST_CONSTPTR(NodeFailRep,
                                              signal->getDataPtr());
      Uint32 len = NodeFailRep::getNodeMaskLength(signal->getLength());
      assert(len == NodeBitmask::Size || // only full length in ndbapi
             len == 0);
      NodeBitmask mask;
      if (signal->header.m_noOfSections >= 1)
      {
        mask.assign(signal->ptr[0].sz, signal->ptr[0].p);
      }
      else
      {
        mask.assign(len, rep->theAllNodes);
      }
      nodes.bitANDC(mask);
      break;
    }
    case GSN_API_REGCONF:
    case GSN_TAKE_OVERTCCONF:
    case GSN_CONNECT_REP:
      continue;
    default:
      report_unknown_signal(signal);
      DBUG_RETURN(SEND_OR_RECEIVE_FAILED);
    }
  }
  DBUG_RETURN(0);
}

/**
 * send STOP_REQ to all DB-nodes
 *   and wait for them to stop or refuse
 *
 */
int
MgmtSrvr::sendall_STOP_REQ(NodeBitmask &stoppedNodes,
                           bool abort,
                           bool stop,
                           bool restart,
                           bool nostart,
                           bool initialStart)
{
  int error = 0;
  DBUG_ENTER("MgmtSrvr::sendall_STOP_REQ");
  DBUG_PRINT("enter", ("abort: %d  stop: %d  restart: %d  "
                       "nostart: %d  initialStart: %d",
                       abort, stop, restart, nostart, initialStart));

  if (ERROR_INSERTED(10006))
  {
    /*
     * This error insert is for Bug #11757421. Error
     * 10006 is used to skip the STOP_REQ call sent by
     * the restart command thus ensuring that the nodes
     * do not start the shut down process.
     */
    DBUG_RETURN(error);
  }

  stoppedNodes.clear();

  SignalSender ss(theFacade);
  ss.lock(); // lock will be released on exit

  SimpleSignal ssig;
  StopReq* const stopReq = CAST_PTR(StopReq, ssig.getDataPtrSend());
  ssig.set(ss, TestOrd::TraceAPI, NDBCNTR, GSN_STOP_REQ,StopReq::SignalLength);

  stopReq->requestInfo = 0;
  stopReq->apiTimeout = 5000;
  stopReq->transactionTimeout = 1000;
  stopReq->readOperationTimeout = 1000;
  stopReq->operationTimeout = 1000;
  stopReq->senderData = 12;
  stopReq->senderRef = ss.getOwnRef();
  stopReq->singleuser = 0;
  StopReq::setSystemStop(stopReq->requestInfo, stop);
  StopReq::setPerformRestart(stopReq->requestInfo, restart);
  StopReq::setStopAbort(stopReq->requestInfo, abort);
  StopReq::setNoStart(stopReq->requestInfo, nostart);
  StopReq::setInitialStart(stopReq->requestInfo, initialStart);

  if (ERROR_INSERTED(10007))
  {
    /*
     * This error insert is for Bug #11757421. Error
     * 10007 is used to hard code a value of false to
     * the nostart flag in the signal. This ensures
     * that the nodes do not reach NOT_STARTED state.
     */
    StopReq::setNoStart(stopReq->requestInfo, false);
  }

  // send the signals
  int failed = 0;
  NodeBitmask nodes;
  {
    NodeId nodeId = 0;
    while(getNextNodeId(&nodeId, NDB_MGM_NODE_TYPE_NDB))
    {
      if (okToSendTo(nodeId, true) == 0)
      {
	SendStatus result = ss.sendSignal(nodeId, &ssig);
	if (result == SEND_OK)
	  nodes.set(nodeId);
        else
          failed++;
      }
    }
  }

  if (nodes.isclear() && failed > 0)
  {
    DBUG_RETURN(SEND_OR_RECEIVE_FAILED);
  }

  // now wait for the replies
  while (!nodes.isclear())
  {
    SimpleSignal *signal = ss.waitFor();
    int gsn = signal->readSignalNumber();
    switch (gsn) {
    case GSN_STOP_REF:
    {
      const StopRef * const ref = CAST_CONSTPTR(StopRef, signal->getDataPtr());
      const NodeId nodeId = refToNode(signal->header.theSendersBlockRef);
#ifdef VM_TRACE
      ndbout_c("Node %d refused stop", nodeId);
#endif
      assert(nodes.get(nodeId));
      nodes.clear(nodeId);
      error = translateStopRef(ref->errorCode);
      break;
    }
    case GSN_STOP_CONF:
    {
      const NodeId nodeId = refToNode(signal->header.theSendersBlockRef);
      assert(nodes.get(nodeId));
      nodes.clear(nodeId);
      break;
    }
    case GSN_NF_COMPLETEREP:
    {
      const NFCompleteRep * rep = CAST_CONSTPTR(NFCompleteRep,
                                                signal->getDataPtr());
      if (rep->failedNodeId <= nodes.max_size())
        nodes.clear(rep->failedNodeId); // clear the failed node

      if (rep->failedNodeId <= stoppedNodes.max_size())
        stoppedNodes.set(rep->failedNodeId);
      break;
    }
    case GSN_NODE_FAILREP:
    {
      const NodeFailRep * rep = CAST_CONSTPTR(NodeFailRep,
                                              signal->getDataPtr());
      Uint32 len = NodeFailRep::getNodeMaskLength(signal->getLength());
      assert(len == NodeBitmask::Size || // only full length in ndbapi
             len == 0);
      NodeBitmask mask;
      if (signal->header.m_noOfSections >= 1)
      {
        mask.assign(signal->ptr[0].sz, signal->ptr[0].p);
      }
      else
      {
        mask.assign(len, rep->theAllNodes);
      }
      nodes.bitANDC(mask);
      stoppedNodes.bitOR(mask);
      break;
    }
    case GSN_API_REGCONF:
    case GSN_TAKE_OVERTCCONF:
    case GSN_CONNECT_REP:
      continue;
    default:
      report_unknown_signal(signal);
      DBUG_RETURN(SEND_OR_RECEIVE_FAILED);
    }
  }

  DBUG_RETURN(error);
}

int
MgmtSrvr::guess_master_node(SignalSender& ss)
{
  /**
   * First check if m_master_node is started
   */
  NodeId guess = m_master_node;
  if (guess != 0)
  {
    trp_node node = ss.getNodeInfo(guess);
    if (node.m_state.startLevel == NodeState::SL_STARTED)
      return guess;
  }

  /**
   * Check for any started node
   */
  guess = 0;
  while(getNextNodeId(&guess, NDB_MGM_NODE_TYPE_NDB))
  {
    trp_node node = ss.getNodeInfo(guess);
    if (node.m_state.startLevel == NodeState::SL_STARTED)
    {
      return guess;
    }
  }

  /**
   * Check any confirmed node
   */
  guess = 0;
  while(getNextNodeId(&guess, NDB_MGM_NODE_TYPE_NDB))
  {
    trp_node node = ss.getNodeInfo(guess);
    if (node.is_confirmed())
    {
      return guess;
    }
  }

  /**
   * Check any connected node
   */
  guess = 0;
  while(getNextNodeId(&guess, NDB_MGM_NODE_TYPE_NDB))
  {
    trp_node node = ss.getNodeInfo(guess);
    if (node.is_connected())
    {
      return guess;
    }
  }

  return 0; // give up
}

/*
 * Common method for handeling all STOP_REQ signalling that
 * is used by Stopping, Restarting and Single user commands
 *
 * In the event that we need to stop a mgmd, we create a mgm
 * client connection to that mgmd and stop it that way.
 * This allows us to stop mgm servers when there isn't any real
 * distributed communication up.
 *
 * node_ids.size()==0 means to stop all DB nodes.
 *                    MGM nodes will *NOT* be stopped.
 *
 * If we work out we should be stopping or restarting ourselves,
 * we return <0 in stopSelf for restart, >0 for stop
 * and 0 for do nothing.
 */

int MgmtSrvr::sendSTOP_REQ(const Vector<NodeId> &node_ids,
			   NodeBitmask &stoppedNodes,
			   bool abort,
			   bool stop,
			   bool restart,
			   bool nostart,
			   bool initialStart,
                           int* stopSelf)
{
  int error = 0;
  DBUG_ENTER("MgmtSrvr::sendSTOP_REQ");
  DBUG_PRINT("enter", ("no of nodes: %d "
                       "abort: %d  stop: %d  restart: %d  "
                       "nostart: %d  initialStart: %d",
                       node_ids.size(),
                       abort, stop, restart, nostart, initialStart));

  if (ERROR_INSERTED(10006))
  {
    /*
     * This error insert is for Bug #11757421. Error
     * 10006 is used to skip the STOP_REQ call sent by
     * the restart command thus ensuring that the node
     * does not start the shut down process.
     */
    DBUG_RETURN(error);
  }

  stoppedNodes.clear();
  *stopSelf= 0;

  NodeBitmask ndb_nodes_to_stop;
  NodeBitmask mgm_nodes_to_stop;

  SignalSender ss(theFacade);
  ss.lock(); // lock will be released on exit

  /**
   * First verify arguments
   */
  for (unsigned i = 0; i < node_ids.size(); i++)
  {
    switch(getNodeType(node_ids[i])){
    case NDB_MGM_NODE_TYPE_MGM:
      mgm_nodes_to_stop.set(node_ids[i]);
      break;
    case NDB_MGM_NODE_TYPE_NDB:
      ndb_nodes_to_stop.set(node_ids[i]);
      break;
    default:
      DBUG_RETURN(WRONG_PROCESS_TYPE);
    }
  }

  /**
   * Process ndb_mgmd
   */
  for (Uint32 i = mgm_nodes_to_stop.find(0);
       i != mgm_nodes_to_stop.NotFound;
       i = mgm_nodes_to_stop.find(i + 1))
  {
    if (i != getOwnNodeId())
    {
      error= sendStopMgmd(i, abort, stop, restart,
                          nostart, initialStart);
      if (error == 0)
      {
        stoppedNodes.set(i);
      }
    }
    else
    {
      g_eventLogger->info("Stopping this node");
      * stopSelf = (restart)? -1 : 1;
      stoppedNodes.set(i);
    }
  }

  /**
   * Process ndbd
   */
  SimpleSignal ssig;
  StopReq* const stopReq = CAST_PTR(StopReq, ssig.getDataPtrSend());
  ssig.set(ss, TestOrd::TraceAPI, NDBCNTR, GSN_STOP_REQ, StopReq::SignalLength_v1);

  stopReq->requestInfo = 0;
  stopReq->apiTimeout = 5000;
  stopReq->transactionTimeout = 1000;
  stopReq->readOperationTimeout = 1000;
  stopReq->operationTimeout = 1000;
  stopReq->senderData = 12;
  stopReq->senderRef = ss.getOwnRef();
  stopReq->singleuser = 0;
  StopReq::setSystemStop(stopReq->requestInfo, stop);
  StopReq::setPerformRestart(stopReq->requestInfo, restart);
  StopReq::setStopAbort(stopReq->requestInfo, abort);
  StopReq::setNoStart(stopReq->requestInfo, nostart);
  StopReq::setInitialStart(stopReq->requestInfo, initialStart);

  if (ERROR_INSERTED(10007))
  {
    /*
     * This error insert is for Bug #11757421. Error
     * 10007 is used to hard code a value of false to
     * the nostart flag in the signal. This ensures
     * that the node does not reach NOT_STARTED state.
     */
    StopReq::setNoStart(stopReq->requestInfo, false);
  }

  int use_master_node = 0;
  int do_send = 0;
  Uint32 packed_length = 0;
  if (ndb_nodes_to_stop.count() > 1)
  {
    do_send = 1;
    use_master_node = 1;
    ndb_nodes_to_stop.copyto(NdbNodeBitmask::Size, stopReq->nodes);
    packed_length = ndb_nodes_to_stop.getPackedLengthInWords();
    StopReq::setStopNodes(stopReq->requestInfo, 1);
  }
  else if (ndb_nodes_to_stop.count() == 1)
  {
    Uint32 nodeId = ndb_nodes_to_stop.find(0);
    if (okToSendTo(nodeId, true) == 0)
    {
      if (ndbd_send_node_bitmask_in_section(getNodeInfo(nodeId).m_info.m_version))
      {
        ssig.ptr[0].p = stopReq->nodes;
        ssig.ptr[0].sz = packed_length;
        ssig.header.m_noOfSections = 1;
        ssig.header.theLength = StopReq::SignalLength;
      }
      else
      {
        assert(packed_length <= NdbNodeBitmask48::Size);
        ssig.header.m_noOfSections = 0;
        ssig.header.theLength = StopReq::SignalLength_v1;
      }

      SendStatus result = ss.sendSignal(nodeId, &ssig);
      if (result != SEND_OK)
      {
        DBUG_RETURN(SEND_OR_RECEIVE_FAILED);
      }
    }
    else
    {
      DBUG_RETURN(SEND_OR_RECEIVE_FAILED);
    }
  }


  // now wait for the replies
  Uint32 sendNodeId = ndb_nodes_to_stop.find(0);
  while (!stoppedNodes.contains(ndb_nodes_to_stop))
  {
    if (do_send)
    {
      assert(use_master_node);
      sendNodeId = guess_master_node(ss);
      if (okToSendTo(sendNodeId, true) != 0)
      {
        DBUG_RETURN(SEND_OR_RECEIVE_FAILED);
      }

      if (ndbd_send_node_bitmask_in_section(getNodeInfo(sendNodeId).m_info.m_version))
      {
        ssig.ptr[0].p = stopReq->nodes;
        ssig.ptr[0].sz = packed_length;
        ssig.header.m_noOfSections = 1;
        ssig.header.theLength = StopReq::SignalLength;
      }
      else
      {
        assert(packed_length <= NdbNodeBitmask48::Size);
        ssig.header.m_noOfSections = 0;
        ssig.header.theLength = StopReq::SignalLength_v1;
      }

      if (ss.sendSignal(sendNodeId, &ssig) != SEND_OK)
      {
        DBUG_RETURN(SEND_OR_RECEIVE_FAILED);
      }
      do_send = 0;
    }

    SimpleSignal *signal = ss.waitFor();
    int gsn = signal->readSignalNumber();
    switch (gsn) {
    case GSN_STOP_REF:{
      const StopRef * const ref = CAST_CONSTPTR(StopRef, signal->getDataPtr());
      const NodeId nodeId = refToNode(signal->header.theSendersBlockRef);
      require(nodeId == sendNodeId);
      if (ref->errorCode == StopRef::MultiNodeShutdownNotMaster)
      {
        assert(use_master_node);
        m_master_node= ref->masterNodeId;
        do_send = 1;
        continue;
      }
      DBUG_RETURN(translateStopRef(ref->errorCode));
      break;
    }
    case GSN_STOP_CONF:{
#ifdef NOT_USED
      const StopConf * const ref = CAST_CONSTPTR(StopConf, signal->getDataPtr());
#endif
      const NodeId nodeId = refToNode(signal->header.theSendersBlockRef);
      require(nodeId == sendNodeId);
      stoppedNodes.bitOR(ndb_nodes_to_stop);
      break;
    }
    case GSN_NF_COMPLETEREP:{
      const NFCompleteRep * const rep =
	CAST_CONSTPTR(NFCompleteRep, signal->getDataPtr());
      if (rep->failedNodeId <= stoppedNodes.max_size())
        stoppedNodes.set(rep->failedNodeId);
      break;
    }
    case GSN_NODE_FAILREP:{
      const NodeFailRep * const rep =
	CAST_CONSTPTR(NodeFailRep, signal->getDataPtr());
      Uint32 len = NodeFailRep::getNodeMaskLength(signal->getLength());
      require(len == NodeBitmask::Size || // only full length in ndbapi
              len == 0); // bitmask sent in signal section
      NodeBitmask mask;
      if (len == 0)
      {
        mask.assign(signal->ptr[0].sz, signal->ptr[0].p);
      }
      else
      {
        mask.assign(len, rep->theAllNodes);
      }
      stoppedNodes.bitOR(mask);
      break;
    }
    case GSN_API_REGCONF:
    case GSN_TAKE_OVERTCCONF:
    case GSN_CONNECT_REP:
      continue;
    default:
      report_unknown_signal(signal);
      DBUG_RETURN(SEND_OR_RECEIVE_FAILED);
    }
  }
  if (error && *stopSelf)
  {
    *stopSelf= 0;
  }
  DBUG_RETURN(error);
}

/*
 * Stop one nodes
 */

int MgmtSrvr::stopNodes(const Vector<NodeId> &node_ids,
                        int *stopCount, bool abort, bool force,
                        int* stopSelf)
{
  if (force || abort)
    ; // Skip node state checks
  else if (is_any_node_starting())
  {
    /* Refuse to stop since some node(s) are starting */
    return OPERATION_NOT_ALLOWED_START_STOP;
  }

  NodeBitmask nodes;
  int ret = 0;
  if (node_ids.size() > 0)
  {
    ret = sendSTOP_REQ(node_ids, nodes,
                       abort, false, false, false, false,
                       stopSelf);
  }
  else
  {
    ret = sendall_STOP_REQ(nodes,
                           abort, false, false, false, false);
  }

  if (stopCount)
    *stopCount= nodes.count();
  return ret;
}

int MgmtSrvr::shutdownMGM(int *stopCount, bool abort, int *stopSelf)
{
  NodeId nodeId = 0;
  int error;

  while(getNextNodeId(&nodeId, NDB_MGM_NODE_TYPE_MGM))
  {
    if(nodeId==getOwnNodeId())
      continue;
    error= sendStopMgmd(nodeId, abort, true, false,
                        false, false);
    if (error == 0)
      (*stopCount)++;
  }

  *stopSelf= 1;
  (*stopCount)++;

  return 0;
}

/*
 * Perform DB nodes shutdown.
 * MGM servers are left in their current state
 */

int MgmtSrvr::shutdownDB(int * stopCount, bool abort)
{
  NodeBitmask nodes;

  int ret = sendall_STOP_REQ(nodes,
                             abort,
                             true,
                             false,
                             false,
                             false);

  if (stopCount)
    *stopCount = nodes.count();
  return ret;
}

/*
 * Enter single user mode on all live nodes
 */

int MgmtSrvr::enterSingleUser(int * stopCount, Uint32 apiNodeId)
{
  if (getNodeType(apiNodeId) != NDB_MGM_NODE_TYPE_API)
    return NODE_NOT_API_NODE;

  // Init
  if (stopCount)
  {
    * stopCount = 0;
  }

  SignalSender ss(theFacade);
  ss.lock(); // lock will be released on exit

  SimpleSignal ssig;
  StopReq* const stopReq = CAST_PTR(StopReq, ssig.getDataPtrSend());
  ssig.set(ss, TestOrd::TraceAPI, NDBCNTR, GSN_STOP_REQ, StopReq::SignalLength);

  stopReq->requestInfo = 0;
  stopReq->apiTimeout = 5000;
  stopReq->transactionTimeout = 1000;
  stopReq->readOperationTimeout = 1000;
  stopReq->operationTimeout = 1000;
  stopReq->senderData = 12;
  stopReq->senderRef = ss.getOwnRef();
  stopReq->singleuser = 1;
  stopReq->singleUserApi = apiNodeId;
  StopReq::setSystemStop(stopReq->requestInfo, false);
  StopReq::setPerformRestart(stopReq->requestInfo, false);
  StopReq::setStopAbort(stopReq->requestInfo, false);

  NodeBitmask nodes;
  {
    NodeId nodeId = 0;
    Uint32 failed = 0;
    while (getNextNodeId(&nodeId, NDB_MGM_NODE_TYPE_NDB))
    {
      if (okToSendTo(nodeId, true) == 0)
      {
	SendStatus result = ss.sendSignal(nodeId, &ssig);
	if (result == SEND_OK)
	  nodes.set(nodeId);
        else
          failed++;
      }
      else
      {
        failed++;
      }
    }
    if (nodes.isclear())
    {
      if (failed)
      {
        return SEND_OR_RECEIVE_FAILED;
      }
      return NO_CONTACT_WITH_DB_NODES;
    }
  }

  int error = 0;
  int ok = 0;
  while (!nodes.isclear())
  {
    SimpleSignal *signal = ss.waitFor();
    int gsn = signal->readSignalNumber();
    switch (gsn) {
    case GSN_STOP_REF:
    {
      const StopRef * const ref = CAST_CONSTPTR(StopRef, signal->getDataPtr());
      nodes.clear(refToNode(signal->header.theSendersBlockRef));
      error = translateStopRef(ref->errorCode);
      break;
    }
    case GSN_STOP_CONF:
    {
      ok++;
      nodes.clear(refToNode(signal->header.theSendersBlockRef));
      break;
    }
    case GSN_NF_COMPLETEREP:
    {
      const NFCompleteRep * rep = CAST_CONSTPTR(NFCompleteRep,
                                                signal->getDataPtr());
      if (rep->failedNodeId <= nodes.max_size())
        nodes.clear(rep->failedNodeId);
      break;
    }

    case GSN_NODE_FAILREP:
    {
      const NodeFailRep * rep = CAST_CONSTPTR(NodeFailRep,
                                              signal->getDataPtr());
      Uint32 len = NodeFailRep::getNodeMaskLength(signal->getLength());
      assert(len == NodeBitmask::Size || // only full length in ndbapi
             len == 0);
      NodeBitmask mask;

      if (signal->header.m_noOfSections >= 1)
      {
        mask.assign(signal->ptr[0].sz, signal->ptr[0].p);
      }
      else
      {
        mask.assign(len, rep->theAllNodes);
      }
      nodes.bitANDC(mask);
      break;
    }
    case GSN_API_REGCONF:
    case GSN_TAKE_OVERTCCONF:
    case GSN_CONNECT_REP:
      continue;

    default:
      report_unknown_signal(signal);
      return SEND_OR_RECEIVE_FAILED;
    }
  }

  if (stopCount)
  {
    * stopCount = ok;
  }

  return error;
}

/*
 * Perform node restart
 */

bool MgmtSrvr::is_any_node_stopping()
{
  NodeId nodeId = 0;
  trp_node node;
  while(getNextNodeId(&nodeId, NDB_MGM_NODE_TYPE_NDB))
  {
    node = getNodeInfo(nodeId);
    if((node.m_state.startLevel == NodeState::SL_STOPPING_1) || 
       (node.m_state.startLevel == NodeState::SL_STOPPING_2) || 
       (node.m_state.startLevel == NodeState::SL_STOPPING_3) || 
       (node.m_state.startLevel == NodeState::SL_STOPPING_4))
      return true; // At least one node was stopping
  }
  return false; // No node was stopping
}

bool MgmtSrvr::is_any_node_starting()
{
  NodeId nodeId = 0;
  trp_node node;
  while(getNextNodeId(&nodeId, NDB_MGM_NODE_TYPE_NDB))
  {
    node = getNodeInfo(nodeId);
    if (node.m_state.startLevel == NodeState::SL_STARTING)
      return true; // At least one node was starting
  }
  return false; // No node was starting
}

bool MgmtSrvr::is_any_node_alive()
{
  NodeId nodeId = 0;
  while (getNextNodeId(&nodeId, NDB_MGM_NODE_TYPE_NDB))
  {
    if (getNodeInfo(nodeId).m_alive == true)
      return true; // At least one node in alive state
  }
  return false; // No node in alive state
}

bool MgmtSrvr::is_any_node_in_started_state()
{
  NodeId nodeId = 0;
  trp_node node;
  while(getNextNodeId(&nodeId, NDB_MGM_NODE_TYPE_NDB))
  {
    node = getNodeInfo(nodeId);
    if (node.m_state.startLevel == NodeState::SL_STARTED)
      return true; // At least one node is in started state
  }
  return false; // No node is in started state
}

bool MgmtSrvr::are_all_nodes_in_cmvmi_state()
{
  NodeId nodeId = 0;
  trp_node node;
  while(getNextNodeId(&nodeId, NDB_MGM_NODE_TYPE_NDB))
  {
    node = getNodeInfo(nodeId);
    if (node.m_state.startLevel != NodeState::SL_CMVMI)
      return false; // At least one node is not in CMVMI state
  }
  return true; // All nodes are in CMVMI state
}

bool MgmtSrvr::isTimeUp(const NDB_TICKS startTime,
                        const Uint64 delay,
                        const Uint64 sleepInterval)
{
  if(NdbTick_Elapsed(startTime, NdbTick_getCurrentTicks()).milliSec()
      < delay)
  {
    NdbSleep_MilliSleep(sleepInterval);
    return false;
  }
  return true;
}

bool MgmtSrvr::is_cluster_single_user()
{
  NodeId nodeId = 0;
  trp_node node;
  while(getNextNodeId(&nodeId, NDB_MGM_NODE_TYPE_NDB))
  {
    node = getNodeInfo(nodeId);
    if (node.m_state.startLevel == NodeState::SL_SINGLEUSER)
      return true; // Cluster is in single user modes
  }
  return false; // Cluster is not in single user mode
}

int MgmtSrvr::restartNodes(const Vector<NodeId> &node_ids,
                           int * stopCount, bool nostart,
                           bool initialStart, bool abort,
                           bool force,
                           int *stopSelf,
                           unsigned int num_secs_to_wait_for_node)
{
  if (is_cluster_single_user())
  {
    /*
      Refuse to restart since cluster is in single user mode
      and when the node is restarting it would not be allowed to
      join cluster, see BUG#31056
    */
    return OPERATION_NOT_ALLOWED_START_STOP;
  }

  if (force || abort)
    ; // Skip node state checks
  else if (is_any_node_starting())
  {
    /* Refuse to restart since some node(s) are starting */
    return OPERATION_NOT_ALLOWED_START_STOP;
  }

  NodeBitmask nodes;
  int ret = 0;
  if (node_ids.size() > 0)
  {
    ret = sendSTOP_REQ(node_ids, nodes,
                       abort, false, true, true, initialStart,
                       stopSelf);
  }
  else
  {
    ret = sendall_STOP_REQ(nodes,
                           abort, false, true, true, initialStart);
  }

  if (ret)
    return ret;

  if (stopCount)
    *stopCount = nodes.count();
  
  // start up the nodes again

  /*
   * The wait for all nodes to reach NOT_STARTED state is
   * split into 2 separate checks:
   * 1. Wait for ndbd to start shutting down
   * 2. Wait for ndbd to shutdown and reach NOT_STARTED
   *    state
   *
   * Wait 1: Wait for ndbd to start shutting down. A short
   * wait duration of 12 seconds is being used.
   *
   * During shutdown the nodes traverse the 4 stopping
   * levels namely, SL_STOPPING_1 through SL_STOPPING_4.
   *
   * Thus, waiting for all the nodes to enter one of these
   * levels would be the obvious and intuitive approach for
   * this wait. However, the nodes pass these levels in
   * exec_STOP_REQ before the flow of execution reaches
   * here. An alternate approach adopted here is to check if
   * the nodes leave the SL_STARTED state in the first place.
   * A failure to leave this state would indicate that for
   * some reason the shutdown process failed to start and
   * can be considered the equivalent of checking if the
   * nodes have transitioned to any of the stopping levels.
   *
   * The immediate question that arises is how can one be sure
   * that the nodes have not gone from STARTED -> STOPPED ->
   * STARTED. This scenario is not an issue since we are waiting
   * for NOT_STARTED state and only once that state is reached is
   * the START_ORD fired which makes the node transition from
   * SL_NOTHING to further states.
   *
   * To summarize, the first of the two waits will wait a short
   * (12s) time to check if the shutdown process has been initiated
   * and exit in case any of the nodes have not left the
   * SL_STARTED state.
   */
  Uint64 waitTime = 12000;
  NDB_TICKS startTime = NdbTick_getCurrentTicks();
  bool any_node_in_started_state;
  do
  {
    /*
     * Check if any of the data nodes are still
     * stuck in STARTED state
     */
    any_node_in_started_state = false;
    for (unsigned i = 0; i < node_ids.size(); i++)
    {
      NodeId nodeId = node_ids[i];
      /*
       * Check performed only for data nodes
       */
      if(getNodeType(nodeId) == NDB_MGM_NODE_TYPE_NDB)
      {
        trp_node node = getNodeInfo(nodeId);
        any_node_in_started_state |= (node.m_state.startLevel ==
                  NodeState::SL_STARTED);
      }
    }
  } while(any_node_in_started_state && !isTimeUp(startTime,waitTime,100));

  if(any_node_in_started_state)
  {
    return WAIT_FOR_NDBD_TO_START_SHUTDOWN_FAILED;
  }

  /*
   * Wait 2: Wait for ndbd to shutdown and reach NOT_STARTED state
   *
   * Having confirmed that the shutdown is on its way, the
   * second wait involves simply waiting for the shutdown to complete
   * and the nodes to enter the NOT_STARTED state.
   *
   * Once the nodes reach the NOT_STARTED state, they are ready for the
   * START_ORD signal. It must be noted that while NOT_STARTED state has
   * been mentioned throughout the comments since it is better known from
   * a user's perspective, since we are dealing with data nodes, it is
   * quicker and more efficient to check if the state is SL_CMVMI which is
   * the equivalent of the MGMAPI state of NOT_STARTED.
   *
   * The wait time in this case is the value of num_secs_to_wait_for_node
   */

  startTime = NdbTick_getCurrentTicks();
  waitTime = num_secs_to_wait_for_node * 1000;
  bool all_nodes_in_cmvmi_state;
  do
  {
    /*
     * Check if all the data nodes are in
     * SL_CMVMI state
     */
    all_nodes_in_cmvmi_state = true;
    for (unsigned i = 0; i < node_ids.size(); i++)
    {
      NodeId nodeId= node_ids[i];
      if(getNodeType(nodeId) == NDB_MGM_NODE_TYPE_NDB)
      {
        trp_node node = getNodeInfo(nodeId);
        all_nodes_in_cmvmi_state &= (node.m_state.startLevel ==
                  NodeState::SL_CMVMI);
      }
    }
  } while(!all_nodes_in_cmvmi_state &&
          !isTimeUp(startTime,waitTime,1000));

  if(!all_nodes_in_cmvmi_state)
  {
    return WAIT_FOR_NDBD_SHUTDOWN_FAILED;
  }

  if (nostart)
    return 0;

  /*
    verify that no nodes are stopping before starting as this would cause
    the starting node to shutdown
  */
  int retry= 600*10;
  for (;is_any_node_stopping();)
  {
    if (--retry)
      break;
    NdbSleep_MilliSleep(100);
  }

  /*
    start the nodes
  */
  for (unsigned i = 0; i < node_ids.size(); i++)
  {
    unsigned int loop_count = 0;
    do
    {
      int result = sendSTART_ORD(node_ids[i]);
      if (result == SEND_OR_RECEIVE_FAILED ||
          result == NO_CONTACT_WITH_PROCESS)
      {
        if (loop_count >= num_secs_to_wait_for_node)
          break;
        loop_count++;
        NdbSleep_MilliSleep(1000);
      }
      else
      {
        break;
      }
    } while (1);
  }
  return 0;
}

/*
 * Perform restart of all DB nodes
 */

int MgmtSrvr::restartDB(bool nostart, bool initialStart,
                        bool abort, int * stopCount,
                        unsigned int num_secs_to_wait_for_node)
{
  NodeBitmask nodes;

  /*
  * Restart cannot be performed without any data nodes being started.
  */
  if (!is_any_node_alive())
  {
    return 0;
  }

  int ret = sendall_STOP_REQ(nodes,
                             abort,
                             true,
                             true,
                             true,
                             initialStart);

  if (ret)
    return ret;

  if (stopCount)
    *stopCount = nodes.count();

#ifdef VM_TRACE
    ndbout_c("Stopped %d nodes", nodes.count());
#endif


  /*
   * The wait for all nodes to reach NOT_STARTED state is
   * split into 2 separate checks:
   * 1. Wait for ndbd to start shutting down
   * 2. Wait for ndbd to shutdown and reach NOT_STARTED
   *    state
   *
   * Wait 1: Wait for ndbd to start shutting down. A short
   * wait duration of 12 seconds is being used.
   *
   * During shutdown the nodes traverse the 4 stopping
   * levels namely, SL_STOPPING_1 through SL_STOPPING_4.
   *
   * Thus, waiting for all the nodes to enter one of these
   * levels would be the obvious and intuitive approach for
   * this wait. However, the nodes pass these levels in
   * exec_STOP_REQ before the flow of execution reaches
   * here. An alternate approach adopted here is to check if
   * the nodes leave the SL_STARTED state in the first place.
   * A failure to leave this state would indicate that for
   * some reason the shutdown process failed to start and
   * can be considered the equivalent of checking if the
   * nodes have transitioned to any of the stopping levels.
   *
   * The immediate question that arises is how can one be sure
   * that the nodes have not gone from STARTED -> STOPPED ->
   * STARTED. This scenario is not an issue since we are waiting
   * for NOT_STARTED state and only once that state is reached is
   * the START_ORD fired which makes the node transition from
   * SL_NOTHING to further states.
   *
   * To summarize, the first of the two waits will wait a short
   * (12s) time to check if the shutdown process has been initiated
   * and exit in case any of the nodes have not left the
   * SL_STARTED state.
   */
  Uint64 waitTime = 12000;
  NDB_TICKS startTime = NdbTick_getCurrentTicks();

  /*
   * Check if any of the data nodes are still
   * stuck in STARTED state
   */
  while(is_any_node_in_started_state() &&
      !isTimeUp(startTime,waitTime,100));

  if(is_any_node_in_started_state())
  {
    return WAIT_FOR_NDBD_TO_START_SHUTDOWN_FAILED;
  }

  /*
   * Wait 2: Wait for ndbd to shutdown and reach NOT_STARTED state
   *
   * Having confirmed that the shutdown is on its way, the
   * second wait involves simply waiting for the shutdown to complete
   * and the nodes to enter the NOT_STARTED state.
   *
   * Once the nodes reach the NOT_STARTED state, they are ready for the
   * START_ORD signal. It must be noted that while NOT_STARTED state has
   * been mentioned throughout the comments since it is better known from
   * a user's perspective, since we are dealing with data nodes, it is
   * quicker and more efficient to check if the state is SL_CMVMI which is
   * the equivalent of the MGMAPI state of NOT_STARTED.
   *
   * The wait time in this case is the value of num_secs_to_wait_for_node
   */
  startTime = NdbTick_getCurrentTicks();
  waitTime = num_secs_to_wait_for_node * 1000;
  while(!are_all_nodes_in_cmvmi_state() &&
          !isTimeUp(startTime,waitTime,1000));

  if(!are_all_nodes_in_cmvmi_state())
  {
    return WAIT_FOR_NDBD_SHUTDOWN_FAILED;
  }
  
  if(nostart)
    return 0;
  
  /**
   * Now we start all database nodes (i.e. we make them non-idle)
   * We ignore the result we get from the start command.
   */
  NodeId nodeId = 0;
  while(getNextNodeId(&nodeId, NDB_MGM_NODE_TYPE_NDB)) {
    if (!nodes.get(nodeId))
      continue;
    int result;
    unsigned int loop_count = 0;
    do
    {
      result = sendSTART_ORD(nodeId);
      if (result != SEND_OR_RECEIVE_FAILED &&
          result != NO_CONTACT_WITH_PROCESS)
        break;
      if (loop_count >= num_secs_to_wait_for_node)
        break;
      NdbSleep_MilliSleep(1000);
      loop_count++;
    } while (1);
    g_eventLogger->debug("Started node %d with result %d", nodeId, result);
    /**
     * Errors from this call are deliberately ignored.
     * Maybe the user only wanted to restart a subset of the nodes.
     * It is also easy for the user to check which nodes have 
     * started and which nodes have not.
     */
  }
  
  return 0;
}

int
MgmtSrvr::exitSingleUser(int * stopCount, bool abort)
{
  NodeId nodeId = 0;
  int count = 0;

  SignalSender ss(theFacade);
  ss.lock(); // lock will be released on exit

  SimpleSignal ssig;
  ResumeReq* const resumeReq = 
    CAST_PTR(ResumeReq, ssig.getDataPtrSend());

  ssig.set(ss,TestOrd::TraceAPI, NDBCNTR, GSN_RESUME_REQ, 
	   ResumeReq::SignalLength);
  resumeReq->senderData = 12;
  resumeReq->senderRef = ss.getOwnRef();

  while(getNextNodeId(&nodeId, NDB_MGM_NODE_TYPE_NDB)){
    if(okToSendTo(nodeId, true) == 0){
      SendStatus result = ss.sendSignal(nodeId, &ssig);
      if (result == SEND_OK)
	count++;
    }
  }

  if(stopCount != 0)
    * stopCount = count;

  return 0;
}

/*****************************************************************************
 * Status
 ****************************************************************************/

void
MgmtSrvr::status_mgmd(NodeId node_id,
                      ndb_mgm_node_status& node_status,
                      Uint32& version, Uint32& mysql_version,
                      const char **address,
                      char *addr_buf,
                      size_t addr_buf_size,
                      bool& is_single_user)
{
  assert(getNodeType(node_id) == NDB_MGM_NODE_TYPE_MGM);

  if (node_id == getOwnNodeId())
  {
    /*
      Special case to get version of own node
      - version and mysql_version is hardcoded
      - address should be the address seen from ndbd(if it's connected)
        else use HostName from config
    */
    Uint32 tmp_version = 0, tmp_mysql_version = 0;
    sendVersionReq(node_id,
                   tmp_version,
                   tmp_mysql_version,
                   address,
                   addr_buf,
                   addr_buf_size,
                   is_single_user);
    // Check that the version returned is equal to compiled in version
    assert(tmp_version == 0 ||
           (tmp_version == NDB_VERSION &&
            tmp_mysql_version == NDB_MYSQL_VERSION_D));

    version = NDB_VERSION;
    mysql_version = NDB_MYSQL_VERSION_D;
    if(!*address)
    {
      // No address returned from ndbd -> get HostName from config
      Guard g(m_local_config_mutex);
      ConfigIter iter(m_local_config, CFG_SECTION_NODE);
      require(iter.find(CFG_NODE_ID, node_id) == 0);
      require(iter.get(CFG_NODE_HOST, address) == 0);

      /*
        Try to convert HostName to numerical ip address
        (to get same output as if ndbd had replied)
      */
      struct in6_addr addr;
      if (Ndb_getInAddr6(&addr, *address) == 0)
      {
        *address = Ndb_inet_ntop(AF_INET6,
                                 static_cast<void*>(&addr),
                                 addr_buf,
                                 addr_buf_size);
      }
    }

    node_status = NDB_MGM_NODE_STATUS_CONNECTED;
    return;
  }

  /*
    MGM nodes are connected directly to all other MGM
    node(s), return status as seen by ClusterMgr
  */
  const trp_node node = getNodeInfo(node_id);
  if(node.is_connected())
  {
    version = node.m_info.m_version;
    mysql_version = node.m_info.m_mysql_version;
    node_status = NDB_MGM_NODE_STATUS_CONNECTED;
    *address= get_connect_address(node_id,
                                  addr_buf,
                                  addr_buf_size);
  }
  else
  {
    version = 0;
    mysql_version = 0;
    node_status = NDB_MGM_NODE_STATUS_NO_CONTACT;
  }

  return;
}

int 
MgmtSrvr::status(int nodeId, 
                 ndb_mgm_node_status * _status, 
		 Uint32 * version,
		 Uint32 * mysql_version,
		 Uint32 * _phase, 
		 bool * _system,
		 Uint32 * dynamic,
		 Uint32 * nodegroup,
		 Uint32 * connectCount,
		 const char **address,
                 char *addr_buf,
                 size_t addr_buf_size,
                 bool* is_single_user)
{
  switch(getNodeType(nodeId)){
  case NDB_MGM_NODE_TYPE_API:
    status_api(nodeId,
               *_status,
               *version,
               *mysql_version,
               address,
               addr_buf,
               addr_buf_size,
               *is_single_user);
    return 0;
    break;

  case NDB_MGM_NODE_TYPE_MGM:
    status_mgmd(nodeId,
                *_status,
                *version,
                *mysql_version,
                address,
                addr_buf,
                addr_buf_size,
                *is_single_user);
    return 0;
    break;

  case NDB_MGM_NODE_TYPE_NDB:
    break;

  default:
    abort();
    break;
  }

  const trp_node node = getNodeInfo(nodeId);
  assert(getNodeType(nodeId) == NDB_MGM_NODE_TYPE_NDB &&
         node.m_info.getType() == NodeInfo::DB);

  if(!node.is_connected()){
    * _status = NDB_MGM_NODE_STATUS_NO_CONTACT;
    return 0;
  }

  * version = node.m_info.m_version;
  * mysql_version = node.m_info.m_mysql_version;

  *address= get_connect_address(nodeId, addr_buf, addr_buf_size);

  * dynamic = node.m_state.dynamicId;
  * nodegroup = node.m_state.nodeGroup;
  * connectCount = node.m_info.m_connectCount;
  
  switch(node.m_state.startLevel){
  case NodeState::SL_CMVMI:
    * _status = NDB_MGM_NODE_STATUS_NOT_STARTED;
    * _phase = 0;
    return 0;
    break;
  case NodeState::SL_STARTING:
    * _status     = NDB_MGM_NODE_STATUS_STARTING;
    * _phase = node.m_state.starting.startPhase;
    return 0;
    break;
  case NodeState::SL_STARTED:
    * _status = NDB_MGM_NODE_STATUS_STARTED;
    * _phase = 0;
    return 0;
    break;
  case NodeState::SL_STOPPING_1:
    * _status = NDB_MGM_NODE_STATUS_SHUTTING_DOWN;
    * _phase = 1;
    * _system = node.m_state.stopping.systemShutdown != 0;
    return 0;
    break;
  case NodeState::SL_STOPPING_2:
    * _status = NDB_MGM_NODE_STATUS_SHUTTING_DOWN;
    * _phase = 2;
    * _system = node.m_state.stopping.systemShutdown != 0;
    return 0;
    break;
  case NodeState::SL_STOPPING_3:
    * _status = NDB_MGM_NODE_STATUS_SHUTTING_DOWN;
    * _phase = 3;
    * _system = node.m_state.stopping.systemShutdown != 0;
    return 0;
    break;
  case NodeState::SL_STOPPING_4:
    * _status = NDB_MGM_NODE_STATUS_SHUTTING_DOWN;
    * _phase = 4;
    * _system = node.m_state.stopping.systemShutdown != 0;
    return 0;
    break;
  case NodeState::SL_SINGLEUSER:
    * _status = NDB_MGM_NODE_STATUS_SINGLEUSER;
    * _phase  = 0;
    return 0;
    break;
  default:
    * _status = NDB_MGM_NODE_STATUS_UNKNOWN;
    * _phase = 0;
    return 0;
  }
  
  return -1;
}

int 
MgmtSrvr::setEventReportingLevelImpl(int nodeId_arg, 
				     const EventSubscribeReq& ll)
{
  SignalSender ss(theFacade);
  NdbNodeBitmask nodes;
  nodes.clear();
  while (1)
  {
    Uint32 nodeId, max;
    ss.lock();
    SimpleSignal ssig;
    EventSubscribeReq * dst = 
      CAST_PTR(EventSubscribeReq, ssig.getDataPtrSend());
    ssig.set(ss,TestOrd::TraceAPI, CMVMI, GSN_EVENT_SUBSCRIBE_REQ,
             EventSubscribeReq::SignalLength);
    *dst = ll;

    if (nodeId_arg == 0)
    {
      // all nodes
      nodeId = 1;
      max = MAX_NDB_NODES;
    }
    else
    {
      // only one node
      max = nodeId = nodeId_arg;
    }
    // first make sure nodes are sendable
    for(; nodeId <= max; nodeId++)
    {
      if (nodeTypes[nodeId] != NODE_TYPE_DB)
        continue;
      if (okToSendTo(nodeId, true))
      {
        if (getNodeInfo(nodeId).is_connected()  == false)
        {
          // node not connected we can safely skip this one
          continue;
        }
        // api_reg_conf not recevied yet, need to retry
        return SEND_OR_RECEIVE_FAILED;
      }
    }

    if (nodeId_arg == 0)
    {
      // all nodes
      nodeId = 1;
      max = MAX_NDB_NODES;
    }
    else
    {
      // only one node
      max = nodeId = nodeId_arg;
    }
    // now send to all sendable nodes nodes
    // note, lock is held, so states have not changed
    for(; (Uint32) nodeId <= max; nodeId++)
    {
      if (nodeTypes[nodeId] != NODE_TYPE_DB)
        continue;
      if (getNodeInfo(nodeId).is_connected()  == false)
        continue; // node is not connected, skip
      if (ss.sendSignal(nodeId, &ssig) == SEND_OK)
        nodes.set(nodeId);
      else if (max == nodeId)
      {
        return SEND_OR_RECEIVE_FAILED;
      }
    }
    break;
  }

  if (nodes.isclear())
  {
    return SEND_OR_RECEIVE_FAILED;
  }
  
  int error = 0;
  while (!nodes.isclear())
  {
    Uint32 nodeId;
    SimpleSignal *signal = ss.waitFor();
    int gsn = signal->readSignalNumber();
    nodeId = refToNode(signal->header.theSendersBlockRef);
    switch (gsn) {
    case GSN_EVENT_SUBSCRIBE_CONF:{
      nodes.clear(nodeId);
      break;
    }
    case GSN_EVENT_SUBSCRIBE_REF:{
      nodes.clear(nodeId);
      error = 1;
      break;
    }
      // Since sending okToSend(true), 
      // there is no guarantee that NF_COMPLETEREP will come
      // i.e listen also to NODE_FAILREP
    case GSN_NODE_FAILREP: {
      const NodeFailRep * const rep =
	CAST_CONSTPTR(NodeFailRep, signal->getDataPtr());
      Uint32 len = NodeFailRep::getNodeMaskLength(signal->getLength());
      require(len == NodeBitmask::Size || // only full length in ndbapi
              len == 0);
      NdbNodeBitmask mask;
      // only care about data nodes
      if (signal->header.m_noOfSections >= 1)
      {
        mask.assign(signal->ptr[0].sz, signal->ptr[0].p);
      }
      else
      {
        mask.assign(NdbNodeBitmask::Size, rep->theNodes);
      }
      nodes.bitANDC(mask);
      break;
    }
      
    case GSN_NF_COMPLETEREP:{
      const NFCompleteRep * const rep =
	CAST_CONSTPTR(NFCompleteRep, signal->getDataPtr());
      if (rep->failedNodeId <= nodes.max_size())
        nodes.clear(rep->failedNodeId);
      break;
    }
    case GSN_API_REGCONF:
    case GSN_TAKE_OVERTCCONF:
    case GSN_CONNECT_REP:
      continue;
    default:
      report_unknown_signal(signal);
      return SEND_OR_RECEIVE_FAILED;
    }
  }
  if (error)
    return SEND_OR_RECEIVE_FAILED;
  return 0;
}

//****************************************************************************
//****************************************************************************
int 
MgmtSrvr::setNodeLogLevelImpl(int nodeId, const SetLogLevelOrd & ll)
{
  INIT_SIGNAL_SENDER(ss,nodeId);

  SimpleSignal ssig;
  ssig.set(ss,TestOrd::TraceAPI, CMVMI, GSN_SET_LOGLEVELORD,
	   SetLogLevelOrd::SignalLength);
  SetLogLevelOrd* const dst = CAST_PTR(SetLogLevelOrd, ssig.getDataPtrSend());
  *dst = ll;
  
  return ss.sendSignal(nodeId, &ssig) == SEND_OK ? 0 : SEND_OR_RECEIVE_FAILED;
}

//****************************************************************************
//****************************************************************************

int 
MgmtSrvr::insertError(int nodeId, int errorNo, Uint32 * extra)
{
  BlockNumber block;

  if (errorNo < 0) {
    return INVALID_ERROR_NUMBER;
  }

  SignalSender ss(theFacade);
  ss.lock(); /* lock will be released on exit */

  if(getNodeType(nodeId) == NDB_MGM_NODE_TYPE_NDB)
  {
    block= CMVMI;
  }
  else if(nodeId == _ownNodeId)
  {
    g_errorInsert= errorNo;
    return 0;
  }
  else if(getNodeType(nodeId) == NDB_MGM_NODE_TYPE_MGM)
    block= _blockNumber;
  else
    return WRONG_PROCESS_TYPE;

  SimpleSignal ssig;
  ssig.set(ss,TestOrd::TraceAPI, block, GSN_TAMPER_ORD, 
	   TamperOrd::SignalLength);
  TamperOrd* const tamperOrd = CAST_PTR(TamperOrd, ssig.getDataPtrSend());
  tamperOrd->errorNo = errorNo;

  if (extra)
  {
    ssig.getDataPtrSend()[1] = * extra;
    ssig.header.theLength++;
  }

  int res = ss.sendSignal(nodeId, &ssig) == SEND_OK ? 0 :SEND_OR_RECEIVE_FAILED;

  if (res == 0)
  {
    /**
     * In order to make NDB_TAMPER (almost) syncronous,
     *   make a syncronous request *after* the NDB_TAMPER
     */
    make_sync_req(ss, Uint32(nodeId));
  }

  return res;
}


int
MgmtSrvr::startSchemaTrans(SignalSender& ss, NodeId & out_nodeId,
                           Uint32 transId, Uint32 & out_transKey)
{
  SimpleSignal ssig;

  ssig.set(ss, 0, DBDICT, GSN_SCHEMA_TRANS_BEGIN_REQ,
           SchemaTransBeginReq::SignalLength);

  SchemaTransBeginReq* req =
    CAST_PTR(SchemaTransBeginReq, ssig.getDataPtrSend());

  req->clientRef =  ss.getOwnRef();
  req->transId = transId;
  req->requestInfo = 0;

  NodeId nodeId = ss.get_an_alive_node();

retry:
  if (ss.get_node_alive(nodeId) == false)
  {
    nodeId = ss.get_an_alive_node();
  }

  if (ss.sendSignal(nodeId, &ssig) != SEND_OK)
  {
    return SEND_OR_RECEIVE_FAILED;
  }

  while (true)
  {
    SimpleSignal *signal = ss.waitFor();
    int gsn = signal->readSignalNumber();
    switch (gsn) {
    case GSN_SCHEMA_TRANS_BEGIN_CONF: {
      const SchemaTransBeginConf * conf =
        CAST_CONSTPTR(SchemaTransBeginConf, signal->getDataPtr());
      out_transKey = conf->transKey;
      out_nodeId = nodeId;
      return 0;
    }
    case GSN_SCHEMA_TRANS_BEGIN_REF: {
      const SchemaTransBeginRef * ref =
        CAST_CONSTPTR(SchemaTransBeginRef, signal->getDataPtr());

      switch(ref->errorCode){
      case SchemaTransBeginRef::NotMaster:
        nodeId = ref->masterNodeId;
        // Fall-through
      case SchemaTransBeginRef::Busy:
      case SchemaTransBeginRef::BusyWithNR:
        goto retry;
      default:
        return ref->errorCode;
      }
    }
    case GSN_NF_COMPLETEREP:
      // ignore
      break;
    case GSN_NODE_FAILREP:{
      const NodeFailRep * const rep =
        CAST_CONSTPTR(NodeFailRep, signal->getDataPtr());
      Uint32 len = NodeFailRep::getNodeMaskLength(signal->getLength());
      assert(len == NodeBitmask::Size || // only full length in ndbapi
             len == 0);
      if (signal->header.m_noOfSections >= 1)
      {
        if (BitmaskImpl::safe_get(NodeBitmask::getPackedLengthInWords(signal->ptr[0].p),
                                  signal->ptr[0].p, nodeId))
        {
          nodeId++;
          goto retry;
        }
      }
      else if (BitmaskImpl::safe_get(len, rep->theAllNodes, nodeId))
      {
        nodeId++;
        goto retry;
      }
      break;
    }
    case GSN_API_REGCONF:
    case GSN_TAKE_OVERTCCONF:
    case GSN_CONNECT_REP:
      break;
    default:
      report_unknown_signal(signal);
      return SEND_OR_RECEIVE_FAILED;
    }
  }
}

int
MgmtSrvr::endSchemaTrans(SignalSender& ss, NodeId nodeId,
                         Uint32 transId, Uint32 transKey,
                         Uint32 flags)
{
  SimpleSignal ssig;

  ssig.set(ss, 0, DBDICT, GSN_SCHEMA_TRANS_END_REQ,
           SchemaTransEndReq::SignalLength);

  SchemaTransEndReq* req =
    CAST_PTR(SchemaTransEndReq, ssig.getDataPtrSend());

  req->clientRef =  ss.getOwnRef();
  req->transId = transId;
  req->requestInfo = 0;
  req->transKey = transKey;
  req->flags = flags;

  if (ss.sendSignal(nodeId, &ssig) != SEND_OK)
  {
    return SEND_OR_RECEIVE_FAILED;
  }

  while (true)
  {
    SimpleSignal *signal = ss.waitFor();
    int gsn = signal->readSignalNumber();
    switch (gsn) {
    case GSN_SCHEMA_TRANS_END_CONF: {
      return 0;
    }
    case GSN_SCHEMA_TRANS_END_REF: {
      const SchemaTransEndRef * ref =
        CAST_CONSTPTR(SchemaTransEndRef, signal->getDataPtr());
      return ref->errorCode;
    }
    case GSN_NF_COMPLETEREP:
      // ignore
      break;
    case GSN_NODE_FAILREP:{
      const NodeFailRep * const rep =
        CAST_CONSTPTR(NodeFailRep, signal->getDataPtr());
      Uint32 len = NodeFailRep::getNodeMaskLength(signal->getLength());
      assert(len == NodeBitmask::Size || // only full length in ndbapi
             len == 0);

      if (signal->header.m_noOfSections >= 1)
      {
        if (BitmaskImpl::safe_get(NodeBitmask::getPackedLengthInWords(signal->ptr[0].p),
                                  signal->ptr[0].p, nodeId))
        {
          return -1;
        }
      }
      else if (BitmaskImpl::safe_get(len, rep->theAllNodes, nodeId))
      {
        return -1;
      }
      break;
    }
    case GSN_API_REGCONF:
    case GSN_TAKE_OVERTCCONF:
    case GSN_CONNECT_REP:
      break;
    default:
      report_unknown_signal(signal);
      return SEND_OR_RECEIVE_FAILED;
    }
  }
}

int
MgmtSrvr::createNodegroup(int *nodes, int count, int *ng)
{
  int res;
  SignalSender ss(theFacade);
  ss.lock();

  Uint32 transId = rand();
  Uint32 transKey;
  NodeId nodeId;

  if ((res = startSchemaTrans(ss, nodeId, transId, transKey)))
  {
    return res;
  }

  SimpleSignal ssig;
  ssig.set(ss, 0, DBDICT, GSN_CREATE_NODEGROUP_REQ,
           CreateNodegroupReq::SignalLength);

  CreateNodegroupReq* req =
    CAST_PTR(CreateNodegroupReq, ssig.getDataPtrSend());

  req->transId = transId;
  req->transKey = transKey;
  req->nodegroupId = RNIL;
  req->senderData = 77;
  req->senderRef = ss.getOwnRef();
  bzero(req->nodes, sizeof(req->nodes));

  if (ng)
  {
    if (* ng != -1)
    {
      req->nodegroupId = * ng;
    }
  }
  for (int i = 0; i<count && i<(int)NDB_ARRAY_SIZE(req->nodes); i++)
  {
    req->nodes[i] = nodes[i];
  }

  if (ss.sendSignal(nodeId, &ssig) != SEND_OK)
  {
    return SEND_OR_RECEIVE_FAILED;
  }

  bool wait = true;
  while (wait)
  {
    SimpleSignal *signal = ss.waitFor();
    int gsn = signal->readSignalNumber();
    switch (gsn) {
    case GSN_CREATE_NODEGROUP_CONF: {
      const CreateNodegroupConf * conf =
        CAST_CONSTPTR(CreateNodegroupConf, signal->getDataPtr());

      if (ng)
      {
        * ng = conf->nodegroupId;
      }

      wait = false;
      break;
    }
    case GSN_CREATE_NODEGROUP_REF:{
      const CreateNodegroupRef * ref =
        CAST_CONSTPTR(CreateNodegroupRef, signal->getDataPtr());
      Uint32 err = ref->errorCode;
      endSchemaTrans(ss, nodeId, transId, transKey,
                     SchemaTransEndReq::SchemaTransAbort);
      return err;
    }
    case GSN_NF_COMPLETEREP:
      // ignore
      break;
    case GSN_NODE_FAILREP:{
      const NodeFailRep * const rep =
        CAST_CONSTPTR(NodeFailRep, signal->getDataPtr());
      Uint32 len = NodeFailRep::getNodeMaskLength(signal->getLength());
      assert(len == NodeBitmask::Size || // only full length in ndbapi
             len == 0);

      if (signal->header.m_noOfSections >= 1)
      {
        if (BitmaskImpl::safe_get(NodeBitmask::getPackedLengthInWords(signal->ptr[0].p),
                                  signal->ptr[0].p, nodeId))
        {
          return SchemaTransBeginRef::Nodefailure;
        }
      }
      else if (BitmaskImpl::safe_get(len, rep->theAllNodes, nodeId))
      {
        return SchemaTransBeginRef::Nodefailure;
      }
      break;
    }
    case GSN_API_REGCONF:
    case GSN_TAKE_OVERTCCONF:
    case GSN_CONNECT_REP:
      break;
    default:
      report_unknown_signal(signal);
      return SEND_OR_RECEIVE_FAILED;
    }
  }

  return endSchemaTrans(ss, nodeId, transId, transKey, 0);
}

int
MgmtSrvr::dropNodegroup(int ng)
{
  int res;
  SignalSender ss(theFacade);
  ss.lock();

  Uint32 transId = rand();
  Uint32 transKey;
  NodeId nodeId;

  if ((res = startSchemaTrans(ss, nodeId, transId, transKey)))
  {
    return res;
  }

  SimpleSignal ssig;
  ssig.set(ss, 0, DBDICT, GSN_DROP_NODEGROUP_REQ, DropNodegroupReq::SignalLength);

  DropNodegroupReq* req =
    CAST_PTR(DropNodegroupReq, ssig.getDataPtrSend());

  req->transId = transId;
  req->transKey = transKey;
  req->nodegroupId = ng;
  req->senderData = 77;
  req->senderRef = ss.getOwnRef();

  if (ss.sendSignal(nodeId, &ssig) != SEND_OK)
  {
    return SEND_OR_RECEIVE_FAILED;
  }

  bool wait = true;
  while (wait)
  {
    SimpleSignal *signal = ss.waitFor();
    int gsn = signal->readSignalNumber();
    switch (gsn) {
    case GSN_DROP_NODEGROUP_CONF: {
      wait = false;
      break;
    }
    case GSN_DROP_NODEGROUP_REF:
    {
      const DropNodegroupRef * ref =
        CAST_CONSTPTR(DropNodegroupRef, signal->getDataPtr());
      endSchemaTrans(ss, nodeId, transId, transKey,
                     SchemaTransEndReq::SchemaTransAbort);
      return ref->errorCode;
    }
    case GSN_NF_COMPLETEREP:
      // ignore
      break;
    case GSN_NODE_FAILREP:{
      const NodeFailRep * const rep =
        CAST_CONSTPTR(NodeFailRep, signal->getDataPtr());
      Uint32 len = NodeFailRep::getNodeMaskLength(signal->getLength());
      assert(len == NodeBitmask::Size || // only full length in ndbapi
             len == 0);

      if (signal->header.m_noOfSections >= 1)
      {
        if (BitmaskImpl::safe_get(NodeBitmask::getPackedLengthInWords(signal->ptr[0].p),
                                  signal->ptr[0].p, nodeId))
        {
          return SchemaTransBeginRef::Nodefailure;
        }
      }
      else if (BitmaskImpl::safe_get(len, rep->theAllNodes, nodeId))
      {
        return SchemaTransBeginRef::Nodefailure;
      }
      break;
    }
    case GSN_API_REGCONF:
    case GSN_TAKE_OVERTCCONF:
    case GSN_CONNECT_REP:
      break;
    default:
      report_unknown_signal(signal);
      return SEND_OR_RECEIVE_FAILED;
    }
  }

  return endSchemaTrans(ss, nodeId, transId, transKey, 0);
}


//****************************************************************************
//****************************************************************************

int 
MgmtSrvr::setTraceNo(int nodeId, int traceNo)
{
  if (traceNo < 0) {
    return INVALID_TRACE_NUMBER;
  }

  INIT_SIGNAL_SENDER(ss,nodeId);

  SimpleSignal ssig;
  ssig.set(ss,TestOrd::TraceAPI, CMVMI, GSN_TEST_ORD, TestOrd::SignalLength);
  TestOrd* const testOrd = CAST_PTR(TestOrd, ssig.getDataPtrSend());
  testOrd->clear();
  // Assume TRACE command causes toggling. Not really defined... ? TODO
  testOrd->setTraceCommand(TestOrd::Toggle, 
			   (TestOrd::TraceSpecification)traceNo);

  return ss.sendSignal(nodeId, &ssig) == SEND_OK ? 0 : SEND_OR_RECEIVE_FAILED;
}

//****************************************************************************
//****************************************************************************

int 
MgmtSrvr::setSignalLoggingMode(int nodeId, LogMode mode, 
			       const Vector<BaseString>& blocks)
{
  INIT_SIGNAL_SENDER(ss,nodeId);

  // Convert from MgmtSrvr format...

  TestOrd::Command command;
  if (mode == Off) {
    command = TestOrd::Off;
  }
  else {
    command = TestOrd::On;
  }

  TestOrd::SignalLoggerSpecification logSpec;
  switch (mode) {
  case In:
    logSpec = TestOrd::InputSignals;
    break;
  case Out:
    logSpec = TestOrd::OutputSignals;
    break;
  case InOut:
    logSpec = TestOrd::InputOutputSignals;
    break;
  case Off:
    // In MgmtSrvr interface it's just possible to switch off all logging, both
    // "in" and "out" (this should probably be changed).
    logSpec = TestOrd::InputOutputSignals;
    break;
  default:
    ndbout_c("Unexpected value %d, MgmtSrvr::setSignalLoggingMode, line %d",
	     (unsigned)mode, __LINE__);
    assert(false);
    return -1;
  }

  SimpleSignal ssig;
  ssig.set(ss,TestOrd::TraceAPI, CMVMI, GSN_TEST_ORD, TestOrd::SignalLength);

  TestOrd* const testOrd = CAST_PTR(TestOrd, ssig.getDataPtrSend());
  testOrd->clear();
  
  if (blocks.size() == 0 || blocks[0] == "ALL") {
    // Logg command for all blocks
    testOrd->addSignalLoggerCommand(command, logSpec);
  } else {
    for(unsigned i = 0; i < blocks.size(); i++)
    {
      BlockNumber blockNumber = getBlockNo(blocks[i].c_str());
      if (blockNumber == 0)
        return INVALID_BLOCK_NAME;
      testOrd->addSignalLoggerCommand(blockNumber, command, logSpec);
    }
  }

  return ss.sendSignal(nodeId, &ssig) == SEND_OK ? 0 : SEND_OR_RECEIVE_FAILED;
}

/*****************************************************************************
 * Signal tracing
 *****************************************************************************/
int MgmtSrvr::startSignalTracing(int nodeId)
{
  INIT_SIGNAL_SENDER(ss,nodeId);
  
  SimpleSignal ssig;
  ssig.set(ss,TestOrd::TraceAPI, CMVMI, GSN_TEST_ORD, TestOrd::SignalLength);

  TestOrd* const testOrd = CAST_PTR(TestOrd, ssig.getDataPtrSend());
  testOrd->clear();
  testOrd->setTestCommand(TestOrd::On);

  return ss.sendSignal(nodeId, &ssig) == SEND_OK ? 0 : SEND_OR_RECEIVE_FAILED;
}

int 
MgmtSrvr::stopSignalTracing(int nodeId) 
{
  INIT_SIGNAL_SENDER(ss,nodeId);

  SimpleSignal ssig;
  ssig.set(ss,TestOrd::TraceAPI, CMVMI, GSN_TEST_ORD, TestOrd::SignalLength);
  TestOrd* const testOrd = CAST_PTR(TestOrd, ssig.getDataPtrSend());
  testOrd->clear();
  testOrd->setTestCommand(TestOrd::Off);

  return ss.sendSignal(nodeId, &ssig) == SEND_OK ? 0 : SEND_OR_RECEIVE_FAILED;
}


/*****************************************************************************
 * Dump state
 *****************************************************************************/

int
MgmtSrvr::dumpState(int nodeId, const char* args)
{
  // Convert the space separeted args 
  // string to an int array
  Uint32 args_array[25];
  Uint32 numArgs = 0;

  const int BufSz = 12; /* 32 bit signed = 10 digits + sign + trailing \0 */
  char buf[BufSz];  
  int b  = 0;
  memset(buf, 0, BufSz);
  for (size_t i = 0; i <= strlen(args); i++){
    if (args[i] == ' ' || args[i] == 0){
      assert(b < BufSz);
      assert(buf[b] == 0);
      args_array[numArgs] = atoi(buf);
      numArgs++;
      memset(buf, 0, BufSz);
      b = 0;
    } else {
      buf[b] = args[i];
      b++;
    }    
  }
  
  return dumpState(nodeId, args_array, numArgs);
}

int
MgmtSrvr::dumpState(int nodeId, const Uint32 args[], Uint32 no)
{
  if (nodeId == _ownNodeId)
  {
    return dumpStateSelf(args, no);
  }

  INIT_SIGNAL_SENDER(ss,nodeId);

  const Uint32 len = no > 25 ? 25 : no;
  
  SimpleSignal ssig;
  DumpStateOrd * const dumpOrd = 
    CAST_PTR(DumpStateOrd, ssig.getDataPtrSend());
  ssig.set(ss,TestOrd::TraceAPI, CMVMI, GSN_DUMP_STATE_ORD, len);
  for(Uint32 i = 0; i<25; i++){
    if (i < len)
      dumpOrd->args[i] = args[i];
    else
      dumpOrd->args[i] = 0;
  }
  
  int res = ss.sendSignal(nodeId, &ssig) == SEND_OK ? 0 :SEND_OR_RECEIVE_FAILED;

  if (res == 0)
  {
    /**
     * In order to make DUMP (almost) syncronous,
     *   make a syncronous request *after* the NDB_TAMPER
     */
    make_sync_req(ss, Uint32(nodeId));
  }

  return res;

}

int
MgmtSrvr::dumpStateSelf(const Uint32 args[], Uint32 no)
{
  if (no < 1)
    return -1;

#ifdef ERROR_INSERT
  switch(args[0])
  {
  case 9994:
  {
    /* Transporter send blocking */
    if (no >= 2)
    {
      Uint32 nodeId = args[1];
      ndbout_c("Blocking send to node %u",
               nodeId);
      TransporterRegistry* tr = theFacade->get_registry();
      tr->blockSend(*theFacade, nodeId);
    }
    break;
  }
  case 9995:
  {
    /* Transporter send unblocking */
    if (no >= 2)
    {
      Uint32 nodeId = args[1];
      ndbout_c("Unblocking send to node %u",
               nodeId);
      TransporterRegistry* tr = theFacade->get_registry();
      tr->unblockSend(*theFacade, nodeId);
    }
    break;
  }

  case 9996:
  {
    /* Sendbuffer consumption */
    if (no >= 2)
    {
      Uint64 remain_bytes = args[1];
      ndbout_c("Consuming sendbuffer except for %llu bytes",
               remain_bytes);
      theFacade->consume_sendbuffer(remain_bytes);
    }
    break;
  }
  case 9997:
  {
    /* Sendbuffer release */
    ndbout_c("Releasing consumed sendbuffer");
    theFacade->release_consumed_sendbuffer();
    break;
  }
  default:
    ;
  }
#endif

  return 0;
}



//****************************************************************************
//****************************************************************************

const char* MgmtSrvr::getErrorText(int errorCode, char *buf, int buf_sz)
{
  ndb_error_string(errorCode, buf, buf_sz);
  buf[buf_sz-1]= 0;
  return buf;
}


void
MgmtSrvr::trp_deliver_signal(const NdbApiSignal* signal,
                             const LinearSectionPtr ptr[3])
{
  int gsn = signal->readSignalNumber();

  switch (gsn) {
  case GSN_EVENT_REP:
  {
    /**
     * This EVENT_REP receives all infoEvent and eventLog messages that
     * are NOT generated through a DUMP command.
     */
    const Uint32 *data = signal->getDataPtr();
    Uint32 sz = signal->getLength();
    if (signal->getNoOfSections() > 0)
    {
      /**
       * Data comes in segmented part.
       */
      data = ptr[0].p;
      sz = ptr[0].sz;
    }
    eventReport(signal->getDataPtr(), sz, data);
    break;
  }

  case GSN_NF_COMPLETEREP:{
    const NFCompleteRep * rep = CAST_CONSTPTR(NFCompleteRep,
                                               signal->getDataPtr());
    /* Clear local nodeid reservation(if any) */
    release_local_nodeid_reservation(rep->failedNodeId);

     clear_connect_address_cache(rep->failedNodeId);
    break;
  }
  case GSN_TAMPER_ORD:
    ndbout << "TAMPER ORD" << endl;
    break;
  case GSN_API_REGCONF:
  case GSN_TAKE_OVERTCCONF:
    break;
  case GSN_CONNECT_REP:{
    const Uint32 nodeId = signal->getDataPtr()[0];

    /*
      Clear local nodeid reservation since nodeid is
      now reserved by a connected transporter
    */
    release_local_nodeid_reservation(nodeId);

    union {
      Uint32 theData[25];
      EventReport repData;
    };
    EventReport * rep = &repData;
    theData[1] = nodeId;
    rep->setEventType(NDB_LE_Connected);

    if (nodeTypes[nodeId] == NODE_TYPE_DB)
    {
      m_started_nodes.push_back(nodeId);
    }
    rep->setEventType(NDB_LE_Connected);
    rep->setNodeId(_ownNodeId);
    eventReport(theData, 1, theData);
    return;
  }
  case GSN_NODE_FAILREP:
  {
    union {
      Uint32 theData[25];
      EventReport repData;
    };
    bzero(theData, sizeof(theData));
    EventReport * event = &repData;
    event->setEventType(NDB_LE_Disconnected);
    event->setNodeId(_ownNodeId);

    const NodeFailRep *rep = CAST_CONSTPTR(NodeFailRep,
                                           signal->getDataPtr());
    Uint32 len = NodeFailRep::getNodeMaskLength(signal->getLength());

    const Uint32* nbm;
    if (signal->m_noOfSections >= 1)
    {
      assert (len == 0);
      nbm = ptr[0].p;
      len = ptr[0].sz;
    }
    else
    {
      assert(len == NodeBitmask::Size); // only full length in ndbapi
      nbm = rep->theAllNodes;
    }

    for (Uint32 i = BitmaskImpl::find_first(len, nbm);
         i != BitmaskImpl::NotFound;
         i = BitmaskImpl::find_next(len, nbm, i + 1))
    {
      theData[1] = i;
      eventReport(theData, 1, theData);
      g_eventLogger->debug("NODE_FAILREP for node: %u", i);
      m_config_manager->set_node_failed(i);

      /* Clear local nodeid reservation(if any) */
      release_local_nodeid_reservation(i);

      clear_connect_address_cache(i);
    }
    return;
  }
  case GSN_CLOSE_COMREQ:
  {
    theFacade->perform_close_clnt(this);
    break;
  }
  default:
    g_eventLogger->error("Unknown signal received. SignalNumber: "
                         "%i from (%d, 0x%x)",
                         gsn,
                         refToNode(signal->theSendersBlockRef),
                         refToBlock(signal->theSendersBlockRef));
    assert(false);
  }
}


void
MgmtSrvr::trp_node_status(Uint32 nodeId, Uint32 _event)
{
}

enum ndb_mgm_node_type 
MgmtSrvr::getNodeType(NodeId nodeId) const 
{
  if(nodeId >= MAX_NODES)
    return (enum ndb_mgm_node_type)-1;
  
  return nodeTypes[nodeId];
}


const char*
MgmtSrvr::get_connect_address(NodeId node_id,
                              char *addr_buf,
                              size_t addr_buf_size)
{
  assert(node_id < NDB_ARRAY_SIZE(m_connect_address));

  if (IN6_IS_ADDR_UNSPECIFIED(&m_connect_address[node_id]))
  {
    // No cached connect address available
    const trp_node &node= getNodeInfo(node_id);
    if (node.is_connected())
    {
      // Cache the connect address, it's valid until
      // node disconnects
      m_connect_address[node_id] = theFacade->ext_get_connect_address(node_id);
    }
  }

  // Return the cached connect address
  return Ndb_inet_ntop(AF_INET6,
                       static_cast<void*>(&m_connect_address[node_id]),
                       addr_buf,
                       addr_buf_size);
}


void
MgmtSrvr::clear_connect_address_cache(NodeId nodeid)
{
  assert(nodeid < NDB_ARRAY_SIZE(m_connect_address));
  if (nodeid < NDB_ARRAY_SIZE(m_connect_address))
  {
    m_connect_address[nodeid] = IN6ADDR_ANY_INIT;
  }
}

/***************************************************************************
 * Alloc nodeid
 ***************************************************************************/

MgmtSrvr::NodeIdReservations::NodeIdReservations()
{
  memset(m_reservations, 0, sizeof(m_reservations));
}


void
MgmtSrvr::NodeIdReservations::check_array(NodeId n) const
{
  assert( n < NDB_ARRAY_SIZE(m_reservations));
}


bool
MgmtSrvr::NodeIdReservations::get(NodeId n) const
{
  check_array(n);

  return (m_reservations[n].m_timeout != 0);
}


void
MgmtSrvr::NodeIdReservations::set(NodeId n, unsigned timeout)
{
  check_array(n);

  Reservation& r = m_reservations[n];
  // Dont't allow double set
  assert(r.m_timeout == 0 && !NdbTick_IsValid(r.m_start));

  r.m_timeout = timeout;
  r.m_start = NdbTick_getCurrentTicks();
}


BaseString
MgmtSrvr::NodeIdReservations::pretty_str() const
{
  const char* sep = "";
  BaseString str;
  for (size_t i = 0; i < NDB_ARRAY_SIZE(m_reservations); i++)
  {
    const Reservation& r = m_reservations[i];
    if (r.m_timeout)
    {
      str.appfmt("%s%u", sep, (unsigned)i);
      sep = ",";
    }
  }
  return str;
}


void
MgmtSrvr::NodeIdReservations::clear(NodeId n)
{
  check_array(n);

  Reservation& r = m_reservations[n];
  // Dont't allow double clear
  assert(r.m_timeout != 0 && NdbTick_IsValid(r.m_start));

  r.m_timeout = 0;
  NdbTick_Invalidate(&r.m_start);
}


bool
MgmtSrvr::NodeIdReservations::has_timedout(NodeId n, NDB_TICKS now) const
{
  check_array(n);

  const Reservation& r = m_reservations[n];
  if (r.m_timeout && 
      NdbTick_Elapsed(r.m_start,now).milliSec() > r.m_timeout)
    return true;
  return false;
}


void
MgmtSrvr::release_local_nodeid_reservation(NodeId nodeid)
{
  NdbMutex_Lock(m_reserved_nodes_mutex);
  if (m_reserved_nodes.get(nodeid))
  {
    g_eventLogger->debug("Releasing local reservation for nodeid %d", nodeid);
    m_reserved_nodes.clear(nodeid);
  }
  NdbMutex_Unlock(m_reserved_nodes_mutex);
}


int
MgmtSrvr::alloc_node_id_req(NodeId free_node_id,
                            enum ndb_mgm_node_type type,
                            Uint32 timeout_ms)
{
  bool first_attempt = true;
  SignalSender ss(theFacade);
  ss.lock(); // lock will be released on exit

  SimpleSignal ssig;
  AllocNodeIdReq* req = CAST_PTR(AllocNodeIdReq, ssig.getDataPtrSend());
  ssig.set(ss, TestOrd::TraceAPI, QMGR, GSN_ALLOC_NODEID_REQ,
           AllocNodeIdReq::SignalLength);
  
  req->senderRef = ss.getOwnRef();
  req->senderData = 19;
  req->nodeId = free_node_id;
  req->nodeType = type;
  req->timeout = timeout_ms;

  int do_send = 1;
  NodeId nodeId = 0;
  while (1)
  {
    NodeBitmask active_nodes;
    {
      Guard g(m_local_config_mutex);
      m_local_config->get_nodemask(active_nodes);
    }
    if (nodeId == 0)
    {
      bool next;
      while((next = getNextNodeId(&nodeId, NDB_MGM_NODE_TYPE_NDB)) == true &&
            getNodeInfo(nodeId).is_confirmed() == false)
        ;
      if (!next)
        return NO_CONTACT_WITH_DB_NODES;
      do_send = 1;
    }
    if (free_node_id != 0)
    {
      if (!active_nodes.get(free_node_id))
      {
        g_eventLogger->info("Node %u is currently deactivated", free_node_id);
        return NODE_CURRENTLY_DEACTIVATED;
      }
    }
    if (do_send)
    {
      g_eventLogger->info("Sending ALLOC_NODE_ID_REQ to node %u", nodeId);
      if (ss.sendSignal(nodeId, &ssig) != SEND_OK)
        return SEND_OR_RECEIVE_FAILED;
      do_send = 0;
    }

    SimpleSignal *signal = ss.waitFor();

    int gsn = signal->readSignalNumber();
    switch (gsn) {
    case GSN_ALLOC_NODEID_CONF:
    {
#ifdef NOT_USED
      const AllocNodeIdConf * const conf =
        CAST_CONSTPTR(AllocNodeIdConf, signal->getDataPtr());
#endif
      g_eventLogger->info("Alloc node id %u succeeded", free_node_id);
      return 0;
    }
    case GSN_ALLOC_NODEID_REF:
    {
      const AllocNodeIdRef * const ref =
        CAST_CONSTPTR(AllocNodeIdRef, signal->getDataPtr());
      if (ref->errorCode == AllocNodeIdRef::NotMaster &&
          refToNode(ref->masterRef) == 0xFFFF)
      {
        /*
          This data node is not aware of who is the president (yet)
          and thus cannot allocate nodeids.
          If all data nodes are in the same state, then there's
          effectively 'no contact'.
          However, some other data nodes might be 'up' (node(s) in
          NOT_STARTED state).
        */
        bool next;
        while((next = getNextNodeId(&nodeId, NDB_MGM_NODE_TYPE_NDB)) == true &&
              getNodeInfo(nodeId).is_confirmed() == false)
          ;
        if (!next)
        {
          /* No viable node(s) */
          g_eventLogger->info("Alloc node id %u rejected, no new president yet",
                              free_node_id);
          return NO_CONTACT_WITH_DB_NODES;
        }

        /* Found another node, try to allocate a nodeid from it */
        do_send = 1;
        continue;
      }

      if (ref->errorCode == AllocNodeIdRef::NotReady)
      {
        g_eventLogger->info("Alloc node id %u request rejected, cluster not ready yet",
                            free_node_id);
        return NO_CONTACT_WITH_DB_NODES;
      }

      const bool refFromMaster = (refToNode(ref->masterRef) == nodeId);
      if (ref->errorCode == AllocNodeIdRef::NotMaster ||
          ref->errorCode == AllocNodeIdRef::Busy ||
          ref->errorCode == AllocNodeIdRef::NodeFailureHandlingNotCompleted)
      {
        do_send = 1;
        nodeId = refToNode(ref->masterRef);
	if (!getNodeInfo(nodeId).is_confirmed())
	  nodeId = 0;
        if (first_attempt && (ref->errorCode != AllocNodeIdRef::NotMaster))
        {
          first_attempt = false;
          g_eventLogger->info("Alloc node id %u rejected with error code %u, will retry",
                              free_node_id,
                              ref->errorCode);
        }
        /* sleep for a while before retrying */
        ss.unlock();
        if (ref->errorCode == AllocNodeIdRef::Busy)
        {
          NdbSleep_MilliSleep(100);  
        }
        else if (ref->errorCode == AllocNodeIdRef::NotMaster)
        {
          if (refFromMaster)
          {
            /* AllocNodeIdReq sent to master node, but master not ready
             * to alloc node ID. Sleep before retrying. */
            NdbSleep_SecSleep(1);
          }
          else
          {
            /* AllocNodeIdReq sent to non-master node, retry by sending
             * AllocNodeIdReq to ref->masterRef. No sleep before retrying */
          }
        }
        else /* AllocNodeIdRef::NodeFailureHandlingNotCompleted */
        {
          NdbSleep_SecSleep(1);
        }
        ss.lock();
        continue;
      }
      return ref->errorCode;
    }
    case GSN_NF_COMPLETEREP:
    {
      continue;
    }
    case GSN_NODE_FAILREP:{
      /**
       * ok to trap using NODE_FAILREP
       *   as we don't really wait on anything interesting
       */
      const NodeFailRep * const rep =
	CAST_CONSTPTR(NodeFailRep, signal->getDataPtr());
      Uint32 len = NodeFailRep::getNodeMaskLength(signal->getLength());
      const Uint32* nbm;
      if (signal->header.m_noOfSections >= 1)
      {
        assert (len == 0);
        nbm = signal->ptr[0].p;
        len = signal->ptr[0].sz;
      }
      else
      {
        assert(len == NodeBitmask::Size); // only full length in ndbapi
        nbm = rep->theAllNodes;
      }

      if (BitmaskImpl::safe_get(len, nbm, nodeId))
      {
        do_send = 1;
        nodeId = 0;
      }
      continue;
    }
    case GSN_API_REGCONF:
    case GSN_TAKE_OVERTCCONF:
    case GSN_CONNECT_REP:
      continue;
    default:
      report_unknown_signal(signal);
      return SEND_OR_RECEIVE_FAILED;
    }
  }
  return 0;
}

static inline bool is_loopback(const struct in6_addr *addr) {
  return (IN6_IS_ADDR_LOOPBACK(addr) ||
         (IN6_IS_ADDR_V4MAPPED(addr) && addr->s6_addr[12] == 0x7f));
}

enum class HostnameMatch
{
   no_resolve,       // failure: could not resolve hostname
   no_match,         // failure: hostname does not match socket address
   ok_exact_match,   // success: exact match
   ok_wildcard,      // success: match not required
};

static HostnameMatch
match_hostname(const in6_addr *client_in6_addr,
               const char *config_hostname)
{
  if (config_hostname == nullptr || config_hostname[0] == 0) {
    return HostnameMatch::ok_wildcard;
  }

  // Check if the configured hostname can be resolved.
  // NOTE! Without this step it's not possible to:
  // - try to bind() the socket (since that requires resolve)
  // - compare the resolved address with the clients.
  struct in6_addr resolved_addr;
  if (Ndb_getInAddr6(&resolved_addr, config_hostname) != 0)
    return HostnameMatch::no_resolve;

  // Special case for client connecting on loopback address, check if it
  // can use this hostname by trying to bind the configured hostname. If this
  // process can bind it also means the client can use it (is on same machine).
  if (is_loopback(client_in6_addr)) {
    if (SocketServer::tryBind(0, config_hostname)) {
      // Match clients connecting on loopback address by trying to bind the
      // configured hostname, if it binds the client could use it as well.
      return HostnameMatch::ok_exact_match;
    }
    return HostnameMatch::no_match;
  }

  // Bitwise comparison of the two IPv6 addresses
  if (memcmp(&resolved_addr, client_in6_addr, sizeof(resolved_addr)) != 0)
    return HostnameMatch::no_match;

  return HostnameMatch::ok_exact_match;
}


/**
   @brief Build list of nodes in configuration

   @param config_nodes List of nodes
   @return true if list was filled properly, false otherwise
 */
bool
MgmtSrvr::build_node_list_from_config(NodeId node_id,
                                      ndb_mgm_node_type type,
                                      Vector<ConfigNode>& config_nodes,
                                      int& error_code,
                                      BaseString& error_string) const
{
  Guard g(m_local_config_mutex);

  ConfigIter iter(m_local_config, CFG_SECTION_NODE);
  for(iter.first(); iter.valid(); iter.next())
  {
    // Check current nodeid, the caller either asks to find any
    // nodeid (nodeid=0) or a specific node (nodeid=x)
    unsigned current_node_id;
    require(iter.get(CFG_NODE_ID, &current_node_id) == 0);
    if (node_id && node_id != current_node_id) continue;

    // Check the optional Dedicated setting
    unsigned dedicated_node = 0;
    iter.get(CFG_NODE_DEDICATED, &dedicated_node);
    if (dedicated_node && current_node_id != node_id) {
      // This node id is only handed out if explicitly requested.
      continue;
    }

    // Check type of node, the caller will ask for API, MGM or NDB
    unsigned current_node_type;
    require(iter.get(CFG_TYPE_OF_SECTION, &current_node_type) == 0);
    if (current_node_type != (unsigned)type) {
      if (node_id) {
        // Caller asked for this exact nodeid, but it is not the correct type.
        BaseString type_string, current_type_string;
        const char *alias, *str;
        alias = ndb_mgm_get_node_type_alias_string(type, &str);
        type_string.assfmt("%s(%s)", alias, str);
        alias = ndb_mgm_get_node_type_alias_string(
            (enum ndb_mgm_node_type)current_node_type, &str);
        current_type_string.assfmt("%s(%s)", alias, str);
        error_string.appfmt("Id %d configured as %s, connect attempted as %s.",
                            node_id, current_type_string.c_str(),
                            type_string.c_str());
        error_code= NDB_MGM_ALLOCID_CONFIG_MISMATCH;
        return false;
      }
      continue;
    }

    // Get configured HostName of this node
    const char *config_hostname;
    require(iter.get(CFG_NODE_HOST, &config_hostname) == 0);

    if (config_nodes.push_back({current_node_id,
                               config_hostname}) != 0)
    {
      error_string.assfmt("Failed to build config_nodes list");
      error_code = NDB_MGM_ALLOCID_ERROR;
      return false;
    }
  }
  return true;
}

int
MgmtSrvr::find_node_type(NodeId node_id,
                         ndb_mgm_node_type type,
                         const sockaddr_in6* client_addr,
                         const Vector<ConfigNode>& config_nodes,
                         Vector<PossibleNode>& nodes,
                         int& error_code, BaseString& error_string)
{
  const char* found_config_hostname = nullptr;
  bool found_unresolved_hosts = false;

  for (unsigned i = 0; i < config_nodes.size(); i++)
  {
    const ConfigNode& node = config_nodes[i];
<<<<<<< HEAD

    // Get current nodeid
    const unsigned current_node_id = node.nodeid;

    // Get configured HostName of this node
    const char *config_hostname = node.hostname.c_str();

=======

    // Get current nodeid
    const unsigned current_node_id = node.nodeid;

    // Get configured HostName of this node
    const char *config_hostname = node.hostname.c_str();

>>>>>>> 1ee7ec34
    // Check if the connecting clients address matches the configured hostname
    const HostnameMatch matchType = match_hostname(&(client_addr->sin6_addr),
                                                   config_hostname);
    switch(matchType)
    {
      case HostnameMatch::no_resolve:
        found_config_hostname = config_hostname;
        found_unresolved_hosts = true;
        break;

      case HostnameMatch::no_match:
        found_config_hostname = config_hostname;
        break;

      case HostnameMatch::ok_wildcard:
        nodes.push_back({current_node_id, "", false});
        break;

      case HostnameMatch::ok_exact_match:
      {
        found_config_hostname = config_hostname;

        unsigned int pos = 0;
        // Insert this node into the list ahead of the non-exact matches
        for(; pos < nodes.size() && nodes[pos].exact_match ; pos++);
        nodes.push({current_node_id, config_hostname, true}, pos);
        break;
      }
    }

    if (node_id)
      break;
  }

  if (nodes.size() != 0)
  {
    return 0;
  }

  if(found_unresolved_hosts) {
    error_code= NDB_MGM_ALLOCID_CONFIG_RETRY;

    BaseString type_string;
    const char *alias, *str;
    char addr_buf[NDB_ADDR_STRLEN];
    alias= ndb_mgm_get_node_type_alias_string(type, &str);
    type_string.assfmt("%s(%s)", alias, str);

    struct in6_addr conn_addr = client_addr->sin6_addr;
    char* addr_str =
        Ndb_inet_ntop(AF_INET6,
                      static_cast<void*>(&conn_addr),
                      addr_buf,
                      sizeof(addr_buf));

    error_string.appfmt("No configured host found of node type %s for "
                        "connection from ip %s. Some hostnames are currently "
                        "unresolvable. Can be retried.",
                        type_string.c_str(), addr_str);
    return -1;
  }

  /*
    lock on m_configMutex held because found_config_hostname may have
    reference into config structure
  */
  error_code= NDB_MGM_ALLOCID_CONFIG_MISMATCH;
  if (node_id)
  {
    if (found_config_hostname)
    {
      char addr_buf[NDB_ADDR_STRLEN];
      {
        // Append error describing which host the faulty connection was from
        struct in6_addr conn_addr = client_addr->sin6_addr;
        char* addr_str =
            Ndb_inet_ntop(AF_INET6,
                          static_cast<void*>(&conn_addr),
                          addr_buf,
                          sizeof(addr_buf));
        error_string.appfmt("Connection with id %d done from wrong host ip %s,",
                            node_id, addr_str);
      }
      {
        // Append error describing which was the expected host
        struct in6_addr config_addr;
        int r_config_addr= Ndb_getInAddr6(&config_addr, found_config_hostname);
        char* addr_str =
            Ndb_inet_ntop(AF_INET6,
                          static_cast<void*>(&config_addr),
                          addr_buf,
                          sizeof(addr_buf));
        error_string.appfmt(" expected %s(%s).", found_config_hostname,
                            r_config_addr ?
                            "lookup failed" : addr_str);
      }
      return -1;
    }
    error_string.appfmt("No node defined with id=%d in config file.", node_id);
    return -1;
  }

  // node_id == 0 and nodes.size() == 0
  if (found_config_hostname)
  {
    char addr_buf[NDB_ADDR_STRLEN];
    struct in6_addr conn_addr = client_addr->sin6_addr;
    char *addr_str = Ndb_inet_ntop(AF_INET6,
                                   static_cast<void*>(&conn_addr),
                                   addr_buf,
                                   sizeof(addr_buf));
    error_string.appfmt("Connection done from wrong host ip %s.",
                        (client_addr) ? addr_str : "");
    return -1;
  }

  error_string.append("No nodes defined in config file.");
  return -1;
}


int
MgmtSrvr::try_alloc(NodeId id,
                    ndb_mgm_node_type type,
                    Uint32 timeout_ms,
                    int& error_code,
                    BaseString& error_string)
{
  assert(type == NDB_MGM_NODE_TYPE_NDB ||
         type == NDB_MGM_NODE_TYPE_API);

  const NDB_TICKS start = NdbTick_getCurrentTicks();
  while (true)
  {
    int res = alloc_node_id_req(id, type, timeout_ms);
    if (res == 0)
    {
      /* Node id allocation suceeded */
      g_eventLogger->debug("Allocated nodeid %u in cluster", id);
      assert(id > 0);
      return id;
    }
    if (res == NO_CONTACT_WITH_DB_NODES &&
        type == NDB_MGM_NODE_TYPE_API)
    {
      const Uint64 retry_timeout = 3000; // milliseconds
      const NDB_TICKS now = NdbTick_getCurrentTicks();
      const Uint64 elapsed = NdbTick_Elapsed(start,now).milliSec();
      if (elapsed > retry_timeout)
      {
        /*
          Have waited long enough time for data nodes to
          decide on a master, return error
        */
        g_eventLogger->debug("Unable to allocate nodeid %u for API node " \
                             "in cluster (retried during %u milliseconds)",
                             id, (unsigned)elapsed);
        error_string.appfmt("No contact with data nodes to get node id %u",
                            id);
        error_code = NDB_MGM_ALLOCID_ERROR;
        return -1;
      }

      g_eventLogger->debug("Retrying allocation of nodeid %u...", id);
      NdbSleep_MilliSleep(1000);
      continue;
    }

    if (res == NO_CONTACT_WITH_DB_NODES &&
        type == NDB_MGM_NODE_TYPE_NDB)
    {
      /*
        No reply from data node(s) -> use the requested nodeid
        so that data node can start
      */
      g_eventLogger->debug("Nodeid %u for data node reserved locally "  \
                           "since cluster was not available ", id);
      return id;
    }
    if (res == NODE_CURRENTLY_DEACTIVATED)
    {
      g_eventLogger->debug("Nodeid %u for data node not active currently", id);
      error_string.appfmt("Nodeid %u currently deactive", id);
      error_code = NDB_MGM_ALLOCID_ERROR;
      return -1;
    }

    /* Unspecified error */
    return 0;
  }

  assert(false); // Never reached
  return 0;
}

/**
 * try_alloc_from_list
 *
 * returns :
 *    0 : Nodeid allocated
 *   -1 : Nodeid not available
 *   -2 : No contact with cluster
 */
int
MgmtSrvr::try_alloc_from_list(NodeId& nodeid,
                              ndb_mgm_node_type type,
                              Uint32 timeout_ms,
                              const Vector<PossibleNode>& nodes,
                              int& error_code,
                              BaseString& error_string)
{
  NodeBitmask active_nodes;
  {
    Guard g(m_local_config_mutex);
    m_local_config->get_nodemask(active_nodes);
  }
  for (unsigned i = 0; i < nodes.size(); i++)
  {
    const unsigned id= nodes[i].id;
    if (theFacade->ext_isConnected(id))
    {
      // Node is already reserved(connected via transporter)
      continue;
    }
    if (!active_nodes.get(id))
    {
      /* Node is deactivated, so not to be choosen as a free node id */
      continue;
    }

    NdbMutex_Lock(m_reserved_nodes_mutex);
    if (m_reserved_nodes.get(id))
    {
      // Node is already reserved(locally in this node)
      NdbMutex_Unlock(m_reserved_nodes_mutex);
      continue;
    }

    /*
      Reserve the nodeid locally while checking if it can
      be allocated in the data nodes
    */
    m_reserved_nodes.set(id, timeout_ms);

    NdbMutex_Unlock(m_reserved_nodes_mutex);
    int res = try_alloc(id,
                        type,
                        timeout_ms,
                        error_code,
                        error_string);
    if (res > 0)
    {
      // Nodeid allocation succeeded
      nodeid= id;

      if (type == NDB_MGM_NODE_TYPE_API)
      {
        /*
          Release the local reservation(which was set to avoid that
          more than one thread asked for same nodeid) since it's
          now reserved in data node
        */
        release_local_nodeid_reservation(id);
      }

      return 0; /* Nodeid allocated */
    }

    /* Release the local reservation */
    release_local_nodeid_reservation(id);

    if (res < 0)
    {
      // Don't try any more nodes from the list
      return -2; /* No contact with cluster */
    }
  }
  return -1; /* Nodeid not available */
}


bool
MgmtSrvr::alloc_node_id_impl(NodeId& nodeid,
                             enum ndb_mgm_node_type type,
                             const sockaddr_in6* client_addr,
                             int& error_code, BaseString& error_string,
                             Uint32 timeout_s)
{
  if (m_opts.no_nodeid_checks)
  {
    if (nodeid == 0)
    {
      error_string.appfmt("no-nodeid-checks set in management server. "
			  "node id must be set explicitly in connectstring");
      error_code = NDB_MGM_ALLOCID_CONFIG_MISMATCH;
      return false;
    }
    return true;
  }
  /* Don't allow allocation of this ndb_mgmd's nodeid */
  assert(_ownNodeId);
  if (nodeid == _ownNodeId)
  {
    // Fatal error
    error_code= NDB_MGM_ALLOCID_CONFIG_MISMATCH;
    if (type != NDB_MGM_NODE_TYPE_MGM)
    {
      /**
       * be backwards compatible wrt error messages
       */
      BaseString type_string, type_c_string;
      const char *alias, *str;
      alias= ndb_mgm_get_node_type_alias_string(type, &str);
      type_string.assfmt("%s(%s)", alias, str);
      alias= ndb_mgm_get_node_type_alias_string(NDB_MGM_NODE_TYPE_MGM, &str);
      type_c_string.assfmt("%s(%s)", alias, str);
      error_string.appfmt("Id %d configured as %s, connect attempted as %s.",
                          nodeid, type_c_string.c_str(),
                          type_string.c_str());
    }
    else
    {
      error_string.appfmt("Id %d is already allocated by this ndb_mgmd",
                          nodeid);
    }
    return false;
  }

  /* Make sure that config is confirmed before allocating nodeid */
  Uint32 timeout_ms = timeout_s * 1000;
  {
    const NDB_TICKS start = NdbTick_getCurrentTicks();
    BaseString getconfig_message;
    while (!m_config_manager->get_packed_config(type,
                                                0,
                                                getconfig_message,
                                                true,
                                                nodeid))
    {
      const NDB_TICKS now = NdbTick_getCurrentTicks();
      if (NdbTick_Elapsed(start,now).milliSec() > timeout_ms)
      {
        error_code = NDB_MGM_ALLOCID_ERROR;
        error_string.append("Unable to allocate nodeid as configuration"
                            " not yet confirmed");
        return false;
      }

      NdbSleep_MilliSleep(20);
    }
  }

  // Build list of nodes fom configuration, this is done as a separate step
  // in order to hold the config mutex only for a short time and also
  // avoid holding it while resolving addresses.
  Vector<ConfigNode> config_nodes;
  if (!build_node_list_from_config(nodeid, type, config_nodes,
                                   error_code, error_string)) {
    assert(error_string.length() > 0);
    return false;
  }

  /* Find possible nodeids */
  Vector<PossibleNode> nodes;
  if (find_node_type(nodeid, type, client_addr, config_nodes,
                     nodes, error_code, error_string))
    return false;

  if (nodeid != 0)
  {
    NodeBitmask active_nodes;
    {
      Guard g(m_local_config_mutex);
      m_local_config->get_nodemask(active_nodes);
    }
    if (!active_nodes.get(nodeid))
    {
      g_eventLogger->debug("Nodeid %u deactivated, failed to alloc id",
                           nodeid);
      error_code = NDB_MGM_ALLOCID_ERROR;
      error_string.appfmt("Unable to allocate nodeid %u as node is"
                          " currently deactivated",
                          nodeid);
      return false;
    }
  }

  // Print list of possible nodes
  for (unsigned i = 0; i < nodes.size(); i++)
  {
    const PossibleNode& node = nodes[i];
    g_eventLogger->debug(" [%u]: %u, '%s', %d",
                         (unsigned)i, node.id,
                         node.host.c_str(),
                         node.exact_match);
  }

  // nodes.size() == 0 handled inside find_node_type
  assert(nodes.size() != 0);

  if (type == NDB_MGM_NODE_TYPE_MGM && nodes.size() > 1)
  {
    // mgmt server may only have one match
    error_string.appfmt("Ambiguous node id's %d and %d. "
                        "Suggest specifying node id in connectstring, "
                        "or specifying unique host names in config file.",
                        nodes[0].id, nodes[1].id);
    error_code= NDB_MGM_ALLOCID_CONFIG_MISMATCH;
    return false;
  }

  /* Check timeout of nodeid reservations for NDB */
  if (type == NDB_MGM_NODE_TYPE_NDB)
  {
    const NDB_TICKS now = NdbTick_getCurrentTicks();
    for (unsigned i = 0; i < nodes.size(); i++)
    {
      const NodeId ndb_nodeid = nodes[i].id;
      {
        Guard g(m_reserved_nodes_mutex);
        if (!m_reserved_nodes.has_timedout(ndb_nodeid, now))
          continue;
      }

      // Found a timedout reservation
      if (theFacade->ext_isConnected(ndb_nodeid))
        continue; // Still connected, ignore the timeout

      g_eventLogger->warning("Found timedout nodeid reservation for %u, " \
                             "releasing it", ndb_nodeid);

      // Clear the reservation
      release_local_nodeid_reservation(ndb_nodeid);
    }
  }

  const int try_alloc_rc =
    try_alloc_from_list(nodeid,
                        type,
                        timeout_ms,
                        nodes,
                        error_code,
                        error_string);
  if (try_alloc_rc == 0)
  {
    if (type == NDB_MGM_NODE_TYPE_NDB)
    {
      /* Be ready to accept connections from this node */
      theFacade->ext_doConnect(nodeid);
    }

    return true;
  }


  if (try_alloc_rc == -1)
  {
    /*
      there are nodes with correct type available but
      allocation failed for some reason
    */
    if (nodeid)
    {
      if (error_code == 0)
      {
        error_string.appfmt("Id %d already allocated by another node.",
                            nodeid);
      }
    }
    else
    {
      if (error_code == 0)
      {
        const char *alias, *str;
        alias = ndb_mgm_get_node_type_alias_string(type, &str);
        error_string.appfmt("No free node id found for %s(%s).",
                            alias,
                            str);
      }
    }
    error_code = NDB_MGM_ALLOCID_ERROR;
  }
  else
  {
    assert(try_alloc_rc == -2); /* No contact with cluster */
    error_string.assfmt("Cluster not ready for nodeid allocation.");
  }
  return false;
}


bool
MgmtSrvr::alloc_node_id(NodeId& nodeid,
                        enum ndb_mgm_node_type type,
                        const sockaddr_in6* client_addr,
                        int& error_code, BaseString& error_string,
                        bool log_event,
                        Uint32 timeout_s)
{
  char addr_buf[NDB_ADDR_STRLEN];
  struct in6_addr conn_addr = client_addr->sin6_addr;
  const char* type_str = ndb_mgm_get_node_type_string(type);
  char* addr_str = Ndb_inet_ntop(AF_INET6,
                                 static_cast<void*>(&conn_addr),
                                 addr_buf,
                                 sizeof(addr_buf));

  error_code = 0;
  g_eventLogger->debug("Trying to allocate nodeid for %s" \
                       "(nodeid: %u, type: %s)",
                       addr_str, (unsigned)nodeid, type_str);


  if (alloc_node_id_impl(nodeid, type, client_addr,
                         error_code, error_string,
                         timeout_s))
  {
    g_eventLogger->info("Nodeid %u allocated for %s at %s",
                        (unsigned)nodeid, type_str, addr_str);
    return true;
  }

  if (!log_event)
    return false;

  g_eventLogger->warning("Unable to allocate nodeid for %s at %s. "
                         "Returned error: '%s'",
                         type_str, addr_str, error_string.c_str());

  return false;
}


bool
MgmtSrvr::getNextNodeId(NodeId * nodeId, enum ndb_mgm_node_type type) const 
{
  NodeId tmp = * nodeId;

  tmp++;
  while(nodeTypes[tmp] != type && tmp < MAX_NODES)
    tmp++;
  
  if(tmp == MAX_NODES){
    return false;
  }

  * nodeId = tmp;
  return true;
}

#include "Services.hpp"

void
MgmtSrvr::eventReport(const Uint32 *theSignalData,
                      Uint32 len,
                      const Uint32 *theData)
{
  const EventReport * const eventReport = (EventReport *)&theSignalData[0];
  
  NodeId nodeId = eventReport->getNodeId();
  Ndb_logevent_type type = eventReport->getEventType();
  // Log event
  g_eventLogger->log(type, theData, len, nodeId,
                     &m_event_listner[0].m_logLevel);
  m_event_listner.log(type, theData, len, nodeId);
}

/***************************************************************************
 * Backup
 ***************************************************************************/

int
MgmtSrvr::startBackup(Uint32& backupId, int waitCompleted,
                      Uint32 input_backupId, Uint32 backuppoint,
                      const char* encryption_password,
                      Uint32 password_length)
{
  SignalSender ss(theFacade);
  ss.lock(); // lock will be released on exit

  NodeId nodeId = m_master_node;
  if (okToSendTo(nodeId, false) != 0)
  {
    bool next;
    nodeId = m_master_node = 0;
    while((next = getNextNodeId(&nodeId, NDB_MGM_NODE_TYPE_NDB)) == true &&
          okToSendTo(nodeId, false) != 0);
    if(!next)
      return NO_CONTACT_WITH_DB_NODES;
  }

  SimpleSignal ssig;
  BackupReq* req = CAST_PTR(BackupReq, ssig.getDataPtrSend());
  EncryptionPasswordData epd;
  /*
   * Single-threaded backup.  Set instance key 1.  In the kernel
   * this maps to main instance 0 or worker instance 1 (if MT LQH).
   */
  BlockNumber backupBlockNo = numberToBlock(BACKUP, 1);
  if(input_backupId > 0)
  {
    ssig.set(ss, TestOrd::TraceAPI, backupBlockNo, GSN_BACKUP_REQ,
	     BackupReq::SignalLength);
    req->inputBackupId = input_backupId;
  }
  else
    ssig.set(ss, TestOrd::TraceAPI, backupBlockNo, GSN_BACKUP_REQ,
	     BackupReq::SignalLength - 1);
  
  req->senderData = 19;
  req->backupDataLen = 0;
  assert(waitCompleted < 3);
  req->flags = waitCompleted & 0x3;
  if(backuppoint == 1)
    req->flags |= BackupReq::USE_UNDO_LOG;

  if (encryption_password != nullptr)
  {
    if (ndbd_support_backup_file_encryption(
        getNodeInfo(nodeId).m_info.m_version))
    {
      epd.password_length = password_length;
      strncpy(epd.encryption_password, encryption_password,
              MAX_BACKUP_ENCRYPTION_PASSWORD_LENGTH);

      ssig.ptr[0].p = (Uint32*)&epd;
      ssig.ptr[0].sz = (sizeof(EncryptionPasswordData) + 3) / 4;
      ssig.header.m_noOfSections = 1;
      req->flags |= BackupReq::ENCRYPTED_BACKUP;
    }
    else
    {
      return BackupRef::EncryptionNotSupported;
    }
  }

  int do_send = 1;
  while (1) {
    if (do_send)
    {
      if (ss.sendSignal(nodeId, &ssig) != SEND_OK) {
	return SEND_OR_RECEIVE_FAILED;
      }
      if (waitCompleted == 0)
	return 0;
      do_send = 0;
    }
    SimpleSignal *signal = ss.waitFor();

    int gsn = signal->readSignalNumber();
    switch (gsn) {
    case GSN_BACKUP_CONF:{
      const BackupConf * const conf = 
	CAST_CONSTPTR(BackupConf, signal->getDataPtr());
#ifdef VM_TRACE
      ndbout_c("Backup(%d) master is %d", conf->backupId,
	       refToNode(signal->header.theSendersBlockRef));
#endif
      backupId = conf->backupId;
      if (waitCompleted == 1)
	return 0;
      // wait for next signal
      break;
    }
    case GSN_BACKUP_COMPLETE_REP:{
      const BackupCompleteRep * const rep = 
	CAST_CONSTPTR(BackupCompleteRep, signal->getDataPtr());
#ifdef VM_TRACE
      ndbout_c("Backup(%d) completed", rep->backupId);
#endif
      backupId = rep->backupId;
      return 0;
    }
    case GSN_BACKUP_REF:{
      const BackupRef * const ref = 
	CAST_CONSTPTR(BackupRef, signal->getDataPtr());
      if(ref->errorCode == BackupRef::IAmNotMaster){
	m_master_node = nodeId = refToNode(ref->masterRef);
#ifdef VM_TRACE
	ndbout_c("I'm not master resending to %d", nodeId);
#endif
	do_send = 1; // try again
	if (!getNodeInfo(nodeId).m_alive)
	  m_master_node = nodeId = 0;
	continue;
      }
      return ref->errorCode;
    }
    case GSN_BACKUP_ABORT_REP:{
      const BackupAbortRep * const rep = 
	CAST_CONSTPTR(BackupAbortRep, signal->getDataPtr());
#ifdef VM_TRACE
      ndbout_c("Backup %d aborted", rep->backupId);
#endif
      return rep->reason;
    }
    case GSN_NF_COMPLETEREP:{
      const NFCompleteRep * const rep =
	CAST_CONSTPTR(NFCompleteRep, signal->getDataPtr());
#ifdef VM_TRACE
      ndbout_c("Node %d fail completed", rep->failedNodeId);
#endif
      if (rep->failedNodeId == nodeId ||
	  waitCompleted == 1)
	return 1326;
      // wait for next signal
      // master node will report aborted backup
      break;
    }
    case GSN_NODE_FAILREP:{
      const NodeFailRep * const rep =
	CAST_CONSTPTR(NodeFailRep, signal->getDataPtr());
      Uint32 len = NodeFailRep::getNodeMaskLength(signal->getLength());
      const Uint32* nbm;
       if (signal->header.m_noOfSections >= 1)
       {
         assert (len == 0);
         nbm = signal->ptr[0].p;
         len = signal->ptr[0].sz;
       }
       else
       {
         assert(len == NodeBitmask::Size); // only full length in ndbapi
         nbm = rep->theAllNodes;
       }

      if (BitmaskImpl::safe_get(len, nbm, nodeId) ||
	  waitCompleted == 1)
	return 1326;
      // wait for next signal
      // master node will report aborted backup
      break;
    }
    case GSN_API_REGCONF:
    case GSN_TAKE_OVERTCCONF:
    case GSN_CONNECT_REP:
      continue;
    default:
      report_unknown_signal(signal);
      return SEND_OR_RECEIVE_FAILED;
    }
  }
}

int 
MgmtSrvr::abortBackup(Uint32 backupId)
{
  SignalSender ss(theFacade);
  ss.lock(); // lock will be released on exit

  bool next;
  NodeId nodeId = 0;
  while((next = getNextNodeId(&nodeId, NDB_MGM_NODE_TYPE_NDB)) == true &&
	getNodeInfo(nodeId).m_alive == false);
  
  if(!next){
    return NO_CONTACT_WITH_DB_NODES;
  }
  
  SimpleSignal ssig;

  AbortBackupOrd* ord = CAST_PTR(AbortBackupOrd, ssig.getDataPtrSend());
  /*
   * Single-threaded backup.  Set instance key 1.  In the kernel
   * this maps to main instance 0 or worker instance 1 (if MT LQH).
   */
  BlockNumber backupBlockNo = numberToBlock(BACKUP, 1);
  ssig.set(ss, TestOrd::TraceAPI, backupBlockNo, GSN_ABORT_BACKUP_ORD, 
	   AbortBackupOrd::SignalLength);
  
  ord->requestType = AbortBackupOrd::ClientAbort;
  ord->senderData = 19;
  ord->backupId = backupId;
  
  return ss.sendSignal(nodeId, &ssig) == SEND_OK ? 0 : SEND_OR_RECEIVE_FAILED;
}


int
MgmtSrvr::setDbParameter(int node, int param, const char * value,
			 BaseString& msg)
{

  Guard g(m_local_config_mutex);

  /**
   * Check parameter
   */
  ConfigIter iter(m_local_config, CFG_SECTION_NODE);
  if(iter.first() != 0){
    msg.assign("Unable to find node section (iter.first())");
    return -1;
  }

  Uint32 type = NODE_TYPE_DB + 1;
  if(node != 0){
    // Set parameter only in the specified node
    if(iter.find(CFG_NODE_ID, node) != 0){
      msg.assign("Unable to find node (iter.find())");
      return -1;
    }
    if(iter.get(CFG_TYPE_OF_SECTION, &type) != 0){
      msg.assign("Unable to get node type(iter.get(CFG_TYPE_OF_SECTION))");
      return -1;
    }
  } else {
    // Set parameter in all DB nodes
    do {
      if(iter.get(CFG_TYPE_OF_SECTION, &type) != 0){
	msg.assign("Unable to get node type(iter.get(CFG_TYPE_OF_SECTION))");
	return -1;
      }
      if(type == NODE_TYPE_DB)
	break;
    } while(iter.next() == 0);
  }

  if(type != NODE_TYPE_DB){
    msg.assfmt("Invalid node type or no such node (%d %d)", 
	       type, NODE_TYPE_DB);
    return -1;
  }

  int p_type;
  unsigned val_32;
  Uint64 val_64 = 0;
  const char * val_char;
  do {
    p_type = 0;
    if(iter.get(param, &val_32) == 0){
      val_32 = atoi(value);
      break;
    }

    p_type++;
    if(iter.get(param, &val_64) == 0){
      val_64 = my_strtoll(value, 0, 10);
      break;
    }
    p_type++;
    if(iter.get(param, &val_char) == 0){
      val_char = value;
      break;
    }
    msg.assign("Could not get parameter");
    return -1;
  } while(0);

  bool res = false;
  do {
    int ret = iter.get(CFG_TYPE_OF_SECTION, &type);
    assert(ret == 0);

    if(type != NODE_TYPE_DB)
      continue;

    Uint32 node;
    ret = iter.get(CFG_NODE_ID, &node);
    assert(ret == 0);

    ConfigValues::Iterator i2(m_local_config->m_configuration->m_config_values, 
			      iter.m_config);
    switch(p_type){
    case 0:
      res = i2.set(param, val_32);
      ndbout_c("Updating node %d param: %d to %d",  node, param, val_32);
      break;
    case 1:
      res = i2.set(param, val_64);
      ndbout_c("Updating node %d param: %d to %u",  node, param, val_32);
      break;
    case 2:
      res = i2.set(param, val_char);
      ndbout_c("Updating node %d param: %d to %s",  node, param, val_char);
      break;
    default:
      require(false);
    }
    require(res);
  } while(node == 0 && iter.next() == 0);

  msg.assign("Success");
  return 0;
}


int
MgmtSrvr::setConnectionDbParameter(int node1, int node2,
                                   int param, int value,
                                   BaseString& msg)
{
  DBUG_ENTER("MgmtSrvr::setConnectionDbParameter");
  DBUG_PRINT("enter", ("node1: %d, node2: %d, param: %d, value: %d",
                       node1, node2, param, value));

  // This function only supports setting dynamic ports
  if (param != CFG_CONNECTION_SERVER_PORT)
  {
    msg.assign("Only param CFG_CONNECTION_SERVER_PORT can be set");
    DBUG_RETURN(-1);
  }

  if (!m_config_manager->set_dynamic_port(node1, node2, value, msg))
    DBUG_RETURN(-1);

  DBUG_PRINT("exit", ("Set parameter(%d) to %d for %d -> %d",
                      param, value, node1, node2));
  DBUG_RETURN(1);
}


bool MgmtSrvr::setDynamicPorts(int node, DynPortSpec ports[],
                               unsigned num_ports, BaseString& msg)
{
  return m_config_manager->set_dynamic_ports(node, ports, num_ports, msg);
}


int
MgmtSrvr::getConnectionDbParameter(int node1, int node2,
                                   int param, int *value,
                                   BaseString& msg)
{
  DBUG_ENTER("MgmtSrvr::getConnectionDbParameter");
  DBUG_PRINT("enter", ("node1: %d, node2: %d, param: %d",
                       node1, node2, param));

  // This function only supports asking about dynamic ports
  if (param != CFG_CONNECTION_SERVER_PORT)
  {
    msg.assign("Only param CFG_CONNECTION_SERVER_PORT can be retrieved");
    DBUG_RETURN(-1);
  }

  if (!m_config_manager->get_dynamic_port(node1, node2, value, msg))
    DBUG_RETURN(-1);

  DBUG_PRINT("exit", ("Return parameter(%d): %u for %d -> %d, msg: %s",
                      param, *value, node1, node2, msg.c_str()));
  DBUG_RETURN(1);
}


bool
MgmtSrvr::transporter_connect(NDB_SOCKET_TYPE sockfd,
                              BaseString& msg,
                              bool& close_with_reset)
{
  DBUG_ENTER("MgmtSrvr::transporter_connect");
  TransporterRegistry* tr= theFacade->get_registry();
  bool dummy_log_failure = false;
  if (!tr->connect_server(sockfd, msg, close_with_reset, dummy_log_failure))
    DBUG_RETURN(false);

  /**
   * TransporterRegistry::update_connections() is responsible
   * for doing the final step of bringing the connection into 
   * CONNECTED state when it detects it 'isConnected()'.
   * This is required due to all such state changes has to 
   * be synchroniced with ::performReceive().
   * To speed up CONNECTED detection, we request it to 
   * happen ASAP. (There is no guarantee when it happen though)
   */
  theFacade->request_connection_check();
  DBUG_RETURN(true);
}


bool MgmtSrvr::connect_to_self()
{
  BaseString buf;
  NdbMgmHandle mgm_handle= ndb_mgm_create_handle();

  buf.assfmt("%s %u",
             m_opts.bind_address ? m_opts.bind_address : "localhost",
             m_port);
  ndb_mgm_set_connectstring(mgm_handle, buf.c_str());

  if(ndb_mgm_connect(mgm_handle, 0, 0, 0) < 0)
  {
    g_eventLogger->warning("%d %s",
                           ndb_mgm_get_latest_error(mgm_handle),
                           ndb_mgm_get_latest_error_desc(mgm_handle));
    ndb_mgm_destroy_handle(&mgm_handle);
    return false;
  }
  // TransporterRegistry now owns the handle and will destroy it.
  theFacade->get_registry()->set_mgm_handle(mgm_handle);

  return true;
}


bool
MgmtSrvr::change_config(Config& new_config, BaseString& msg)
{
  SignalSender ss(theFacade);
  ss.lock();

  NodeBitmask mgm_nodes;
  {
    Guard g(m_local_config_mutex);
    m_local_config->get_nodemask(mgm_nodes, NDB_MGM_NODE_TYPE_MGM);
  }

  NodeId nodeId= ss.find_confirmed_node(mgm_nodes);
  if (nodeId == 0)
  {
    msg = "INTERNAL ERROR Could not find any mgmd!";
    return false;
  }

  bool v2;
  {
    const trp_node node = ss.getNodeInfo(nodeId);
    v2 = ndb_config_version_v2(node.m_info.m_version);
  }
  SimpleSignal ssig;
  UtilBuffer buf;
  UtilBuffer *buf_ptr = &buf;
  new_config.pack(buf, v2);
  ssig.ptr[0].p = (Uint32*)buf.get_data();
  ssig.ptr[0].sz = (buf.length() + 3) / 4;
  ssig.header.m_noOfSections = 1;

  ConfigChangeReq *req= CAST_PTR(ConfigChangeReq, ssig.getDataPtrSend());
  req->length = buf.length();

  if (ss.sendFragmentedSignal(nodeId, ssig,
                              MGM_CONFIG_MAN, GSN_CONFIG_CHANGE_REQ,
                              ConfigChangeReq::SignalLength) != 0)
  {
    msg.assfmt("Could not start configuration change, send to "
               "node %d failed", nodeId);
    return false;
  }
  mgm_nodes.clear(nodeId);

  bool done = false;
  while(!done)
  {
    SimpleSignal *signal= ss.waitFor();

    switch(signal->readSignalNumber()){
    case GSN_CONFIG_CHANGE_CONF:
      done= true;
      break;
    case GSN_CONFIG_CHANGE_REF:
    {
      const ConfigChangeRef * const ref =
        CAST_CONSTPTR(ConfigChangeRef, signal->getDataPtr());
      g_eventLogger->debug("Got CONFIG_CHANGE_REF, error: %d", ref->errorCode);
      switch(ref->errorCode)
      {
      case ConfigChangeRef::NotMaster:
      {
        // Retry with next node if any
        NodeId nodeId= ss.find_confirmed_node(mgm_nodes);
        if (nodeId == 0)
        {
          msg = "INTERNAL ERROR Could not find any mgmd!";
          return false;
        }
        {
          const trp_node node = ss.getNodeInfo(nodeId);
          bool v2_new = ndb_config_version_v2(node.m_info.m_version);
          if (v2 != v2_new)
          {
            /**
             * Free old buffer and create a new one.
             */
            delete buf_ptr;
            buf_ptr = new (buf_ptr) UtilBuffer;
            require(new_config.pack(buf, v2_new));
            v2 = v2_new;
          }
        }
        req->length = buf.length();
        ssig.ptr[0].p = (Uint32*)buf.get_data();
        ssig.ptr[0].sz = (buf.length() + 3) / 4;
        ssig.header.m_noOfSections = 1;
        if (ss.sendFragmentedSignal(nodeId, ssig,
                                    MGM_CONFIG_MAN, GSN_CONFIG_CHANGE_REQ,
                                    ConfigChangeReq::SignalLength) != 0)
        {
          msg.assfmt("Could not start configuration change, send to "
                     "node %d failed", nodeId);
          return false;
        }
        mgm_nodes.clear(nodeId);
        break;
      }

      default:
        msg = ConfigChangeRef::errorMessage(ref->errorCode);
        return false;
      }

      break;
    }

    case GSN_API_REGCONF:
    case GSN_TAKE_OVERTCCONF:
    case GSN_CONNECT_REP:
      // Ignore;
      break;


    case GSN_NODE_FAILREP:
      // ignore, NF_COMPLETEREP will come
      break;

    case GSN_NF_COMPLETEREP:
    {
      NodeId nodeId = refToNode(signal->header.theSendersBlockRef);
      msg.assign("Node %d failed during configuration change", nodeId);
      return false;
      break;
    }

    default:
      report_unknown_signal(signal);
      return false;

    }
  }
  g_eventLogger->info("Config change completed");
  return true;
}


void
MgmtSrvr::print_config(const char* section_filter, NodeId nodeid_filter,
                       const char* param_filter,
                       NdbOut& out)
{
  Guard g(m_local_config_mutex);
  m_local_config->print(section_filter, nodeid_filter,
                        param_filter, out);
}


bool
MgmtSrvr::reload_config(const char* config_filename, bool mycnf,
                        BaseString& msg)
{
  if (config_filename && mycnf)
  {
    msg = "ERROR: Both mycnf and config_filename is not supported";
    return false;
  }

  if (config_filename)
  {
    if (m_opts.mycnf)
    {
      msg.assfmt("ERROR: Can't switch to use config.ini '%s' when "
                 "node was started from my.cnf", config_filename);
      return false;
    }
  }
  else
  {
    if (mycnf)
    {
      // Reload from my.cnf
      if (!m_opts.mycnf)
      {
        if (m_opts.config_filename)
        {
          msg.assfmt("ERROR: Can't switch to use my.cnf when "
                     "node was started from '%s'", m_opts.config_filename);
          return false;
        }
      }
    }
    else
    {
      /* No config file name supplied and not told to use mycnf */
      if (m_opts.config_filename)
      {
        g_eventLogger->info("No config file name supplied, using '%s'",
                            m_opts.config_filename);
        config_filename = m_opts.config_filename;
      }
      else
      {
        msg = "ERROR: Neither config file name or mycnf available";
        return false;
      }
    }
  }

  Config* new_conf_ptr =
      ConfigManager::load_config(config_filename,
                                 mycnf,
                                 msg,
                                 m_opts.cluster_config_suffix);
  if (new_conf_ptr == nullptr)
    return false;
  Config new_conf(new_conf_ptr);

  {
    Guard g(m_local_config_mutex);

    /* Copy the necessary values from old to new config */
    if (!new_conf.setGeneration(m_local_config->getGeneration()) ||
        !new_conf.setName(m_local_config->getName()) ||
        !new_conf.setPrimaryMgmNode(m_local_config->getPrimaryMgmNode()))
    {
      msg = "Failed to initialize reloaded config";
      return false;
    }
  }

  if (!change_config(new_conf, msg))
    return false;
  return true;
}

void
MgmtSrvr::show_variables(NdbOut& out)
{
  out << "daemon: " << yes_no(m_opts.daemon) << endl;
  out << "non_interactive: " << yes_no(m_opts.non_interactive) << endl;
  out << "interactive: " << yes_no(m_opts.interactive) << endl;
  out << "config_filename: " << str_null(m_opts.config_filename) << endl;
  out << "mycnf: " << yes_no(m_opts.mycnf) << endl;
  out << "bind_address: " << str_null(m_opts.bind_address) << endl;
  out << "no_nodeid_checks: " << yes_no(m_opts.no_nodeid_checks) << endl;
  out << "print_full_config: " << yes_no(m_opts.print_full_config) << endl;
  out << "configdir: " << str_null(m_opts.configdir) << endl;
  out << "config_cache: " << yes_no(m_opts.config_cache) << endl;
  out << "verbose: " << yes_no(m_opts.verbose) << endl;
  out << "reload: " << yes_no(m_opts.reload) << endl;

  out << "nodeid: " << _ownNodeId << endl;
  out << "blocknumber: " << hex <<_blockNumber << endl;
  out << "own_reference: " << hex << _ownReference << endl;
  out << "port: " << m_port << endl;
  out << "need_restart: " << m_need_restart << endl;
  out << "is_stop_thread: " << _isStopThread << endl;
  out << "log_level_thread_sleep: " << _logLevelThreadSleep << endl;
  out << "master_node: " << m_master_node << endl;
}

void
MgmtSrvr::make_sync_req(SignalSender& ss, Uint32 nodeId)
{
  /**
   * This subroutine is used to make a async request(error insert/dump)
   *   "more" syncronous, i.e increasing the likelyhood that
   *   the async request has really reached the destination
   *   before returning to the api
   *
   * I.e it's a work-around...
   *
   */
  SimpleSignal ssig;
  SyncReq* req = CAST_PTR(SyncReq, ssig.getDataPtrSend());
  req->senderRef = ss.getOwnRef();
  req->senderData = 12;
  req->prio = 1; // prio b
  ssig.set(ss,TestOrd::TraceAPI, CMVMI, GSN_SYNC_REQ, SyncReq::SignalLength);
  
  if (ss.sendSignal(nodeId, &ssig) != SEND_OK)
  {
    return;
  }

  while (true)
  {
    SimpleSignal *signal = ss.waitFor();
    
    int gsn = signal->readSignalNumber();
    switch (gsn) {
    case GSN_SYNC_REF:
    case GSN_SYNC_CONF:
      return;
      
    case GSN_NF_COMPLETEREP:{
      const NFCompleteRep * const rep =
        CAST_CONSTPTR(NFCompleteRep, signal->getDataPtr());
      if (rep->failedNodeId == nodeId)
        return;
      break;
    }
      
    case GSN_NODE_FAILREP:{
      const NodeFailRep * const rep =
	CAST_CONSTPTR(NodeFailRep, signal->getDataPtr());
      Uint32 len = NodeFailRep::getNodeMaskLength(signal->getLength());
      const Uint32* nbm;
       if (signal->header.m_noOfSections >= 1)
       {
         assert (len == 0);
         nbm = signal->ptr[0].p;
         len = signal->ptr[0].sz;
       }
       else
       {
         assert(len == NodeBitmask::Size); // only full length in ndbapi
         nbm = rep->theAllNodes;
       }

      if (BitmaskImpl::safe_get(len, nbm, nodeId))
	return;
      break;
    }
    case GSN_API_REGCONF:
    case GSN_TAKE_OVERTCCONF:
    case GSN_CONNECT_REP:
      break;
    default:
      return;
    }
  }
}


bool
MgmtSrvr::request_events(NdbNodeBitmask nodes, Uint32 reports_per_node,
                         Uint32 dump_type,
                         Vector<SimpleSignal>& events)
{
  int nodes_counter[MAX_NDB_NODES];
#ifndef NDEBUG
  NdbNodeBitmask save = nodes;
#endif
  SignalSender ss(theFacade);
  ss.lock();

  // Send the dump command to all requested NDB nodes
  const bool all = nodes.isclear();
  for (int i = 1; i < MAX_NDB_NODES; i++)
  {
    // Check if node should be involved
    if (!all && !nodes.get(i))
      continue;

    // Only request from confirmed DB nodes
    const trp_node node = ss.getNodeInfo(i);
    if (node.m_info.getType() != NodeInfo::DB ||
        !node.is_confirmed())
    {
      nodes.clear(i);
      continue;
    }

    SimpleSignal ssig;
    DumpStateOrd * const dumpOrd = (DumpStateOrd*)ssig.getDataPtrSend();

    dumpOrd->args[0] = dump_type;
    dumpOrd->args[1] = ss.getOwnRef(); // Return to sender

    if (ss.sendSignal(i, ssig, CMVMI, GSN_DUMP_STATE_ORD, 2) == SEND_OK)
    {
      nodes.set(i);
      nodes_counter[i] = (int)reports_per_node;
    }
  }


  while (true)
  {
    // Check if all nodes are done
    if (nodes.isclear())
      break;

    SimpleSignal *signal = ss.waitFor();
    switch (signal->readSignalNumber()) {
    case GSN_EVENT_REP:{
      /**
       * This EVENT_REP receives all infoEvent and eventLog messages that
       * ARE generated through a DUMP command.
       */
      const NodeId nodeid = refToNode(signal->header.theSendersBlockRef);
      const EventReport * const event =
        (const EventReport*)signal->getDataPtr();

      if (!nodes.get(nodeid))
      {
        // The reporting node was not expected
#ifndef NDEBUG
        ndbout_c("nodeid: %u", nodeid);
        ndbout_c("save: %s", BaseString::getPrettyText(save).c_str());
#endif
        assert(false);
        return false;
      }

      if (event->getEventType() == NDB_LE_SavedEvent &&
          signal->getDataPtr()[1] == 0)
      {
        nodes_counter[nodeid] = 1;
      }
      else
      {
        // Save signal
        events.push_back(SimpleSignal(*signal));
      }

      // Check if node is done
      nodes_counter[nodeid]--;
      if (nodes_counter[nodeid] == 0)
        nodes.clear(nodeid);

      break;
    }

    case GSN_NODE_FAILREP:{
      const NodeFailRep * const rep =
        (const NodeFailRep*)signal->getDataPtr();
      const Uint32* theNodes = NULL;
      if (signal->header.m_noOfSections >= 1)
      {
        theNodes = signal->ptr[0].p;
      }
      else
      {
        theNodes = rep->theNodes;
      }
      // only care about data-nodes
      for (NodeId i = 1; i < MAX_NDB_NODES; i++)
      {
        if (NdbNodeBitmask::get(theNodes, i))
        {
          nodes.clear(i);

          // Remove any previous reports from this node
          // it should not be reported
          for (unsigned j = 0; j < events.size(); j++)
          {
            const SimpleSignal& ssig = events[j];
            const NodeId nodeid = refToNode(ssig.header.theSendersBlockRef);
            if (nodeid == i)
            {
              events.erase(j);
              j--;
            }
          }
        }
      }
      break;
    }

    default:
      // Ignore all other signals
      break;
    }
  }
  ss.unlock();

  return true;
}

template class MutexVector<NodeId>;
template class MutexVector<Ndb_mgmd_event_service::Event_listener>;
template class Vector<EventSubscribeReq>;
template class MutexVector<EventSubscribeReq>;
template class Vector< Vector<BaseString> >;
template class Vector<MgmtSrvr::PossibleNode>;
template class Vector<Defragger::DefragBuffer*>;<|MERGE_RESOLUTION|>--- conflicted
+++ resolved
@@ -4516,7 +4516,6 @@
   for (unsigned i = 0; i < config_nodes.size(); i++)
   {
     const ConfigNode& node = config_nodes[i];
-<<<<<<< HEAD
 
     // Get current nodeid
     const unsigned current_node_id = node.nodeid;
@@ -4524,15 +4523,6 @@
     // Get configured HostName of this node
     const char *config_hostname = node.hostname.c_str();
 
-=======
-
-    // Get current nodeid
-    const unsigned current_node_id = node.nodeid;
-
-    // Get configured HostName of this node
-    const char *config_hostname = node.hostname.c_str();
-
->>>>>>> 1ee7ec34
     // Check if the connecting clients address matches the configured hostname
     const HostnameMatch matchType = match_hostname(&(client_addr->sin6_addr),
                                                    config_hostname);
