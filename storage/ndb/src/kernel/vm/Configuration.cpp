--- conflicted
+++ resolved
@@ -1,10 +1,6 @@
 /*
-<<<<<<< HEAD
-   Copyright (c) 2003, 2020, Oracle and/or its affiliates. All rights reserved.
+   Copyright (c) 2003, 2021, Oracle and/or its affiliates.
    Copyright (c) 2021, 2021, Logical Clocks AB and/or its affiliates.
-=======
-   Copyright (c) 2003, 2021, Oracle and/or its affiliates.
->>>>>>> e54e5ccb
 
    This program is free software; you can redistribute it and/or modify
    it under the terms of the GNU General Public License, version 2.0,
@@ -1919,66 +1915,10 @@
     }
   }
   
-<<<<<<< HEAD
   get_num_nodes(noOfNodes,
                 noOfDBNodes,
                 noOfAPINodes,
                 noOfMGMNodes);
-=======
-  // tmp
-  ndb_mgm_configuration_iterator * iter = m_clusterConfigIter;
-
-  Uint32 nodeNo = noOfNodes = 0;
-  NodeBitmask nodes;
-  for(ndb_mgm_first(iter); ndb_mgm_valid(iter); ndb_mgm_next(iter), nodeNo++){
-    
-    Uint32 nodeId;
-    Uint32 nodeType;
-    
-    if(ndb_mgm_get_int_parameter(iter, CFG_NODE_ID, &nodeId)){
-      ERROR_SET(fatal, NDBD_EXIT_INVALID_CONFIG, msg, "Node data (Id) missing");
-    }
-    
-    if(ndb_mgm_get_int_parameter(iter, CFG_TYPE_OF_SECTION, &nodeType)){
-      ERROR_SET(fatal, NDBD_EXIT_INVALID_CONFIG, msg, "Node data (Type) missing");
-    }
-    
-    if(nodeId > MAX_NODES || nodeId == 0){
-      BaseString::snprintf(buf, sizeof(buf),
-	       "Invalid node id: %d", nodeId);
-      ERROR_SET(fatal, NDBD_EXIT_INVALID_CONFIG, msg, buf);
-    }
-    
-    if(nodes.get(nodeId)){
-      BaseString::snprintf(buf, sizeof(buf), "Two node can not have the same node id: %d",
-	       nodeId);
-      ERROR_SET(fatal, NDBD_EXIT_INVALID_CONFIG, msg, buf);
-    }
-    nodes.set(nodeId);
-        
-    switch(nodeType){
-    case NODE_TYPE_DB:
-      noOfDBNodes++; // No of NDB processes
-      
-      if(nodeId > MAX_NDB_NODES){
-		  BaseString::snprintf(buf, sizeof(buf), "Maximum node id for a ndb node is: %d", 
-		 MAX_NDB_NODES);
-	ERROR_SET(fatal, NDBD_EXIT_INVALID_CONFIG, msg, buf);
-      }
-      break;
-    case NODE_TYPE_API:
-      noOfAPINodes++; // No of API processes
-      break;
-    case NODE_TYPE_MGM:
-      noOfMGMNodes++; // No of MGM processes
-      break;
-    default:
-      BaseString::snprintf(buf, sizeof(buf), "Unknown node type: %d", nodeType);
-      ERROR_SET(fatal, NDBD_EXIT_INVALID_CONFIG, msg, buf);
-    }
-  }
-  noOfNodes = nodeNo;
->>>>>>> e54e5ccb
 
   noOfMetaTables+= 2; // Add System tables
   noOfAttributes += 9;  // Add System table attributes
