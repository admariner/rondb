--- conflicted
+++ resolved
@@ -4280,35 +4280,6 @@
   return r->is_empty();
 }
 
-<<<<<<< HEAD
-static
-inline
-void
-check_for_input_from_ndbfs(struct thr_data* thr_ptr, Signal* signal)
-{
-  /**
-   * The manner to check for input from NDBFS file threads misuses
-   * the SEND_PACKED signal. For ndbmtd this is intended to be
-   * replaced by using signals directly from NDBFS file threads to
-   * the issuer of the file request. This is WL#8890.
-   */
-  Uint32 i;
-  for (i = 0; i < thr_ptr->m_instance_count; i++)
-  {
-    BlockReference block = thr_ptr->m_instance_list[i];
-    Uint32 main = blockToMain(block);
-    if (main == NDBFS)
-    {
-      Uint32 instance = blockToInstance(block);
-      SimulatedBlock* b = globalData.getBlock(main, instance);
-      b->executeFunction_async(GSN_SEND_PACKED, signal);
-      return;
-    }
-  }
-}
-
-=======
->>>>>>> f41d665b
 /* Check all job queues, return true only if all are empty. */
 static bool
 check_queues_empty(thr_data *selfptr)
