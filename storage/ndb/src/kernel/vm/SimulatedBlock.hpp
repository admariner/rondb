--- conflicted
+++ resolved
@@ -1120,7 +1120,6 @@
   }
   executeFunction(gsn, signal, f);
 }
-<<<<<<< HEAD
 
 inline
 void
@@ -1140,27 +1139,6 @@
   executeFunction(gsn, signal, f);
 }
 
-=======
-
-inline
-void
-SimulatedBlock::executeFunction(GlobalSignalNumber gsn,
-                                Signal* signal,
-                                ExecFunction f,
-                                BlockReference ref,
-                                Uint32 len)
-{
-  if (unlikely(gsn > MAX_GSN))
-  {
-    handle_execute_error(gsn);
-    return;
-  }
-  signal->setLength(len);
-  signal->header.theSendersBlockRef = ref;
-  executeFunction(gsn, signal, f);
-}
-
->>>>>>> 91d37cbe
 inline 
 void 
 SimulatedBlock::executeFunction(GlobalSignalNumber gsn,
@@ -1544,13 +1522,10 @@
 #define RSS_OP_SNAPSHOT(x) Uint32 rss_##x
 #define RSS_OP_SNAPSHOT_SAVE(x) rss_##x = x
 #define RSS_OP_SNAPSHOT_CHECK(x) ndbrequire(rss_##x == x)
-<<<<<<< HEAD
-=======
 
 #define RSS_DA256_SNAPSHOT(x) Uint32 rss_##x
 #define RSS_DA256_SNAPSHOT_SAVE(x) rss_##x = x.m_high_pos
 #define RSS_DA256_SNAPSHOT_CHECK(x) ndbrequire(x.m_high_pos <= rss_##x)
->>>>>>> 91d37cbe
 #else
 #define RSS_AP_SNAPSHOT(x) struct rss_dummy0_##x { int dummy; }
 #define RSS_AP_SNAPSHOT_SAVE(x)
@@ -1569,12 +1544,9 @@
 #define RSS_OP_SNAPSHOT_SAVE(x)
 #define RSS_OP_SNAPSHOT_CHECK(x)
 
-<<<<<<< HEAD
-=======
 #define RSS_DA256_SNAPSHOT(x)
 #define RSS_DA256_SNAPSHOT_SAVE(x)
 #define RSS_DA256_SNAPSHOT_CHECK(x)
->>>>>>> 91d37cbe
 #endif
 
 struct Hash2FragmentMap
