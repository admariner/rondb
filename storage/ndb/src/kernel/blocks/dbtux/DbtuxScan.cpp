/*
   Copyright (c) 2003, 2010, Oracle and/or its affiliates. All rights reserved.

   This program is free software; you can redistribute it and/or modify
   it under the terms of the GNU General Public License as published by
   the Free Software Foundation; version 2 of the License.

   This program is distributed in the hope that it will be useful,
   but WITHOUT ANY WARRANTY; without even the implied warranty of
   MERCHANTABILITY or FITNESS FOR A PARTICULAR PURPOSE.  See the
   GNU General Public License for more details.

   You should have received a copy of the GNU General Public License
   along with this program; if not, write to the Free Software
   Foundation, Inc., 51 Franklin St, Fifth Floor, Boston, MA 02110-1301  USA
*/

#define DBTUX_SCAN_CPP
#include "Dbtux.hpp"
#include <my_sys.h>

/*
 * Error handling:  Any seized scan op is released.  ACC_SCANREF is sent
 * to LQH.  LQH sets error code, and treats this like ZEMPTY_FRAGMENT.
 * Therefore scan is now closed on both sides.
 */
void
Dbtux::execACC_SCANREQ(Signal* signal)
{
  jamEntry();
  const AccScanReq reqCopy = *(const AccScanReq*)signal->getDataPtr();
  const AccScanReq* const req = &reqCopy;
  Uint32 errorCode = 0;
  ScanOpPtr scanPtr;
  scanPtr.i = RNIL;
  do {
    // get the index
    IndexPtr indexPtr;
    c_indexPool.getPtr(indexPtr, req->tableId);
    // get the fragment
    FragPtr fragPtr;
    findFrag(*indexPtr.p, req->fragmentNo, fragPtr);
    ndbrequire(fragPtr.i != RNIL);
    Frag& frag = *fragPtr.p;
    // check for index not Online (i.e. Dropping)
    if (unlikely(indexPtr.p->m_state != Index::Online)) {
      jam();
#ifdef VM_TRACE
      if (debugFlags & (DebugMeta | DebugScan)) {
        debugOut << "Index dropping at ACC_SCANREQ " << indexPtr.i << " " << *indexPtr.p << endl;
      }
#endif
      errorCode = AccScanRef::TuxIndexNotOnline;
      break;
    }
    // must be normal DIH/TC fragment
    TreeHead& tree = frag.m_tree;
    // check for empty fragment
    if (tree.m_root == NullTupLoc) {
      jam();
      AccScanConf* const conf = (AccScanConf*)signal->getDataPtrSend();
      conf->scanPtr = req->senderData;
      conf->accPtr = RNIL;
      conf->flag = AccScanConf::ZEMPTY_FRAGMENT;
      sendSignal(req->senderRef, GSN_ACC_SCANCONF,
          signal, AccScanConf::SignalLength, JBB);
      return;
    }
    // seize from pool and link to per-fragment list
    if (ERROR_INSERTED(12008) ||
        ! frag.m_scanList.seize(scanPtr)) {
      CLEAR_ERROR_INSERT_VALUE;
      jam();
      // should never happen but can be used to test error handling
      errorCode = AccScanRef::TuxNoFreeScanOp;
      break;
    }
    new (scanPtr.p) ScanOp;
    scanPtr.p->m_state = ScanOp::First;
    scanPtr.p->m_userPtr = req->senderData;
    scanPtr.p->m_userRef = req->senderRef;
    scanPtr.p->m_tableId = indexPtr.p->m_tableId;
    scanPtr.p->m_indexId = indexPtr.i;
    scanPtr.p->m_fragId = fragPtr.p->m_fragId;
    scanPtr.p->m_fragPtrI = fragPtr.i;
    scanPtr.p->m_transId1 = req->transId1;
    scanPtr.p->m_transId2 = req->transId2;
    scanPtr.p->m_savePointId = req->savePointId;
    scanPtr.p->m_readCommitted = AccScanReq::getReadCommittedFlag(req->requestInfo);
    scanPtr.p->m_lockMode = AccScanReq::getLockMode(req->requestInfo);
    scanPtr.p->m_descending = AccScanReq::getDescendingFlag(req->requestInfo);
    /*
     * readCommitted lockMode keyInfo
     * 1 0 0 - read committed (no lock)
     * 0 0 0 - read latest (read lock)
     * 0 1 1 - read exclusive (write lock)
     */
    const bool isStatScan = AccScanReq::getStatScanFlag(req->requestInfo);
    if (unlikely(isStatScan)) {
      jam();
      if (!scanPtr.p->m_readCommitted) {
        jam();
        errorCode = AccScanRef::TuxInvalidLockMode;
        break;
      }
      StatOpPtr statPtr;
      if (!c_statOpPool.seize(statPtr)) {
        jam();
        errorCode = AccScanRef::TuxNoFreeStatOp;
        break;
      }
      scanPtr.p->m_statOpPtrI = statPtr.i;
      new (statPtr.p) StatOp(*indexPtr.p);
      statPtr.p->m_scanOpPtrI = scanPtr.i;
      // rest of StatOp is initialized in execTUX_BOUND_INFO
#ifdef VM_TRACE
      if (debugFlags & DebugStat) {
        debugOut << "Seize stat op" << endl;
      }
#endif
    }
#ifdef VM_TRACE
    if (debugFlags & DebugScan) {
      debugOut << "Seize scan " << scanPtr.i << " " << *scanPtr.p << endl;
    }
#endif
    // conf
    AccScanConf* const conf = (AccScanConf*)signal->getDataPtrSend();
    conf->scanPtr = req->senderData;
    conf->accPtr = scanPtr.i;
    conf->flag = AccScanConf::ZNOT_EMPTY_FRAGMENT;
    sendSignal(req->senderRef, GSN_ACC_SCANCONF,
        signal, AccScanConf::SignalLength, JBB);
    return;
  } while (0);
  if (scanPtr.i != RNIL) {
    jam();
    releaseScanOp(scanPtr);
  }
  // ref
  ndbrequire(errorCode != 0);
  AccScanRef* ref = (AccScanRef*)signal->getDataPtrSend();
  ref->scanPtr = req->senderData;
  ref->accPtr = RNIL;
  ref->errorCode = errorCode;
  sendSignal(req->senderRef, GSN_ACC_SCANREF,
      signal, AccScanRef::SignalLength, JBB);
}

/*
 * Receive bounds for scan in single direct call.  The bounds can arrive
 * in any order.  Attribute ids are those of index table.
 *
 * Replace EQ by equivalent LE + GE.  Check for conflicting bounds.
 * Check that sets of lower and upper bounds are on initial sequences of
 * keys and that all but possibly last bound is non-strict.
 *
 * Finally convert the sets of lower and upper bounds (i.e. start key
 * and end key) to NdbPack format.  The data is saved in segmented
 * memory.  The bound is reconstructed at use time via unpackBound().
 *
 * Error handling:  Error code is set in the scan and also returned in
 * EXECUTE_DIRECT (the old way).
 */
void
Dbtux::execTUX_BOUND_INFO(Signal* signal)
{
  jamEntry();
  // get records
  TuxBoundInfo* const req = (TuxBoundInfo*)signal->getDataPtrSend();
  ScanOpPtr scanPtr;
  scanPtr.i = req->tuxScanPtrI;
  c_scanOpPool.getPtr(scanPtr);
  ScanOp& scan = *scanPtr.p;
  const Index& index = *c_indexPool.getPtr(scan.m_indexId);
<<<<<<< HEAD
  //UNUSED const DescHead& descHead = getDescHead(index);
  //UNUSED const KeyType* keyTypes = getKeyTypes(descHead);
=======
  const DescHead& descHead = getDescHead(index);
  const KeyType* keyTypes = getKeyTypes(descHead);
  // data passed in Signal
  const Uint32* const boundData = &req->data[0];
  Uint32 boundLen = req->boundAiLength;
  Uint32 boundOffset = 0;
  // initialize stats scan
  if (unlikely(scan.m_statOpPtrI != RNIL)) {
    // stats options before bounds
    StatOpPtr statPtr;
    statPtr.i = scan.m_statOpPtrI;
    c_statOpPool.getPtr(statPtr);
    Uint32 usedLen = 0;
    if (statScanInit(statPtr, boundData, boundLen, &usedLen) == -1) {
      jam();
      ndbrequire(scan.m_errorCode != 0);
      req->errorCode = scan.m_errorCode;
      return;
    }
    ndbrequire(usedLen <= boundLen);
    boundLen -= usedLen;
    boundOffset += usedLen;
  }
>>>>>>> 47700f77
  // extract lower and upper bound in separate passes
  for (unsigned idir = 0; idir <= 1; idir++) {
    jam();
    struct BoundInfo {
      int type2;      // with EQ -> LE/GE
      Uint32 offset;  // word offset in signal data
      Uint32 bytes;
    };
    BoundInfo boundInfo[MaxIndexAttributes];
    // largest attrId seen plus one
    Uint32 maxAttrId = 0;
    const Uint32* const data = &boundData[boundOffset];
    Uint32 offset = 0;
    while (offset + 2 <= boundLen) {
      jam();
      const Uint32 type = data[offset];
      const AttributeHeader* ah = (const AttributeHeader*)&data[offset + 1];
      const Uint32 attrId = ah->getAttributeId();
      const Uint32 byteSize = ah->getByteSize();
      const Uint32 dataSize = ah->getDataSize();
      // check type
      if (unlikely(type > 4)) {
        jam();
        scan.m_errorCode = TuxBoundInfo::InvalidAttrInfo;
        req->errorCode = scan.m_errorCode;
        return;
      }
      Uint32 type2 = type;
      if (type2 == 4) {
        jam();
        type2 = (idir << 1); // LE=0 GE=2
      }
      // check if attribute belongs to this bound
      if ((type2 & 0x2) == (idir << 1)) {
        if (unlikely(attrId >= index.m_numAttrs)) {
          jam();
          scan.m_errorCode = TuxBoundInfo::InvalidAttrInfo;
          req->errorCode = scan.m_errorCode;
          return;
        }
        // mark entries in any gap as undefined
        while (maxAttrId <= attrId) {
          jam();
          BoundInfo& b = boundInfo[maxAttrId];
          b.type2 = -1;
          maxAttrId++;
        }
        BoundInfo& b = boundInfo[attrId];
        // duplicate no longer allowed (wl#4163)
        if (unlikely(b.type2 != -1)) {
          jam();
          scan.m_errorCode = TuxBoundInfo::InvalidBounds;
          req->errorCode = scan.m_errorCode;
          return;
        }
        b.type2 = (int)type2;
        b.offset = offset + 1; // poai
        b.bytes = byteSize;
      }
      // jump to next
      offset += 2 + dataSize;
    }
    if (unlikely(offset != boundLen)) {
      jam();
      scan.m_errorCode = TuxBoundInfo::InvalidAttrInfo;
      req->errorCode = scan.m_errorCode;
      return;
    }
    // check and pack the bound data
    KeyData searchBoundData(index.m_keySpec, true, 0);
    KeyBound searchBound(searchBoundData);
    searchBoundData.set_buf(c_ctx.c_searchKey, MaxAttrDataSize << 2);
    int strict = 0; // 0 or 1
    Uint32 i;
    for (i = 0; i < maxAttrId; i++) {
      jam();
      const BoundInfo& b = boundInfo[i];
       // check for gap or strict bound before last
       strict = (b.type2 & 0x1);
       if (unlikely(b.type2 == -1 || (i + 1 < maxAttrId && strict))) {
         jam();
         scan.m_errorCode = TuxBoundInfo::InvalidBounds;
         req->errorCode = scan.m_errorCode;
         return;
       }
       Uint32 len;
       if (unlikely(searchBoundData.add_poai(&data[b.offset], &len) == -1 ||
           b.bytes != len)) {
         jam();
         scan.m_errorCode = TuxBoundInfo::InvalidCharFormat;
         req->errorCode = scan.m_errorCode;
         return;
       }
    }
    int side = 0;
    if (maxAttrId != 0) {
      // arithmetic is faster
      // side = (idir == 0 ? (strict ? +1 : -1) : (strict ? -1 : +1));
      side = (-1) * (1 - 2 * strict) * (1 - 2 * int(idir));
    }
    if (unlikely(searchBound.finalize(side) == -1)) {
      jam();
      scan.m_errorCode = TuxBoundInfo::InvalidCharFormat;
      req->errorCode = scan.m_errorCode;
      return;
    }
    ScanBound& scanBound = scan.m_scanBound[idir];
    scanBound.m_cnt = maxAttrId;
    scanBound.m_side = side;
    // save data words in segmented memory
    {
      DataBuffer<ScanBoundSegmentSize>::Head& head = scanBound.m_head;
      LocalDataBuffer<ScanBoundSegmentSize> b(c_scanBoundPool, head);
      const Uint32* data = (const Uint32*)searchBoundData.get_data_buf();
      Uint32 size = (searchBoundData.get_data_len() + 3) / 4;
      bool ok = b.append(data, size);
      if (unlikely(!ok)) {
        jam();
        scan.m_errorCode = TuxBoundInfo::OutOfBuffers;
        req->errorCode = scan.m_errorCode;
        return;
      }
    }
  }
  if (ERROR_INSERTED(12009)) {
    jam();
    CLEAR_ERROR_INSERT_VALUE;
    scan.m_errorCode = TuxBoundInfo::InvalidBounds;
    req->errorCode = scan.m_errorCode;
    return;
  }
  // no error
  req->errorCode = 0;
}

void
Dbtux::execNEXT_SCANREQ(Signal* signal)
{
  jamEntry();
  const NextScanReq reqCopy = *(const NextScanReq*)signal->getDataPtr();
  const NextScanReq* const req = &reqCopy;
  ScanOpPtr scanPtr;
  scanPtr.i = req->accPtr;
  c_scanOpPool.getPtr(scanPtr);
  ScanOp& scan = *scanPtr.p;
  Frag& frag = *c_fragPool.getPtr(scan.m_fragPtrI);
#ifdef VM_TRACE
  if (debugFlags & DebugScan) {
    debugOut << "NEXT_SCANREQ scan " << scanPtr.i << " " << scan << endl;
  }
#endif
  // handle unlock previous and close scan
  switch (req->scanFlag) {
  case NextScanReq::ZSCAN_NEXT:
    jam();
    break;
  case NextScanReq::ZSCAN_NEXT_COMMIT:
    jam();
  case NextScanReq::ZSCAN_COMMIT:
    jam();
    if (! scan.m_readCommitted) {
      jam();
      AccLockReq* const lockReq = (AccLockReq*)signal->getDataPtrSend();
      lockReq->returnCode = RNIL;
      lockReq->requestInfo = AccLockReq::Unlock;
      lockReq->accOpPtr = req->accOperationPtr;
      EXECUTE_DIRECT(DBACC, GSN_ACC_LOCKREQ, signal, AccLockReq::UndoSignalLength);
      jamEntry();
      ndbrequire(lockReq->returnCode == AccLockReq::Success);
      removeAccLockOp(scanPtr, req->accOperationPtr);
    }
    if (req->scanFlag == NextScanReq::ZSCAN_COMMIT) {
      jam();
      NextScanConf* const conf = (NextScanConf*)signal->getDataPtrSend();
      conf->scanPtr = scan.m_userPtr;
      unsigned signalLength = 1;
      sendSignal(scanPtr.p->m_userRef, GSN_NEXT_SCANCONF,
		 signal, signalLength, JBB);
      return;
    }
    break;
  case NextScanReq::ZSCAN_CLOSE:
    jam();
    // unlink from tree node first to avoid state changes
    if (scan.m_scanPos.m_loc != NullTupLoc) {
      jam();
      const TupLoc loc = scan.m_scanPos.m_loc;
      NodeHandle node(frag);
      selectNode(node, loc);
      unlinkScan(node, scanPtr);
      scan.m_scanPos.m_loc = NullTupLoc;
    }
    if (scan.m_lockwait) {
      jam();
      ndbrequire(scan.m_accLockOp != RNIL);
      // use ACC_ABORTCONF to flush out any reply in job buffer
      AccLockReq* const lockReq = (AccLockReq*)signal->getDataPtrSend();
      lockReq->returnCode = RNIL;
      lockReq->requestInfo = AccLockReq::AbortWithConf;
      lockReq->accOpPtr = scan.m_accLockOp;
      EXECUTE_DIRECT(DBACC, GSN_ACC_LOCKREQ, signal, 
		     AccLockReq::UndoSignalLength);
      jamEntry();
      ndbrequire(lockReq->returnCode == AccLockReq::Success);
      scan.m_state = ScanOp::Aborting;
      return;
    }
    if (scan.m_state == ScanOp::Locked) {
      jam();
      ndbrequire(scan.m_accLockOp != RNIL);
      AccLockReq* const lockReq = (AccLockReq*)signal->getDataPtrSend();
      lockReq->returnCode = RNIL;
      lockReq->requestInfo = AccLockReq::Abort;
      lockReq->accOpPtr = scan.m_accLockOp;
      EXECUTE_DIRECT(DBACC, GSN_ACC_LOCKREQ, signal, 
		     AccLockReq::UndoSignalLength);
      jamEntry();
      ndbrequire(lockReq->returnCode == AccLockReq::Success);
      scan.m_accLockOp = RNIL;
    }
    scan.m_state = ScanOp::Aborting;
    scanClose(signal, scanPtr);
    return;
  case NextScanReq::ZSCAN_NEXT_ABORT:
    jam();
  default:
    jam();
    ndbrequire(false);
    break;
  }
  // start looking for next scan result
  AccCheckScan* checkReq = (AccCheckScan*)signal->getDataPtrSend();
  checkReq->accPtr = scanPtr.i;
  checkReq->checkLcpStop = AccCheckScan::ZNOT_CHECK_LCP_STOP;
  EXECUTE_DIRECT(DBTUX, GSN_ACC_CHECK_SCAN, signal, AccCheckScan::SignalLength);
  jamEntry();
}

void
Dbtux::execACC_CHECK_SCAN(Signal* signal)
{
  jamEntry();
  const AccCheckScan reqCopy = *(const AccCheckScan*)signal->getDataPtr();
  const AccCheckScan* const req = &reqCopy;
  ScanOpPtr scanPtr;
  scanPtr.i = req->accPtr;
  c_scanOpPool.getPtr(scanPtr);
  ScanOp& scan = *scanPtr.p;
  Frag& frag = *c_fragPool.getPtr(scan.m_fragPtrI);
#ifdef VM_TRACE
  if (debugFlags & DebugScan) {
    debugOut << "ACC_CHECK_SCAN scan " << scanPtr.i << " " << scan << endl;
  }
#endif
  if (req->checkLcpStop == AccCheckScan::ZCHECK_LCP_STOP) {
    jam();
    signal->theData[0] = scan.m_userPtr;
    signal->theData[1] = true;
    EXECUTE_DIRECT(DBLQH, GSN_CHECK_LCP_STOP, signal, 2);
    jamEntry();
    return;   // stop
  }
  if (scan.m_lockwait) {
    jam();
    // LQH asks if we are waiting for lock and we tell it to ask again
    const TreeEnt ent = scan.m_scanEnt;
    NextScanConf* const conf = (NextScanConf*)signal->getDataPtrSend();
    conf->scanPtr = scan.m_userPtr;
    conf->accOperationPtr = RNIL;       // no tuple returned
    conf->fragId = frag.m_fragId;
    unsigned signalLength = 3;
    // if TC has ordered scan close, it will be detected here
    sendSignal(scan.m_userRef, GSN_NEXT_SCANCONF,
        signal, signalLength, JBB);
    return;     // stop
  }
  // check index online
  const Index& index = *c_indexPool.getPtr(frag.m_indexId);
  if (unlikely(index.m_state != Index::Online) &&
      scanPtr.p->m_errorCode == 0) {
    jam();
#ifdef VM_TRACE
    if (debugFlags & (DebugMeta | DebugScan)) {
      debugOut << "Index dropping at execACC_CHECK_SCAN " << scanPtr.i << " " << *scanPtr.p << endl;
    }
#endif
    scanPtr.p->m_errorCode = AccScanRef::TuxIndexNotOnline;
  }
  if (scan.m_state == ScanOp::First) {
    jam();
    // search is done only once in single range scan
    scanFirst(scanPtr);
  }
  if (scan.m_state == ScanOp::Current ||
      scan.m_state == ScanOp::Next) {
    jam();
    // look for next
    scanFind(scanPtr);
  }
  // for reading tuple key in Found or Locked state
  Uint32* pkData = c_ctx.c_dataBuffer;
  unsigned pkSize = 0; // indicates not yet done
  if (scan.m_state == ScanOp::Found) {
    // found an entry to return
    jam();
    ndbrequire(scan.m_accLockOp == RNIL);
    if (! scan.m_readCommitted) {
      jam();
      const TreeEnt ent = scan.m_scanEnt;
      // read tuple key
      readTablePk(frag, ent, pkData, pkSize);
      // get read lock or exclusive lock
      AccLockReq* const lockReq = (AccLockReq*)signal->getDataPtrSend();
      lockReq->returnCode = RNIL;
      lockReq->requestInfo =
        scan.m_lockMode == 0 ? AccLockReq::LockShared : AccLockReq::LockExclusive;
      lockReq->accOpPtr = RNIL;
      lockReq->userPtr = scanPtr.i;
      lockReq->userRef = reference();
      lockReq->tableId = scan.m_tableId;
      lockReq->fragId = frag.m_fragId;
      lockReq->fragPtrI = frag.m_accTableFragPtrI;
      const Uint32* const buf32 = static_cast<Uint32*>(pkData);
      const Uint64* const buf64 = reinterpret_cast<const Uint64*>(buf32);
      lockReq->hashValue = md5_hash(buf64, pkSize);
      Uint32 lkey1, lkey2;
      getTupAddr(frag, ent, lkey1, lkey2);
      lockReq->page_id = lkey1;
      lockReq->page_idx = lkey2;
      lockReq->transId1 = scan.m_transId1;
      lockReq->transId2 = scan.m_transId2;
      // execute
      EXECUTE_DIRECT(DBACC, GSN_ACC_LOCKREQ, signal, AccLockReq::LockSignalLength);
      jamEntry();
      switch (lockReq->returnCode) {
      case AccLockReq::Success:
        jam();
        scan.m_state = ScanOp::Locked;
        scan.m_accLockOp = lockReq->accOpPtr;
#ifdef VM_TRACE
        if (debugFlags & (DebugScan | DebugLock)) {
          debugOut << "Lock immediate scan " << scanPtr.i << " " << scan << endl;
        }
#endif
        break;
      case AccLockReq::IsBlocked:
        jam();
        // normal lock wait
        scan.m_state = ScanOp::Blocked;
        scan.m_lockwait = true;
        scan.m_accLockOp = lockReq->accOpPtr;
#ifdef VM_TRACE
        if (debugFlags & (DebugScan | DebugLock)) {
          debugOut << "Lock wait scan " << scanPtr.i << " " << scan << endl;
        }
#endif
        // LQH will wake us up
        signal->theData[0] = scan.m_userPtr;
        signal->theData[1] = true;
        EXECUTE_DIRECT(DBLQH, GSN_CHECK_LCP_STOP, signal, 2);
        jamEntry();
        return;  // stop
        break;
      case AccLockReq::Refused:
        jam();
        // we cannot see deleted tuple (assert only)
        ndbassert(false);
        // skip it
        scan.m_state = ScanOp::Next;
        signal->theData[0] = scan.m_userPtr;
        signal->theData[1] = true;
        EXECUTE_DIRECT(DBLQH, GSN_CHECK_LCP_STOP, signal, 2);
        jamEntry();
        return;  // stop
        break;
      case AccLockReq::NoFreeOp:
        jam();
        // max ops should depend on max scans (assert only)
        ndbassert(false);
        // stay in Found state
        scan.m_state = ScanOp::Found;
        signal->theData[0] = scan.m_userPtr;
        signal->theData[1] = true;
        EXECUTE_DIRECT(DBLQH, GSN_CHECK_LCP_STOP, signal, 2);
        jamEntry();
        return;  // stop
        break;
      default:
        ndbrequire(false);
        break;
      }
    } else {
      scan.m_state = ScanOp::Locked;
    }
  }
  if (scan.m_state == ScanOp::Locked) {
    // we have lock or do not need one
    jam();
    // read keys if not already done (uses signal)
    const TreeEnt ent = scan.m_scanEnt;
    // conf signal
    NextScanConf* const conf = (NextScanConf*)signal->getDataPtrSend();
    conf->scanPtr = scan.m_userPtr;
    // the lock is passed to LQH
    Uint32 accLockOp = scan.m_accLockOp;
    if (accLockOp != RNIL) {
      scan.m_accLockOp = RNIL;
      // remember it until LQH unlocks it
      addAccLockOp(scanPtr, accLockOp);
    } else {
      ndbrequire(scan.m_readCommitted);
      // operation RNIL in LQH would signal no tuple returned
      accLockOp = (Uint32)-1;
    }
    conf->accOperationPtr = accLockOp;
    conf->fragId = frag.m_fragId;
    Uint32 lkey1, lkey2;
    getTupAddr(frag, ent, lkey1, lkey2);
    conf->localKey[0] = lkey1;
    conf->localKey[1] = lkey2;
    unsigned signalLength = 5;
    // add key info
    if (! scan.m_readCommitted) {
      sendSignal(scan.m_userRef, GSN_NEXT_SCANCONF,
          signal, signalLength, JBB);
    } else {
      Uint32 blockNo = refToMain(scan.m_userRef);
      EXECUTE_DIRECT(blockNo, GSN_NEXT_SCANCONF, signal, signalLength);
    }
    // next time look for next entry
    scan.m_state = ScanOp::Next;
    return;
  }
  // XXX in ACC this is checked before req->checkLcpStop
  if (scan.m_state == ScanOp::Last) {
    jam();
    NextScanConf* const conf = (NextScanConf*)signal->getDataPtrSend();
    conf->scanPtr = scan.m_userPtr;
    conf->accOperationPtr = RNIL;
    conf->fragId = RNIL;
    unsigned signalLength = 3;
    sendSignal(scanPtr.p->m_userRef, GSN_NEXT_SCANCONF,
        signal, signalLength, JBB);
    return;
  }
  ndbrequire(false);
}

/*
 * Lock succeeded (after delay) in ACC.  If the lock is for current
 * entry, set state to Locked.  If the lock is for an entry we were
 * moved away from, simply unlock it.  Finally, if we are closing the
 * scan, do nothing since we have already sent an abort request.
 */
void
Dbtux::execACCKEYCONF(Signal* signal)
{
  jamEntry();
  ScanOpPtr scanPtr;
  scanPtr.i = signal->theData[0];
  c_scanOpPool.getPtr(scanPtr);
  ScanOp& scan = *scanPtr.p;
#ifdef VM_TRACE
  if (debugFlags & (DebugScan | DebugLock)) {
    debugOut << "Lock obtained scan " << scanPtr.i << " " << scan << endl;
  }
#endif
  ndbrequire(scan.m_lockwait && scan.m_accLockOp != RNIL);
  scan.m_lockwait = false;
  if (scan.m_state == ScanOp::Blocked) {
    // the lock wait was for current entry
    jam();
    scan.m_state = ScanOp::Locked;
    // LQH has the ball
    return;
  }
  if (scan.m_state != ScanOp::Aborting) {
    // we were moved, release lock
    jam();
    AccLockReq* const lockReq = (AccLockReq*)signal->getDataPtrSend();
    lockReq->returnCode = RNIL;
    lockReq->requestInfo = AccLockReq::Abort;
    lockReq->accOpPtr = scan.m_accLockOp;
    EXECUTE_DIRECT(DBACC, GSN_ACC_LOCKREQ, signal, AccLockReq::UndoSignalLength);
    jamEntry();
    ndbrequire(lockReq->returnCode == AccLockReq::Success);
    scan.m_accLockOp = RNIL;
    // LQH has the ball
    return;
  }
  // lose the lock
  scan.m_accLockOp = RNIL;
  // continue at ACC_ABORTCONF
}

/*
 * Lock failed (after delay) in ACC.  Probably means somebody ahead of
 * us in lock queue deleted the tuple.
 */
void
Dbtux::execACCKEYREF(Signal* signal)
{
  jamEntry();
  ScanOpPtr scanPtr;
  scanPtr.i = signal->theData[0];
  c_scanOpPool.getPtr(scanPtr);
  ScanOp& scan = *scanPtr.p;
#ifdef VM_TRACE
  if (debugFlags & (DebugScan | DebugLock)) {
    debugOut << "Lock refused scan " << scanPtr.i << " " << scan << endl;
  }
#endif
  ndbrequire(scan.m_lockwait && scan.m_accLockOp != RNIL);
  scan.m_lockwait = false;
  if (scan.m_state != ScanOp::Aborting) {
    jam();
    // release the operation
    AccLockReq* const lockReq = (AccLockReq*)signal->getDataPtrSend();
    lockReq->returnCode = RNIL;
    lockReq->requestInfo = AccLockReq::Abort;
    lockReq->accOpPtr = scan.m_accLockOp;
    EXECUTE_DIRECT(DBACC, GSN_ACC_LOCKREQ, signal, AccLockReq::UndoSignalLength);
    jamEntry();
    ndbrequire(lockReq->returnCode == AccLockReq::Success);
    scan.m_accLockOp = RNIL;
    // scan position should already have been moved (assert only)
    if (scan.m_state == ScanOp::Blocked) {
      jam();
      // can happen when Dropping
#ifdef VM_TRACE
      const Frag& frag = *c_fragPool.getPtr(scan.m_fragPtrI);
      const Index& index = *c_indexPool.getPtr(frag.m_indexId);
      ndbassert(index.m_state != Index::Online);
#endif
      scan.m_state = ScanOp::Next;
    }
    // LQH has the ball
    return;
  }
  // lose the lock
  scan.m_accLockOp = RNIL;
  // continue at ACC_ABORTCONF
}

/*
 * Received when scan is closing.  This signal arrives after any
 * ACCKEYCON or ACCKEYREF which may have been in job buffer.
 */
void
Dbtux::execACC_ABORTCONF(Signal* signal)
{
  jamEntry();
  ScanOpPtr scanPtr;
  scanPtr.i = signal->theData[0];
  c_scanOpPool.getPtr(scanPtr);
  ScanOp& scan = *scanPtr.p;
#ifdef VM_TRACE
  if (debugFlags & (DebugScan | DebugLock)) {
    debugOut << "ACC_ABORTCONF scan " << scanPtr.i << " " << scan << endl;
  }
#endif
  ndbrequire(scan.m_state == ScanOp::Aborting);
  // most likely we are still in lock wait
  if (scan.m_lockwait) {
    jam();
    scan.m_lockwait = false;
    scan.m_accLockOp = RNIL;
  }
  scanClose(signal, scanPtr);
}

/*
 * Find start position for single range scan.
 */
void
Dbtux::scanFirst(ScanOpPtr scanPtr)
{
  ScanOp& scan = *scanPtr.p;
  Frag& frag = *c_fragPool.getPtr(scan.m_fragPtrI);
  const Index& index = *c_indexPool.getPtr(frag.m_indexId);
#ifdef VM_TRACE
  if (debugFlags & DebugScan) {
    debugOut << "Enter first scan " << scanPtr.i << " " << scan << endl;
  }
#endif
  // scan direction 0, 1
  const unsigned idir = scan.m_descending;
  // set up bound from segmented memory
  const ScanBound& scanBound = scan.m_scanBound[idir];
  KeyDataC searchBoundData(index.m_keySpec, true);
  KeyBoundC searchBound(searchBoundData);
  unpackBound(c_ctx, scanBound, searchBound);
  TreePos treePos;
  searchToScan(frag, idir, searchBound, treePos);
  if (treePos.m_loc != NullTupLoc) {
    scan.m_scanPos = treePos;
    // link the scan to node found
    NodeHandle node(frag);
    selectNode(node, treePos.m_loc);
    linkScan(node, scanPtr);
    if (treePos.m_dir == 3) {
      jam();
      // check upper bound
      TreeEnt ent = node.getEnt(treePos.m_pos);
      if (scanCheck(scanPtr, ent)) {
        jam();
        scan.m_state = ScanOp::Current;
      } else {
        jam();
        scan.m_state = ScanOp::Last;
      }
    } else {
      jam();
      scan.m_state = ScanOp::Next;
    }
  } else {
    jam();
    scan.m_state = ScanOp::Last;
  }
#ifdef VM_TRACE
  if (debugFlags & DebugScan) {
    debugOut << "Leave first scan " << scanPtr.i << " " << scan << endl;
  }
#endif
}

/*
 * Look for entry to return as scan result.
 */
void
Dbtux::scanFind(ScanOpPtr scanPtr)
{
  ScanOp& scan = *scanPtr.p;
  Frag& frag = *c_fragPool.getPtr(scan.m_fragPtrI);
#ifdef VM_TRACE
  if (debugFlags & DebugScan) {
    debugOut << "Enter find scan " << scanPtr.i << " " << scan << endl;
  }
#endif
  ndbrequire(scan.m_state == ScanOp::Current || scan.m_state == ScanOp::Next);
  while (1) {
    jam();
    if (scan.m_state == ScanOp::Next)
      scanNext(scanPtr, false);
    if (scan.m_state == ScanOp::Current) {
      jam();
      const TreePos pos = scan.m_scanPos;
      NodeHandle node(frag);
      selectNode(node, pos.m_loc);
      const TreeEnt ent = node.getEnt(pos.m_pos);
      if (unlikely(scan.m_statOpPtrI != RNIL)) {
        StatOpPtr statPtr;
        statPtr.i = scan.m_statOpPtrI;
        c_statOpPool.getPtr(statPtr);
        // report row to stats, returns true if a sample is available
        int ret = statScanAddRow(statPtr, ent);
        if (ret == 1) {
          jam();
          scan.m_state = ScanOp::Found;
          // may not access non-pseudo cols but must return valid ent
          scan.m_scanEnt = ent;
          break;
        }
      } else if (scanVisible(scanPtr, ent)) {
        jam();
        scan.m_state = ScanOp::Found;
        scan.m_scanEnt = ent;
        break;
      }
    } else {
      jam();
      break;
    }
    scan.m_state = ScanOp::Next;
  }
#ifdef VM_TRACE
  if (debugFlags & DebugScan) {
    debugOut << "Leave find scan " << scanPtr.i << " " << scan << endl;
  }
#endif
}

/*
 * Move to next entry.  The scan is already linked to some node.  When
 * we leave, if an entry was found, it will be linked to a possibly
 * different node.  The scan has a position, and a direction which tells
 * from where we came to this position.  This is one of (all comments
 * are in terms of ascending scan):
 *
 * 0 - up from left child (scan this node next)
 * 1 - up from right child (proceed to parent)
 * 2 - up from root (the scan ends)
 * 3 - left to right within node (at end set state 5)
 * 4 - down from parent (proceed to left child)
 * 5 - at node end proceed to right child (state becomes 4)
 *
 * If an entry was found, scan direction is 3.  Therefore tree
 * re-organizations need not worry about scan direction.
 *
 * This method is also used to move a scan when its entry is removed
 * (see moveScanList).  If the scan is Blocked, we check if it remains
 * Blocked on a different version of the tuple.  Otherwise the tuple is
 * lost and state becomes Current.
 */
void
Dbtux::scanNext(ScanOpPtr scanPtr, bool fromMaintReq)
{
  ScanOp& scan = *scanPtr.p;
  Frag& frag = *c_fragPool.getPtr(scan.m_fragPtrI);
#ifdef VM_TRACE
  if (debugFlags & (DebugMaint | DebugScan)) {
    debugOut << "Enter next scan " << scanPtr.i << " " << scan << endl;
  }
#endif
  // cannot be moved away from tuple we have locked
  ndbrequire(scan.m_state != ScanOp::Locked);
  // scan direction
  const unsigned idir = scan.m_descending; // 0, 1
  const int jdir = 1 - 2 * (int)idir;      // 1, -1
  // use copy of position
  TreePos pos = scan.m_scanPos;
  // get and remember original node
  NodeHandle origNode(frag);
  selectNode(origNode, pos.m_loc);
  ndbrequire(islinkScan(origNode, scanPtr));
  // current node in loop
  NodeHandle node = origNode;
  // copy of entry found
  TreeEnt ent;
  while (true) {
    jam();
#ifdef VM_TRACE
    if (debugFlags & (DebugMaint | DebugScan)) {
      debugOut << "Current scan " << scanPtr.i << " pos " << pos << " node " << node << endl;
    }
#endif
    if (pos.m_dir == 2) {
      // coming up from root ends the scan
      jam();
      pos.m_loc = NullTupLoc;
      break;
    }
    if (node.m_loc != pos.m_loc) {
      jam();
      selectNode(node, pos.m_loc);
    }
    if (pos.m_dir == 4) {
      // coming down from parent proceed to left child
      jam();
      TupLoc loc = node.getLink(idir);
      if (loc != NullTupLoc) {
        jam();
        pos.m_loc = loc;
        pos.m_dir = 4;  // unchanged
        continue;
      }
      // pretend we came from left child
      pos.m_dir = idir;
    }
    if (pos.m_dir == 5) {
      // at node end proceed to right child
      jam();
      TupLoc loc = node.getLink(1 - idir);
      if (loc != NullTupLoc) {
        jam();
        pos.m_loc = loc;
        pos.m_dir = 4;  // down from parent as usual
        continue;
      }
      // pretend we came from right child
      pos.m_dir = 1 - idir;
    }
    const unsigned occup = node.getOccup();
    if (occup == 0) {
      jam();
      ndbrequire(fromMaintReq);
      // move back to parent - see comment in treeRemoveInner
      pos.m_loc = node.getLink(2);
      pos.m_dir = node.getSide();
      continue;
    }
    if (pos.m_dir == idir) {
      // coming up from left child scan current node
      jam();
      pos.m_pos = idir == 0 ? (Uint16)-1 : occup;
      pos.m_dir = 3;
    }
    if (pos.m_dir == 3) {
      // before or within node
      jam();
      // advance position - becomes ZNIL (> occup) if 0 and descending
      pos.m_pos += jdir;
      if (pos.m_pos < occup) {
        jam();
        pos.m_dir = 3;  // unchanged
        ent = node.getEnt(pos.m_pos);
        if (! scanCheck(scanPtr, ent)) {
          jam();
          pos.m_loc = NullTupLoc;
        }
        break;
      }
      // after node proceed to right child
      pos.m_dir = 5;
      continue;
    }
    if (pos.m_dir == 1 - idir) {
      // coming up from right child proceed to parent
      jam();
      pos.m_loc = node.getLink(2);
      pos.m_dir = node.getSide();
      continue;
    }
    ndbrequire(false);
  }
  // copy back position
  scan.m_scanPos = pos;
  // relink
  if (pos.m_loc != NullTupLoc) {
    ndbrequire(pos.m_dir == 3);
    ndbrequire(pos.m_loc == node.m_loc);
    if (origNode.m_loc != node.m_loc) {
      jam();
      unlinkScan(origNode, scanPtr);
      linkScan(node, scanPtr);
    }
    if (scan.m_state != ScanOp::Blocked) {
      scan.m_state = ScanOp::Current;
    } else {
      jam();
      ndbrequire(fromMaintReq);
      TreeEnt& scanEnt = scan.m_scanEnt;
      ndbrequire(scanEnt.m_tupLoc != NullTupLoc);
      if (scanEnt.eqtuple(ent)) {
        // remains blocked on another version
        scanEnt = ent;
      } else {
        jam();
        scanEnt.m_tupLoc = NullTupLoc;
        scan.m_state = ScanOp::Current;
      }
    }
  } else {
    jam();
    unlinkScan(origNode, scanPtr);
    scan.m_state = ScanOp::Last;
  }
#ifdef VM_TRACE
  if (debugFlags & (DebugMaint | DebugScan)) {
    debugOut << "Leave next scan " << scanPtr.i << " " << scan << endl;
  }
#endif
}

/*
 * Check end key.  Return true if scan is still within range.
 *
 * Error handling:  If scan error code has been set, return false at
 * once.  This terminates the scan and also avoids kernel crash on
 * invalid data.
 */
bool
Dbtux::scanCheck(ScanOpPtr scanPtr, TreeEnt ent)
{
  ScanOp& scan = *scanPtr.p;
  if (unlikely(scan.m_errorCode != 0)) {
    jam();
    return false;
  }
  Frag& frag = *c_fragPool.getPtr(scan.m_fragPtrI);
  const Index& index = *c_indexPool.getPtr(frag.m_indexId);
  const unsigned idir = scan.m_descending;
  const int jdir = 1 - 2 * (int)idir;
  const ScanBound& scanBound = scan.m_scanBound[1 - idir];
  int ret = 0;
  if (scanBound.m_cnt != 0) {
    jam();
    // set up bound from segmented memory
    KeyDataC searchBoundData(index.m_keySpec, true);
    KeyBoundC searchBound(searchBoundData);
    unpackBound(c_ctx, scanBound, searchBound);
    // key data for the entry
    KeyData entryKey(index.m_keySpec, true, 0);
    entryKey.set_buf(c_ctx.c_entryKey, MaxAttrDataSize << 2);
    readKeyAttrs(c_ctx, frag, ent, entryKey, index.m_numAttrs);
    // compare bound to key
    const Uint32 boundCount = searchBound.get_data().get_cnt();
    ret = cmpSearchBound(c_ctx, searchBound, entryKey, boundCount);
    ndbrequire(ret != 0);
    ret = (-1) * ret; // reverse for key vs bound
    ret = jdir * ret; // reverse for descending scan
  }
#ifdef VM_TRACE
  if (debugFlags & DebugScan) {
    debugOut << "Check scan " << scanPtr.i << " " << scan << " ret:" << dec << ret << endl;
  }
#endif
  return (ret <= 0);
}

/*
 * Check if an entry is visible to the scan.
 *
 * There is a special check to never accept same tuple twice in a row.
 * This is faster than asking TUP.  It also fixes some special cases
 * which are not analyzed or handled yet.
 *
 * Error handling:  If scan error code has been set, return false since
 * no new result can be returned to LQH.  The scan will then look for
 * next result and terminate via scanCheck():
 */
bool
Dbtux::scanVisible(ScanOpPtr scanPtr, TreeEnt ent)
{
  const ScanOp& scan = *scanPtr.p;
  if (unlikely(scan.m_errorCode != 0)) {
    jam();
    return false;
  }
  const Frag& frag = *c_fragPool.getPtr(scan.m_fragPtrI);
  Uint32 tableFragPtrI = frag.m_tupTableFragPtrI;
  Uint32 pageId = ent.m_tupLoc.getPageId();
  Uint32 pageOffset = ent.m_tupLoc.getPageOffset();
  Uint32 tupVersion = ent.m_tupVersion;
  // check for same tuple twice in row
  if (scan.m_scanEnt.m_tupLoc == ent.m_tupLoc)
  {
    jam();
    return false;
  }
  Uint32 transId1 = scan.m_transId1;
  Uint32 transId2 = scan.m_transId2;
  bool dirty = scan.m_readCommitted;
  Uint32 savePointId = scan.m_savePointId;
  bool ret = c_tup->tuxQueryTh(tableFragPtrI, pageId, pageOffset, tupVersion, transId1, transId2, dirty, savePointId);
  jamEntry();
  return ret;
}

/*
 * Finish closing of scan and send conf.  Any lock wait has been done
 * already.
 *
 * Error handling:  Every scan ends here.  If error code has been set,
 * send a REF.
 */
void
Dbtux::scanClose(Signal* signal, ScanOpPtr scanPtr)
{
  ScanOp& scan = *scanPtr.p;
  ndbrequire(! scan.m_lockwait && scan.m_accLockOp == RNIL);
  // unlock all not unlocked by LQH
  if (! scan.m_accLockOps.isEmpty()) {
    jam();
    abortAccLockOps(signal, scanPtr);
  }
  if (scanPtr.p->m_errorCode == 0) {
    jam();
    // send conf
    NextScanConf* const conf = (NextScanConf*)signal->getDataPtrSend();
    conf->scanPtr = scanPtr.p->m_userPtr;
    conf->accOperationPtr = RNIL;
    conf->fragId = RNIL;
    unsigned signalLength = 3;
    sendSignal(scanPtr.p->m_userRef, GSN_NEXT_SCANCONF,
        signal, signalLength, JBB);
  } else {
    // send ref
    NextScanRef* ref = (NextScanRef*)signal->getDataPtr();
    ref->scanPtr = scanPtr.p->m_userPtr;
    ref->accOperationPtr = RNIL;
    ref->fragId = RNIL;
    ref->errorCode = scanPtr.p->m_errorCode;
    sendSignal(scanPtr.p->m_userRef, GSN_NEXT_SCANREF,
               signal, NextScanRef::SignalLength, JBB);
  }
  releaseScanOp(scanPtr);
}

void
Dbtux::abortAccLockOps(Signal* signal, ScanOpPtr scanPtr)
{
  ScanOp& scan = *scanPtr.p;
#ifdef VM_TRACE
  if (debugFlags & (DebugScan | DebugLock)) {
    debugOut << "Abort locks in scan " << scanPtr.i << " " << scan << endl;
  }
#endif
  LocalDLFifoList<ScanLock> list(c_scanLockPool, scan.m_accLockOps);
  ScanLockPtr lockPtr;
  while (list.first(lockPtr)) {
    jam();
    AccLockReq* const lockReq = (AccLockReq*)signal->getDataPtrSend();
    lockReq->returnCode = RNIL;
    lockReq->requestInfo = AccLockReq::Abort;
    lockReq->accOpPtr = lockPtr.p->m_accLockOp;
    EXECUTE_DIRECT(DBACC, GSN_ACC_LOCKREQ, signal, AccLockReq::UndoSignalLength);
    jamEntry();
    ndbrequire(lockReq->returnCode == AccLockReq::Success);
    list.release(lockPtr);
  }
}

void
Dbtux::addAccLockOp(ScanOpPtr scanPtr, Uint32 accLockOp)
{
  ScanOp& scan = *scanPtr.p;
#ifdef VM_TRACE
  if (debugFlags & (DebugScan | DebugLock)) {
    debugOut << "Add lock " << hex << accLockOp << dec
             << " to scan " << scanPtr.i << " " << scan << endl;
  }
#endif
  LocalDLFifoList<ScanLock> list(c_scanLockPool, scan.m_accLockOps);
  ScanLockPtr lockPtr;
#ifdef VM_TRACE
  list.first(lockPtr);
  while (lockPtr.i != RNIL) {
    ndbrequire(lockPtr.p->m_accLockOp != accLockOp);
    list.next(lockPtr);
  }
#endif
  bool ok = list.seize(lockPtr);
  ndbrequire(ok);
  ndbrequire(accLockOp != RNIL);
  lockPtr.p->m_accLockOp = accLockOp;
}

void
Dbtux::removeAccLockOp(ScanOpPtr scanPtr, Uint32 accLockOp)
{
  ScanOp& scan = *scanPtr.p;
#ifdef VM_TRACE
  if (debugFlags & (DebugScan | DebugLock)) {
    debugOut << "Remove lock " << hex << accLockOp << dec
             << " from scan " << scanPtr.i << " " << scan << endl;
  }
#endif
  LocalDLFifoList<ScanLock> list(c_scanLockPool, scan.m_accLockOps);
  ScanLockPtr lockPtr;
  list.first(lockPtr);
  while (lockPtr.i != RNIL) {
    if (lockPtr.p->m_accLockOp == accLockOp) {
      jam();
      break;
    }
    list.next(lockPtr);
  }
  ndbrequire(lockPtr.i != RNIL);
  list.release(lockPtr);
}

/*
 * Release allocated records.
 */
void
Dbtux::releaseScanOp(ScanOpPtr& scanPtr)
{
#ifdef VM_TRACE
  if (debugFlags & DebugScan) {
    debugOut << "Release scan " << scanPtr.i << " " << *scanPtr.p << endl;
  }
#endif
  Frag& frag = *c_fragPool.getPtr(scanPtr.p->m_fragPtrI);
  for (unsigned i = 0; i <= 1; i++) {
    ScanBound& scanBound = scanPtr.p->m_scanBound[i];
    DataBuffer<ScanBoundSegmentSize>::Head& head = scanBound.m_head;
    LocalDataBuffer<ScanBoundSegmentSize> b(c_scanBoundPool, head);
    b.release();
  }
  if (unlikely(scanPtr.p->m_statOpPtrI != RNIL)) {
    jam();
    StatOpPtr statPtr;
    statPtr.i = scanPtr.p->m_statOpPtrI;
    c_statOpPool.getPtr(statPtr);
    c_statOpPool.release(statPtr);
  }
  // unlink from per-fragment list and release from pool
  frag.m_scanList.release(scanPtr);
}<|MERGE_RESOLUTION|>--- conflicted
+++ resolved
@@ -173,10 +173,6 @@
   c_scanOpPool.getPtr(scanPtr);
   ScanOp& scan = *scanPtr.p;
   const Index& index = *c_indexPool.getPtr(scan.m_indexId);
-<<<<<<< HEAD
-  //UNUSED const DescHead& descHead = getDescHead(index);
-  //UNUSED const KeyType* keyTypes = getKeyTypes(descHead);
-=======
   const DescHead& descHead = getDescHead(index);
   const KeyType* keyTypes = getKeyTypes(descHead);
   // data passed in Signal
@@ -200,7 +196,6 @@
     boundLen -= usedLen;
     boundOffset += usedLen;
   }
->>>>>>> 47700f77
   // extract lower and upper bound in separate passes
   for (unsigned idir = 0; idir <= 1; idir++) {
     jam();
