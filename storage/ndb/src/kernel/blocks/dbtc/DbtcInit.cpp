--- conflicted
+++ resolved
@@ -312,23 +312,12 @@
 #ifdef VM_TRACE
   {
     void* tmp[] = { &apiConnectptr, 
-<<<<<<< HEAD
 		    &tcConnectptr,
 		    &cachePtr,
 		    &hostptr,
 		    &timeOutptr,
-		    &scanFragptr }; 
-=======
-                    &tcConnectptr,
-                    &cachePtr,
-                    &attrbufptr,
-                    &hostptr,
-                    &timeOutptr,
-                    &scanFragptr,
-                    &databufptr,
-                    &tmpDatabufptr, 
+		    &scanFragptr, 
                     &tcNodeFailptr }; 
->>>>>>> 345389e3
     init_globals_list(tmp, sizeof(tmp)/sizeof(tmp[0]));
   }
 #endif
