--- conflicted
+++ resolved
@@ -2121,11 +2121,7 @@
     UintR nextTcConnectrec;
     UintR prevHashRec;
     UintR prevLogTcrec;
-<<<<<<< HEAD
-=======
     UintR prevTcLogQueue;
-    UintR prevTc;
->>>>>>> c746034b
     UintR readlenAi;
     UintR reqRef;
     UintR reqinfo;
