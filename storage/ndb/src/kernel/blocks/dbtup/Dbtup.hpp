--- conflicted
+++ resolved
@@ -977,7 +977,7 @@
 
 typedef Ptr<TupTriggerData> TriggerPtr;
 typedef ArrayPool<TupTriggerData> TupTriggerData_pool;
-typedef DLList<TupTriggerData_pool> TupTriggerData_list;
+typedef DLFifoList<TupTriggerData_pool> TupTriggerData_list;
 
 /**
  * Pool of trigger data record
@@ -1150,7 +1150,6 @@
     } m_attributes[2];
     
     // Lists of trigger data for active triggers
-<<<<<<< HEAD
     TupTriggerData_list afterInsertTriggers;
     TupTriggerData_list afterDeleteTriggers;
     TupTriggerData_list afterUpdateTriggers;
@@ -1164,21 +1163,6 @@
 
     // List of ordered indexes
     TupTriggerData_list tuxCustomTriggers;
-=======
-    DLFifoList<TupTriggerData> afterInsertTriggers;
-    DLFifoList<TupTriggerData> afterDeleteTriggers;
-    DLFifoList<TupTriggerData> afterUpdateTriggers;
-    DLFifoList<TupTriggerData> subscriptionInsertTriggers;
-    DLFifoList<TupTriggerData> subscriptionDeleteTriggers;
-    DLFifoList<TupTriggerData> subscriptionUpdateTriggers;
-    DLFifoList<TupTriggerData> constraintUpdateTriggers;
-    DLFifoList<TupTriggerData> deferredInsertTriggers;
-    DLFifoList<TupTriggerData> deferredUpdateTriggers;
-    DLFifoList<TupTriggerData> deferredDeleteTriggers;
-
-    // List of ordered indexes
-    DLFifoList<TupTriggerData> tuxCustomTriggers;
->>>>>>> 6a177a04
     
     Uint32 fragid[MAX_FRAG_PER_LQH];
     Uint32 fragrec[MAX_FRAG_PER_LQH];
@@ -2755,11 +2739,7 @@
 //------------------------------------------------------------------
 // Trigger handling routines
 //------------------------------------------------------------------
-<<<<<<< HEAD
   TupTriggerData_list*
-=======
-  DLFifoList<TupTriggerData>*
->>>>>>> 6a177a04
   findTriggerList(Tablerec* table,
                   TriggerType::Value ttype,
                   TriggerActionTime::Value ttime,
@@ -2803,46 +2783,26 @@
                              Uint32 diskPagePtrI);
 
   void fireImmediateTriggers(KeyReqStruct *req_struct,
-<<<<<<< HEAD
                              TupTriggerData_list& triggerList,
-=======
-                             DLFifoList<TupTriggerData>& triggerList,
->>>>>>> 6a177a04
                              Operationrec* regOperPtr,
                              bool disk);
 
   void checkDeferredTriggersDuringPrepare(KeyReqStruct *req_struct,
-<<<<<<< HEAD
                                           TupTriggerData_list& triggerList,
                                           Operationrec* const regOperPtr,
                                           bool disk);
   void fireDeferredTriggers(KeyReqStruct *req_struct,
                             TupTriggerData_list& triggerList,
-=======
-                                          DLFifoList<TupTriggerData>& triggerList,
-                                          Operationrec* const regOperPtr,
-                                          bool disk);
-  void fireDeferredTriggers(KeyReqStruct *req_struct,
-                            DLFifoList<TupTriggerData>& triggerList,
->>>>>>> 6a177a04
                             Operationrec* const regOperPtr,
                             bool disk);
 
   void fireDeferredConstraints(KeyReqStruct *req_struct,
-<<<<<<< HEAD
                                TupTriggerData_list& triggerList,
-=======
-                               DLFifoList<TupTriggerData>& triggerList,
->>>>>>> 6a177a04
                                Operationrec* const regOperPtr,
                                bool disk);
 
   void fireDetachedTriggers(KeyReqStruct *req_struct,
-<<<<<<< HEAD
                             TupTriggerData_list& triggerList,
-=======
-                            DLFifoList<TupTriggerData>& triggerList,
->>>>>>> 6a177a04
                             Operationrec* regOperPtr,
                             bool disk,
                             Uint32 diskPagePtrI);
