/*
   Copyright (c) 2003, 2010, 2011, 2013, Oracle and/or its affiliates. All rights reserved.

   This program is free software; you can redistribute it and/or modify
   it under the terms of the GNU General Public License as published by
   the Free Software Foundation; version 2 of the License.

   This program is distributed in the hope that it will be useful,
   but WITHOUT ANY WARRANTY; without even the implied warranty of
   MERCHANTABILITY or FITNESS FOR A PARTICULAR PURPOSE.  See the
   GNU General Public License for more details.

   You should have received a copy of the GNU General Public License
   along with this program; if not, write to the Free Software
   Foundation, Inc., 51 Franklin St, Fifth Floor, Boston, MA 02110-1301  USA
*/

#include <ndb_math.h>
#include <NdbDictionary.hpp>
#include "NdbDictionaryImpl.hpp"
#include <NdbOut.hpp>
#include <signaldata/CreateHashMap.hpp>
#include <NdbBlob.hpp>
C_MODE_START
#include <decimal.h>
C_MODE_END

/* NdbRecord static helper methods */

NdbDictionary::RecordType
NdbDictionary::getRecordType(const NdbRecord* record)
{
  return NdbDictionaryImpl::getRecordType(record);
}

const char*
NdbDictionary::getRecordTableName(const NdbRecord* record)
{
  return NdbDictionaryImpl::getRecordTableName(record);
}

const char*
NdbDictionary::getRecordIndexName(const NdbRecord* record)
{
  return NdbDictionaryImpl::getRecordIndexName(record);
}

bool
NdbDictionary::getFirstAttrId(const NdbRecord* record,
                              Uint32& firstAttrId)
{
  return NdbDictionaryImpl::getNextAttrIdFrom(record,
                                              0,
                                              firstAttrId);
}

bool
NdbDictionary::getNextAttrId(const NdbRecord* record,
                             Uint32& attrId)
{
  return NdbDictionaryImpl::getNextAttrIdFrom(record, 
                                              attrId+1,
                                              attrId);
}

bool
NdbDictionary::getOffset(const NdbRecord* record,
                         Uint32 attrId,
                         Uint32& offset)
{
  return NdbDictionaryImpl::getOffset(record, attrId, offset);
}

bool
NdbDictionary::getNullBitOffset(const NdbRecord* record,
                                Uint32 attrId,
                                Uint32& nullbit_byte_offset,
                                Uint32& nullbit_bit_in_byte)
{
  return NdbDictionaryImpl::getNullBitOffset(record,
                                             attrId,
                                             nullbit_byte_offset,
                                             nullbit_bit_in_byte);
}


const char*
NdbDictionary::getValuePtr(const NdbRecord* record,
            const char* row,
            Uint32 attrId)
{
  return NdbDictionaryImpl::getValuePtr(record, row, attrId);
}

char*
NdbDictionary::getValuePtr(const NdbRecord* record,
            char* row,
            Uint32 attrId)
{
  return NdbDictionaryImpl::getValuePtr(record, row, attrId);
}

bool
NdbDictionary::isNull(const NdbRecord* record,
       const char* row,
       Uint32 attrId)
{
  return NdbDictionaryImpl::isNull(record, row, attrId);
}

int
NdbDictionary::setNull(const NdbRecord* record,
        char* row,
        Uint32 attrId,
        bool value)
{
  return NdbDictionaryImpl::setNull(record, row, attrId, value);
}

Uint32
NdbDictionary::getRecordRowLength(const NdbRecord* record)
{
  return NdbDictionaryImpl::getRecordRowLength(record);
}

const unsigned char* 
NdbDictionary::getEmptyBitmask()
{
  return (const unsigned char*) NdbDictionaryImpl::m_emptyMask;
}

/* --- */

NdbDictionary::ObjectId::ObjectId()
  : m_impl(* new NdbDictObjectImpl(NdbDictionary::Object::TypeUndefined))
{
}

NdbDictionary::ObjectId::~ObjectId()
{
  NdbDictObjectImpl * tmp = &m_impl;  
  delete tmp;
}

NdbDictionary::Object::Status
NdbDictionary::ObjectId::getObjectStatus() const {
  return m_impl.m_status;
}

int 
NdbDictionary::ObjectId::getObjectVersion() const {
  return m_impl.m_version;
}

int 
NdbDictionary::ObjectId::getObjectId() const {
  return m_impl.m_id;
}

/*****************************************************************
 * Column facade
 */
NdbDictionary::Column::Column(const char * name) 
  : m_impl(* new NdbColumnImpl(* this))
{
  setName(name);
}

NdbDictionary::Column::Column(const NdbDictionary::Column & org)
  : m_impl(* new NdbColumnImpl(* this))
{
  m_impl = org.m_impl;
}

NdbDictionary::Column::Column(NdbColumnImpl& impl)
  : m_impl(impl)
{
}

NdbDictionary::Column::~Column(){
  NdbColumnImpl * tmp = &m_impl;  
  if(this != tmp){
    delete tmp;
  }
}

NdbDictionary::Column&
NdbDictionary::Column::operator=(const NdbDictionary::Column& column)
{
  m_impl = column.m_impl;
  
  return *this;
}

int
NdbDictionary::Column::setName(const char * name){
  return !m_impl.m_name.assign(name);
}

const char* 
NdbDictionary::Column::getName() const {
  return m_impl.m_name.c_str();
}

void
NdbDictionary::Column::setType(Type t){
  m_impl.init(t);
}

NdbDictionary::Column::Type 
NdbDictionary::Column::getType() const {
  return m_impl.m_type;
}

void 
NdbDictionary::Column::setPrecision(int val){
  m_impl.m_precision = val;
}

int 
NdbDictionary::Column::getPrecision() const {
  return m_impl.m_precision;
}

void 
NdbDictionary::Column::setScale(int val){
  m_impl.m_scale = val;
}

int 
NdbDictionary::Column::getScale() const{
  return m_impl.m_scale;
}

void
NdbDictionary::Column::setLength(int length){
  m_impl.m_length = length;
}

int 
NdbDictionary::Column::getLength() const{
  return m_impl.m_length;
}

void
NdbDictionary::Column::setInlineSize(int size)
{
  m_impl.m_precision = size;
}

void
NdbDictionary::Column::setCharset(CHARSET_INFO* cs)
{
  m_impl.m_cs = cs;
}

CHARSET_INFO*
NdbDictionary::Column::getCharset() const
{
  return m_impl.m_cs;
}

int
NdbDictionary::Column::getCharsetNumber() const
{
  return m_impl.m_cs->number;
}

int
NdbDictionary::Column::getInlineSize() const
{
  return m_impl.m_precision;
}

void
NdbDictionary::Column::setPartSize(int size)
{
  m_impl.m_scale = size;
}

int
NdbDictionary::Column::getPartSize() const
{
  return m_impl.m_scale;
}

void
NdbDictionary::Column::setStripeSize(int size)
{
  m_impl.m_length = size;
}

int
NdbDictionary::Column::getStripeSize() const
{
  return m_impl.m_length;
}

int 
NdbDictionary::Column::getSize() const{
  return m_impl.m_attrSize;
}

void 
NdbDictionary::Column::setNullable(bool val){
  m_impl.m_nullable = val;
}

bool 
NdbDictionary::Column::getNullable() const {
  return m_impl.m_nullable;
}

void 
NdbDictionary::Column::setPrimaryKey(bool val){
  m_impl.m_pk = val;
}

bool 
NdbDictionary::Column::getPrimaryKey() const {
  return m_impl.m_pk;
}

void 
NdbDictionary::Column::setPartitionKey(bool val){
  m_impl.m_distributionKey = val;
}

bool 
NdbDictionary::Column::getPartitionKey() const{
  return m_impl.m_distributionKey;
}

const NdbDictionary::Table * 
NdbDictionary::Column::getBlobTable() const {
  NdbTableImpl * t = m_impl.m_blobTable;
  if (t)
    return t->m_facade;
  return 0;
}

void 
NdbDictionary::Column::setAutoIncrement(bool val){
  m_impl.m_autoIncrement = val;
}

bool 
NdbDictionary::Column::getAutoIncrement() const {
  return m_impl.m_autoIncrement;
}

void
NdbDictionary::Column::setAutoIncrementInitialValue(Uint64 val){
  m_impl.m_autoIncrementInitialValue = val;
}

/*
* setDefaultValue() with only one const char * parameter is reserved
* for backward compatible api consideration, but is broken.
*/
int
NdbDictionary::Column::setDefaultValue(const char* defaultValue)
{
  return -1;
}

/*
  The significant length of a column can't easily be calculated before
  the column type is fully defined, so the length of the default value 
  is passed in as a parameter explicitly.
*/
int
NdbDictionary::Column::setDefaultValue(const void* defaultValue, unsigned int n)
{
  if (defaultValue == NULL)
    return m_impl.m_defaultValue.assign(NULL, 0);

  return m_impl.m_defaultValue.assign(defaultValue, n);
}

const void*
NdbDictionary::Column::getDefaultValue(unsigned int* len) const
{
  if (len)
   *len = m_impl.m_defaultValue.length();

  return m_impl.m_defaultValue.get_data();
}

int
NdbDictionary::Column::getColumnNo() const {
  return m_impl.m_column_no;
}

int
NdbDictionary::Column::getAttrId() const {
  return m_impl.m_attrId;
}

bool
NdbDictionary::Column::equal(const NdbDictionary::Column & col) const {
  return m_impl.equal(col.m_impl);
}

int
NdbDictionary::Column::getSizeInBytes() const 
{
  return m_impl.m_attrSize * m_impl.m_arraySize;
}

void
NdbDictionary::Column::setArrayType(ArrayType type)
{
  m_impl.m_arrayType = type;
}

NdbDictionary::Column::ArrayType
NdbDictionary::Column::getArrayType() const
{
  return (ArrayType)m_impl.m_arrayType;
}

void
NdbDictionary::Column::setStorageType(StorageType type)
{
  m_impl.m_storageType = type;
}

NdbDictionary::Column::StorageType
NdbDictionary::Column::getStorageType() const
{
  return (StorageType)m_impl.m_storageType;
}

int
NdbDictionary::Column::getBlobVersion() const
{
  return m_impl.getBlobVersion();
}

void
NdbDictionary::Column::setBlobVersion(int blobVersion)
{
  m_impl.setBlobVersion(blobVersion);
}

void 
NdbDictionary::Column::setDynamic(bool val){
  m_impl.m_dynamic = val;
}

bool 
NdbDictionary::Column::getDynamic() const {
  return m_impl.m_dynamic;
}

bool
NdbDictionary::Column::getIndexSourced() const {
  return m_impl.m_indexSourced;
}

int
NdbDictionary::Column::isBindable(const NdbDictionary::Column & col) const
{
  const NdbColumnImpl& parentColumn = col.m_impl;

  if (m_impl.m_type      != parentColumn.m_type ||
      m_impl.m_precision != parentColumn.m_precision ||
      m_impl.m_scale     != parentColumn.m_scale ||
      m_impl.m_length    != parentColumn.m_length ||
      m_impl.m_cs        != parentColumn.m_cs)
    return -1;

  if (m_impl.m_type == NdbDictionary::Column::Blob ||
      m_impl.m_type == NdbDictionary::Column::Text)
    return -1;

  return 0; // ok
}

/*****************************************************************
 * Table facade
 */
NdbDictionary::Table::Table(const char * name)
  : m_impl(* new NdbTableImpl(* this)) 
{
  setName(name);
}

NdbDictionary::Table::Table(const NdbDictionary::Table & org)
  : Object(org), m_impl(* new NdbTableImpl(* this))
{
  m_impl.assign(org.m_impl);
}

NdbDictionary::Table::Table(NdbTableImpl & impl)
  : m_impl(impl)
{
}

NdbDictionary::Table::~Table(){
  NdbTableImpl * tmp = &m_impl;  
  if(this != tmp){
    delete tmp;
  }
}

NdbDictionary::Table&
NdbDictionary::Table::operator=(const NdbDictionary::Table& table)
{
  m_impl.assign(table.m_impl);
  
  m_impl.m_facade = this;
  return *this;
}

int
NdbDictionary::Table::setName(const char * name){
  return m_impl.setName(name);
}

const char * 
NdbDictionary::Table::getName() const {
  return m_impl.getName();
}

const char *
NdbDictionary::Table::getMysqlName() const {
  return m_impl.getMysqlName();
}

int
NdbDictionary::Table::getTableId() const {
  return m_impl.m_id;
}

int
NdbDictionary::Table::addColumn(const Column & c){
  NdbColumnImpl* col = new NdbColumnImpl;
  if (col ==  NULL)
  {
    errno = ENOMEM;
    return -1;
  }
  (* col) = NdbColumnImpl::getImpl(c);
  if (m_impl.m_columns.push_back(col))
  {
    return -1;
  }
  if (m_impl.buildColumnHash())
  {
    return -1;
  }
  col->m_column_no = m_impl.m_columns.size() - 1;
  return 0;
}

const NdbDictionary::Column*
NdbDictionary::Table::getColumn(const char * name) const {
  return m_impl.getColumn(name);
}

const NdbDictionary::Column* 
NdbDictionary::Table::getColumn(const int attrId) const {
  return m_impl.getColumn(attrId);
}

NdbDictionary::Column*
NdbDictionary::Table::getColumn(const char * name) 
{
  return m_impl.getColumn(name);
}

NdbDictionary::Column* 
NdbDictionary::Table::getColumn(const int attrId)
{
  return m_impl.getColumn(attrId);
}

void
NdbDictionary::Table::setLogging(bool val){
  m_impl.m_logging = val;
}

bool 
NdbDictionary::Table::getLogging() const {
  return m_impl.m_logging;
}

void
NdbDictionary::Table::setFragmentType(FragmentType ft){
  m_impl.m_fragmentType = ft;
}

NdbDictionary::Object::FragmentType 
NdbDictionary::Table::getFragmentType() const {
  return m_impl.m_fragmentType;
}

void 
NdbDictionary::Table::setKValue(int kValue){
  m_impl.m_kvalue = kValue;
}

int
NdbDictionary::Table::getKValue() const {
  return m_impl.m_kvalue;
}

void 
NdbDictionary::Table::setMinLoadFactor(int lf){
  m_impl.m_minLoadFactor = lf;
}

int 
NdbDictionary::Table::getMinLoadFactor() const {
  return m_impl.m_minLoadFactor;
}

void 
NdbDictionary::Table::setMaxLoadFactor(int lf){
  m_impl.m_maxLoadFactor = lf;  
}

int 
NdbDictionary::Table::getMaxLoadFactor() const {
  return m_impl.m_maxLoadFactor;
}

int
NdbDictionary::Table::getNoOfColumns() const {
  return m_impl.m_columns.size();
}

int
NdbDictionary::Table::getNoOfAutoIncrementColumns() const {
  return m_impl.m_noOfAutoIncColumns;
}

int
NdbDictionary::Table::getNoOfPrimaryKeys() const {
  return m_impl.m_noOfKeys;
}

void
NdbDictionary::Table::setMaxRows(Uint64 maxRows)
{
  m_impl.m_max_rows = maxRows;
}

Uint64
NdbDictionary::Table::getMaxRows() const
{
  return m_impl.m_max_rows;
}

void
NdbDictionary::Table::setMinRows(Uint64 minRows)
{
  m_impl.m_min_rows = minRows;
}

Uint64
NdbDictionary::Table::getMinRows() const
{
  return m_impl.m_min_rows;
}

void
NdbDictionary::Table::setDefaultNoPartitionsFlag(Uint32 flag)
{
  m_impl.m_default_no_part_flag = flag;
}

Uint32
NdbDictionary::Table::getDefaultNoPartitionsFlag() const
{
  return m_impl.m_default_no_part_flag;
}

const char*
NdbDictionary::Table::getPrimaryKey(int no) const {
  int count = 0;
  for (unsigned i = 0; i < m_impl.m_columns.size(); i++) {
    if (m_impl.m_columns[i]->m_pk) {
      if (count++ == no)
        return m_impl.m_columns[i]->m_name.c_str();
    }
  }
  return 0;
}

const void* 
NdbDictionary::Table::getFrmData() const {
  return m_impl.getFrmData();
}

Uint32
NdbDictionary::Table::getFrmLength() const {
  return m_impl.getFrmLength();
}

enum NdbDictionary::Table::SingleUserMode
NdbDictionary::Table::getSingleUserMode() const
{
  return (enum SingleUserMode)m_impl.m_single_user_mode;
}

void
NdbDictionary::Table::setSingleUserMode(enum NdbDictionary::Table::SingleUserMode mode)
{
  m_impl.m_single_user_mode = (Uint8)mode;
}

#if 0
int
NdbDictionary::Table::setTablespaceNames(const void *data, Uint32 len)
{
  return m_impl.setTablespaceNames(data, len);
}

const void*
NdbDictionary::Table::getTablespaceNames()
{
  return m_impl.getTablespaceNames();
}

Uint32
NdbDictionary::Table::getTablespaceNamesLen() const
{
  return m_impl.getTablespaceNamesLen();
}
#endif

void
NdbDictionary::Table::setLinearFlag(Uint32 flag)
{
  m_impl.m_linear_flag = flag;
}

bool
NdbDictionary::Table::getLinearFlag() const
{
  return m_impl.m_linear_flag;
}

void
NdbDictionary::Table::setFragmentCount(Uint32 count)
{
  m_impl.setFragmentCount(count);
}

Uint32
NdbDictionary::Table::getFragmentCount() const
{
  return m_impl.getFragmentCount();
}

int
NdbDictionary::Table::setFrm(const void* data, Uint32 len){
  return m_impl.setFrm(data, len);
}

const Uint32*
NdbDictionary::Table::getFragmentData() const {
  return m_impl.getFragmentData();
}

Uint32
NdbDictionary::Table::getFragmentDataLen() const {
  return m_impl.getFragmentDataLen();
}

int
NdbDictionary::Table::setFragmentData(const Uint32* data, Uint32 cnt)
{
  return m_impl.setFragmentData(data, cnt);
}

const Int32*
NdbDictionary::Table::getRangeListData() const {
  return m_impl.getRangeListData();
}

Uint32
NdbDictionary::Table::getRangeListDataLen() const {
  return m_impl.getRangeListDataLen();
}

int
NdbDictionary::Table::setRangeListData(const Int32* data, Uint32 len)
{
  return m_impl.setRangeListData(data, len);
}

Uint32
NdbDictionary::Table::getFragmentNodes(Uint32 fragmentId, 
                                       Uint32* nodeIdArrayPtr,
                                       Uint32 arraySize) const
{
  return m_impl.getFragmentNodes(fragmentId, nodeIdArrayPtr, arraySize);
}

NdbDictionary::Object::Status
NdbDictionary::Table::getObjectStatus() const {
  return m_impl.m_status;
}

void
NdbDictionary::Table::setStatusInvalid() const {
  m_impl.m_status = NdbDictionary::Object::Invalid;
}

int 
NdbDictionary::Table::getObjectVersion() const {
  return m_impl.m_version;
}

int 
NdbDictionary::Table::getObjectId() const {
  return m_impl.m_id;
}

bool
NdbDictionary::Table::equal(const NdbDictionary::Table & col) const {
  return m_impl.equal(col.m_impl);
}

int
NdbDictionary::Table::getRowSizeInBytes() const {  
  int sz = 0;
  for(int i = 0; i<getNoOfColumns(); i++){
    const NdbDictionary::Column * c = getColumn(i);
    sz += (c->getSizeInBytes()+ 3) / 4;
  }
  return sz * 4;
}

int
NdbDictionary::Table::getReplicaCount() const {  
  return m_impl.m_replicaCount;
}

bool
NdbDictionary::Table::getTemporary() const {
  return m_impl.m_temporary;
}

void
NdbDictionary::Table::setTemporary(bool val) {
  m_impl.m_temporary = val;
}

int
NdbDictionary::Table::createTableInDb(Ndb* pNdb, bool equalOk) const {  
  const NdbDictionary::Table * pTab = 
    pNdb->getDictionary()->getTable(getName());
  if(pTab != 0 && equal(* pTab))
    return 0;
  if(pTab != 0 && !equal(* pTab))
    return -1;
  return pNdb->getDictionary()->createTable(* this);
}

bool
NdbDictionary::Table::getTablespace(Uint32 *id, Uint32 *version) const 
{
  if (m_impl.m_tablespace_id == RNIL)
    return false;
  if (id)
    *id= m_impl.m_tablespace_id;
  if (version)
    *version= m_impl.m_version;
  return true;
}

const char *
NdbDictionary::Table::getTablespaceName() const 
{
  return m_impl.m_tablespace_name.c_str();
}

int
NdbDictionary::Table::setTablespaceName(const char * name){
  m_impl.m_tablespace_id = ~0;
  m_impl.m_tablespace_version = ~0;
  return !m_impl.m_tablespace_name.assign(name);
}

int
NdbDictionary::Table::setTablespace(const NdbDictionary::Tablespace & ts){
  m_impl.m_tablespace_id = NdbTablespaceImpl::getImpl(ts).m_id;
  m_impl.m_tablespace_version = ts.getObjectVersion();
  return !m_impl.m_tablespace_name.assign(ts.getName());
}

bool
NdbDictionary::Table::getHashMap(Uint32 *id, Uint32 *version) const
{
  if (m_impl.m_hash_map_id == RNIL)
    return false;
  if (id)
    *id= m_impl.m_hash_map_id;
  if (version)
    *version= m_impl.m_hash_map_version;
  return true;
}

int
NdbDictionary::Table::setHashMap(const NdbDictionary::HashMap& hm)
{
  m_impl.m_hash_map_id = hm.getObjectId();
  m_impl.m_hash_map_version = hm.getObjectVersion();
  return 0;
}

void
NdbDictionary::Table::setRowChecksumIndicator(bool val){
  m_impl.m_row_checksum = val;
}

bool 
NdbDictionary::Table::getRowChecksumIndicator() const {
  return m_impl.m_row_checksum;
}

void
NdbDictionary::Table::setRowGCIIndicator(bool val){
  m_impl.m_row_gci = val;
}

bool 
NdbDictionary::Table::getRowGCIIndicator() const {
  return m_impl.m_row_gci;
}

void
NdbDictionary::Table::setExtraRowGciBits(Uint32 val)
{
  if (val <= 31)
  {
    m_impl.m_extra_row_gci_bits = val;
  }
}

Uint32
NdbDictionary::Table::getExtraRowGciBits() const
{
  return m_impl.m_extra_row_gci_bits;
}

void
NdbDictionary::Table::setExtraRowAuthorBits(Uint32 val)
{
  if (val <= 31)
  {
    m_impl.m_extra_row_author_bits = val;
  }
}

Uint32
NdbDictionary::Table::getExtraRowAuthorBits() const
{
  return m_impl.m_extra_row_author_bits;
}

void
NdbDictionary::Table::setForceVarPart(bool val){
  m_impl.m_force_var_part = val;
}

bool 
NdbDictionary::Table::getForceVarPart() const {
  return m_impl.m_force_var_part;
}

bool
NdbDictionary::Table::hasDefaultValues() const {
  return m_impl.m_has_default_values;
}

const NdbRecord*
NdbDictionary::Table::getDefaultRecord() const {
  return m_impl.m_ndbrecord;
}

int
NdbDictionary::Table::aggregate(NdbError& error)
{
  return m_impl.aggregate(error);
}

int
NdbDictionary::Table::validate(NdbError& error)
{
  return m_impl.validate(error);
}

Uint32
NdbDictionary::Table::getPartitionId(Uint32 hashValue) const
{
  switch (m_impl.m_fragmentType){
  case NdbDictionary::Object::FragAllSmall:
  case NdbDictionary::Object::FragAllMedium:
  case NdbDictionary::Object::FragAllLarge:
  case NdbDictionary::Object::FragSingle:
  case NdbDictionary::Object::DistrKeyLin:
  {
    Uint32 fragmentId = hashValue & m_impl.m_hashValueMask;
    if(fragmentId < m_impl.m_hashpointerValue) 
      fragmentId = hashValue & ((m_impl.m_hashValueMask << 1) + 1);
    return fragmentId;
  }
  case NdbDictionary::Object::DistrKeyHash:
  {
    Uint32 cnt = m_impl.m_fragmentCount;
    return hashValue % (cnt ? cnt : 1);
  }
  case NdbDictionary::Object::HashMapPartition:
  {
    Uint32 cnt = m_impl.m_hash_map.size();
    return m_impl.m_hash_map[hashValue % cnt];
  }
  default:
    return 0;
  }
}

void
NdbDictionary::Table::assignObjId(const NdbDictionary::ObjectId& _objId)
{
  const NdbDictObjectImpl& objId = NdbDictObjectImpl::getImpl(_objId);
  m_impl.m_id = objId.m_id;
  m_impl.m_version = objId.m_version;
}

void
NdbDictionary::Table::setStorageType(NdbDictionary::Column::StorageType type)
{
  m_impl.m_storageType = type;
}

NdbDictionary::Column::StorageType
NdbDictionary::Table::getStorageType() const
{
  return (NdbDictionary::Column::StorageType)m_impl.m_storageType;
}

/*****************************************************************
 * Index facade
 */

NdbDictionary::Index::Index(const char * name)
  : m_impl(* new NdbIndexImpl(* this))
{
  setName(name);
}

NdbDictionary::Index::Index(NdbIndexImpl & impl)
  : m_impl(impl) 
{
}

NdbDictionary::Index::~Index(){
  NdbIndexImpl * tmp = &m_impl;  
  if(this != tmp){
    delete tmp;
  }
}

int
NdbDictionary::Index::setName(const char * name){
  return m_impl.setName(name);
}

const char * 
NdbDictionary::Index::getName() const {
  return m_impl.getName();
}

int
NdbDictionary::Index::setTable(const char * table){
  return m_impl.setTable(table);
}

const char * 
NdbDictionary::Index::getTable() const {
  return m_impl.getTable();
}

unsigned
NdbDictionary::Index::getNoOfColumns() const {
  return m_impl.m_columns.size();
}

int
NdbDictionary::Index::getNoOfIndexColumns() const {
  return m_impl.m_columns.size();
}

const NdbDictionary::Column *
NdbDictionary::Index::getColumn(unsigned no) const {
  if(no < m_impl.m_columns.size())
    return m_impl.m_columns[no];
  return NULL;
}

const char *
NdbDictionary::Index::getIndexColumn(int no) const {
  const NdbDictionary::Column* col = getColumn(no);

  if (col)
    return col->getName();
  else
    return NULL;
}

const NdbRecord*
NdbDictionary::Index::getDefaultRecord() const {
  return m_impl.m_table->m_ndbrecord;
}

int
NdbDictionary::Index::addColumn(const Column & c){
  NdbColumnImpl* col = new NdbColumnImpl;
  if (col == NULL)
  {
    errno = ENOMEM;
    return -1;
  }
  (* col) = NdbColumnImpl::getImpl(c);

  col->m_indexSourced=true;
  
  /* Remove defaults from indexed columns */
  col->m_defaultValue.clear();

  if (m_impl.m_columns.push_back(col))
  {
    return -1;
  }
  return 0;
}

int
NdbDictionary::Index::addColumnName(const char * name){
  const Column c(name);
  return addColumn(c);
}

int
NdbDictionary::Index::addIndexColumn(const char * name){
  const Column c(name);
  return addColumn(c);
}

int
NdbDictionary::Index::addColumnNames(unsigned noOfNames, const char ** names){
  for(unsigned i = 0; i < noOfNames; i++) {
    const Column c(names[i]);
    if (addColumn(c))
    {
      return -1;
    }
  }
  return 0;
}

int
NdbDictionary::Index::addIndexColumns(int noOfNames, const char ** names){
  for(int i = 0; i < noOfNames; i++) {
    const Column c(names[i]);
    if (addColumn(c))
    {
      return -1;
    }
  }
  return 0;
}

void
NdbDictionary::Index::setType(NdbDictionary::Index::Type t){
  m_impl.m_type = (NdbDictionary::Object::Type)t;
}

NdbDictionary::Index::Type
NdbDictionary::Index::getType() const {
  return (NdbDictionary::Index::Type)m_impl.m_type;
}

void
NdbDictionary::Index::setLogging(bool val){
  m_impl.m_logging = val;
}

bool
NdbDictionary::Index::getTemporary() const {
  return m_impl.m_temporary;
}

void
NdbDictionary::Index::setTemporary(bool val){
  m_impl.m_temporary = val;
}

bool 
NdbDictionary::Index::getLogging() const {
  return m_impl.m_logging;
}

NdbDictionary::Object::Status
NdbDictionary::Index::getObjectStatus() const {
  return m_impl.m_table->m_status;
}

int 
NdbDictionary::Index::getObjectVersion() const {
  return m_impl.m_table->m_version;
}

int 
NdbDictionary::Index::getObjectId() const {
  return m_impl.m_table->m_id;
}

/*****************************************************************
 * OptimizeTableHandle facade
 */
NdbDictionary::OptimizeTableHandle::OptimizeTableHandle()
  : m_impl(* new NdbOptimizeTableHandleImpl(* this))
{}

NdbDictionary::OptimizeTableHandle::OptimizeTableHandle(NdbOptimizeTableHandleImpl & impl)
  : m_impl(impl)
{}

NdbDictionary::OptimizeTableHandle::~OptimizeTableHandle()
{
  NdbOptimizeTableHandleImpl * tmp = &m_impl;
  if(this != tmp){
    delete tmp;
  }
}

int
NdbDictionary::OptimizeTableHandle::next()
{
  return m_impl.next();
}

int
NdbDictionary::OptimizeTableHandle::close()
{
  int result = m_impl.close();
  return result;
}

/*****************************************************************
 * OptimizeIndexHandle facade
 */
NdbDictionary::OptimizeIndexHandle::OptimizeIndexHandle()
  : m_impl(* new NdbOptimizeIndexHandleImpl(* this))
{}

NdbDictionary::OptimizeIndexHandle::OptimizeIndexHandle(NdbOptimizeIndexHandleImpl & impl)
  : m_impl(impl)
{}

NdbDictionary::OptimizeIndexHandle::~OptimizeIndexHandle()
{
  NdbOptimizeIndexHandleImpl * tmp = &m_impl;
  if(this != tmp){
    delete tmp;
  }
}

int
NdbDictionary::OptimizeIndexHandle::next()
{
  return m_impl.next();
}

int
NdbDictionary::OptimizeIndexHandle::close()
{
  int result = m_impl.close();
  return result;
}

/*****************************************************************
 * Event facade
 */
NdbDictionary::Event::Event(const char * name)
  : m_impl(* new NdbEventImpl(* this))
{
  setName(name);
}

NdbDictionary::Event::Event(const char * name, const Table& table)
  : m_impl(* new NdbEventImpl(* this))
{
  setName(name);
  setTable(table);
}

NdbDictionary::Event::Event(NdbEventImpl & impl)
  : m_impl(impl) 
{
}

NdbDictionary::Event::~Event()
{
  NdbEventImpl * tmp = &m_impl;
  if(this != tmp){
    delete tmp;
  }
}

int
NdbDictionary::Event::setName(const char * name)
{
  return m_impl.setName(name);
}

const char *
NdbDictionary::Event::getName() const
{
  return m_impl.getName();
}

void 
NdbDictionary::Event::setTable(const Table& table)
{
  m_impl.setTable(table);
}

const NdbDictionary::Table *
NdbDictionary::Event::getTable() const
{
  return m_impl.getTable();
}

int
NdbDictionary::Event::setTable(const char * table)
{
  return m_impl.setTable(table);
}

const char*
NdbDictionary::Event::getTableName() const
{
  return m_impl.getTableName();
}

void
NdbDictionary::Event::addTableEvent(const TableEvent t)
{
  m_impl.addTableEvent(t);
}

bool
NdbDictionary::Event::getTableEvent(const TableEvent t) const
{
  return m_impl.getTableEvent(t);
}

void
NdbDictionary::Event::setDurability(EventDurability d)
{
  m_impl.setDurability(d);
}

NdbDictionary::Event::EventDurability
NdbDictionary::Event::getDurability() const
{
  return m_impl.getDurability();
}

void
NdbDictionary::Event::setReport(EventReport r)
{
  m_impl.setReport(r);
}

NdbDictionary::Event::EventReport
NdbDictionary::Event::getReport() const
{
  return m_impl.getReport();
}

void
NdbDictionary::Event::addColumn(const Column & c){
  NdbColumnImpl* col = new NdbColumnImpl;
  (* col) = NdbColumnImpl::getImpl(c);
  m_impl.m_columns.push_back(col);
}

void
NdbDictionary::Event::addEventColumn(unsigned attrId)
{
  m_impl.m_attrIds.push_back(attrId);
}

void
NdbDictionary::Event::addEventColumn(const char * name)
{
  const Column c(name);
  addColumn(c);
}

void
NdbDictionary::Event::addEventColumns(int n, const char ** names)
{
  for (int i = 0; i < n; i++)
    addEventColumn(names[i]);
}

int NdbDictionary::Event::getNoOfEventColumns() const
{
  return m_impl.getNoOfEventColumns();
}

const NdbDictionary::Column *
NdbDictionary::Event::getEventColumn(unsigned no) const
{
  return m_impl.getEventColumn(no);
}

void NdbDictionary::Event::mergeEvents(bool flag)
{
  m_impl.m_mergeEvents = flag;
}

NdbDictionary::Object::Status
NdbDictionary::Event::getObjectStatus() const
{
  return m_impl.m_status;
}

int 
NdbDictionary::Event::getObjectVersion() const
{
  return m_impl.m_version;
}

int 
NdbDictionary::Event::getObjectId() const {
  return m_impl.m_id;
}

void NdbDictionary::Event::print()
{
  m_impl.print();
}

/*****************************************************************
 * Tablespace facade
 */
NdbDictionary::Tablespace::Tablespace()
  : m_impl(* new NdbTablespaceImpl(* this))
{
}

NdbDictionary::Tablespace::Tablespace(NdbTablespaceImpl & impl)
  : m_impl(impl) 
{
}

NdbDictionary::Tablespace::Tablespace(const NdbDictionary::Tablespace & org)
  : Object(org), m_impl(* new NdbTablespaceImpl(* this))
{
  m_impl.assign(org.m_impl);
}

NdbDictionary::Tablespace::~Tablespace(){
  NdbTablespaceImpl * tmp = &m_impl;  
  if(this != tmp){
    delete tmp;
  }
}

void 
NdbDictionary::Tablespace::setName(const char * name){
  m_impl.m_name.assign(name);
}

const char * 
NdbDictionary::Tablespace::getName() const {
  return m_impl.m_name.c_str();
}

void
NdbDictionary::Tablespace::setAutoGrowSpecification
(const NdbDictionary::AutoGrowSpecification& spec){
  m_impl.m_grow_spec = spec;
}
const NdbDictionary::AutoGrowSpecification& 
NdbDictionary::Tablespace::getAutoGrowSpecification() const {
  return m_impl.m_grow_spec;
}

void
NdbDictionary::Tablespace::setExtentSize(Uint32 sz){
  m_impl.m_extent_size = sz;
}

Uint32
NdbDictionary::Tablespace::getExtentSize() const {
  return m_impl.m_extent_size;
}

void
NdbDictionary::Tablespace::setDefaultLogfileGroup(const char * name){
  m_impl.m_logfile_group_id = ~0;
  m_impl.m_logfile_group_version = ~0;
  m_impl.m_logfile_group_name.assign(name);
}

void
NdbDictionary::Tablespace::setDefaultLogfileGroup
(const NdbDictionary::LogfileGroup & lg){
  m_impl.m_logfile_group_id = NdbLogfileGroupImpl::getImpl(lg).m_id;
  m_impl.m_logfile_group_version = lg.getObjectVersion();
  m_impl.m_logfile_group_name.assign(lg.getName());
}

const char * 
NdbDictionary::Tablespace::getDefaultLogfileGroup() const {
  return m_impl.m_logfile_group_name.c_str();
}

Uint32
NdbDictionary::Tablespace::getDefaultLogfileGroupId() const {
  return m_impl.m_logfile_group_id;
}

NdbDictionary::Object::Status
NdbDictionary::Tablespace::getObjectStatus() const {
  return m_impl.m_status;
}

int 
NdbDictionary::Tablespace::getObjectVersion() const {
  return m_impl.m_version;
}

int 
NdbDictionary::Tablespace::getObjectId() const {
  return m_impl.m_id;
}

/*****************************************************************
 * LogfileGroup facade
 */
NdbDictionary::LogfileGroup::LogfileGroup()
  : m_impl(* new NdbLogfileGroupImpl(* this))
{
}

NdbDictionary::LogfileGroup::LogfileGroup(NdbLogfileGroupImpl & impl)
  : m_impl(impl) 
{
}

NdbDictionary::LogfileGroup::LogfileGroup(const NdbDictionary::LogfileGroup & org)
  : Object(org), m_impl(* new NdbLogfileGroupImpl(* this)) 
{
  m_impl.assign(org.m_impl);
}

NdbDictionary::LogfileGroup::~LogfileGroup(){
  NdbLogfileGroupImpl * tmp = &m_impl;  
  if(this != tmp){
    delete tmp;
  }
}

void 
NdbDictionary::LogfileGroup::setName(const char * name){
  m_impl.m_name.assign(name);
}

const char * 
NdbDictionary::LogfileGroup::getName() const {
  return m_impl.m_name.c_str();
}

void
NdbDictionary::LogfileGroup::setUndoBufferSize(Uint32 sz){
  m_impl.m_undo_buffer_size = sz;
}

Uint32
NdbDictionary::LogfileGroup::getUndoBufferSize() const {
  return m_impl.m_undo_buffer_size;
}

void
NdbDictionary::LogfileGroup::setAutoGrowSpecification
(const NdbDictionary::AutoGrowSpecification& spec){
  m_impl.m_grow_spec = spec;
}
const NdbDictionary::AutoGrowSpecification& 
NdbDictionary::LogfileGroup::getAutoGrowSpecification() const {
  return m_impl.m_grow_spec;
}

Uint64 NdbDictionary::LogfileGroup::getUndoFreeWords() const {
  return m_impl.m_undo_free_words;
}

NdbDictionary::Object::Status
NdbDictionary::LogfileGroup::getObjectStatus() const {
  return m_impl.m_status;
}

int 
NdbDictionary::LogfileGroup::getObjectVersion() const {
  return m_impl.m_version;
}

int 
NdbDictionary::LogfileGroup::getObjectId() const {
  return m_impl.m_id;
}

/*****************************************************************
 * Datafile facade
 */
NdbDictionary::Datafile::Datafile()
  : m_impl(* new NdbDatafileImpl(* this))
{
}

NdbDictionary::Datafile::Datafile(NdbDatafileImpl & impl)
  : m_impl(impl) 
{
}

NdbDictionary::Datafile::Datafile(const NdbDictionary::Datafile & org)
  : Object(org), m_impl(* new NdbDatafileImpl(* this)) 
{
  m_impl.assign(org.m_impl);
}

NdbDictionary::Datafile::~Datafile(){
  NdbDatafileImpl * tmp = &m_impl;  
  if(this != tmp){
    delete tmp;
  }
}

void 
NdbDictionary::Datafile::setPath(const char * path){
  m_impl.m_path.assign(path);
}

const char * 
NdbDictionary::Datafile::getPath() const {
  return m_impl.m_path.c_str();
}

void 
NdbDictionary::Datafile::setSize(Uint64 sz){
  m_impl.m_size = sz;
}

Uint64
NdbDictionary::Datafile::getSize() const {
  return m_impl.m_size;
}

Uint64
NdbDictionary::Datafile::getFree() const {
  return m_impl.m_free;
}

int
NdbDictionary::Datafile::setTablespace(const char * tablespace){
  m_impl.m_filegroup_id = ~0;
  m_impl.m_filegroup_version = ~0;
  return !m_impl.m_filegroup_name.assign(tablespace);
}

int
NdbDictionary::Datafile::setTablespace(const NdbDictionary::Tablespace & ts){
  m_impl.m_filegroup_id = NdbTablespaceImpl::getImpl(ts).m_id;
  m_impl.m_filegroup_version = ts.getObjectVersion();
  return !m_impl.m_filegroup_name.assign(ts.getName());
}

const char *
NdbDictionary::Datafile::getTablespace() const {
  return m_impl.m_filegroup_name.c_str();
}

void
NdbDictionary::Datafile::getTablespaceId(NdbDictionary::ObjectId* dst) const 
{
  if (dst)
  {
    NdbDictObjectImpl::getImpl(* dst).m_id = m_impl.m_filegroup_id;
    NdbDictObjectImpl::getImpl(* dst).m_version = m_impl.m_filegroup_version;
  }
}

NdbDictionary::Object::Status
NdbDictionary::Datafile::getObjectStatus() const {
  return m_impl.m_status;
}

int 
NdbDictionary::Datafile::getObjectVersion() const {
  return m_impl.m_version;
}

int 
NdbDictionary::Datafile::getObjectId() const {
  return m_impl.m_id;
}

/*****************************************************************
 * Undofile facade
 */
NdbDictionary::Undofile::Undofile()
  : m_impl(* new NdbUndofileImpl(* this))
{
}

NdbDictionary::Undofile::Undofile(NdbUndofileImpl & impl)
  : m_impl(impl) 
{
}

NdbDictionary::Undofile::Undofile(const NdbDictionary::Undofile & org)
  : Object(org), m_impl(* new NdbUndofileImpl(* this))
{
  m_impl.assign(org.m_impl);
}

NdbDictionary::Undofile::~Undofile(){
  NdbUndofileImpl * tmp = &m_impl;  
  if(this != tmp){
    delete tmp;
  }
}

void 
NdbDictionary::Undofile::setPath(const char * path){
  m_impl.m_path.assign(path);
}

const char * 
NdbDictionary::Undofile::getPath() const {
  return m_impl.m_path.c_str();
}

void 
NdbDictionary::Undofile::setSize(Uint64 sz){
  m_impl.m_size = sz;
}

Uint64
NdbDictionary::Undofile::getSize() const {
  return m_impl.m_size;
}

void 
NdbDictionary::Undofile::setLogfileGroup(const char * logfileGroup){
  m_impl.m_filegroup_id = ~0;
  m_impl.m_filegroup_version = ~0;
  m_impl.m_filegroup_name.assign(logfileGroup);
}

void 
NdbDictionary::Undofile::setLogfileGroup
(const NdbDictionary::LogfileGroup & ts){
  m_impl.m_filegroup_id = NdbLogfileGroupImpl::getImpl(ts).m_id;
  m_impl.m_filegroup_version = ts.getObjectVersion();
  m_impl.m_filegroup_name.assign(ts.getName());
}

const char *
NdbDictionary::Undofile::getLogfileGroup() const {
  return m_impl.m_filegroup_name.c_str();
}

void
NdbDictionary::Undofile::getLogfileGroupId(NdbDictionary::ObjectId * dst)const 
{
  if (dst)
  {
    NdbDictObjectImpl::getImpl(* dst).m_id = m_impl.m_filegroup_id;
    NdbDictObjectImpl::getImpl(* dst).m_version = m_impl.m_filegroup_version;
  }
}

NdbDictionary::Object::Status
NdbDictionary::Undofile::getObjectStatus() const {
  return m_impl.m_status;
}

int 
NdbDictionary::Undofile::getObjectVersion() const {
  return m_impl.m_version;
}

int 
NdbDictionary::Undofile::getObjectId() const {
  return m_impl.m_id;
}

/*****************************************************************
 * HashMap facade
 */
NdbDictionary::HashMap::HashMap()
  : m_impl(* new NdbHashMapImpl(* this))
{
}

NdbDictionary::HashMap::HashMap(NdbHashMapImpl & impl)
  : m_impl(impl)
{
}

NdbDictionary::HashMap::HashMap(const NdbDictionary::HashMap & org)
  : Object(org), m_impl(* new NdbHashMapImpl(* this))
{
  m_impl.assign(org.m_impl);
}

NdbDictionary::HashMap::~HashMap(){
  NdbHashMapImpl * tmp = &m_impl;
  if(this != tmp){
    delete tmp;
  }
}

void
NdbDictionary::HashMap::setName(const char * path)
{
  m_impl.m_name.assign(path);
}

const char *
NdbDictionary::HashMap::getName() const
{
  return m_impl.m_name.c_str();
}

void
NdbDictionary::HashMap::setMap(const Uint32* map, Uint32 len)
{
  m_impl.m_map.assign(map, len);
}

Uint32
NdbDictionary::HashMap::getMapLen() const
{
  return m_impl.m_map.size();
}

int
NdbDictionary::HashMap::getMapValues(Uint32* dst, Uint32 len) const
{
  if (len != getMapLen())
    return -1;

  memcpy(dst, m_impl.m_map.getBase(), sizeof(Uint32) * len);
  return 0;
}

bool
NdbDictionary::HashMap::equal(const NdbDictionary::HashMap & obj) const
{
  return m_impl.m_map.equal(obj.m_impl.m_map);
}

NdbDictionary::Object::Status
NdbDictionary::HashMap::getObjectStatus() const {
  return m_impl.m_status;
}

int
NdbDictionary::HashMap::getObjectVersion() const {
  return m_impl.m_version;
}

int
NdbDictionary::HashMap::getObjectId() const {
  return m_impl.m_id;
}

int
NdbDictionary::Dictionary::getDefaultHashMap(NdbDictionary::HashMap& dst,
                                             Uint32 fragments)
{
<<<<<<< HEAD
  return getDefaultHashMap(dst, NDB_DEFAULT_HASHMAP_BUCKETS, fragments);
=======
  return getDefaultHashMap(dst, m_impl.getDefaultHashmapSize(), fragments);
>>>>>>> e6ffef75
}

int
NdbDictionary::Dictionary::getDefaultHashMap(NdbDictionary::HashMap& dst,
                                             Uint32 buckets,
                                             Uint32 fragments)
{
  BaseString tmp;
  tmp.assfmt("DEFAULT-HASHMAP-%u-%u",
             buckets, fragments);

  return getHashMap(dst, tmp.c_str());
}

int
NdbDictionary::Dictionary::getHashMap(NdbDictionary::HashMap& dst,
                                      const char * name)
{
  return m_impl.m_receiver.get_hashmap(NdbHashMapImpl::getImpl(dst), name);
}

int
NdbDictionary::Dictionary::getHashMap(NdbDictionary::HashMap& dst,
                                      const NdbDictionary::Table* tab)
{
  if (tab == 0 ||
      tab->getFragmentType() != NdbDictionary::Object::HashMapPartition)
  {
    return -1;
  }
  return
    m_impl.m_receiver.get_hashmap(NdbHashMapImpl::getImpl(dst),
                                  NdbTableImpl::getImpl(*tab).m_hash_map_id);
}

int
NdbDictionary::Dictionary::initDefaultHashMap(NdbDictionary::HashMap& dst,
                                              Uint32 fragments)
{
<<<<<<< HEAD
  return initDefaultHashMap(dst, NDB_DEFAULT_HASHMAP_BUCKETS, fragments);
=======
  return initDefaultHashMap(dst, m_impl.getDefaultHashmapSize(), fragments);
>>>>>>> e6ffef75
}

int
NdbDictionary::Dictionary::initDefaultHashMap(NdbDictionary::HashMap& dst,
                                              Uint32 buckets,
                                              Uint32 fragments)
{
  BaseString tmp;
  tmp.assfmt("DEFAULT-HASHMAP-%u-%u",
             buckets, fragments);

  dst.setName(tmp.c_str());

  Vector<Uint32> map;
  for (Uint32 i = 0; i < buckets; i++)
  {
    map.push_back(i % fragments);
  }

  dst.setMap(map.getBase(), map.size());
  return 0;
}

int
NdbDictionary::Dictionary::prepareHashMap(const Table& oldTableF,
                                          Table& newTableF)
{
<<<<<<< HEAD
  return prepareHashMap(oldTableF, newTableF, NDB_DEFAULT_HASHMAP_BUCKETS);
=======
  return prepareHashMap(oldTableF, newTableF, m_impl.getDefaultHashmapSize());
>>>>>>> e6ffef75
}

int
NdbDictionary::Dictionary::prepareHashMap(const Table& oldTableF,
                                          Table& newTableF,
                                          Uint32 buckets)
{
  if (!hasSchemaTrans())
  {
    return -1;
  }

  const NdbTableImpl& oldTable = NdbTableImpl::getImpl(oldTableF);
  NdbTableImpl& newTable = NdbTableImpl::getImpl(newTableF);

  if (oldTable.getFragmentType() == NdbDictionary::Object::HashMapPartition)
  {
    HashMap oldmap;
    if (getHashMap(oldmap, &oldTable) == -1)
    {
      return -1;
    }

    if (oldmap.getObjectVersion() != (int)oldTable.m_hash_map_version)
    {
      return -1;
    }

    HashMap newmapF;

    Uint32 oldcnt = oldTable.getFragmentCount();
    Uint32 newcnt = newTable.getFragmentCount();
    if (newcnt == 0)
    {
      /**
       * reorg...we don't know how many fragments new table should have
       *   create if exist a default map...which will "know" how many fragments there are
       */
      ObjectId tmp;
      int ret = m_impl.m_receiver.create_hashmap(NdbHashMapImpl::getImpl(newmapF),
                                                 &NdbDictObjectImpl::getImpl(tmp),
                                                 CreateHashMapReq::CreateDefault |
                                                 CreateHashMapReq::CreateIfNotExists);
      if (ret)
      {
        return ret;
      }

      HashMap hm;
      ret = m_impl.m_receiver.get_hashmap(NdbHashMapImpl::getImpl(hm), tmp.getObjectId());
      if (ret)
      {
        return ret;
      }
      Uint32 zero = 0;
      Vector<Uint32> values;
      values.fill(hm.getMapLen() - 1, zero);
      hm.getMapValues(values.getBase(), values.size());
      for (Uint32 i = 0; i<hm.getMapLen(); i++)
      {
        if (values[i] > newcnt)
          newcnt = values[i];
      }
      newcnt++; // Loop will find max val, cnt = max + 1
      if (newcnt < oldcnt)
      {
        /**
         * drop partition is currently not supported...
         *   and since this is a "reorg" (newcnt == 0) we silently change it to a nop
         */
        newcnt = oldcnt;
      }
      newTable.setFragmentCount(newcnt);
    }

    /*
     * if fragment count has not changed,
     * dont move data and keep old hashmap.
     */

    if (newcnt == oldcnt)
    {
      newTable.m_hash_map_id = oldTable.m_hash_map_id;
      newTable.m_hash_map_version = oldTable.m_hash_map_version;
      return 0;
    }

    Uint32 newmapsize = buckets;
    Uint32 oldmapsize = oldmap.getMapLen();

    /**
     * if old hashmap size is smaller than new hashmap size
     * and new fragment count is a multiple of old hashmap
     * size, no need to extend map, keep old hashmap size
     */

    if (oldmapsize < newmapsize &&
        oldmapsize % newcnt == 0)
    {
      newmapsize = oldmapsize;
    }

    NdbHashMapImpl& newmap = NdbHashMapImpl::getImpl(newmapF);
    NdbHashMapImpl const& oldmapimpl = NdbHashMapImpl::getImpl(oldmap);

    newmap.m_map.expand(newmapsize);
    for (Uint32 i = 0; i < newmapsize; i++)
    {
      Uint32 newval = i % newcnt;
      if (newval < oldcnt)
      {
         newval = oldmapimpl.m_map[i % oldmapsize];
      }
      newmap.m_map.push_back(newval);
    }

    /**
     * check that new map do not imply data movement
     * from old fragment to another old fragment.
     * in such case, fall back to use old hashmap size
     */

    if (oldmapsize != newmapsize)
    {
      Uint32 period = lcm(oldmapsize, newmapsize);
      Uint32 i;

      for (i = 0; i < period; i++)
<<<<<<< HEAD
      {
        if (oldmapimpl.m_map[i % oldmapsize] != newmap.m_map[i % newmapsize] &&
            newmap.m_map[i % newmapsize] < oldcnt)
        {
          /**
           * move from old fragment to another old fragment
           * not supported - keep old hashmap size
           */
          break;
        }
      }

      /* keep old hashmap size, recreate newmap */
      if (i < period)
      {
=======
      {
        if (oldmapimpl.m_map[i % oldmapsize] != newmap.m_map[i % newmapsize] &&
            newmap.m_map[i % newmapsize] < oldcnt)
        {
          /**
           * move from old fragment to another old fragment
           * not supported - keep old hashmap size
           */
          break;
        }
      }

      /* keep old hashmap size, recreate newmap */
      if (i < period)
      {
>>>>>>> e6ffef75
        newmapsize = oldmapsize;
        newmap.m_map.clear();
        newmap.m_map.expand(newmapsize);
        for (Uint32 i = 0; i < newmapsize; i++)
        {
          Uint32 newval = i % newcnt;
          if (newval < oldcnt)
          {
             newval = oldmapimpl.m_map[i % oldmapsize];
          }
          newmap.m_map.push_back(newval);
        }
      }
    }

    /**
     * Check if this accidently became a "default" map
     */
    HashMap def;
    if (getDefaultHashMap(def, newmapsize, newcnt) == 0)
    {
      if (def.equal(newmapF))
      {
        newTable.m_hash_map_id = def.getObjectId();
        newTable.m_hash_map_version = def.getObjectVersion();
        return 0;
      }
    }

    initDefaultHashMap(def, newmapsize, newcnt);
    if (def.equal(newmapF))
    {
      ObjectId tmp;
      if (createHashMap(def, &tmp) == -1)
      {
        return -1;
      }
      newTable.m_hash_map_id = tmp.getObjectId();
      newTable.m_hash_map_version = tmp.getObjectVersion();
      return 0;
    }

    int cnt = 0;
retry:
    if (cnt == 0)
    {
      newmap.m_name.assfmt("HASHMAP-%u-%u-%u",
                           newmapsize,
                           oldcnt,
                           newcnt);
    }
    else
    {
      newmap.m_name.assfmt("HASHMAP-%u-%u-%u-#%u",
                           newmapsize,
                           oldcnt,
                           newcnt,
                           cnt);

    }

    if (getHashMap(def, newmap.getName()) == 0)
    {
      if (def.equal(newmap))
      {
        newTable.m_hash_map_id = def.getObjectId();
        newTable.m_hash_map_version = def.getObjectVersion();
        return 0;
      }
      cnt++;
      goto retry;
    }

    ObjectId tmp;
    if (createHashMap(newmapF, &tmp) == -1)
    {
      return -1;
    }
    newTable.m_hash_map_id = tmp.getObjectId();
    newTable.m_hash_map_version = tmp.getObjectVersion();
    return 0;
  }
  assert(false); // NOT SUPPORTED YET
  return -1;
}

/*****************************************************************
 * ForeignKey facade
 */
NdbDictionary::ForeignKey::ForeignKey()
  : m_impl(* new NdbForeignKeyImpl(* this))
{
}

NdbDictionary::ForeignKey::ForeignKey(NdbForeignKeyImpl & impl)
  : m_impl(impl)
{
}

NdbDictionary::ForeignKey::ForeignKey(const NdbDictionary::ForeignKey & org)
  : Object(org), m_impl(* new NdbForeignKeyImpl(* this))
{
  m_impl.assign(org.m_impl);
}

NdbDictionary::ForeignKey::~ForeignKey(){
  NdbForeignKeyImpl * tmp = &m_impl;
  if(this != tmp){
    delete tmp;
  }
}

const char *
NdbDictionary::ForeignKey::getName() const
{
  return m_impl.m_name.c_str();
}

NdbDictionary::Object::Status
NdbDictionary::ForeignKey::getObjectStatus() const {
  return m_impl.m_status;
}

int
NdbDictionary::ForeignKey::getObjectVersion() const {
  return m_impl.m_version;
}

int
NdbDictionary::ForeignKey::getObjectId() const {
  return m_impl.m_id;
}

void
NdbDictionary::ForeignKey::setName(const char * name)
{
  m_impl.m_name.assign(name);
}

void
NdbDictionary::ForeignKey::setParent(const Table& tab,
                                     const Index * idx,
                                     const Column * cols[])
{
  m_impl.m_references[0].m_name.assign(tab.getName());
  m_impl.m_references[0].m_objectId = RNIL;
  m_impl.m_references[0].m_objectVersion = RNIL;
  m_impl.m_references[2].m_name.clear();
  m_impl.m_references[2].m_objectId = RNIL;
  m_impl.m_references[2].m_objectVersion = RNIL;

  switch(tab.getObjectStatus()) {
  case NdbDictionary::Object::New:
    break;
  default:
    m_impl.m_references[0].m_objectId = tab.getObjectId();
    m_impl.m_references[0].m_objectVersion = tab.getObjectVersion();
    break;
  }

  if (idx)
  {
    m_impl.m_references[2].m_name.assign(idx->getName());
    switch(idx->getObjectStatus()){
    case NdbDictionary::Object::New:
      break;
    default:
      m_impl.m_references[2].m_objectId = idx->getObjectId();
      m_impl.m_references[2].m_objectVersion = idx->getObjectVersion();
    }
  }

  m_impl.m_parent_columns.clear();
  if (cols)
  {
    for (Uint32 i = 0; cols[i] != 0; i++)
    {
      m_impl.m_parent_columns.push_back(cols[i]->getColumnNo());
    }
  }
  else if (idx == 0)
  {
    for (int i = 0; i < tab.getNoOfColumns(); i++)
    {
      if (tab.getColumn(i)->getPrimaryKey())
      {
        m_impl.m_parent_columns.push_back(tab.getColumn(i)->getColumnNo());
      }
    }
  }
  else
  {
    for (unsigned i = 0; i < idx->getNoOfColumns(); i++)
    {
      const Column * idxcol = idx->getColumn(i);
      const Column * tabcol = tab.getColumn(idxcol->getName());
      if (tabcol)
      {
        // no way of reporting error...just add the if...
        // and let dict complain at ::create()
        m_impl.m_parent_columns.push_back(tabcol->getColumnNo());
      }
    }
  }
}

const char *
NdbDictionary::ForeignKey::getParentTable() const
{
  return m_impl.m_references[0].m_name.c_str();
}

const char *
NdbDictionary::ForeignKey::getParentIndex() const
{
  if (m_impl.m_references[2].m_name.empty())
    return 0;
  return m_impl.m_references[2].m_name.c_str();
}

void
NdbDictionary::ForeignKey::setChild(const Table& tab,
                                     const Index * idx,
                                     const Column * cols[])
{
  m_impl.m_references[1].m_name.assign(tab.getName());
  m_impl.m_references[1].m_objectId = RNIL;
  m_impl.m_references[1].m_objectVersion = RNIL;
  m_impl.m_references[3].m_name.clear();
  m_impl.m_references[3].m_objectId = RNIL;
  m_impl.m_references[3].m_objectVersion = RNIL;

  switch(tab.getObjectStatus()) {
  case NdbDictionary::Object::New:
    break;
  default:
    m_impl.m_references[1].m_objectId = tab.getObjectId();
    m_impl.m_references[1].m_objectVersion = tab.getObjectVersion();
    break;
  }

  if (idx)
  {
    m_impl.m_references[3].m_name.assign(idx->getName());
    switch(idx->getObjectStatus()){
    case NdbDictionary::Object::New:
      break;
    default:
      m_impl.m_references[3].m_objectId = idx->getObjectId();
      m_impl.m_references[3].m_objectVersion = idx->getObjectVersion();
    }
  }

  m_impl.m_child_columns.clear();
  if (cols)
  {
    for (Uint32 i = 0; cols[i] != 0; i++)
    {
      m_impl.m_child_columns.push_back(cols[i]->getColumnNo());
    }
  }
  else if (idx == 0)
  {
    for (int i = 0; i < tab.getNoOfColumns(); i++)
    {
      if (tab.getColumn(i)->getPrimaryKey())
      {
        m_impl.m_child_columns.push_back(tab.getColumn(i)->getColumnNo());
      }
    }
  }
  else
  {
    for (unsigned i = 0; i < idx->getNoOfColumns(); i++)
    {
      const Column * idxcol = idx->getColumn(i);
      const Column * tabcol = tab.getColumn(idxcol->getName());
      if (tabcol)
      {
        // no way of reporting error...just add the if...
        // and let dict complain at ::create()
        m_impl.m_child_columns.push_back(tabcol->getColumnNo());
      }
    }
  }
}

const char *
NdbDictionary::ForeignKey::getChildTable() const
{
  return m_impl.m_references[1].m_name.c_str();
}

const char *
NdbDictionary::ForeignKey::getChildIndex() const
{
  if (m_impl.m_references[3].m_name.empty())
    return 0;
  return m_impl.m_references[3].m_name.c_str();
}


NdbDictionary::ForeignKey::FkAction
NdbDictionary::ForeignKey::getOnUpdateAction() const
{
  return m_impl.m_on_update_action;
}

void
NdbDictionary::ForeignKey::setOnUpdateAction(FkAction _action)
{
  m_impl.m_on_update_action = _action;
}

NdbDictionary::ForeignKey::FkAction
NdbDictionary::ForeignKey::getOnDeleteAction() const
{
  return m_impl.m_on_delete_action;
}

void
NdbDictionary::ForeignKey::setOnDeleteAction(FkAction _action)
{
  m_impl.m_on_delete_action = _action;
}

unsigned
NdbDictionary::ForeignKey::getParentColumnCount() const
{
  return m_impl.m_parent_columns.size();
}

int
NdbDictionary::ForeignKey::getParentColumnNo(unsigned no) const
{
  if (no < m_impl.m_parent_columns.size())
  {
    return (int)m_impl.m_parent_columns[no];
  }
  return -1;
}

unsigned
NdbDictionary::ForeignKey::getChildColumnCount() const
{
  return m_impl.m_child_columns.size();
}

int
NdbDictionary::ForeignKey::getChildColumnNo(unsigned no) const
{
  if (no < m_impl.m_child_columns.size())
  {
    return (int)m_impl.m_child_columns[no];
  }
  return -1;
}

/*****************************************************************
 * Dictionary facade
 */
NdbDictionary::Dictionary::Dictionary(Ndb & ndb)
  : m_impl(* new NdbDictionaryImpl(ndb, *this))
{
}

NdbDictionary::Dictionary::Dictionary(NdbDictionaryImpl & impl)
  : m_impl(impl) 
{
}
NdbDictionary::Dictionary::~Dictionary(){
  NdbDictionaryImpl * tmp = &m_impl;  
  if(this != tmp){
    delete tmp;
  }
}

// do op within trans if no trans exists
#define DO_TRANS(ret, action) \
  { \
    bool trans = hasSchemaTrans(); \
    if ((trans || (ret = beginSchemaTrans()) == 0) && \
        (ret = (action)) == 0 && \
        (trans || (ret = endSchemaTrans()) == 0)) \
      ; \
    else if (!trans) { \
      NdbError save_error = m_impl.m_error; \
      (void)endSchemaTrans(SchemaTransAbort); \
      m_impl.m_error = save_error; \
    } \
  }

int 
NdbDictionary::Dictionary::createTable(const Table & t)
{
  return createTable(t, 0);
}

int
NdbDictionary::Dictionary::createTable(const Table & t, ObjectId * objId)
{
  int ret;
  ObjectId tmp;
  if (objId == 0)
    objId = &tmp;

  if (likely(! is_ndb_blob_table(t.getName())))
  {
    DO_TRANS(
      ret,
      m_impl.createTable(NdbTableImpl::getImpl(t),
                         NdbDictObjectImpl::getImpl( *objId))
    );
  }
  else
  {
    /* 4307 : Invalid table name */
    m_impl.m_error.code = 4307;
    ret = -1;
  }
  return ret;
}

int
NdbDictionary::Dictionary::optimizeTable(const Table &t,
                                         OptimizeTableHandle &h){
  DBUG_ENTER("NdbDictionary::Dictionary::optimzeTable");
  DBUG_RETURN(m_impl.optimizeTable(NdbTableImpl::getImpl(t), 
                                   NdbOptimizeTableHandleImpl::getImpl(h)));
}

int
NdbDictionary::Dictionary::optimizeIndex(const Index &ind,
                                         NdbDictionary::OptimizeIndexHandle &h)
{
  DBUG_ENTER("NdbDictionary::Dictionary::optimzeIndex");
  DBUG_RETURN(m_impl.optimizeIndex(NdbIndexImpl::getImpl(ind),
                                   NdbOptimizeIndexHandleImpl::getImpl(h)));
}

int
NdbDictionary::Dictionary::dropTable(Table & t)
{
  int ret;
  if (likely(! is_ndb_blob_table(t.getName())))
  {
    DO_TRANS(
      ret,
      m_impl.dropTable(NdbTableImpl::getImpl(t))
    );
  }
  else
  {
    /* 4249 : Invalid table */
    m_impl.m_error.code = 4249;
    ret = -1;
  }
  return ret;
}

int
NdbDictionary::Dictionary::dropTableGlobal(const Table & t)
{
  return dropTableGlobal(t, 0);
}

int
NdbDictionary::Dictionary::dropTableGlobal(const Table & t, int flags)
{
  int ret;
  if (likely(! is_ndb_blob_table(t.getName())))
  {
    DO_TRANS(
      ret,
      m_impl.dropTableGlobal(NdbTableImpl::getImpl(t), flags)
    );
  }
  else
  {
    /* 4249 : Invalid table */
    m_impl.m_error.code = 4249;
    ret = -1;
  }
  return ret;
}

int
NdbDictionary::Dictionary::dropTable(const char * name)
{
  int ret;
  if (likely(! is_ndb_blob_table(name)))
  {
    DO_TRANS(
      ret,
      m_impl.dropTable(name)
    );
  }
  else
  {
    /* 4307 : Invalid table name */
    m_impl.m_error.code = 4307;
    ret = -1;
  }
  return ret;
}

bool
NdbDictionary::Dictionary::supportedAlterTable(const Table & f,
					       const Table & t)
{
  return m_impl.supportedAlterTable(NdbTableImpl::getImpl(f),
                                    NdbTableImpl::getImpl(t));
}

int
NdbDictionary::Dictionary::alterTable(const Table & f, const Table & t)
{
  int ret;
  DO_TRANS(
    ret,
    m_impl.alterTable(NdbTableImpl::getImpl(f),
                      NdbTableImpl::getImpl(t))
  );
  return ret;
}

int
NdbDictionary::Dictionary::alterTableGlobal(const Table & f,
                                            const Table & t)
{
  int ret;
  DO_TRANS(
    ret,
    m_impl.alterTableGlobal(NdbTableImpl::getImpl(f),
                            NdbTableImpl::getImpl(t))
  );
  return ret;
}

const NdbDictionary::Table * 
NdbDictionary::Dictionary::getTable(const char * name, void **data) const
{
  NdbTableImpl * t = m_impl.getTable(name, data);
  if(t)
    return t->m_facade;
  return 0;
}

const NdbDictionary::Index * 
NdbDictionary::Dictionary::getIndexGlobal(const char * indexName,
                                          const Table &ndbtab) const
{
  NdbIndexImpl * i = m_impl.getIndexGlobal(indexName,
                                           NdbTableImpl::getImpl(ndbtab));
  if(i)
    return i->m_facade;
  return 0;
}

const NdbDictionary::Index *
NdbDictionary::Dictionary::getIndexGlobal(const char * indexName,
                                          const char * tableName) const
{
  NdbIndexImpl * i = m_impl.getIndexGlobal(indexName,
                                           tableName);
  if(i)
    return i->m_facade;
  return 0;
}

const NdbDictionary::Table * 
NdbDictionary::Dictionary::getTableGlobal(const char * name) const
{
  NdbTableImpl * t = m_impl.getTableGlobal(name);
  if(t)
    return t->m_facade;
  return 0;
}

int
NdbDictionary::Dictionary::removeIndexGlobal(const Index &ndbidx,
                                             int invalidate) const
{
  return m_impl.releaseIndexGlobal(NdbIndexImpl::getImpl(ndbidx), invalidate);
}

int
NdbDictionary::Dictionary::removeTableGlobal(const Table &ndbtab,
                                             int invalidate) const
{
  return m_impl.releaseTableGlobal(NdbTableImpl::getImpl(ndbtab), invalidate);
}

NdbRecord *
NdbDictionary::Dictionary::createRecord(const Table *table,
                                        const RecordSpecification *recSpec,
                                        Uint32 length,
                                        Uint32 elemSize,
                                        Uint32 flags)
{
  /* We want to obtain a global reference to the Table object */
  NdbTableImpl* impl=&NdbTableImpl::getImpl(*table);
  Ndb* myNdb= &m_impl.m_ndb;

  /* Temporarily change Ndb object to use table's database 
   * and schema 
   */
  BaseString currentDb(myNdb->getDatabaseName());
  BaseString currentSchema(myNdb->getDatabaseSchemaName());

  myNdb->setDatabaseName
    (Ndb::getDatabaseFromInternalName(impl->m_internalName.c_str()).c_str());
  myNdb->setDatabaseSchemaName
    (Ndb::getSchemaFromInternalName(impl->m_internalName.c_str()).c_str());

  /* Get global ref to table.  This is released below, or when the
   * NdbRecord is released
   */
  const Table* globalTab= getTableGlobal(impl->m_externalName.c_str());

  /* Restore Ndb object's DB and Schema */
  myNdb->setDatabaseName(currentDb.c_str());
  myNdb->setDatabaseSchemaName(currentSchema.c_str());

  if (globalTab == NULL)
    /* An error is set on the dictionary */
    return NULL;
  
  NdbTableImpl* globalTabImpl= &NdbTableImpl::getImpl(*globalTab);
  
  assert(impl->m_id == globalTabImpl->m_id);
  if (table_version_major(impl->m_version) != 
      table_version_major(globalTabImpl->m_version))
  {
    removeTableGlobal(*globalTab, false); // Don't invalidate
    m_impl.m_error.code= 241; //Invalid schema object version
    return NULL;
  }

  NdbRecord* result= m_impl.createRecord(globalTabImpl,
                                         recSpec,
                                         length,
                                         elemSize,
                                         flags,
                                         false); // Not default NdbRecord

  if (!result)
  {
    removeTableGlobal(*globalTab, false); // Don't invalidate
  }
  return result;
}

NdbRecord *
NdbDictionary::Dictionary::createRecord(const Index *index,
                                        const Table *table,
                                        const RecordSpecification *recSpec,
                                        Uint32 length,
                                        Uint32 elemSize,
                                        Uint32 flags)
{
  /* We want to obtain a global reference to the Index's underlying
   * table object
   */
  NdbTableImpl* tabImpl=&NdbTableImpl::getImpl(*table);
  Ndb* myNdb= &m_impl.m_ndb;

  /* Temporarily change Ndb object to use table's database 
   * and schema.  Index's database and schema are not 
   * useful for finding global table reference
   */
  BaseString currentDb(myNdb->getDatabaseName());
  BaseString currentSchema(myNdb->getDatabaseSchemaName());

  myNdb->setDatabaseName
    (Ndb::getDatabaseFromInternalName(tabImpl->m_internalName.c_str()).c_str());
  myNdb->setDatabaseSchemaName
    (Ndb::getSchemaFromInternalName(tabImpl->m_internalName.c_str()).c_str());

  /* Get global ref to index.  This is released below, or when the
   * NdbRecord object is released
   */
  const Index* globalIndex= getIndexGlobal(index->getName(), *table);

  /* Restore Ndb object's DB and Schema */
  myNdb->setDatabaseName(currentDb.c_str());
  myNdb->setDatabaseSchemaName(currentSchema.c_str());

  if (globalIndex == NULL)
    /* An error is set on the dictionary */
    return NULL;
  
  NdbIndexImpl* indexImpl= &NdbIndexImpl::getImpl(*index);
  NdbIndexImpl* globalIndexImpl= &NdbIndexImpl::getImpl(*globalIndex);
  
  assert(indexImpl->m_id == globalIndexImpl->m_id);
  
  if (table_version_major(indexImpl->m_version) != 
      table_version_major(globalIndexImpl->m_version))
  {
    removeIndexGlobal(*globalIndex, false); // Don't invalidate
    m_impl.m_error.code= 241; //Invalid schema object version
    return NULL;
  }

  NdbRecord* result= m_impl.createRecord(globalIndexImpl->m_table,
                                         recSpec,
                                         length,
                                         elemSize,
                                         flags,
                                         false); // Not default NdbRecord

  if (!result)
  {
    removeIndexGlobal(*globalIndex, false); // Don't invalidate
  }
  return result;
}

NdbRecord *
NdbDictionary::Dictionary::createRecord(const Index *index,
                                        const RecordSpecification *recSpec,
                                        Uint32 length,
                                        Uint32 elemSize,
                                        Uint32 flags)
{
  const NdbDictionary::Table *table= getTable(index->getTable());
  if (!table)
    return NULL;
  return createRecord(index,
                      table,
                      recSpec,
                      length,
                      elemSize,
                      flags);
}

void 
NdbDictionary::Dictionary::releaseRecord(NdbRecord *rec)
{
  m_impl.releaseRecord_impl(rec);
}

void NdbDictionary::Dictionary::putTable(const NdbDictionary::Table * table)
{
 NdbDictionary::Table  *copy_table = new NdbDictionary::Table;
  *copy_table = *table;
  m_impl.putTable(&NdbTableImpl::getImpl(*copy_table));
}

void NdbDictionary::Dictionary::set_local_table_data_size(unsigned sz)
{
  m_impl.m_local_table_data_size= sz;
}

const NdbDictionary::Table * 
NdbDictionary::Dictionary::getTable(const char * name) const
{
  return getTable(name, 0);
}

const NdbDictionary::Table *
NdbDictionary::Dictionary::getBlobTable(const NdbDictionary::Table* table,
                                        const char* col_name)
{
  const NdbDictionary::Column* col = table->getColumn(col_name);
  if (col == NULL) {
    m_impl.m_error.code = 4318;
    return NULL;
  }
  return getBlobTable(table, col->getColumnNo());
}

const NdbDictionary::Table *
NdbDictionary::Dictionary::getBlobTable(const NdbDictionary::Table* table,
                                        Uint32 col_no)
{
  return m_impl.getBlobTable(NdbTableImpl::getImpl(*table), col_no);
}

void
NdbDictionary::Dictionary::invalidateTable(const char * name){
  DBUG_ENTER("NdbDictionaryImpl::invalidateTable");
  NdbTableImpl * t = m_impl.getTable(name);
  if(t)
    m_impl.invalidateObject(* t);
  DBUG_VOID_RETURN;
}

void
NdbDictionary::Dictionary::invalidateTable(const Table *table){
  NdbTableImpl &t = NdbTableImpl::getImpl(*table);
  m_impl.invalidateObject(t);
}

void
NdbDictionary::Dictionary::removeCachedTable(const char * name){
  NdbTableImpl * t = m_impl.getTable(name);
  if(t)
    m_impl.removeCachedObject(* t);
}

void
NdbDictionary::Dictionary::removeCachedTable(const Table *table){
  NdbTableImpl &t = NdbTableImpl::getImpl(*table);
  m_impl.removeCachedObject(t);
}

int
NdbDictionary::Dictionary::createIndex(const Index & ind, bool offline)
{
  int ret;
  DO_TRANS(
    ret,
    m_impl.createIndex(NdbIndexImpl::getImpl(ind), offline)
  );
  return ret;
}

int
NdbDictionary::Dictionary::createIndex(const Index & ind, const Table & tab,
                                       bool offline)
{
  int ret;
  DO_TRANS(
    ret,
    m_impl.createIndex(NdbIndexImpl::getImpl(ind),
                       NdbTableImpl::getImpl(tab),
		       offline)
  );
  return ret;
}

int 
NdbDictionary::Dictionary::dropIndex(const char * indexName,
				     const char * tableName)
{
  int ret;
  DO_TRANS(
    ret,
    m_impl.dropIndex(indexName, tableName)
  );
  return ret;
}

int 
NdbDictionary::Dictionary::dropIndexGlobal(const Index &ind)
{
  int ret;
  DO_TRANS(
    ret,
    m_impl.dropIndexGlobal(NdbIndexImpl::getImpl(ind))
  );
  return ret;
}

int
NdbDictionary::Dictionary::updateIndexStat(const Index& index,
                                           const Table& table)
{
  int ret;
  DO_TRANS(
    ret,
    m_impl.updateIndexStat(NdbIndexImpl::getImpl(index),
                           NdbTableImpl::getImpl(table))
  );
  return ret;
}

int
NdbDictionary::Dictionary::updateIndexStat(Uint32 indexId,
                                           Uint32 indexVersion,
                                           Uint32 tableId)
{
  int ret;
  DO_TRANS(
    ret,
    m_impl.updateIndexStat(indexId,
                           indexVersion,
                           tableId)
  );
  return ret;
}

int
NdbDictionary::Dictionary::deleteIndexStat(const Index& index,
                                           const Table& table)
{
  int ret;
  DO_TRANS(
    ret,
    m_impl.deleteIndexStat(NdbIndexImpl::getImpl(index),
                           NdbTableImpl::getImpl(table))
  );
  return ret;
}

int
NdbDictionary::Dictionary::deleteIndexStat(Uint32 indexId,
                                           Uint32 indexVersion,
                                           Uint32 tableId)
{
  int ret;
  DO_TRANS(
    ret,
    m_impl.deleteIndexStat(indexId,
                           indexVersion,
                           tableId)
  );
  return ret;
}

const NdbDictionary::Index * 
NdbDictionary::Dictionary::getIndex(const char * indexName,
				    const char * tableName) const
{
  NdbIndexImpl * i = m_impl.getIndex(indexName, tableName);
  if(i)
    return i->m_facade;
  return 0;
}

const NdbDictionary::Index *
NdbDictionary::Dictionary::getIndex(const char * indexName,
                                    const NdbDictionary::Table& base) const
{
  NdbIndexImpl * i = m_impl.getIndex(indexName, NdbTableImpl::getImpl(base));
  if (i)
    return i->m_facade;
  return 0;
}

void
NdbDictionary::Dictionary::invalidateIndex(const Index *index){
  DBUG_ENTER("NdbDictionary::Dictionary::invalidateIndex");
  NdbIndexImpl &i = NdbIndexImpl::getImpl(*index);
  assert(i.m_table != 0);
  m_impl.invalidateObject(* i.m_table);
  DBUG_VOID_RETURN;
}

void
NdbDictionary::Dictionary::invalidateIndex(const char * indexName,
                                           const char * tableName){
  DBUG_ENTER("NdbDictionaryImpl::invalidateIndex");
  NdbIndexImpl * i = m_impl.getIndex(indexName, tableName);
  if(i) {
    assert(i->m_table != 0);
    m_impl.invalidateObject(* i->m_table);
  }
  DBUG_VOID_RETURN;
}

int
NdbDictionary::Dictionary::forceGCPWait()
{
  return forceGCPWait(0);
}

int
NdbDictionary::Dictionary::forceGCPWait(int type)
{
  return m_impl.forceGCPWait(type);
}

int
NdbDictionary::Dictionary::getRestartGCI(Uint32 * gci)
{
  return m_impl.getRestartGCI(gci);
}

void
NdbDictionary::Dictionary::removeCachedIndex(const Index *index){
  DBUG_ENTER("NdbDictionary::Dictionary::removeCachedIndex");
  NdbIndexImpl &i = NdbIndexImpl::getImpl(*index);
  assert(i.m_table != 0);
  m_impl.removeCachedObject(* i.m_table);
  DBUG_VOID_RETURN;
}

void
NdbDictionary::Dictionary::removeCachedIndex(const char * indexName,
					     const char * tableName){
  NdbIndexImpl * i = m_impl.getIndex(indexName, tableName);
  if(i) {
    assert(i->m_table != 0);
    m_impl.removeCachedObject(* i->m_table);
  }
}

const NdbDictionary::Table *
NdbDictionary::Dictionary::getIndexTable(const char * indexName, 
					 const char * tableName) const
{
  NdbIndexImpl * i = m_impl.getIndex(indexName, tableName);
  NdbTableImpl * t = m_impl.getTable(tableName);
  if(i && t) {
    NdbTableImpl * it = m_impl.getIndexTable(i, t);
    return it->m_facade;
  }
  return 0;
}


int
NdbDictionary::Dictionary::createEvent(const Event & ev)
{
  return m_impl.createEvent(NdbEventImpl::getImpl(ev));
}

int 
NdbDictionary::Dictionary::dropEvent(const char * eventName, int force)
{
  return m_impl.dropEvent(eventName, force);
}

const NdbDictionary::Event *
NdbDictionary::Dictionary::getEvent(const char * eventName)
{
  NdbEventImpl * t = m_impl.getEvent(eventName);
  if(t)
    return t->m_facade;
  return 0;
}

int
NdbDictionary::Dictionary::listEvents(List& list)
{
  // delegate to overloaded const function for same semantics
  const NdbDictionary::Dictionary * const cthis = this;
  return cthis->NdbDictionary::Dictionary::listEvents(list);
}

int
NdbDictionary::Dictionary::listEvents(List& list) const
{
  return m_impl.listEvents(list);
}

int
NdbDictionary::Dictionary::listObjects(List& list, Object::Type type)
{
  // delegate to overloaded const function for same semantics
  const NdbDictionary::Dictionary * const cthis = this;
  return cthis->NdbDictionary::Dictionary::listObjects(list, type);
}

int
NdbDictionary::Dictionary::listObjects(List& list, Object::Type type) const
{
  // delegate to variant with FQ names param
  return listObjects(list, type, 
                     m_impl.m_ndb.usingFullyQualifiedNames());
}

int
NdbDictionary::Dictionary::listObjects(List& list, Object::Type type,
                                       bool fullyQualified) const
{
  return m_impl.listObjects(list, type, 
                            fullyQualified);
}

int
NdbDictionary::Dictionary::listIndexes(List& list, const char * tableName)
{
  // delegate to overloaded const function for same semantics
  const NdbDictionary::Dictionary * const cthis = this;
  return cthis->NdbDictionary::Dictionary::listIndexes(list, tableName);
}

int
NdbDictionary::Dictionary::listIndexes(List& list,
				       const char * tableName) const
{
  const NdbDictionary::Table* tab= getTable(tableName);
  if(tab == 0)
  {
    return -1;
  }
  return m_impl.listIndexes(list, tab->getTableId());
}

int
NdbDictionary::Dictionary::listIndexes(List& list,
				       const NdbDictionary::Table &table) const
{
  return m_impl.listIndexes(list, table.getTableId());
}

int
NdbDictionary::Dictionary::listDependentObjects(List& list,
                                                const NdbDictionary::Table&tab)
  const
{
  return m_impl.listDependentObjects(list, tab.getTableId());
}

const struct NdbError & 
NdbDictionary::Dictionary::getNdbError() const {
  return m_impl.getNdbError();
}

int
NdbDictionary::Dictionary::getWarningFlags() const
{
  return m_impl.m_warn;
}

// printers

static
void
pretty_print_string(NdbOut& out, 
                    const NdbDictionary::NdbDataPrintFormat &f,
                    const char *type, bool is_binary,
                    const void *aref, unsigned sz)
{
  const unsigned char* ref = (const unsigned char*)aref;
  int i, len, printable= 1;
  // trailing zeroes are not printed
  for (i=sz-1; i >= 0; i--)
    if (ref[i] == 0) sz--;
    else break;
  if (!is_binary)
  {
    // trailing spaces are not printed
    for (i=sz-1; i >= 0; i--)
      if (ref[i] == 32) sz--;
      else break;
  }
  if (is_binary && f.hex_format)
  {
    if (sz == 0)
    {
      out.print("0x0");
      return;
    }
    out.print("0x");
    for (len = 0; len < (int)sz; len++)
      out.print("%02X", (int)ref[len]);
    return;
  }
  if (sz == 0) return; // empty

  // NOTE! This for loop both checks printable and counts length
  for (len=0; len < (int)sz && ref[i] != 0; len++)
  {
    if (printable && !isprint((int)ref[i]))
      printable= 0;
  }

  if (printable)
    out.print("%.*s", len, ref);
  else
  {
    out.print("0x");
    for (i=0; i < len; i++)
      out.print("%02X", (int)ref[i]);
  }
  if (len != (int)sz)
  {
    out.print("[");
    for (i= len+1; ref[i] != 0; i++)
    out.print("%u]",len-i);
    assert((int)sz > i);
    pretty_print_string(out,f,type,is_binary,ref+i,sz-i);
  }
}

/* Three MySQL defs duplicated here : */ 
static const int MaxMySQLDecimalPrecision= 65;
static const int MaxMySQLDecimalScale= 30;
static const int DigitsPerDigit_t= 9; // (Decimal digits in 2^32)

/* Implications */
/* Space for -, . and \0 */
static const int MaxDecimalStrLen= MaxMySQLDecimalPrecision + 3;
static const int IntPartDigit_ts= 
  ((MaxMySQLDecimalPrecision - 
    MaxMySQLDecimalScale) +
   DigitsPerDigit_t -1) / DigitsPerDigit_t;
static const int FracPartDigit_ts= 
  (MaxMySQLDecimalScale + 
   DigitsPerDigit_t - 1) / DigitsPerDigit_t;
static const int DigitArraySize= IntPartDigit_ts + FracPartDigit_ts;

NdbOut&
NdbDictionary::printFormattedValue(NdbOut& out, 
                                   const NdbDataPrintFormat& format,
                                   const NdbDictionary::Column* c,
                                   const void* val)
{
  if (val == NULL)
  {
    out << format.null_string;
    return out;
  }
  
  const unsigned char* val_p= (const unsigned char*) val;

  uint length = c->getLength();
  Uint32 j;
  {
    const char *fields_optionally_enclosed_by;
    if (format.fields_enclosed_by[0] == '\0')
      fields_optionally_enclosed_by=
        format.fields_optionally_enclosed_by;
    else
      fields_optionally_enclosed_by= "";
    out << format.fields_enclosed_by;

    switch(c->getType()){
    case NdbDictionary::Column::Bigunsigned:
    {
      Uint64 temp;
      memcpy(&temp, val, 8); 
      out << temp;
      break;
    }
    case NdbDictionary::Column::Bit:
    {
      out << format.hex_prefix << "0x";
      {
        const Uint32 *buf = (const Uint32 *)val;
        unsigned int k = (length+31)/32;
        const unsigned int sigbits= length & 31;
        Uint32 wordMask= (1 << sigbits) -1;
        
        /* Skip leading all-0 words */
        while (k > 0)
        {
          const Uint32 v= buf[--k] & wordMask;
          if (v != 0)
            break;
          /* Following words have all bits significant */
          wordMask= ~0;
        }
        
        /* Write first sig word with non-zero bits */
        out.print("%X", (buf[k] & wordMask));
        
        /* Write remaining words (less significant) */
        while (k > 0)
          out.print("%.8X", buf[--k]);
      }
      break;
    }
    case NdbDictionary::Column::Unsigned:
    {
      if (length > 1)
        out << format.start_array_enclosure;
      out << *(const Uint32*)val;
      for (j = 1; j < length; j++)
        out << " " << *(((const Uint32*)val) + j);
      if (length > 1)
        out << format.end_array_enclosure;
      break;
    }
    case NdbDictionary::Column::Mediumunsigned:
      out << (const Uint32) uint3korr(val_p);
      break;
    case NdbDictionary::Column::Smallunsigned:
      out << *((const Uint16*) val);
      break;
    case NdbDictionary::Column::Tinyunsigned:
      out << *((const Uint8*) val);
      break;
    case NdbDictionary::Column::Bigint:
    {
      Int64 temp;
      memcpy(&temp, val, 8);
      out << temp;
      break;
    }
    case NdbDictionary::Column::Int:
      out << *((Int32*)val);
      break;
    case NdbDictionary::Column::Mediumint:
      out << sint3korr(val_p);
      break;
    case NdbDictionary::Column::Smallint:
      out << *((const short*) val);
      break;
    case NdbDictionary::Column::Tinyint:
      out << *((Int8*) val);
      break;
    case NdbDictionary::Column::Binary:
      if (!format.hex_format)
        out << fields_optionally_enclosed_by;
      j = c->getLength();
      pretty_print_string(out,format,"Binary", true, val, j);
      if (!format.hex_format)
        out << fields_optionally_enclosed_by;
      break;
    case NdbDictionary::Column::Char:
      out << fields_optionally_enclosed_by;
      j = c->getLength();
      pretty_print_string(out,format,"Char", false, val, j);
      out << fields_optionally_enclosed_by;
      break;
    case NdbDictionary::Column::Varchar:
    {
      out << fields_optionally_enclosed_by;
      unsigned len = *val_p;
      pretty_print_string(out,format,"Varchar", false, val_p+1,len);
      j = length;
      out << fields_optionally_enclosed_by;
    }
    break;
    case NdbDictionary::Column::Varbinary:
    {
      if (!format.hex_format)
        out << fields_optionally_enclosed_by;
      unsigned len = *val_p;
      pretty_print_string(out,format,"Varbinary", true, val_p+1,len);
      j = length;
      if (!format.hex_format)
        out << fields_optionally_enclosed_by;
    }
    break;
    case NdbDictionary::Column::Float:
    {
      float temp;
      memcpy(&temp, val, sizeof(temp));
      out << temp;
      break;
    }
    case NdbDictionary::Column::Double:
    {
      double temp;
      memcpy(&temp, val, sizeof(temp));
      out << temp;
      break;
    }
    case NdbDictionary::Column::Olddecimal:
    {
      short len = 1 + c->getPrecision() + (c->getScale() > 0);
      out.print("%.*s", len, val_p);
    }
    break;
    case NdbDictionary::Column::Olddecimalunsigned:
    {
      short len = 0 + c->getPrecision() + (c->getScale() > 0);
      out.print("%.*s", len, val_p);
    }
    break;
    case NdbDictionary::Column::Decimal:
    case NdbDictionary::Column::Decimalunsigned:
    {
      int precision= c->getPrecision();
      int scale= c->getScale();
      
      assert(precision <= MaxMySQLDecimalPrecision);
      assert(scale <= MaxMySQLDecimalScale);
      assert(decimal_size(precision, scale) <= DigitArraySize );
      decimal_digit_t buff[ DigitArraySize ];
      decimal_t tmpDec;
      tmpDec.buf= buff;
      tmpDec.len= DigitArraySize;
      decimal_make_zero(&tmpDec);
      int rc;

      const uchar* data= (const uchar*) val_p;
      if ((rc= bin2decimal(data, &tmpDec, precision, scale)))
      {
        out.print("***Error : Bad bin2decimal conversion %d ***",
                  rc);
        break;
      }
      
      /* Get null terminated var-length string representation */
      char decStr[MaxDecimalStrLen];
      assert(decimal_string_size(&tmpDec) <= MaxDecimalStrLen);
      int len= MaxDecimalStrLen;
      if ((rc= decimal2string(&tmpDec, decStr, 
                              &len,
                              0,   // 0 = Var length output length
                              0,   // 0 = Var length fractional part
                              0))) // Filler char for fixed length
      {
        out.print("***Error : bad decimal2string conversion %d ***",
                  rc);
        break;
      }

      out.print("%s", decStr);
      
      break;
    }
    case NdbDictionary::Column::Datetime:
    {
      NdbSqlUtil::Datetime s;
      NdbSqlUtil::unpack_datetime(s, val_p);
      out.print("%04d-%02d-%02d", s.year, s.month, s.day);
      out.print("/%02d:%02d:%02d", s.hour, s.minute, s.second);
    }
    break;
    case NdbDictionary::Column::Date:
    {
      NdbSqlUtil::Date s;
      NdbSqlUtil::unpack_date(s, val_p);
      out.print("%04d-%02d-%02d", s.year, s.month, s.day);
    }
    break;
    case NdbDictionary::Column::Time:
    {
      NdbSqlUtil::Time s;
      NdbSqlUtil::unpack_time(s, val_p);
      const char* sign = (s.sign ? "" : "-");
      out.print("%s%02u:%02u:%02u", sign, s.hour, s.minute, s.second);
    }
    break;
    case NdbDictionary::Column::Year:
    {
      NdbSqlUtil::Year s;
      NdbSqlUtil::unpack_year(s, val_p);
      out.print("%04d", s.year);
    }
    break;
    case NdbDictionary::Column::Timestamp:
    {
      NdbSqlUtil::Timestamp s;
      NdbSqlUtil::unpack_timestamp(s, val_p);
      out.print("%u", s.second);
    }
    break;
    case NdbDictionary::Column::Blob:
    case NdbDictionary::Column::Text:
    {
      NdbBlob::Head head;
      NdbBlob::unpackBlobHead(head, (const char*) val_p, c->getBlobVersion());
      out << head.length << ":";
      const unsigned char* p = val_p + head.headsize;
      if ((unsigned int) c->getInlineSize() < head.headsize)
        out << "***error***"; // really cannot happen
      else {
        unsigned n = c->getInlineSize() - head.headsize;
        for (unsigned k = 0; k < n && k < head.length; k++) {
          if (c->getType() == NdbDictionary::Column::Blob)
            out.print("%02X", (int)p[k]);
          else
            out.print("%c", (int)p[k]);
        }
      }
      j = length;
    }
    break;
    case NdbDictionary::Column::Longvarchar:
    {
      out << fields_optionally_enclosed_by;
      unsigned len = uint2korr(val_p);
      pretty_print_string(out,format,"Longvarchar", false, 
                          val_p+2,len);
      j = length;
      out << fields_optionally_enclosed_by;
    }
    break;
    case NdbDictionary::Column::Longvarbinary:
    {
      if (!format.hex_format)
        out << fields_optionally_enclosed_by;
      unsigned len = uint2korr(val_p);
      pretty_print_string(out,format,"Longvarbinary", true, 
                          val_p+2,len);
      j = length;
      if (!format.hex_format)
        out << fields_optionally_enclosed_by;
    }
    break;
    // fractional time types, see wl#946
    case NdbDictionary::Column::Time2:
    {
      uint prec = c->getPrecision();
      assert(prec <= 6);
      NdbSqlUtil::Time2 s;
      NdbSqlUtil::unpack_time2(s, val_p, prec);
      const char* sign = (s.sign ? "" : "-");
      out.print("%s%02d:%02d:%02d", sign, s.hour, s.minute, s.second);
      if (prec != 0)
        out.print(".%0*d", prec, s.fraction);
    }
    break;
    case NdbDictionary::Column::Datetime2:
    {
      uint prec = c->getPrecision();
      assert(prec <= 6);
      NdbSqlUtil::Datetime2 s;
      NdbSqlUtil::unpack_datetime2(s, val_p, prec);
      out.print("%04d-%02d-%02d", s.year, s.month, s.day);
      out.print("/%02d:%02d:%02d", s.hour, s.minute, s.second);
      if (prec != 0)
        out.print(".%0*d", prec, s.fraction);
    }
    break;
    case NdbDictionary::Column::Timestamp2:
    {
      uint prec = c->getPrecision();
      assert(prec <= 6);
      NdbSqlUtil::Timestamp2 s;
      NdbSqlUtil::unpack_timestamp2(s, val_p, prec);
      out.print("%u", s.second);
      if (prec != 0)
        out.print(".%0*d", prec, s.fraction);
    }
    break;

    default: /* no print functions for the rest, just print type */
      out << "Unable to format type (" 
          << (int) c->getType()
          << ")";
      if (length > 1)
        out << " " << length << " times";
      break;
    }
    out << format.fields_enclosed_by;
  }
  
  return out;
}

NdbDictionary::NdbDataPrintFormat::NdbDataPrintFormat()
{
  fields_terminated_by= ";";
  start_array_enclosure= "[";
  end_array_enclosure= "]";
  fields_enclosed_by= "";
  fields_optionally_enclosed_by= "\"";
  lines_terminated_by= "\n";
  hex_prefix= "H'";
  null_string= "[NULL]";
  hex_format= 0;
}
NdbDictionary::NdbDataPrintFormat::~NdbDataPrintFormat() {};


NdbOut&
operator<<(NdbOut& out, const NdbDictionary::Column& col)
{
  const CHARSET_INFO *cs = col.getCharset();
  const char *csname = cs ? cs->name : "?";
  out << col.getName() << " ";
  switch (col.getType()) {
  case NdbDictionary::Column::Tinyint:
    out << "Tinyint";
    break;
  case NdbDictionary::Column::Tinyunsigned:
    out << "Tinyunsigned";
    break;
  case NdbDictionary::Column::Smallint:
    out << "Smallint";
    break;
  case NdbDictionary::Column::Smallunsigned:
    out << "Smallunsigned";
    break;
  case NdbDictionary::Column::Mediumint:
    out << "Mediumint";
    break;
  case NdbDictionary::Column::Mediumunsigned:
    out << "Mediumunsigned";
    break;
  case NdbDictionary::Column::Int:
    out << "Int";
    break;
  case NdbDictionary::Column::Unsigned:
    out << "Unsigned";
    break;
  case NdbDictionary::Column::Bigint:
    out << "Bigint";
    break;
  case NdbDictionary::Column::Bigunsigned:
    out << "Bigunsigned";
    break;
  case NdbDictionary::Column::Float:
    out << "Float";
    break;
  case NdbDictionary::Column::Double:
    out << "Double";
    break;
  case NdbDictionary::Column::Olddecimal:
    out << "Olddecimal(" << col.getPrecision() << "," << col.getScale() << ")";
    break;
  case NdbDictionary::Column::Olddecimalunsigned:
    out << "Olddecimalunsigned(" << col.getPrecision() << "," << col.getScale() << ")";
    break;
  case NdbDictionary::Column::Decimal:
    out << "Decimal(" << col.getPrecision() << "," << col.getScale() << ")";
    break;
  case NdbDictionary::Column::Decimalunsigned:
    out << "Decimalunsigned(" << col.getPrecision() << "," << col.getScale() << ")";
    break;
  case NdbDictionary::Column::Char:
    out << "Char(" << col.getLength() << ";" << csname << ")";
    break;
  case NdbDictionary::Column::Varchar:
    out << "Varchar(" << col.getLength() << ";" << csname << ")";
    break;
  case NdbDictionary::Column::Binary:
    out << "Binary(" << col.getLength() << ")";
    break;
  case NdbDictionary::Column::Varbinary:
    out << "Varbinary(" << col.getLength() << ")";
    break;
  case NdbDictionary::Column::Datetime:
    out << "Datetime";
    break;
  case NdbDictionary::Column::Date:
    out << "Date";
    break;
  case NdbDictionary::Column::Blob:
    out << "Blob(" << col.getInlineSize() << "," << col.getPartSize()
        << "," << col.getStripeSize() << ")";
    break;
  case NdbDictionary::Column::Text:
    out << "Text(" << col.getInlineSize() << "," << col.getPartSize()
        << "," << col.getStripeSize() << ";" << csname << ")";
    break;
  case NdbDictionary::Column::Time:
    out << "Time";
    break;
  case NdbDictionary::Column::Year:
    out << "Year";
    break;
  case NdbDictionary::Column::Timestamp:
    out << "Timestamp";
    break;
  case NdbDictionary::Column::Undefined:
    out << "Undefined";
    break;
  case NdbDictionary::Column::Bit:
    out << "Bit(" << col.getLength() << ")";
    break;
  case NdbDictionary::Column::Longvarchar:
    out << "Longvarchar(" << col.getLength() << ";" << csname << ")";
    break;
  case NdbDictionary::Column::Longvarbinary:
    out << "Longvarbinary(" << col.getLength() << ")";
    break;
  case NdbDictionary::Column::Datetime2:
    out << "Datetime2(" << col.getPrecision() << ")";
    break;
  case NdbDictionary::Column::Time2:
    out << "Time2(" << col.getPrecision() << ")";
    break;
  case NdbDictionary::Column::Timestamp2:
    out << "Timestamp2(" << col.getPrecision() << ")";
    break;
  default:
    out << "Type" << (Uint32)col.getType();
    break;
  }
  // show unusual (non-MySQL) array size
  if (col.getLength() != 1) {
    switch (col.getType()) {
    case NdbDictionary::Column::Char:
    case NdbDictionary::Column::Varchar:
    case NdbDictionary::Column::Binary:
    case NdbDictionary::Column::Varbinary:
    case NdbDictionary::Column::Blob:
    case NdbDictionary::Column::Text:
    case NdbDictionary::Column::Bit:
    case NdbDictionary::Column::Longvarchar:
    case NdbDictionary::Column::Longvarbinary:
      break;
    default:
      out << " [" << col.getLength() << "]";
      break;
    }
  }

  if (col.getPrimaryKey())
    out << " PRIMARY KEY";
  else if (! col.getNullable())
    out << " NOT NULL";
  else
    out << " NULL";

  if(col.getDistributionKey())
    out << " DISTRIBUTION KEY";

  switch (col.getArrayType()) {
  case NDB_ARRAYTYPE_FIXED:
    out << " AT=FIXED";
    break;
  case NDB_ARRAYTYPE_SHORT_VAR:
    out << " AT=SHORT_VAR";
    break;
  case NDB_ARRAYTYPE_MEDIUM_VAR:
    out << " AT=MEDIUM_VAR";
    break;
  default:
    out << " AT=" << (int)col.getArrayType() << "?";
    break;
  }

  switch (col.getStorageType()) {
  case NDB_STORAGETYPE_MEMORY:
    out << " ST=MEMORY";
    break;
  case NDB_STORAGETYPE_DISK:
    out << " ST=DISK";
    break;
  default:
    out << " ST=" << (int)col.getStorageType() << "?";
    break;
  }

  if (col.getAutoIncrement())
    out << " AUTO_INCR";

  switch (col.getType()) {
  case NdbDictionary::Column::Blob:
  case NdbDictionary::Column::Text:
    out << " BV=" << col.getBlobVersion();
    out << " BT=" << ((col.getBlobTable() != 0) ? col.getBlobTable()->getName() : "<none>");
    break;
  default:
    break;
  }

  if(col.getDynamic())
    out << " DYNAMIC";

  const void *default_data = col.getDefaultValue();

  if (default_data != NULL)
  {
    NdbDictionary::NdbDataPrintFormat f;

    /* Display binary field defaults as hex */
    f.hex_format = 1;

    out << " DEFAULT ";
    
    NdbDictionary::printFormattedValue(out,
                                       f,
                                       &col,
                                       default_data);
  }
  
  return out;
}

int
NdbDictionary::Dictionary::createLogfileGroup(const LogfileGroup & lg,
					      ObjectId * obj)
{
  int ret;
  DO_TRANS(ret,
           m_impl.createLogfileGroup(NdbLogfileGroupImpl::getImpl(lg),
                                     obj ?
                                     & NdbDictObjectImpl::getImpl(* obj) : 0));
  return ret;
}

int
NdbDictionary::Dictionary::dropLogfileGroup(const LogfileGroup & lg)
{
  int ret;
  DO_TRANS(ret,
           m_impl.dropLogfileGroup(NdbLogfileGroupImpl::getImpl(lg)));
  return ret;
}

NdbDictionary::LogfileGroup
NdbDictionary::Dictionary::getLogfileGroup(const char * name)
{
  NdbDictionary::LogfileGroup tmp;
  m_impl.m_receiver.get_filegroup(NdbLogfileGroupImpl::getImpl(tmp), 
				  NdbDictionary::Object::LogfileGroup, name);
  return tmp;
}

int
NdbDictionary::Dictionary::createTablespace(const Tablespace & lg,
					    ObjectId * obj)
{
  int ret;
  DO_TRANS(ret,
           m_impl.createTablespace(NdbTablespaceImpl::getImpl(lg),
                                   obj ?
                                   & NdbDictObjectImpl::getImpl(* obj) : 0));
  return ret;
}

int
NdbDictionary::Dictionary::dropTablespace(const Tablespace & lg)
{
  int ret;
  DO_TRANS(ret,
           m_impl.dropTablespace(NdbTablespaceImpl::getImpl(lg)));
  return ret;
}

NdbDictionary::Tablespace
NdbDictionary::Dictionary::getTablespace(const char * name)
{
  NdbDictionary::Tablespace tmp;
  m_impl.m_receiver.get_filegroup(NdbTablespaceImpl::getImpl(tmp), 
				  NdbDictionary::Object::Tablespace, name);
  return tmp;
}

NdbDictionary::Tablespace
NdbDictionary::Dictionary::getTablespace(Uint32 tablespaceId)
{
  NdbDictionary::Tablespace tmp;
  m_impl.m_receiver.get_filegroup(NdbTablespaceImpl::getImpl(tmp), 
				  NdbDictionary::Object::Tablespace,
                                  tablespaceId);
  return tmp;
}

int
NdbDictionary::Dictionary::createDatafile(const Datafile & df, 
					  bool force,
					  ObjectId * obj)
{
  int ret;
  DO_TRANS(ret,
           m_impl.createDatafile(NdbDatafileImpl::getImpl(df),
                                 force,
                                 obj ? & NdbDictObjectImpl::getImpl(* obj): 0));
  return ret;
}

int
NdbDictionary::Dictionary::dropDatafile(const Datafile& df)
{
  int ret;
  DO_TRANS(ret,
           m_impl.dropDatafile(NdbDatafileImpl::getImpl(df)));
  return ret;
}

NdbDictionary::Datafile
NdbDictionary::Dictionary::getDatafile(Uint32 node, const char * path)
{
  NdbDictionary::Datafile tmp;
  m_impl.m_receiver.get_file(NdbDatafileImpl::getImpl(tmp),
			     NdbDictionary::Object::Datafile,
			     node ? (int)node : -1, path);
  return tmp;
}

int
NdbDictionary::Dictionary::createUndofile(const Undofile & df, 
					  bool force,
					  ObjectId * obj)
{
  int ret;
  DO_TRANS(ret,
           m_impl.createUndofile(NdbUndofileImpl::getImpl(df),
                                 force,
                                 obj ? & NdbDictObjectImpl::getImpl(* obj): 0));
  return ret;
}

int
NdbDictionary::Dictionary::dropUndofile(const Undofile& df)
{
  int ret;
  DO_TRANS(ret,
           m_impl.dropUndofile(NdbUndofileImpl::getImpl(df)));
  return ret;
}

NdbDictionary::Undofile
NdbDictionary::Dictionary::getUndofile(Uint32 node, const char * path)
{
  NdbDictionary::Undofile tmp;
  m_impl.m_receiver.get_file(NdbUndofileImpl::getImpl(tmp),
			     NdbDictionary::Object::Undofile,
			     node ? (int)node : -1, path);
  return tmp;
}

void
NdbDictionary::Dictionary::invalidateDbGlobal(const char * name)
{
  if (m_impl.m_globalHash && name != 0)
  {
    size_t len = strlen(name);
    m_impl.m_globalHash->lock();
    m_impl.m_globalHash->invalidateDb(name, len);
    m_impl.m_globalHash->unlock();
  }
}

int
NdbDictionary::Dictionary::beginSchemaTrans()
{
  return m_impl.beginSchemaTrans();
}

int
NdbDictionary::Dictionary::endSchemaTrans(Uint32 flags)
{
  return m_impl.endSchemaTrans(flags);
}

bool
NdbDictionary::Dictionary::hasSchemaTrans() const
{
  return m_impl.hasSchemaTrans();
}

int
NdbDictionary::Dictionary::createHashMap(const HashMap& map, ObjectId * dst)
{
  ObjectId tmp;
  if (dst == 0)
    dst = &tmp;

  int ret;
  DO_TRANS(ret,
           m_impl.m_receiver.create_hashmap(NdbHashMapImpl::getImpl(map),
                                            &NdbDictObjectImpl::getImpl(*dst),
                                            0));
  return ret;
}

<<<<<<< HEAD
=======
int
NdbDictionary::Dictionary::createForeignKey(const ForeignKey& fk,
                                            ObjectId * dst,
                                            int flags)
{
  ObjectId tmp;
  if (dst == 0)
    dst = &tmp;

  if (fk.getParentIndex() == 0 // primary key
      && fk.getOnUpdateAction() == NdbDictionary::ForeignKey::Cascade)
  {
    m_impl.m_error.code = 21000;
    return -1;
  }

  int ret;
  int implFlags = 0;
  if (flags & CreateFK_NoVerify)
  {
    implFlags |= DictSignal::RF_NO_BUILD;
  }

  DO_TRANS(ret,
           m_impl.m_receiver.create_fk(NdbForeignKeyImpl::getImpl(fk),
                                       &NdbDictObjectImpl::getImpl(*dst),
                                       implFlags));
  return ret;
}

int
NdbDictionary::Dictionary::getForeignKey(ForeignKey& fk,
                                         const char * name)
{
  return m_impl.m_receiver.get_fk(NdbForeignKeyImpl::getImpl(fk), name);
}

int
NdbDictionary::Dictionary::dropForeignKey(const ForeignKey& fk)
{
  int ret;
  DO_TRANS(ret,
           m_impl.m_receiver.drop_fk(NdbForeignKeyImpl::getImpl(fk)));
  return ret;
}

>>>>>>> e6ffef75
NdbOut& operator <<(NdbOut& ndbout, NdbDictionary::Object::FragmentType const fragtype)
{
  switch (fragtype)
  {
  case NdbDictionary::Object::FragUndefined:
    ndbout << "FragUndefined";
    break;
  case NdbDictionary::Object::FragSingle:
    ndbout << "FragSingle";
    break;
  case NdbDictionary::Object::FragAllSmall:
    ndbout << "FragAllSmall";
    break;
  case NdbDictionary::Object::FragAllMedium:
    ndbout << "FragAllMedium";
    break;
  case NdbDictionary::Object::FragAllLarge:
    ndbout << "FragAllLarge";
    break;
  case NdbDictionary::Object::DistrKeyHash:
    ndbout << "DistrKeyHash";
    break;
  case NdbDictionary::Object::DistrKeyLin:
    ndbout << "DistrKeyLin";
    break;
  case NdbDictionary::Object::UserDefined:
    ndbout << "UserDefined";
    break;
  case NdbDictionary::Object::HashMapPartition:
    ndbout << "HashMapPartition";
    break;
  default:
    ndbout << "Unknown(" << (unsigned) fragtype << ")";
  }
  return ndbout;
}

NdbOut& operator <<(NdbOut& ndbout, NdbDictionary::Object::Type const type)
{
  switch (type)
  {
  case NdbDictionary::Object::TypeUndefined:
    ndbout << "Undefined";
    break;
  case NdbDictionary::Object::SystemTable:
    ndbout << "SystemTable";
    break;
  case NdbDictionary::Object::UserTable:
    ndbout << "UserTable";
    break;
  case NdbDictionary::Object::UniqueHashIndex:
    ndbout << "UniqueHashIndex";
    break;
  case NdbDictionary::Object::OrderedIndex:
    ndbout << "OrderedIndex";
    break;
  case NdbDictionary::Object::HashIndexTrigger:
    ndbout << "HashIndexTrigger";
    break;
  case NdbDictionary::Object::IndexTrigger:
    ndbout << "IndexTrigger";
    break;
  case NdbDictionary::Object::SubscriptionTrigger:
    ndbout << "SubscriptionTrigger";
    break;
  case NdbDictionary::Object::ReadOnlyConstraint:
    ndbout << "ReadOnlyConstraint";
    break;
  case NdbDictionary::Object::TableEvent:
    ndbout << "TableEvent";
    break;
  case NdbDictionary::Object::Tablespace:
    ndbout << "Tablespace";
    break;
  case NdbDictionary::Object::LogfileGroup:
    ndbout << "LogfileGroup";
    break;
  case NdbDictionary::Object::Datafile:
    ndbout << "Datafile";
    break;
  case NdbDictionary::Object::Undofile:
    ndbout << "Undofile";
    break;
  case NdbDictionary::Object::ReorgTrigger:
    ndbout << "ReorgTrigger";
    break;
  case NdbDictionary::Object::HashMap:
    ndbout << "HashMap";
    break;
<<<<<<< HEAD
=======
  case NdbDictionary::Object::ForeignKey:
    ndbout << "ForeignKey";
    break;
  case NdbDictionary::Object::FKParentTrigger:
    ndbout << "FKParentTrigger";
    break;
  case NdbDictionary::Object::FKChildTrigger:
    ndbout << "FKChildTrigger";
    break;
>>>>>>> e6ffef75
  default:
    ndbout << "Type " << (unsigned) type;
  }
  return ndbout;
}

NdbOut& operator <<(NdbOut& ndbout, NdbDictionary::Index::Type const type)
{
  switch (type)
  {
  case NdbDictionary::Index::Undefined:
    ndbout << "Undefined";
    break;
  case NdbDictionary::Index::UniqueHashIndex:
    ndbout << "UniqueHashIndex";
    break;
  case NdbDictionary::Index::OrderedIndex:
    ndbout << "OrderedIndex";
    break;
  default:
    ndbout << "Type " << (unsigned) type;
  }
  return ndbout;
}

NdbOut& operator <<(NdbOut& ndbout, NdbDictionary::Object::Status const status)
{
  switch (status)
  {
  case NdbDictionary::Object::New:
    ndbout << "New";
    break;
  case NdbDictionary::Object::Changed:
    ndbout << "Changed";
    break;
  case NdbDictionary::Object::Retrieved:
    ndbout << "Retrieved";
    break;
  case NdbDictionary::Object::Invalid:
    ndbout << "Invalid";
    break;
  case NdbDictionary::Object::Altered:
    ndbout << "Altered";
    break;
  default:
    ndbout << "Undefined(" << (unsigned) status << ")";
  }
  return ndbout;
}

NdbOut& operator <<(NdbOut& ndbout, NdbDictionary::Index const& idx)
{
  ndbout << "Version: " << idx.getObjectVersion() << endl;
  ndbout << "Base table: " << idx.getTable() << endl;
  ndbout << "Number of attributes: " << idx.getNoOfColumns() << endl;
  ndbout << "Logging: " << idx.getLogging() << endl;
  ndbout << "Index type: " << idx.getType() << endl;
  ndbout << "Index status: " << idx.getObjectStatus() << endl;

  return ndbout;
}

void NdbDictionary::Dictionary::print(NdbOut& ndbout, NdbDictionary::Index const& idx)
{
  ndbout << idx;

  ndbout << "-- Attributes --" << endl;
  for (unsigned col = 0; col < idx.getNoOfColumns() ; col++)
  {
    ndbout << *idx.getColumn(col) << endl;
  }

  Table const& indexTable = *NdbIndexImpl::getImpl(idx).getIndexTable();
  ndbout << "-- IndexTable " << indexTable.getName() << " --" << endl;

  print(ndbout, indexTable);
}

NdbOut& operator <<(class NdbOut&, NdbDictionary::Table const& tab)
{
  ndbout << "Version: " <<  tab.getObjectVersion() << endl;
  ndbout << "Fragment type: " <<  tab.getFragmentType() << endl;
  ndbout << "K Value: " <<  tab.getKValue()<< endl;
  ndbout << "Min load factor: " <<  tab.getMinLoadFactor()<< endl;
  ndbout << "Max load factor: " <<  tab.getMaxLoadFactor()<< endl;
  ndbout << "Temporary table: " <<  (tab.getStoredTable() ? "no" : "yes") << endl;
  ndbout << "Number of attributes: " <<  tab.getNoOfColumns() << endl;
  ndbout << "Number of primary keys: " <<  tab.getNoOfPrimaryKeys() << endl;
  ndbout << "Length of frm data: " << tab.getFrmLength() << endl;
  ndbout << "Row Checksum: " << tab.getRowChecksumIndicator() << endl;
  ndbout << "Row GCI: " << tab.getRowGCIIndicator() << endl;
  ndbout << "SingleUserMode: " << (Uint32) tab.getSingleUserMode() << endl;
  ndbout << "ForceVarPart: " << tab.getForceVarPart() << endl;
  ndbout << "FragmentCount: " << tab.getFragmentCount() << endl;
  ndbout << "ExtraRowGciBits: " << tab.getExtraRowGciBits() << endl;
  ndbout << "ExtraRowAuthorBits: " << tab.getExtraRowAuthorBits() << endl;
  ndbout << "TableStatus: " << tab.getObjectStatus() << endl;
  return ndbout;
}

<<<<<<< HEAD
=======
NdbOut&
print_fk_tab_ref(NdbOut& ndbout, const char * fqn)
{
  int cnt_slash = 0;
  {
    const char * ptr = fqn;
    while ((ptr = strchr(ptr, '/')) != 0)
    {
      ptr++;
      cnt_slash++;
    }
  }

  if (cnt_slash == 2) // expected...
  {
    for (; * fqn != '/' ; fqn++)
      ndbout.print("%c", (* fqn));
    ndbout << ".";

    for (fqn++ ; * fqn != '/' ; fqn++)
    {
      /**
       * catalog...
       */
    }
    for (fqn++ ; * fqn != 0; fqn++)
    {
      ndbout.print("%c", (* fqn));
    }
  }
  else
  {
    ndbout << fqn;
  }
  return ndbout;
}

NdbOut&
print_fk_idx_ref(NdbOut& ndbout, const char * fqn)
{
  if (fqn == 0)
  {
    ndbout << "PRIMARY KEY";
  }
  else
  {
    const char * ptr = strrchr(fqn, '/');
    if (ptr)
    {
      ndbout << (ptr + 1);
    }
  }
  return ndbout;
}

>>>>>>> e6ffef75
void NdbDictionary::Dictionary::print(NdbOut& ndbout, NdbDictionary::Table const& tab)
{
  ndbout << tab;

  HashMap hashmap;
  if (getHashMap(hashmap, &tab) != -1)
  {
    ndbout << "HashMap: " << hashmap.getName() << endl;
  }

  ndbout << "-- Attributes --" << endl;
  for (int col = 0; col < tab.getNoOfColumns() ; col++)
  {
    ndbout << *tab.getColumn(col) << endl;
  }

  ndbout << "-- Indexes -- " << endl;
  ndbout << "PRIMARY KEY(";
  unsigned j;
  for (j= 0; (int)j < tab.getNoOfPrimaryKeys(); j++)
  {
    const Column * col= tab.getColumn(tab.getPrimaryKey(j));
    ndbout << col->getName();
    if ((int)j < tab.getNoOfPrimaryKeys()-1)
      ndbout << ", ";
  }
  ndbout << ") - UniqueHashIndex" << endl;

  List list;
<<<<<<< HEAD
  if (listIndexes(list, tab) == 0)
  {
    for (j= 0; j < list.count; j++) {
      List::Element& elt = list.elements[j];
=======
  if (listDependentObjects(list, tab) == 0)
  {
    for (j= 0; j < list.count; j++) {
      List::Element& elt = list.elements[j];
      if (elt.type != NdbDictionary::Object::UniqueHashIndex &&
          elt.type != NdbDictionary::Object::OrderedIndex)
        continue;

>>>>>>> e6ffef75
      const Index *pIdx = getIndex(elt.name, tab);
      if (!pIdx)
      {
#ifdef VM_TRACE
        assert(false);
#endif
        continue;
      }

      ndbout << pIdx->getName();
      ndbout << "(";
      unsigned noOfAttributes = pIdx->getNoOfColumns();
      for (unsigned i = 0; i < noOfAttributes; i++)
      {
        const Column *col = pIdx->getColumn(i);
        ndbout << col->getName();
        if (i < noOfAttributes - 1)
          ndbout << ", ";
      }
      ndbout << ")";
      ndbout << " - " << pIdx->getType();
      ndbout << endl;
    }
  }
#ifdef VM_TRACE
  else assert(false);
#endif
<<<<<<< HEAD
}
=======

  bool first = true;
  for (j= 0; j < list.count; j++)
  {
    List::Element& elt = list.elements[j];
    if (elt.type != NdbDictionary::Object::ForeignKey)
      continue;

    NdbDictionary::ForeignKey fk;
    if (getForeignKey(fk, elt.name) == 0)
    {
      if (strcmp(fk.getChildTable(),
                 NdbTableImpl::getImpl(tab).m_internalName.c_str()) == 0)
      {
        if (first)
        {
          first = false;
          ndbout << "-- ForeignKeys --" << endl;
        }

        ndbout << fk.getName() << " ";
        print_fk_idx_ref(ndbout, fk.getChildIndex());
        ndbout << " (";
        for (unsigned i = 0; i < fk.getChildColumnCount(); i++)
        {
          ndbout << tab.getColumn(fk.getChildColumnNo(i))->getName();
          if (i + 1 != fk.getChildColumnCount())
            ndbout << ", ";
        }
        ndbout << ") REFERENCES ";
        print_fk_tab_ref(ndbout, fk.getParentTable());
        ndbout << "/";
        print_fk_idx_ref(ndbout, fk.getParentIndex());
        ndbout << " (";
        /**
         * TODO...
         */
        ndbout << ") ";

        ndbout << "on update ";
        switch(fk.getOnUpdateAction()) {
        case NdbDictionary::ForeignKey::NoAction:
          ndbout << "noaction";
          break;
        case NdbDictionary::ForeignKey::Restrict:
          ndbout << "restrict";
          break;
        case NdbDictionary::ForeignKey::Cascade:
          ndbout << "cascade";
          break;
        case NdbDictionary::ForeignKey::SetNull:
          ndbout << "set null";
          break;
        case NdbDictionary::ForeignKey::SetDefault:
          ndbout << "set default";
          break;
        }

        ndbout << " on delete ";
        switch(fk.getOnDeleteAction()) {
        case NdbDictionary::ForeignKey::NoAction:
          ndbout << "noaction";
          break;
        case NdbDictionary::ForeignKey::Restrict:
          ndbout << "restrict";
          break;
        case NdbDictionary::ForeignKey::Cascade:
          ndbout << "cascade";
          break;
        case NdbDictionary::ForeignKey::SetNull:
          ndbout << "set null";
          break;
        case NdbDictionary::ForeignKey::SetDefault:
          ndbout << "set default";
          break;
        }

        ndbout << endl;
      }
    }
  }
}
>>>>>>> e6ffef75
<|MERGE_RESOLUTION|>--- conflicted
+++ resolved
@@ -1895,11 +1895,7 @@
 NdbDictionary::Dictionary::getDefaultHashMap(NdbDictionary::HashMap& dst,
                                              Uint32 fragments)
 {
-<<<<<<< HEAD
-  return getDefaultHashMap(dst, NDB_DEFAULT_HASHMAP_BUCKETS, fragments);
-=======
   return getDefaultHashMap(dst, m_impl.getDefaultHashmapSize(), fragments);
->>>>>>> e6ffef75
 }
 
 int
@@ -1939,11 +1935,7 @@
 NdbDictionary::Dictionary::initDefaultHashMap(NdbDictionary::HashMap& dst,
                                               Uint32 fragments)
 {
-<<<<<<< HEAD
-  return initDefaultHashMap(dst, NDB_DEFAULT_HASHMAP_BUCKETS, fragments);
-=======
   return initDefaultHashMap(dst, m_impl.getDefaultHashmapSize(), fragments);
->>>>>>> e6ffef75
 }
 
 int
@@ -1971,11 +1963,7 @@
 NdbDictionary::Dictionary::prepareHashMap(const Table& oldTableF,
                                           Table& newTableF)
 {
-<<<<<<< HEAD
-  return prepareHashMap(oldTableF, newTableF, NDB_DEFAULT_HASHMAP_BUCKETS);
-=======
   return prepareHashMap(oldTableF, newTableF, m_impl.getDefaultHashmapSize());
->>>>>>> e6ffef75
 }
 
 int
@@ -2104,7 +2092,6 @@
       Uint32 i;
 
       for (i = 0; i < period; i++)
-<<<<<<< HEAD
       {
         if (oldmapimpl.m_map[i % oldmapsize] != newmap.m_map[i % newmapsize] &&
             newmap.m_map[i % newmapsize] < oldcnt)
@@ -2120,23 +2107,6 @@
       /* keep old hashmap size, recreate newmap */
       if (i < period)
       {
-=======
-      {
-        if (oldmapimpl.m_map[i % oldmapsize] != newmap.m_map[i % newmapsize] &&
-            newmap.m_map[i % newmapsize] < oldcnt)
-        {
-          /**
-           * move from old fragment to another old fragment
-           * not supported - keep old hashmap size
-           */
-          break;
-        }
-      }
-
-      /* keep old hashmap size, recreate newmap */
-      if (i < period)
-      {
->>>>>>> e6ffef75
         newmapsize = oldmapsize;
         newmap.m_map.clear();
         newmap.m_map.expand(newmapsize);
@@ -4059,8 +4029,6 @@
   return ret;
 }
 
-<<<<<<< HEAD
-=======
 int
 NdbDictionary::Dictionary::createForeignKey(const ForeignKey& fk,
                                             ObjectId * dst,
@@ -4107,7 +4075,6 @@
   return ret;
 }
 
->>>>>>> e6ffef75
 NdbOut& operator <<(NdbOut& ndbout, NdbDictionary::Object::FragmentType const fragtype)
 {
   switch (fragtype)
@@ -4197,8 +4164,6 @@
   case NdbDictionary::Object::HashMap:
     ndbout << "HashMap";
     break;
-<<<<<<< HEAD
-=======
   case NdbDictionary::Object::ForeignKey:
     ndbout << "ForeignKey";
     break;
@@ -4208,7 +4173,6 @@
   case NdbDictionary::Object::FKChildTrigger:
     ndbout << "FKChildTrigger";
     break;
->>>>>>> e6ffef75
   default:
     ndbout << "Type " << (unsigned) type;
   }
@@ -4309,8 +4273,6 @@
   return ndbout;
 }
 
-<<<<<<< HEAD
-=======
 NdbOut&
 print_fk_tab_ref(NdbOut& ndbout, const char * fqn)
 {
@@ -4366,7 +4328,6 @@
   return ndbout;
 }
 
->>>>>>> e6ffef75
 void NdbDictionary::Dictionary::print(NdbOut& ndbout, NdbDictionary::Table const& tab)
 {
   ndbout << tab;
@@ -4396,12 +4357,6 @@
   ndbout << ") - UniqueHashIndex" << endl;
 
   List list;
-<<<<<<< HEAD
-  if (listIndexes(list, tab) == 0)
-  {
-    for (j= 0; j < list.count; j++) {
-      List::Element& elt = list.elements[j];
-=======
   if (listDependentObjects(list, tab) == 0)
   {
     for (j= 0; j < list.count; j++) {
@@ -4410,7 +4365,6 @@
           elt.type != NdbDictionary::Object::OrderedIndex)
         continue;
 
->>>>>>> e6ffef75
       const Index *pIdx = getIndex(elt.name, tab);
       if (!pIdx)
       {
@@ -4438,9 +4392,6 @@
 #ifdef VM_TRACE
   else assert(false);
 #endif
-<<<<<<< HEAD
-}
-=======
 
   bool first = true;
   for (j= 0; j < list.count; j++)
@@ -4522,5 +4473,4 @@
       }
     }
   }
-}
->>>>>>> e6ffef75
+}