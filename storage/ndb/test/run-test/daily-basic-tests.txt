--- conflicted
+++ resolved
@@ -1095,9 +1095,9 @@
 args: -n mixedmultiop -l 10 T1 I2 I3 D2
 
 max-time: 300
-<<<<<<< HEAD
-cmd: test_event -n SubscribeNR T1
-=======
+cmd: test_event
+args: -n SubscribeNR T1
+
+max-time: 300
 cmd: testNodeRestart
 args: -n Bug34702 T1
->>>>>>> 51674c47
