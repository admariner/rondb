--- conflicted
+++ resolved
@@ -217,12 +217,10 @@
 args: -n InplaceCharPkChangeCI T1
 max-time: 1200
 
-<<<<<<< HEAD
 cmd: testPartitioning
 args : -n startTransactionHint_orderedIndex_MaxKey T1
 max-time: 60
-=======
+
 cmd: testBlobs
 args : -bug 27772916 -skip p
 max-time: 120
->>>>>>> becf8487
