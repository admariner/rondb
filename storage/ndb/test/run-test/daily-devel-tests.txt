--- conflicted
+++ resolved
@@ -118,45 +118,7 @@
 cmd: testIndex
 args: -l 2 -n SR1_O T6 T13 
 
-<<<<<<< HEAD
-#
-max-time: 3600
-cmd: test_event
-args: -n EventOperationApplier -l 2
-
-#
-max-time: 3600
-cmd: test_event
-args: -n EventOperationApplier_NR -l 2
-
-#
-max-time: 3600
-cmd: test_event
-args: -n MergeEventOperationApplier_NR -l 2
-
-#
-max-time: 2500
-cmd: test_event
-args: -n Multi
-=======
-max-time: 2500
-cmd: testDict
-args: -n NF1 T1 T6 T13 
->>>>>>> fd969219
-
-max-time: 600
-cmd: test_event
-args: -l 1 -n SubscribeNR T1
-<<<<<<< HEAD
-
-#
-max-time: 3600
-cmd: test_event
-args: -n CreateDropNR -l 1
-
 # dict trans
 max-time: 1800
 cmd: testDict
 args: -n SchemaTrans -l 1
-=======
->>>>>>> fd969219
