/*
   Copyright (c) 2003, 2016, Oracle and/or its affiliates. All rights reserved.

   This program is free software; you can redistribute it and/or modify
   it under the terms of the GNU General Public License as published by
   the Free Software Foundation; version 2 of the License.

   This program is distributed in the hope that it will be useful,
   but WITHOUT ANY WARRANTY; without even the implied warranty of
   MERCHANTABILITY or FITNESS FOR A PARTICULAR PURPOSE.  See the
   GNU General Public License for more details.

   You should have received a copy of the GNU General Public License
   along with this program; if not, write to the Free Software
   Foundation, Inc., 51 Franklin St, Fifth Floor, Boston, MA 02110-1301  USA
*/

#include <NDBT.hpp>
#include <NDBT_Test.hpp>
#include <HugoTransactions.hpp>
#include <UtilTransactions.hpp>
#include <NdbRestarter.hpp>
#include <NdbRestarts.hpp>
#include <Vector.hpp>
#include <signaldata/DumpStateOrd.hpp>
#include <Bitmask.hpp>
#include <RefConvert.hpp>
#include <NdbEnv.h>
#include <NdbMgmd.hpp>
#include <my_sys.h>
#include <ndb_rand.h>
#include <BlockNumbers.h>
#include <NdbConfig.hpp>


int runLoadTable(NDBT_Context* ctx, NDBT_Step* step){

  int records = ctx->getNumRecords();
  HugoTransactions hugoTrans(*ctx->getTab());
  if (hugoTrans.loadTable(GETNDB(step), records) != 0){
    return NDBT_FAILED;
  }
  return NDBT_OK;
}

int runFillTable(NDBT_Context* ctx, NDBT_Step* step){

  HugoTransactions hugoTrans(*ctx->getTab());
  if (hugoTrans.fillTable(GETNDB(step)) != 0){
    return NDBT_FAILED;
  }
  return NDBT_OK;
}

int runInsertUntilStopped(NDBT_Context* ctx, NDBT_Step* step){
  int result = NDBT_OK;
  int records = ctx->getNumRecords();
  int i = 0;
  HugoTransactions hugoTrans(*ctx->getTab());
  while (ctx->isTestStopped() == false) {
    g_info << i << ": ";    
    if (hugoTrans.loadTable(GETNDB(step), records) != 0){
      return NDBT_FAILED;
    }
    i++;
  }
  return result;
}

int runClearTable(NDBT_Context* ctx, NDBT_Step* step){
  int records = ctx->getNumRecords();
  
  UtilTransactions utilTrans(*ctx->getTab());
  if (utilTrans.clearTable(GETNDB(step),  records) != 0){
    return NDBT_FAILED;
  }
  return NDBT_OK;
}

int runClearTableUntilStopped(NDBT_Context* ctx, NDBT_Step* step){
  int records = ctx->getNumRecords();
  int i = 0;
  
  UtilTransactions utilTrans(*ctx->getTab());
  while (ctx->isTestStopped() == false) {
    g_info << i << ": ";    
    if (utilTrans.clearTable(GETNDB(step),  records) != 0){
      return NDBT_FAILED;
    }
    i++;
  }
  return NDBT_OK;
}

int runScanReadUntilStopped(NDBT_Context* ctx, NDBT_Step* step){
  int result = NDBT_OK;
  int records = ctx->getNumRecords();
  int i = 0;
  HugoTransactions hugoTrans(*ctx->getTab());
  while (ctx->isTestStopped() == false) {
    g_info << i << ": ";
    if (hugoTrans.scanReadRecords(GETNDB(step), records) != 0){
      return NDBT_FAILED;
    }
    i++;
  }
  return result;
}

int runPkReadUntilStopped(NDBT_Context* ctx, NDBT_Step* step){
  int result = NDBT_OK;
  int records = ctx->getNumRecords();
  NdbOperation::LockMode lm = 
    (NdbOperation::LockMode)ctx->getProperty("ReadLockMode", 
					     (Uint32)NdbOperation::LM_Read);
  int i = 0;
  HugoTransactions hugoTrans(*ctx->getTab());
  while (ctx->isTestStopped() == false) {
    g_info << i << ": ";
    int rows = (rand()%records)+1;
    int batch = (rand()%rows)+1;
    if (hugoTrans.pkReadRecords(GETNDB(step), rows, batch, lm) != 0){
      return NDBT_FAILED;
    }
    i++;
  }
  return result;
}

static
int start_transaction_on_specific_place(Vector<HugoOperations*> op_array,
                                        Uint32 index,
                                        Ndb *pNdb,
                                        NodeId node_id,
                                        Uint32 instance_id)
{
  if (op_array[index]->startTransaction(pNdb,
                                        node_id,
                                        instance_id) != NDBT_OK)
  {
    return NDBT_FAILED;
  }
  NdbConnection* pCon = op_array[index]->getTransaction();
  Uint32 transNode= pCon->getConnectedNodeId();
  if (transNode == node_id)
  {
    return NDBT_OK;
  }
  op_array[index]->closeTransaction(pNdb);
  return NDBT_FAILED;
}

static
void cleanup_op_array(Vector<HugoOperations*> &op_array, Ndb *pNdb, int num_instances)
{
  for (int instance_id = 0; instance_id < num_instances; instance_id++)
  {
    op_array[instance_id]->closeTransaction(pNdb);
  }
}

/**
 * This test case is about stress testing our TC failover code.
 * We always run this with a special config with 4 data nodes
 * where node 2 has more transaction records than node 1 and
 * node 3. Node 4 has 4 TC instances and has more operation
 * records than node 1 and node 3.
 *
 * So in order to test we fill up all transaction records with
 * small transactions in node 2 and instance 1. This is done
 * by runManyTransactions.
 *
 * We also fill up all operation records in instance 1 through
 * 4. This is done by runLargeTransactions since we execute
 * this by fairly large transactions, few transactions enough to
 * be able to handle all transactions, but too many operations to
 * handle. This will ensure that each TC failover step will make
 * progress.
 *
 * We don't commit the transactions, instead we crash the node
 * 2 and 4 (we do this by a special error insert that crashes
 * node 4 when node 2 fails. This ensures that both the nodes
 * have to handle TC failover in the same failover batch. This
 * is important to ensure that we also test the failed node
 * queue handling in DBTC.
 */
int run_multiTCtakeover(NDBT_Context* ctx, NDBT_Step* step)
{
  int records = ctx->getNumRecords();
  HugoTransactions hugoTrans(*ctx->getTab());
  if (hugoTrans.loadTable(GETNDB(step), records, 12) != 0)
  {
    ndbout << "Failed to load table for multiTC takeover test" << endl;
    return NDBT_FAILED;
  }
  ctx->setProperty("runLargeDone", (Uint32)0);
  ctx->setProperty("restartsDone", (Uint32)0);
  return NDBT_OK;
}

int runLargeTransactions(NDBT_Context* ctx, NDBT_Step* step)
{
  int multiop = 50;
  int trans_per_instance = 10;
  int num_instances = 4;
  int op_instances = num_instances * trans_per_instance;
  Vector <HugoOperations*> op_array;
  int records = ctx->getNumRecords();
  Ndb* pNdb = GETNDB(step);

  for (int i = 0; i < op_instances; i++)
  {
    op_array.push_back(new HugoOperations(*ctx->getTab()));
    if (op_array[i] == NULL)
    {
      ndbout << "Failed to allocate HugoOperations instance " << i << endl;
      cleanup_op_array(op_array, pNdb, i);
      return NDBT_FAILED;
    }
  }

  for (int instance_id = 1; instance_id <= num_instances; instance_id++)
  {
    for (int i = 0; i < trans_per_instance; i++)
    {
      Uint32 index = (instance_id - 1) * trans_per_instance + i;
      if (start_transaction_on_specific_place(op_array,
                                              index,
                                              pNdb,
                                              4, /* node id */
                                              instance_id) != NDBT_OK)
      {
        ndbout << "Failed to start transaction, index = " << index << endl;
        cleanup_op_array(op_array, pNdb, op_instances);
        return NDBT_FAILED;
      }
      for (int j = 0; j < multiop; j++)
      {
        int record_no = records + (index * multiop) + j;
        if (op_array[index]->pkInsertRecord(pNdb, record_no, 1, rand()))
        {
          ndbout << "Failed to insert record number = " << record_no << endl;
          cleanup_op_array(op_array, pNdb, op_instances);
          return NDBT_FAILED;
        }
      }
      if (op_array[index]->execute_NoCommit(pNdb) != 0)
      {
        ndbout << "Failed to execute no commit, index = " << index << endl;
        cleanup_op_array(op_array, pNdb, op_instances);
        return NDBT_FAILED;
      }
    }
  }
  /**
   * Wait until all preparations are complete until we restart node 4 that
   * holds those transactions.
   */
  ndbout << "runLargeTransactions prepare done" << endl;
  ctx->setProperty("runLargeDone", (Uint32)1);
  while (ctx->getProperty("restartsDone", (Uint32)0) != 1)
  {
    ndbout << "Waiting for restarts to complete" << endl;
    NdbSleep_SecSleep(10);
  }
  cleanup_op_array(op_array, pNdb, op_instances);
  return NDBT_OK;
}

int runManyTransactions(NDBT_Context* ctx, NDBT_Step* step)
{
  NdbRestarter restarter;
  int multi_trans = 400;
  int result = NDBT_OK;
  int records = ctx->getNumRecords();
  Ndb* pNdb = GETNDB(step);
  Vector <HugoOperations*> op_array;

  if (restarter.getNumDbNodes() != 4)
  {
    ndbout << "Need to have exactly 4 DB nodes for this test" << endl;
    ctx->stopTest();
    return NDBT_FAILED;
  }

  for (int i = 0; i < multi_trans; i++)
  {
    op_array.push_back(new HugoOperations(*ctx->getTab()));
    if (op_array[i] == NULL)
    {
      ndbout << "Failed to allocate HugoOperations instance " << i << endl;
      cleanup_op_array(op_array, pNdb, i);
      return NDBT_FAILED;
    }
  }
  for (int i = 0; i < multi_trans; i++)
  {
    if (start_transaction_on_specific_place(op_array,
                                            i,
                                            pNdb,
                                            2, /* node id */
                                            1) != NDBT_OK)
    {
      ndbout << "Failed to start transaction, i = " << i << endl;
      cleanup_op_array(op_array, pNdb, multi_trans);
      return NDBT_FAILED;
    }
    int record_no = records + (50 * 4 * 10) + i;
    if (op_array[i]->pkInsertRecord(pNdb, record_no, 1, rand()))
    {
      ndbout << "Failed to insert record no = " << record_no << endl;
      cleanup_op_array(op_array, pNdb, multi_trans);
      return NDBT_FAILED;
    }
    if (op_array[i]->execute_NoCommit(pNdb) != 0)
    {
      ndbout << "Failed to execute transaction " << i << endl;
      cleanup_op_array(op_array, pNdb, multi_trans);
      return NDBT_FAILED;
    }
  }

  /**
   * Wait until all preparations are complete until we restart node 2 that
   * holds those transactions.
   */
  ndbout << "Run many transactions done" << endl;
  while (ctx->getProperty("runLargeDone", (Uint32)0) != 1)
  {
    NdbSleep_SecSleep(1);
  }
  /**
   * We ensure that node 2 and 4 fail together by inserting
   * error number 941 that fails in PREP_FAILREQ handling
   */
  if (restarter.insertErrorInNode(4, 941))
  {
    ndbout << "Failed to insert error 941" << endl;
    result = NDBT_FAILED;
    goto end;
  }
  ndbout << "Restart node " << "2" << endl; 
  if (restarter.restartOneDbNode(2, false, false, true) != 0)
  {
    g_err << "Failed to restart Node 2" << endl;
    result = NDBT_FAILED;
    goto end;
  }
  ndbout << "Wait for node 2 and 4 to restart" << endl;
  if (restarter.waitClusterStarted() != 0)
  {
    g_err << "Cluster failed to start" << endl;
    result = NDBT_FAILED;
    goto end;
  }
  CHK_NDB_READY(pNdb);
  ndbout << "Cluster restarted" << endl;
end:
  ctx->setProperty("restartsDone", (Uint32)1);
  cleanup_op_array(op_array, pNdb, multi_trans);
  return result;
}

int runPkUpdateUntilStopped(NDBT_Context* ctx, NDBT_Step* step){
  int result = NDBT_OK;
  int records = ctx->getNumRecords();
  int multiop = ctx->getProperty("MULTI_OP", 1);
  Ndb* pNdb = GETNDB(step);
  int i = 0;

  HugoOperations hugoOps(*ctx->getTab());
  while (ctx->isTestStopped() == false)
  {
    g_info << i << ": ";
    int batch = (rand()%records)+1;
    int row = rand() % records;

    if (batch > 25)
      batch = 25;

    if(row + batch > records)
      batch = records - row;

    if(hugoOps.startTransaction(pNdb) != 0)
      goto err;

    if(hugoOps.pkUpdateRecord(pNdb, row, batch, rand()) != 0)
      goto err;

    for (int j = 1; j<multiop; j++)
    {
      if(hugoOps.execute_NoCommit(pNdb) != 0)
	goto err;

      if(hugoOps.pkUpdateRecord(pNdb, row, batch, rand()) != 0)
        goto err;
    }

    if(hugoOps.execute_Commit(pNdb) != 0)
      goto err;

    hugoOps.closeTransaction(pNdb);

    continue;

err:
    NdbConnection* pCon = hugoOps.getTransaction();
    if(pCon == 0)
      continue;
    NdbError error = pCon->getNdbError();
    hugoOps.closeTransaction(pNdb);
    if (error.status == NdbError::TemporaryError){
      NdbSleep_MilliSleep(50);
      continue;
    }
    return NDBT_FAILED;

    i++;
  }
  return result;
}

int runPkReadPkUpdateUntilStopped(NDBT_Context* ctx, NDBT_Step* step)
{
  int records = ctx->getNumRecords();
  Ndb* pNdb = GETNDB(step);
  int i = 0;
  HugoOperations hugoOps(*ctx->getTab());
  while (ctx->isTestStopped() == false) {
    g_info << i++ << ": ";
    int rows = (rand()%records)+1;
    int batch = (rand()%rows)+1;
    int row = (records - rows) ? rand() % (records - rows) : 0;
    
    int j,k;
    for(j = 0; j<rows; j += batch)
    {
      k = batch;
      if(j+k > rows)
	k = rows - j;
      
      if(hugoOps.startTransaction(pNdb) != 0)
	goto err;
      
      if(hugoOps.pkReadRecord(pNdb, row+j, k, NdbOperation::LM_Exclusive) != 0)
	goto err;

      if(hugoOps.execute_NoCommit(pNdb) != 0)
	goto err;

      if(hugoOps.pkUpdateRecord(pNdb, row+j, k, rand()) != 0)
	goto err;

      if(hugoOps.execute_Commit(pNdb) != 0)
	goto err;

      if(hugoOps.closeTransaction(pNdb) != 0)
	return NDBT_FAILED;
    }
    
    continue;
err:
    NdbConnection* pCon = hugoOps.getTransaction();
    if(pCon == 0)
      continue;
    NdbError error = pCon->getNdbError();
    hugoOps.closeTransaction(pNdb);
    if (error.status == NdbError::TemporaryError){
      NdbSleep_MilliSleep(50);
      continue;
    }
    return NDBT_FAILED;    
  }
  return NDBT_OK;
}

int runPkReadPkUpdatePkUnlockUntilStopped(NDBT_Context* ctx, NDBT_Step* step)
{
  int records = ctx->getNumRecords();
  Ndb* pNdb = GETNDB(step);
  int i = 0;
  HugoOperations hugoOps(*ctx->getTab());
  while (ctx->isTestStopped() == false) {
    g_info << i++ << ": ";
    int rows = (rand()%records)+1;
    int batch = (rand()%rows)+1;
    int row = (records - rows) ? rand() % (records - rows) : 0;
    
    int j,k;
    for(j = 0; j<rows; j += batch)
    {
      k = batch;
      if(j+k > rows)
	k = rows - j;
      
      Vector<const NdbLockHandle*> lockHandles;

      if(hugoOps.startTransaction(pNdb) != 0)
	goto err;
      
      if(hugoOps.pkReadRecordLockHandle(pNdb, lockHandles, row+j, k, NdbOperation::LM_Exclusive) != 0)
	goto err;

      if(hugoOps.execute_NoCommit(pNdb) != 0)
	goto err;

      if(hugoOps.pkUpdateRecord(pNdb, row+j, k, rand()) != 0)
	goto err;

      if(hugoOps.execute_NoCommit(pNdb) != 0)
	goto err;

      if(hugoOps.pkUnlockRecord(pNdb, lockHandles) != 0)
        goto err;

      if(hugoOps.execute_Commit(pNdb) != 0)
	goto err;

      if(hugoOps.closeTransaction(pNdb) != 0)
	return NDBT_FAILED;
    }
    
    continue;
err:
    NdbConnection* pCon = hugoOps.getTransaction();
    if(pCon == 0)
      continue;
    NdbError error = pCon->getNdbError();
    hugoOps.closeTransaction(pNdb);
    if (error.status == NdbError::TemporaryError){
      NdbSleep_MilliSleep(50);
      continue;
    }
    return NDBT_FAILED;    
  }
  return NDBT_OK;
}

int runDeleteInsertUntilStopped(NDBT_Context* ctx, NDBT_Step* step){
  int result = NDBT_OK;
  int records = ctx->getNumRecords();
  int i = 0;
  HugoTransactions hugoTrans(*ctx->getTab());
  UtilTransactions utilTrans(*ctx->getTab());
  while (ctx->isTestStopped() == false) 
  {
    g_info << i << ": ";    
    if (utilTrans.clearTable(GETNDB(step),  records) != 0){
      result = NDBT_FAILED;
      break;
    }
    if (hugoTrans.loadTable(GETNDB(step), records, 1) != 0){
      result = NDBT_FAILED;
      break;
    }
    i++;
  }

  return result;
}

int runScanUpdateUntilStopped(NDBT_Context* ctx, NDBT_Step* step){
  int result = NDBT_OK;
  int records = ctx->getNumRecords();
  int parallelism = ctx->getProperty("Parallelism", 1);
  int abort = ctx->getProperty("AbortProb", (Uint32)0);
  int check = ctx->getProperty("ScanUpdateNoRowCountCheck", (Uint32)0);
  
  if (check)
    records = 0;
  
  int i = 0;
  HugoTransactions hugoTrans(*ctx->getTab());
  while (ctx->isTestStopped() == false) {
    g_info << i << ": ";
    if (hugoTrans.scanUpdateRecords(GETNDB(step), records, abort, 
				    parallelism) == NDBT_FAILED){
      return NDBT_FAILED;
    }
    i++;
  }
  return result;
}

int runScanReadVerify(NDBT_Context* ctx, NDBT_Step* step){
  int records = ctx->getNumRecords();
  HugoTransactions hugoTrans(*ctx->getTab());

  if (hugoTrans.scanReadRecords(GETNDB(step), records, 0, 64) != 0){
    return NDBT_FAILED;
  }
  return NDBT_OK;
}

int runRestarter(NDBT_Context* ctx, NDBT_Step* step){
  int result = NDBT_OK;
  int loops = ctx->getNumLoops();
  int sync_threads = ctx->getProperty("SyncThreads", (unsigned)0);
  int sleep0 = ctx->getProperty("Sleep0", (unsigned)0);
  int sleep1 = ctx->getProperty("Sleep1", (unsigned)0);
  int randnode = ctx->getProperty("RandNode", (unsigned)0);
  NdbRestarter restarter;
  int i = 0;
  int lastId = 0;

  if (restarter.getNumDbNodes() < 2){
    ctx->stopTest();
    return NDBT_OK;
  }

  if(restarter.waitClusterStarted() != 0){
    g_err << "Cluster failed to start" << endl;
    return NDBT_FAILED;
  }
  
  loops *= (restarter.getNumDbNodes() > 2 ? 2 : restarter.getNumDbNodes());
  if (loops < restarter.getNumDbNodes())
    loops = restarter.getNumDbNodes();

  while(i<loops && result != NDBT_FAILED && !ctx->isTestStopped()){

    int id = lastId % restarter.getNumDbNodes();
    if (randnode == 1)
    {
      id = rand() % restarter.getNumDbNodes();
    }
    int nodeId = restarter.getDbNodeId(id);
    ndbout << "Restart node " << nodeId << endl; 
    if(restarter.restartOneDbNode(nodeId, false, true, true) != 0){
      g_err << "Failed to restartNextDbNode" << endl;
      result = NDBT_FAILED;
      break;
    }    

    if (restarter.waitNodesNoStart(&nodeId, 1))
    {
      g_err << "Failed to waitNodesNoStart" << endl;
      result = NDBT_FAILED;
      break;
    }

    if (sleep1)
      NdbSleep_MilliSleep(sleep1);

    if (restarter.startNodes(&nodeId, 1))
    {
      g_err << "Failed to start node" << endl;
      result = NDBT_FAILED;
      break;
    }

    if(restarter.waitClusterStarted() != 0){
      g_err << "Cluster failed to start" << endl;
      result = NDBT_FAILED;
      break;
    }

    if (sleep0)
      NdbSleep_MilliSleep(sleep0);

    ctx->sync_up_and_wait("PauseThreads", sync_threads);

    lastId++;
    i++;
  }

  ctx->stopTest();
  
  return result;
}

int runCheckAllNodesStarted(NDBT_Context* ctx, NDBT_Step* step){
  NdbRestarter restarter;

  if(restarter.waitClusterStarted(1) != 0){
    g_err << "All nodes was not started " << endl;
    return NDBT_FAILED;
  }
  
  return NDBT_OK;
}



int runRestarts(NDBT_Context* ctx, NDBT_Step* step){
  int result = NDBT_OK;
  int loops = ctx->getNumLoops();
  NDBT_TestCase* pCase = ctx->getCase();
  NdbRestarts restarts;
  int i = 0;
  int timeout = 240;

  while (i<loops && result != NDBT_FAILED && !ctx->isTestStopped())
  {
    int safety = 0;
    if (i > 0)
      safety = 15;

    if (ctx->closeToTimeout(safety))
      break;

    if(restarts.executeRestart(ctx, pCase->getName(), timeout, safety) != 0){
      g_err << "Failed to executeRestart(" <<pCase->getName() <<")" << endl;
      result = NDBT_FAILED;
      break;
    }
    i++;
  }
  ctx->stopTest();
  return result;
}

int runDirtyRead(NDBT_Context* ctx, NDBT_Step* step){
  int result = NDBT_OK;
  int loops = ctx->getNumLoops();
  int records = ctx->getNumRecords();
  NdbRestarter restarter;
  HugoOperations hugoOps(*ctx->getTab());
  Ndb* pNdb = GETNDB(step);
    
  int i = 0;
  while(i<loops && result != NDBT_FAILED && !ctx->isTestStopped()){
    g_info << i << ": ";

    int id = i % restarter.getNumDbNodes();
    int nodeId = restarter.getDbNodeId(id);
    ndbout << "Restart node " << nodeId << endl; 
    restarter.insertErrorInNode(nodeId, 5041);
    restarter.insertErrorInAllNodes(8048 + (i & 1));
    
    for(int j = 0; j<records; j++){
      if(hugoOps.startTransaction(pNdb) != 0)
	return NDBT_FAILED;
      
      if(hugoOps.pkReadRecord(pNdb, j, 1, NdbOperation::LM_CommittedRead) != 0)
	goto err;
      
      int res;
      if((res = hugoOps.execute_Commit(pNdb)) == 4119)
	goto done;
      
      if(res != 0)
	goto err;
      
      if(hugoOps.closeTransaction(pNdb) != 0)
	return NDBT_FAILED;
    }
done:
    if(hugoOps.closeTransaction(pNdb) != 0)
      return NDBT_FAILED;
    
    i++;
    restarter.waitClusterStarted(60) ;
    CHK_NDB_READY(pNdb);
  }
  return result;
err:
  hugoOps.closeTransaction(pNdb);
  return NDBT_FAILED;
}

int runLateCommit(NDBT_Context* ctx, NDBT_Step* step)
{
  int result = NDBT_OK;
  int loops = ctx->getNumLoops();
  NdbRestarter restarter;
  HugoOperations hugoOps(*ctx->getTab());
  Ndb* pNdb = GETNDB(step);
  
  int i = 0;
  while(i<loops && result != NDBT_FAILED && !ctx->isTestStopped()){
    g_info << i << ": ";

    if(hugoOps.startTransaction(pNdb) != 0)
      return NDBT_FAILED;
      
    if(hugoOps.pkUpdateRecord(pNdb, 1, 128) != 0)
      return NDBT_FAILED;

    if(hugoOps.execute_NoCommit(pNdb) != 0)
      return NDBT_FAILED;

    Uint32 transNode= hugoOps.getTransaction()->getConnectedNodeId();
    int id = i % restarter.getNumDbNodes();
    int nodeId;
    while((nodeId = restarter.getDbNodeId(id)) == (int)transNode)
      id = (id + 1) % restarter.getNumDbNodes();

    ndbout << "Restart node " << nodeId << endl; 
    
    restarter.restartOneDbNode(nodeId,
			     /** initial */ false, 
			     /** nostart */ true,
			     /** abort   */ true);
    
    restarter.waitNodesNoStart(&nodeId, 1);
    
    int res;
    if(i & 1)
      res= hugoOps.execute_Commit(pNdb);
    else
      res= hugoOps.execute_Rollback(pNdb);
    
    ndbout_c("res= %d", res);
    
    hugoOps.closeTransaction(pNdb);
    
    restarter.startNodes(&nodeId, 1);
    restarter.waitNodesStarted(&nodeId, 1);
    
    if(i & 1)
    {
      if(res != 286)
	return NDBT_FAILED;
    }
    else
    {
      if(res != 0)
	return NDBT_FAILED;
    }
    i++;
  }
  
  return NDBT_OK;
}

int runBug15587(NDBT_Context* ctx, NDBT_Step* step)
{
  NdbRestarter restarter;
  
  Uint32 tableId = ctx->getTab()->getTableId();
  int dump[2] = { DumpStateOrd::LqhErrorInsert5042, 0 };
  dump[1] = tableId;

  int nodeId = restarter.getDbNodeId(1);

  ndbout << "Restart node " << nodeId << endl; 
  
  if (restarter.restartOneDbNode(nodeId,
				 /** initial */ false, 
				 /** nostart */ true,
				 /** abort   */ true))
    return NDBT_FAILED;
  
  if (restarter.waitNodesNoStart(&nodeId, 1))
    return NDBT_FAILED; 
   
  int val2[] = { DumpStateOrd::CmvmiSetRestartOnErrorInsert, 1 };
  
  if (restarter.dumpStateOneNode(nodeId, val2, 2))
    return NDBT_FAILED;

  if (restarter.dumpStateOneNode(nodeId, dump, 2))
    return NDBT_FAILED;

  if (restarter.startNodes(&nodeId, 1))
    return NDBT_FAILED;

  restarter.waitNodesStartPhase(&nodeId, 1, 3);
  
  if (restarter.waitNodesNoStart(&nodeId, 1))
    return NDBT_FAILED; 
   
  if (restarter.dumpStateOneNode(nodeId, val2, 1))
    return NDBT_FAILED;
  
  if (restarter.startNodes(&nodeId, 1))
    return NDBT_FAILED;
  
  if (restarter.waitNodesStarted(&nodeId, 1))
    return NDBT_FAILED;
  
  ctx->stopTest();
  return NDBT_OK;
}

int runBug15632(NDBT_Context* ctx, NDBT_Step* step)
{
  NdbRestarter restarter;
  
  int nodeId = restarter.getDbNodeId(1);

  ndbout << "Restart node " << nodeId << endl; 
  
  if (restarter.restartOneDbNode(nodeId,
				 /** initial */ false, 
				 /** nostart */ true,
				 /** abort   */ true))
    return NDBT_FAILED;
  
  if (restarter.waitNodesNoStart(&nodeId, 1))
    return NDBT_FAILED; 
   
  if (restarter.insertErrorInNode(nodeId, 7165))
    return NDBT_FAILED;
  
  if (restarter.startNodes(&nodeId, 1))
    return NDBT_FAILED;

  if (restarter.waitNodesStarted(&nodeId, 1))
    return NDBT_FAILED;

  if (restarter.restartOneDbNode(nodeId,
				 /** initial */ false, 
				 /** nostart */ true,
				 /** abort   */ true))
    return NDBT_FAILED;
  
  if (restarter.waitNodesNoStart(&nodeId, 1))
    return NDBT_FAILED; 
   
  if (restarter.insertErrorInNode(nodeId, 7171))
    return NDBT_FAILED;
  
  if (restarter.startNodes(&nodeId, 1))
    return NDBT_FAILED;
  
  if (restarter.waitNodesStarted(&nodeId, 1))
    return NDBT_FAILED;
  
  ctx->stopTest();
  return NDBT_OK;
}

int runBug15685(NDBT_Context* ctx, NDBT_Step* step){

  Ndb* pNdb = GETNDB(step);
  HugoOperations hugoOps(*ctx->getTab());
  NdbRestarter restarter;

  HugoTransactions hugoTrans(*ctx->getTab());
  if (hugoTrans.loadTable(GETNDB(step), 10) != 0){
    return NDBT_FAILED;
  }

  if(hugoOps.startTransaction(pNdb) != 0)
    goto err;
  
  if(hugoOps.pkUpdateRecord(pNdb, 0, 1, rand()) != 0)
    goto err;

  if(hugoOps.execute_NoCommit(pNdb) != 0)
    goto err;

  if (restarter.insertErrorInAllNodes(5100))
    return NDBT_FAILED;
  
  hugoOps.execute_Rollback(pNdb);

  if (restarter.waitClusterStarted() != 0)
    goto err;

  if (restarter.insertErrorInAllNodes(0))
    return NDBT_FAILED;
  
  ctx->stopTest();
  return NDBT_OK;
  
err:
  ctx->stopTest();
  return NDBT_FAILED;
}

int 
runBug16772(NDBT_Context* ctx, NDBT_Step* step){

  NdbRestarter restarter;
  if (restarter.getNumDbNodes() < 2)
  {
    ctx->stopTest();
    return NDBT_OK;
  }

  int aliveNodeId = restarter.getRandomNotMasterNodeId(rand());
  int deadNodeId = aliveNodeId;
  while (deadNodeId == aliveNodeId)
    deadNodeId = restarter.getDbNodeId(rand() % restarter.getNumDbNodes());
  
  // Suppress NDB_FAILCONF; simulates that it arrives late,
  // or out of order, relative to node restart.
  if (restarter.insertErrorInNode(aliveNodeId, 930))
    return NDBT_FAILED;

  ndbout << "Restart node " << deadNodeId << endl; 

  if (restarter.restartOneDbNode(deadNodeId,
				 /** initial */ false, 
				 /** nostart */ true,
				 /** abort   */ true))
    return NDBT_FAILED;
  
  // It should now be hanging since we throw away NDB_FAILCONF
  const int ret = restarter.waitNodesNoStart(&deadNodeId, 1);

  // So this should fail...i.e node should not restart (yet)
  if (ret)
  {
    // Now send a NDB_FAILCONF for deadNo
    int dump[] = { 7020, 323, 252, 0 };
    dump[3] = deadNodeId;
    if (restarter.dumpStateOneNode(aliveNodeId, dump, 4))
      return NDBT_FAILED;
  
    // Got (the delayed) NDB_NODECONF, and should now start.
    if (restarter.waitNodesNoStart(&deadNodeId, 1))
      return NDBT_FAILED;
  }

  if (restarter.startNodes(&deadNodeId, 1))
    return NDBT_FAILED;

  if (restarter.waitNodesStarted(&deadNodeId, 1))
    return NDBT_FAILED;

  return ret ? NDBT_OK : NDBT_FAILED;
}

int 
runBug18414(NDBT_Context* ctx, NDBT_Step* step){

  NdbRestarter restarter;
  if (restarter.getNumDbNodes() < 2)
  {
    ctx->stopTest();
    return NDBT_OK;
  }

  Ndb* pNdb = GETNDB(step);
  HugoOperations hugoOps(*ctx->getTab());
  HugoTransactions hugoTrans(*ctx->getTab());
  int loop = 0;
  do 
  {
    if(hugoOps.startTransaction(pNdb) != 0)
      goto err;
    
    if(hugoOps.pkUpdateRecord(pNdb, 0, 128, rand()) != 0)
      goto err;
    
    if(hugoOps.execute_NoCommit(pNdb) != 0)
      goto err;

    int node1 = hugoOps.getTransaction()->getConnectedNodeId();
    int node2 = restarter.getRandomNodeSameNodeGroup(node1, rand());
    
    if (node1 == -1 || node2 == -1)
      break;
    
    if (loop & 1)
    {
      if (restarter.insertErrorInNode(node1, 8080))
	goto err;
    }
    
    int val2[] = { DumpStateOrd::CmvmiSetRestartOnErrorInsert, 1 };
    if (restarter.dumpStateOneNode(node2, val2, 2))
      goto err;
    
    if (restarter.insertErrorInNode(node2, 5003))
      goto err;
    
    /** int res= */ hugoOps.execute_Rollback(pNdb);
  
    if (restarter.waitNodesNoStart(&node2, 1) != 0)
      goto err;
    
    if (restarter.insertErrorInAllNodes(0))
      goto err;
    
    if (restarter.startNodes(&node2, 1) != 0)
      goto err;
    
    if (restarter.waitClusterStarted() != 0)
      goto err;
    CHK_NDB_READY(pNdb);
    if (hugoTrans.scanUpdateRecords(pNdb, 128) != 0)
      goto err;

    hugoOps.closeTransaction(pNdb);
    
  } while(++loop < 5);
  
  return NDBT_OK;
  
err:
  hugoOps.closeTransaction(pNdb);
  return NDBT_FAILED;    
}

int 
runBug18612(NDBT_Context* ctx, NDBT_Step* step){

  // Assume two replicas
  NdbRestarter restarter;
  if (restarter.getNumDbNodes() < 2)
  {
    ctx->stopTest();
    return NDBT_OK;
  }

  Uint32 cnt = restarter.getNumDbNodes();

  for(int loop = 0; loop < ctx->getNumLoops(); loop++)
  {
    int partition0[256];
    int partition1[256];
    memset(partition0, 0, sizeof(partition0));
    memset(partition1, 0, sizeof(partition1));
    Bitmask<4> nodesmask;
    
    Uint32 node1 = restarter.getDbNodeId(rand()%cnt);
    for (Uint32 i = 0; i<cnt/2; i++)
    {
      do { 
	int tmp = restarter.getRandomNodeOtherNodeGroup(node1, rand());
	if (tmp == -1)
	{
	  ctx->stopTest();
	  return NDBT_OK;
	}
	node1 = tmp;
      } while(nodesmask.get(node1));
      
      partition0[i] = node1;
      partition1[i] = restarter.getRandomNodeSameNodeGroup(node1, rand());
      
      ndbout_c("nodes %d %d", node1, partition1[i]);
      
      require(!nodesmask.get(node1));
      require(!nodesmask.get(partition1[i]));
      nodesmask.set(node1);
      nodesmask.set(partition1[i]);
    } 
    
    ndbout_c("done");

    int dump[255];
    dump[0] = DumpStateOrd::NdbcntrStopNodes;
    memcpy(dump + 1, partition0, sizeof(int)*cnt/2);
    
    Uint32 master = restarter.getMasterNodeId();
    
    if (restarter.dumpStateOneNode(master, dump, 1+cnt/2))
      return NDBT_FAILED;
    
    if (restarter.waitNodesNoStart(partition0, cnt/2))
      return NDBT_FAILED;

    int val2[] = { DumpStateOrd::CmvmiSetRestartOnErrorInsert, 1 };
    
    if (restarter.dumpStateAllNodes(val2, 2))
      return NDBT_FAILED;
    
    if (restarter.insertErrorInAllNodes(932))
      return NDBT_FAILED;

    dump[0] = 9000;
    memcpy(dump + 1, partition0, sizeof(int)*cnt/2);    
    for (Uint32 i = 0; i<cnt/2; i++)
      if (restarter.dumpStateOneNode(partition1[i], dump, 1+cnt/2))
	return NDBT_FAILED;

    dump[0] = 9000;
    memcpy(dump + 1, partition1, sizeof(int)*cnt/2);    
    for (Uint32 i = 0; i<cnt/2; i++)
      if (restarter.dumpStateOneNode(partition0[i], dump, 1+cnt/2))
	return NDBT_FAILED;
    
    if (restarter.startNodes(partition0, cnt/2))
      return NDBT_FAILED;
    
    if (restarter.waitNodesStartPhase(partition0, cnt/2, 2))
      return NDBT_FAILED;
    
    dump[0] = 9001;
    for (Uint32 i = 0; i<cnt/2; i++)
      if (restarter.dumpStateAllNodes(dump, 2))
	return NDBT_FAILED;

    if (restarter.waitNodesNoStart(partition0, cnt/2))
      return NDBT_FAILED;
    
    for (Uint32 i = 0; i<cnt/2; i++)
      if (restarter.restartOneDbNode(partition0[i], true, true, true))
	return NDBT_FAILED;
    
    if (restarter.waitNodesNoStart(partition0, cnt/2))
      return NDBT_FAILED;
    
    if (restarter.startAll())
      return NDBT_FAILED;

    if (restarter.waitClusterStarted())
      return NDBT_FAILED;
  }
  return NDBT_OK;
}

int 
runBug18612SR(NDBT_Context* ctx, NDBT_Step* step){

  // Assume two replicas
  NdbRestarter restarter;
  if (restarter.getNumDbNodes() < 2)
  {
    ctx->stopTest();
    return NDBT_OK;
  }

  Uint32 cnt = restarter.getNumDbNodes();

  for(int loop = 0; loop < ctx->getNumLoops(); loop++)
  {
    int partition0[256];
    int partition1[256];
    memset(partition0, 0, sizeof(partition0));
    memset(partition1, 0, sizeof(partition1));
    Bitmask<4> nodesmask;
    
    Uint32 node1 = restarter.getDbNodeId(rand()%cnt);
    for (Uint32 i = 0; i<cnt/2; i++)
    {
      do { 
	int tmp = restarter.getRandomNodeOtherNodeGroup(node1, rand());
	if (tmp == -1)
	  break;
	node1 = tmp;
      } while(nodesmask.get(node1));
      
      partition0[i] = node1;
      partition1[i] = restarter.getRandomNodeSameNodeGroup(node1, rand());
      
      ndbout_c("nodes %d %d", node1, partition1[i]);
      
      require(!nodesmask.get(node1));
      require(!nodesmask.get(partition1[i]));
      nodesmask.set(node1);
      nodesmask.set(partition1[i]);
    } 
    
    ndbout_c("done");

    g_err << "Restarting all" << endl;
    if (restarter.restartAll(false, true, false))
      return NDBT_FAILED;

    int dump[255];
    dump[0] = 9000;
    memcpy(dump + 1, partition0, sizeof(int)*cnt/2);    
    for (Uint32 i = 0; i<cnt/2; i++)
      if (restarter.dumpStateOneNode(partition1[i], dump, 1+cnt/2))
	return NDBT_FAILED;

    dump[0] = 9000;
    memcpy(dump + 1, partition1, sizeof(int)*cnt/2);    
    for (Uint32 i = 0; i<cnt/2; i++)
      if (restarter.dumpStateOneNode(partition0[i], dump, 1+cnt/2))
	return NDBT_FAILED;

    int val2[] = { DumpStateOrd::CmvmiSetRestartOnErrorInsert, 1 };
    
    g_err << "DumpState all nodes" << endl;
    if (restarter.dumpStateAllNodes(val2, 2))
      return NDBT_FAILED;
    
    if (restarter.insertErrorInAllNodes(932))
      return NDBT_FAILED;
    
    g_err << "Starting all" << endl;
    if (restarter.startAll())
      return NDBT_FAILED;
    
    g_err << "Waiting for phase 2" << endl;
    if (restarter.waitClusterStartPhase(2, 300))
      return NDBT_FAILED;
    
    g_err << "DumpState all nodes" << endl;
    dump[0] = 9001;
    for (Uint32 i = 0; i<cnt/2; i++)
      if (restarter.dumpStateAllNodes(dump, 2))
	return NDBT_FAILED;

    g_err << "Waiting cluster/nodes no-start" << endl;
    if (restarter.waitClusterNoStart(30) == 0)
    {
      g_err << "Starting all" << endl;
      if (restarter.startAll())
        return NDBT_FAILED;
    }
    else if (restarter.waitNodesNoStart(partition0, cnt/2, 10) == 0)
    {
      g_err << "Clear errors in surviving partition1" << endl;
      if (restarter.insertErrorInNodes(partition1, cnt/2, 0))
        return NDBT_FAILED;

      g_err << "Starting partition0" << endl;
      if (restarter.startNodes(partition0, cnt/2))
        return NDBT_FAILED;
    }
    else if (restarter.waitNodesNoStart(partition1, cnt/2, 10) == 0)
    {
      g_err << "Clear errors in surviving partition0" << endl;
      if (restarter.insertErrorInNodes(partition0, cnt/2, 0))
        return NDBT_FAILED;

      g_err << "Starting partition1" << endl;
      if (restarter.startNodes(partition1, cnt/2))
        return NDBT_FAILED;
    }
    else
    {
      return NDBT_FAILED;
    }
    
    g_err << "Waiting for the cluster to start" << endl;
    if (restarter.waitClusterStarted())
      return NDBT_FAILED;
  }
  return NDBT_OK;
}

int runBug20185(NDBT_Context* ctx, NDBT_Step* step)
{
  NdbRestarter restarter;
  HugoOperations hugoOps(*ctx->getTab());
  Ndb* pNdb = GETNDB(step);
  
  const int masterNode = restarter.getMasterNodeId();

  int dump[] = { 7090, 20 } ;
  if (restarter.dumpStateAllNodes(dump, 2))
    return NDBT_FAILED;
  
  NdbSleep_MilliSleep(3000);
  Vector<int> nodes;
  for (int i = 0; i<restarter.getNumDbNodes(); i++)
    nodes.push_back(restarter.getDbNodeId(i));
  
  if(hugoOps.startTransaction(pNdb, masterNode, 0) != 0)
  {
    g_err << "ERR: Failed to start transaction at master node " << masterNode << endl;
    return NDBT_FAILED;
  }

  if(hugoOps.pkUpdateRecord(pNdb, 1, 1) != 0)
    return NDBT_FAILED;

  if (hugoOps.execute_NoCommit(pNdb) != 0)
    return NDBT_FAILED;

  const int node = hugoOps.getTransaction()->getConnectedNodeId();
  if (node != masterNode)
  {
    g_err << "ERR: Transaction did not end up at master node " << masterNode << " but at node " << node << endl;
    return NDBT_FAILED;
  } 

  const int nodeId = restarter.getRandomNotMasterNodeId(rand());
  if (nodeId == -1)
  {
    g_err << "ERR: Could not find any node but master node " << masterNode << endl;
    return NDBT_FAILED;
  }

  ndbout_c("7031 to %d", nodeId);
  if (restarter.insertErrorInNode(nodeId, 7031))
    return NDBT_FAILED;

  for (Uint32 i = 0; i<nodes.size(); i++)
  {
    if (nodes[i] != nodeId)
      if (restarter.insertErrorInNode(nodes[i], 7030))
	return NDBT_FAILED;
  }
  
  NdbSleep_MilliSleep(500);
  
  if (hugoOps.execute_Commit(pNdb) == 0)
    return NDBT_FAILED;

  NdbSleep_MilliSleep(3000);

  restarter.waitClusterStarted();
  
  if (restarter.dumpStateAllNodes(dump, 1))
    return NDBT_FAILED;
  
  return NDBT_OK;
}

int runBug24717(NDBT_Context* ctx, NDBT_Step* step)
{
  int loops = ctx->getNumLoops();
  NdbRestarter restarter;
  Ndb* pNdb = GETNDB(step);
  
  HugoTransactions hugoTrans(*ctx->getTab());

  int dump[] = { 9002, 0 } ;
  Uint32 ownNode = refToNode(pNdb->getReference());
  dump[1] = ownNode;

  for (; loops; loops --)
  {
    int nodeId = restarter.getRandomNotMasterNodeId(rand());
    restarter.restartOneDbNode(nodeId, false, true, true);
    restarter.waitNodesNoStart(&nodeId, 1);
    
    if (restarter.dumpStateOneNode(nodeId, dump, 2))
      return NDBT_FAILED;
    
    restarter.startNodes(&nodeId, 1);
    
    do {
      CHK_NDB_READY(pNdb);
      for (Uint32 i = 0; i < 100; i++)
      {
        hugoTrans.pkReadRecords(pNdb, 100, 1, NdbOperation::LM_CommittedRead);
      }
    } while (restarter.waitClusterStarted(5) != 0);
  }
  
  return NDBT_OK;
}

int 
runBug29364(NDBT_Context* ctx, NDBT_Step* step)
{
  int loops = ctx->getNumLoops();
  NdbRestarter restarter;
  Ndb* pNdb = GETNDB(step);
  
  HugoTransactions hugoTrans(*ctx->getTab());

  if (restarter.getNumDbNodes() < 4)
    return NDBT_OK;

  int dump0[] = { 9000, 0 } ;
  int dump1[] = { 9001, 0 } ;
  Uint32 ownNode = refToNode(pNdb->getReference());
  dump0[1] = ownNode;

  for (; loops; loops --)
  {
    int node0 = restarter.getDbNodeId(rand() % restarter.getNumDbNodes());
    int node1 = restarter.getRandomNodeOtherNodeGroup(node0, rand());

    restarter.restartOneDbNode(node0, false, true, true);
    restarter.waitNodesNoStart(&node0, 1);
    restarter.startNodes(&node0, 1);
    restarter.waitClusterStarted();

    restarter.restartOneDbNode(node1, false, true, true);    
    restarter.waitNodesNoStart(&node1, 1);
    if (restarter.dumpStateOneNode(node1, dump0, 2))
      return NDBT_FAILED;

    restarter.startNodes(&node1, 1);    
    
    do {
      CHK_NDB_READY(pNdb);
      for (Uint32 i = 0; i < 100; i++)
      {
        hugoTrans.pkReadRecords(pNdb, 100, 1, NdbOperation::LM_CommittedRead);
      }
    } while (restarter.waitClusterStarted(5) != 0);
    
    if (restarter.dumpStateOneNode(node1, dump1, 1))
      return NDBT_FAILED;
  }
  
  return NDBT_OK;
}

int runBug25364(NDBT_Context* ctx, NDBT_Step* step)
{
  NdbRestarter restarter;
  int loops = ctx->getNumLoops();
  
  if (restarter.getNumDbNodes() < 4)
    return NDBT_OK;

  int val2[] = { DumpStateOrd::CmvmiSetRestartOnErrorInsert, 1 };

  for (; loops; loops --)
  {
    int master = restarter.getMasterNodeId();
    int victim = restarter.getRandomNodeOtherNodeGroup(master, rand());
    int second = restarter.getRandomNodeSameNodeGroup(victim, rand());
    
    int dump[] = { 935, victim } ;
    if (restarter.dumpStateOneNode(master, dump, 2))
      return NDBT_FAILED;
  
    if (restarter.dumpStateOneNode(master, val2, 2))
      return NDBT_FAILED;
  
    if (restarter.restartOneDbNode(second, false, true, true))
      return NDBT_FAILED;

    int nodes[2] = { master, second };
    if (restarter.waitNodesNoStart(nodes, 2))
      return NDBT_FAILED;

    restarter.startNodes(nodes, 2);

    if (restarter.waitNodesStarted(nodes, 2))
      return NDBT_FAILED;
  }

  return NDBT_OK;
}
  
int 
runBug21271(NDBT_Context* ctx, NDBT_Step* step)
{
  NdbRestarter restarter;
  HugoOperations hugoOps(*ctx->getTab());
  
  const int masterNode = restarter.getMasterNodeId();
  const int nodeId = restarter.getRandomNodeSameNodeGroup(masterNode, rand());

  int val2[] = { DumpStateOrd::CmvmiSetRestartOnErrorInsert, 1 };
  if (restarter.dumpStateOneNode(nodeId, val2, 2))
    return NDBT_FAILED;
  
  Uint32 tableId = ctx->getTab()->getTableId();
  int dump[] = { DumpStateOrd::LqhErrorInsert5042, 0, 5044 };
  dump[1] = tableId;

  if (restarter.dumpStateOneNode(nodeId, dump, 3))
    return NDBT_FAILED;
  
  restarter.waitNodesNoStart(&nodeId, 1);
  ctx->stopTest();

  restarter.startNodes(&nodeId, 1);

  if (restarter.waitClusterStarted() != 0)
    return NDBT_FAILED;

  return NDBT_OK;
}

int 
runBug24543(NDBT_Context* ctx, NDBT_Step* step){
  NdbRestarter restarter;
  
  int val2[] = { DumpStateOrd::CmvmiSetRestartOnErrorInsert, 1 };
  if (restarter.dumpStateAllNodes(val2, 2))
    return NDBT_FAILED;

  int nodes[2];
  nodes[0] = restarter.getMasterNodeId();
  restarter.insertErrorInNode(nodes[0], 934);

  nodes[1] = restarter.getRandomNodeOtherNodeGroup(nodes[0], rand());
  if (nodes[1] == -1)
  {
    nodes[1] = restarter.getRandomNodeSameNodeGroup(nodes[0], rand());
  }
  
  restarter.restartOneDbNode(nodes[1], false, true, true);
  if (restarter.waitNodesNoStart(nodes, 2))
    return NDBT_FAILED;
  
  restarter.startNodes(nodes, 2);
  if (restarter.waitNodesStarted(nodes, 2))
  {
    return NDBT_FAILED;
  }
  return NDBT_OK;
}

int runBug25468(NDBT_Context* ctx, NDBT_Step* step)
{
  int loops = ctx->getNumLoops();
  NdbRestarter restarter;
  
  for (int i = 0; i<loops; i++)
  {
    int master = restarter.getMasterNodeId();
    int node1, node2;
    switch(i % 5){
    case 0:
      node1 = master;
      node2 = restarter.getRandomNodeSameNodeGroup(master, rand());
      break;
    case 1:
      node1 = restarter.getRandomNodeSameNodeGroup(master, rand());
      node2 = master;
      break;
    case 2:
    case 3:
    case 4:
      node1 = restarter.getRandomNodeOtherNodeGroup(master, rand());
      if (node1 == -1)
	node1 = master;
      node2 = restarter.getRandomNodeSameNodeGroup(node1, rand());
      break;
    }

    ndbout_c("node1: %d node2: %d master: %d", node1, node2, master);

    int val2[] = { DumpStateOrd::CmvmiSetRestartOnErrorInsert, 1 };
  
    if (restarter.dumpStateOneNode(node2, val2, 2))
      return NDBT_FAILED;

    if (restarter.insertErrorInNode(node1, 7178))
      return NDBT_FAILED;

    int val1 = 7099;
    if (restarter.dumpStateOneNode(master, &val1, 1))
      return NDBT_FAILED;

    if (restarter.waitNodesNoStart(&node2, 1))
      return NDBT_FAILED;

    if (restarter.startAll())
      return NDBT_FAILED;

    if (restarter.waitClusterStarted())
      return NDBT_FAILED;
  }

  return NDBT_OK;
}

int runBug25554(NDBT_Context* ctx, NDBT_Step* step)
{
  int loops = ctx->getNumLoops();
  NdbRestarter restarter;
  
  if (restarter.getNumDbNodes() < 4)
    return NDBT_OK;

  for (int i = 0; i<loops; i++)
  {
    int master = restarter.getMasterNodeId();
    int node1 = restarter.getRandomNodeOtherNodeGroup(master, rand());
    restarter.restartOneDbNode(node1, false, true, true);

    int val2[] = { DumpStateOrd::CmvmiSetRestartOnErrorInsert, 1 };
  
    if (restarter.dumpStateOneNode(master, val2, 2))
      return NDBT_FAILED;

    if (restarter.insertErrorInNode(master, 7141))
      return NDBT_FAILED;

    if (restarter.waitNodesNoStart(&node1, 1))
      return NDBT_FAILED;

    if (restarter.dumpStateOneNode(node1, val2, 2))
      return NDBT_FAILED;

    if (restarter.insertErrorInNode(node1, 932))
      return NDBT_FAILED;

    if (restarter.startNodes(&node1, 1))
      return NDBT_FAILED;

    int nodes[] = { master, node1 };
    if (restarter.waitNodesNoStart(nodes, 2))
      return NDBT_FAILED;

    if (restarter.startNodes(nodes, 2))
      return NDBT_FAILED;

    if (restarter.waitClusterStarted())
      return NDBT_FAILED;
  }    

  return NDBT_OK;
}

int runBug25984(NDBT_Context* ctx, NDBT_Step* step)
{
  NdbRestarter restarter;
  Ndb* pNdb = GETNDB(step);

  NdbDictionary::Table tab = * ctx->getTab();
  NdbDictionary::Dictionary* pDict = GETNDB(step)->getDictionary();

  if (restarter.getNumDbNodes() < 2)
    return NDBT_OK;

  pDict->dropTable(tab.getName());

  if (restarter.restartAll(true, true, true))
    return NDBT_FAILED;

  if (restarter.waitClusterNoStart())
    return NDBT_FAILED;

  if (restarter.startAll())
    return NDBT_FAILED;

  if (restarter.waitClusterStarted())
    return NDBT_FAILED;

  CHK_NDB_READY(pNdb);

  int res = pDict->createTable(tab);
  if (res)
  {
    return NDBT_FAILED;
  }
  HugoTransactions trans(* pDict->getTable(tab.getName()));
  trans.loadTable(pNdb, ctx->getNumRecords());
                         
  int val2[] = { DumpStateOrd::CmvmiSetRestartOnErrorInsert, 1 };    
  int master = restarter.getMasterNodeId();
  int victim = restarter.getRandomNodeOtherNodeGroup(master, rand());
  if (victim == -1)
    victim = restarter.getRandomNodeSameNodeGroup(master, rand());

  restarter.restartOneDbNode(victim, false, true, true);

  for (Uint32 i = 0; i<10; i++)
  {
    ndbout_c("Loop: %d", i);
    if (restarter.waitNodesNoStart(&victim, 1))
      return NDBT_FAILED;
    
    if (restarter.dumpStateOneNode(victim, val2, 2))
      return NDBT_FAILED;
    
    if (restarter.insertErrorInNode(victim, 7191))
      return NDBT_FAILED;

    trans.scanUpdateRecords(pNdb, ctx->getNumRecords());
    
    if (restarter.startNodes(&victim, 1))
      return NDBT_FAILED;

    NdbSleep_SecSleep(3);
  }

  if (restarter.waitNodesNoStart(&victim, 1))
    return NDBT_FAILED;
  
  if (restarter.restartAll(false, false, true))
    return NDBT_FAILED;

  if (restarter.waitClusterStarted())
    return NDBT_FAILED;

  CHK_NDB_READY(pNdb);

  trans.scanUpdateRecords(pNdb, ctx->getNumRecords());

  restarter.restartOneDbNode(victim, false, true, true);
  for (Uint32 i = 0; i<1; i++)
  {
    ndbout_c("Loop: %d", i);
    if (restarter.waitNodesNoStart(&victim, 1))
      return NDBT_FAILED;
    
    if (restarter.dumpStateOneNode(victim, val2, 2))
      return NDBT_FAILED;
    
    if (restarter.insertErrorInNode(victim, 7016))
      return NDBT_FAILED;
  
    trans.scanUpdateRecords(pNdb, ctx->getNumRecords());
  
    if (restarter.startNodes(&victim, 1))
      return NDBT_FAILED;

    NdbSleep_SecSleep(3);
  }

  if (restarter.waitNodesNoStart(&victim, 1))
    return NDBT_FAILED;
  
  if (restarter.startNodes(&victim, 1))
    return NDBT_FAILED;
  
  if (restarter.waitClusterStarted())
    return NDBT_FAILED;

  return NDBT_OK;
}

int
runBug26457(NDBT_Context* ctx, NDBT_Step* step)
{
  NdbRestarter res;
  if (res.getNumDbNodes() < 4)
    return NDBT_OK;

  int loops = ctx->getNumLoops();
  while (loops --)
  {
retry:
    int master = res.getMasterNodeId();
    int next = res.getNextMasterNodeId(master);

    ndbout_c("master: %d next: %d", master, next);

    if (res.getNodeGroup(master) == res.getNodeGroup(next))
    {
      res.restartOneDbNode(next, false, false, true);
      if (res.waitClusterStarted())
	return NDBT_FAILED;
      goto retry;
    }

    int val2[] = { DumpStateOrd::CmvmiSetRestartOnErrorInsert, 2 };
    
    if (res.dumpStateOneNode(next, val2, 2))
      return NDBT_FAILED;
    
    if (res.insertErrorInNode(next, 7180))
      return NDBT_FAILED;
    
    res.restartOneDbNode(master, false, false, true);
    if (res.waitClusterStarted())
      return NDBT_FAILED;
  }

  return NDBT_OK;
}

int 
runBug26481(NDBT_Context* ctx, NDBT_Step* step)
{
  NdbRestarter res;
  
  int node = res.getRandomNotMasterNodeId(rand());
  ndbout_c("node: %d", node);
  if (res.restartOneDbNode(node, true, true, true))
    return NDBT_FAILED;

  if (res.waitNodesNoStart(&node, 1))
    return NDBT_FAILED;

  int val2[] = { DumpStateOrd::CmvmiSetRestartOnErrorInsert, 1 };
  if (res.dumpStateOneNode(node, val2, 2))
    return NDBT_FAILED;

  if (res.insertErrorInNode(node, 7018))
    return NDBT_FAILED;

  if (res.startNodes(&node, 1))
    return NDBT_FAILED;

  res.waitNodesStartPhase(&node, 1, 3);
  
  if (res.waitNodesNoStart(&node, 1))
    return NDBT_FAILED;

  res.startNodes(&node, 1);
  
  if (res.waitClusterStarted())
    return NDBT_FAILED;
  
  return NDBT_OK;
}

int 
runBug26450(NDBT_Context* ctx, NDBT_Step* step)
{
  NdbRestarter res;
  Ndb* pNdb = GETNDB(step);
  
  int node = res.getRandomNotMasterNodeId(rand());
  Vector<int> nodes;
  for (int i = 0; i<res.getNumDbNodes(); i++)
  {
    if (res.getDbNodeId(i) != node)
      nodes.push_back(res.getDbNodeId(i));
  }
  
  if (res.restartAll())
    return NDBT_FAILED;

  if (res.waitClusterStarted())
    return NDBT_FAILED;

  CHK_NDB_READY(GETNDB(step));

  ndbout_c("node: %d", node);
  if (res.restartOneDbNode(node, false, true, true))
    return NDBT_FAILED;
  
  if (res.waitNodesNoStart(&node, 1))
    return NDBT_FAILED;

  if (runClearTable(ctx, step))
    return NDBT_FAILED;

  for (int i = 0; i < 2; i++)
  {
    if (res.restartAll(false, true, i > 0))
      return NDBT_FAILED;
    
    if (res.waitClusterNoStart())
      return NDBT_FAILED;
    
    if (res.startNodes(nodes.getBase(), nodes.size()))
      return NDBT_FAILED;

    if (res.waitNodesStarted(nodes.getBase(), nodes.size()))
      return NDBT_FAILED;
  }

  if (res.startNodes(&node, 1))
    return NDBT_FAILED;

  if (res.waitNodesStarted(&node, 1))
    return NDBT_FAILED;

  HugoTransactions trans (* ctx->getTab());
  if (trans.selectCount(pNdb) != 0)
    return NDBT_FAILED;

  return NDBT_OK;
}

int
runBug27003(NDBT_Context* ctx, NDBT_Step* step)
{
  int loops = ctx->getNumLoops();
  NdbRestarter res;
  
  static const int errnos[] = { 4025, 4026, 4027, 4028, 0 };

  int node = res.getRandomNotMasterNodeId(rand());
  ndbout_c("node: %d", node);
  if (res.restartOneDbNode(node, true, true, true))
    return NDBT_FAILED;

  Uint32 pos = 0;
  for (int i = 0; i<loops; i++)
  {
    while (errnos[pos] != 0)
    {
      ndbout_c("Testing err: %d", errnos[pos]);
      
      if (res.waitNodesNoStart(&node, 1))
	return NDBT_FAILED;

      if (res.insertErrorInNode(node, 1000))
	return NDBT_FAILED;
      
      if (res.insertErrorInNode(node, errnos[pos]))
	return NDBT_FAILED;
      
      int val2[] = { DumpStateOrd::CmvmiSetRestartOnErrorInsert, 3 };
      if (res.dumpStateOneNode(node, val2, 2))
	return NDBT_FAILED;
      
      res.startNodes(&node, 1);
      NdbSleep_SecSleep(3);
      pos++;
    }
    pos = 0;
  }

  if (res.waitNodesNoStart(&node, 1))
    return NDBT_FAILED;
  
  res.startNodes(&node, 1);
  if (res.waitClusterStarted())
    return NDBT_FAILED;
  
  return NDBT_OK;
}


int
runBug27283(NDBT_Context* ctx, NDBT_Step* step)
{
  int loops = ctx->getNumLoops();
  NdbRestarter res;

  if (res.getNumDbNodes() < 2)
  {
    return NDBT_OK;
  }

  static const int errnos[] = { 7181, 7182, 0 };
  
  Uint32 pos = 0;
  for (Uint32 i = 0; i<(Uint32)loops; i++)
  {
    while (errnos[pos] != 0)
    {
      int master = res.getMasterNodeId();
      int next = res.getNextMasterNodeId(master);
      //int next2 = res.getNextMasterNodeId(next);
      
      //int node = (i & 1) ? next : next2;
      ndbout_c("Testing err: %d", errnos[pos]);
      if (res.insertErrorInNode(next, errnos[pos]))
	return NDBT_FAILED;

      NdbSleep_SecSleep(3);
      
      if (res.waitClusterStarted())
	return NDBT_FAILED;
      
      pos++;
    }
    pos = 0;
  }
  
  return NDBT_OK;
}

int
runBug27466(NDBT_Context* ctx, NDBT_Step* step)
{
  int loops = ctx->getNumLoops();
  NdbRestarter res;

  if (res.getNumDbNodes() < 2)
  {
    return NDBT_OK;
  }

  for (Uint32 i = 0; i<(Uint32)loops; i++)
  {
    int node1 = res.getDbNodeId(rand() % res.getNumDbNodes());
    int node2 = node1;
    while (node1 == node2)
    {
      node2 = res.getDbNodeId(rand() % res.getNumDbNodes());
    }

    ndbout_c("nodes %u %u", node1, node2);

    if (res.restartOneDbNode(node1, false, true, true))
      return NDBT_FAILED;
    
    if (res.waitNodesNoStart(&node1, 1))
      return NDBT_FAILED;
    
    int val2[] = { DumpStateOrd::CmvmiSetRestartOnErrorInsert, 1 };
    if (res.dumpStateOneNode(node1, val2, 2))
      return NDBT_FAILED;
    
    if (res.insertErrorInNode(node2, 8039))
      return NDBT_FAILED;

    res.startNodes(&node1, 1);
    NdbSleep_SecSleep(3);
    if (res.waitNodesNoStart(&node1, 1))
      return NDBT_FAILED;
    NdbSleep_SecSleep(5); // Wait for delayed INCL_NODECONF to arrive
    
    res.startNodes(&node1, 1);
    if (res.waitClusterStarted())
      return NDBT_FAILED;
  }
  
  return NDBT_OK;
}

int
runBug28023(NDBT_Context* ctx, NDBT_Step* step)
{
  int loops = ctx->getNumLoops();
  int records = ctx->getNumRecords();
  Ndb* pNdb = GETNDB(step);
  NdbRestarter res;

  if (res.getNumDbNodes() < 2)
  {
    return NDBT_OK;
  }


  HugoTransactions hugoTrans(*ctx->getTab());
  if (hugoTrans.loadTable(pNdb, records) != 0){
    return NDBT_FAILED;
  }
  
  if (hugoTrans.clearTable(pNdb, records) != 0)
  {
    return NDBT_FAILED;
  }

  for (Uint32 i = 0; i<(Uint32)loops; i++)
  {
    int node1 = res.getDbNodeId(rand() % res.getNumDbNodes());
    
    if (res.restartOneDbNode2(node1, 
                              NdbRestarter::NRRF_ABORT |
                              NdbRestarter::NRRF_NOSTART))
      return NDBT_FAILED;
    
    if (res.waitNodesNoStart(&node1, 1))
      return NDBT_FAILED;

    if (hugoTrans.loadTable(pNdb, records) != 0){
      return NDBT_FAILED;
    }
    
    if (hugoTrans.clearTable(pNdb, records) != 0)
    {
      return NDBT_FAILED;
    }
    
    res.startNodes(&node1, 1);
    if (res.waitClusterStarted())
      return NDBT_FAILED;

    CHK_NDB_READY(pNdb);

    if (hugoTrans.loadTable(pNdb, records) != 0){
      return NDBT_FAILED;
    }
    
    if (hugoTrans.scanUpdateRecords(pNdb, records) != 0)
      return NDBT_FAILED;

    if (hugoTrans.clearTable(pNdb, records) != 0)
    {
      return NDBT_FAILED;
    }
  }

  return NDBT_OK;
}


int
runBug28717(NDBT_Context* ctx, NDBT_Step* step)
{
  NdbRestarter res;

  if (res.getNumDbNodes() < 4)
  {
    return NDBT_OK;
  }

  int master = res.getMasterNodeId();
  int node0 = res.getRandomNodeOtherNodeGroup(master, rand());
  int node1 = res.getRandomNodeSameNodeGroup(node0, rand());
  
  ndbout_c("master: %d node0: %d node1: %d", master, node0, node1);
  
  if (res.restartOneDbNode(node0, false, true, true))
  {
    return NDBT_FAILED;
  }

  {
    int filter[] = { 15, NDB_MGM_EVENT_CATEGORY_CHECKPOINT, 0 };
    NdbLogEventHandle handle = 
      ndb_mgm_create_logevent_handle(res.handle, filter);
    

    int dump[] = { DumpStateOrd::DihStartLcpImmediately };
    struct ndb_logevent event;
    
    for (Uint32 i = 0; i<3; i++)
    {
      res.dumpStateOneNode(master, dump, 1);
      while(ndb_logevent_get_next(handle, &event, 0) >= 0 &&
            event.type != NDB_LE_LocalCheckpointStarted);
      while(ndb_logevent_get_next(handle, &event, 0) >= 0 &&
            event.type != NDB_LE_LocalCheckpointCompleted);
    } 
  }
  
  if (res.waitNodesNoStart(&node0, 1))
    return NDBT_FAILED;
  
  int val2[] = { DumpStateOrd::CmvmiSetRestartOnErrorInsert, 1 };
  
  if (res.dumpStateOneNode(node0, val2, 2))
    return NDBT_FAILED;
  
  if (res.insertErrorInNode(node0, 5010))
    return NDBT_FAILED;
  
  if (res.insertErrorInNode(node1, 1001))
    return NDBT_FAILED;
  
  if (res.startNodes(&node0, 1))
    return NDBT_FAILED;
  
  NdbSleep_SecSleep(3);

  if (res.insertErrorInNode(node1, 0))
    return NDBT_FAILED;

  if (res.waitNodesNoStart(&node0, 1))
    return NDBT_FAILED;

  if (res.startNodes(&node0, 1))
    return NDBT_FAILED;

  if (res.waitClusterStarted())
    return NDBT_FAILED;
  
  return NDBT_OK;
}

static
int
f_master_failure [] = {
  7000, 7001, 7002, 7003, 7004, 7186, 7187, 7188, 7189, 7190, 0
};

static
int
f_participant_failure [] = {
  7005, 7006, 7007, 7008, 5000, 7228, 0
};

int
runerrors(NdbRestarter& res, NdbRestarter::NodeSelector sel, const int* errors)
{
  for (Uint32 i = 0; errors[i]; i++)
  {
    int node = res.getNode(sel);

    int val2[] = { DumpStateOrd::CmvmiSetRestartOnErrorInsert, 1 };
    if (res.dumpStateOneNode(node, val2, 2))
      return NDBT_FAILED;

    ndbout << "node " << node << " err: " << errors[i]<< endl;
    if (res.insertErrorInNode(node, errors[i]))
      return NDBT_FAILED;

    if (res.waitNodesNoStart(&node, 1) != 0)
      return NDBT_FAILED;

    res.startNodes(&node, 1);

    if (res.waitClusterStarted() != 0)
      return NDBT_FAILED;
  }
  return NDBT_OK;
}

int
runGCP(NDBT_Context* ctx, NDBT_Step* step)
{
  NdbRestarter res;
  int loops = ctx->getNumLoops();

  if (res.getNumDbNodes() < 2)
  {
    return NDBT_OK;
  }

  if (res.getNumDbNodes() < 4)
  {
    /**
     * 7186++ is only usable for 4 nodes and above
     */
    Uint32 i;
    for (i = 0; f_master_failure[i] && f_master_failure[i] != 7186; i++);
    f_master_failure[i] = 0;
  }

  while (loops >= 0 && !ctx->isTestStopped())
  {
    loops --;

#if 0
    if (runerrors(res, NdbRestarter::NS_NON_MASTER, f_participant_failure))
    {
      return NDBT_FAILED;
    }

    if (runerrors(res, NdbRestarter::NS_MASTER, f_participant_failure))
    {
      return NDBT_FAILED;
    }
#endif

    if (runerrors(res, NdbRestarter::NS_RANDOM, f_participant_failure))
    {
      return NDBT_FAILED;
    }

    if (runerrors(res, NdbRestarter::NS_MASTER, f_master_failure))
    {
      return NDBT_FAILED;
    }
  }
  ctx->stopTest();
  return NDBT_OK;
}

int 
runCommitAck(NDBT_Context* ctx, NDBT_Step* step)
{
  int loops = ctx->getNumLoops();
  int records = ctx->getNumRecords();
  NdbRestarter restarter;
  Ndb* pNdb = GETNDB(step);

  if (records < 2)
    return NDBT_OK;
  if (restarter.getNumDbNodes() < 2)
    return NDBT_OK;

  int trans_type= -1;
  NdbConnection *pCon;
  int node;
  while (loops--)
  {
    trans_type++;
    if (trans_type > 2)
      trans_type= 0;
    HugoTransactions hugoTrans(*ctx->getTab());
    switch (trans_type) {
    case 0:
      /*
        - load records less 1
      */
      g_info << "case 0\n";
      if (hugoTrans.loadTable(GETNDB(step), records - 1))
      {
        return NDBT_FAILED;
      }
      break;
    case 1:
      /*
        - load 1 record
      */
      g_info << "case 1\n";
      if (hugoTrans.loadTable(GETNDB(step), 1))
      {
        return NDBT_FAILED;
      }
      break;
    case 2:
      /*
        - load 1 record in the end
      */
      g_info << "case 2\n";
      {
        HugoOperations hugoOps(*ctx->getTab());
        if (hugoOps.startTransaction(pNdb))
          abort();
        if (hugoOps.pkInsertRecord(pNdb, records-1))
          abort();
        if (hugoOps.execute_Commit(pNdb))
          abort();
        if (hugoOps.closeTransaction(pNdb))
          abort();
      }
      break;
    default:
      abort();
    }

    /* run transaction that should be tested */
    HugoOperations hugoOps(*ctx->getTab());
    if (hugoOps.startTransaction(pNdb))
      return NDBT_FAILED;
    pCon= hugoOps.getTransaction();
    node= pCon->getConnectedNodeId();
    switch (trans_type) {
    case 0:
    case 1:
      /*
        insert records with ignore error
        - insert rows, some exist already
      */
      for (int i= 0; i < records; i++)
      {
        if (hugoOps.pkInsertRecord(pNdb, i))
          goto err;
      }
      break;
    case 2:
      /*
        insert records with ignore error
        - insert rows, some exist already
      */
      for (int i= 0; i < records; i++)
      {
        if (hugoOps.pkInsertRecord(pNdb, i))
          goto err;
      }
      break;
    default:
      abort();
    }

    /*
      insert error in ndb kernel (TC) that throws away acknowledge of commit
      and then die 5 seconds later
    */
    {
      if (restarter.insertErrorInNode(node, 8054))
        goto err;
    }
    {
      int val2[] = { DumpStateOrd::CmvmiSetRestartOnErrorInsert, 1 };
      if (restarter.dumpStateOneNode(node, val2, 2))
        goto err;
    }

    /* execute transaction and verify return code */
    g_info << "  execute... hangs for 5 seconds\n";
    {
      const NdbOperation *first= pCon->getFirstDefinedOperation();
      int check= pCon->execute(Commit, AO_IgnoreError);
      const NdbError err = pCon->getNdbError();

      while (first)
      {
        const NdbError &err= first->getNdbError();
        g_info << "         error " << err.code << endl;
        first= pCon->getNextCompletedOperation(first);
      }

      int expected_commit_res[3]= { 630, 630, 630 };
      if (check == -1 ||
          err.code != expected_commit_res[trans_type])
      {
        g_err << "check == " << check << endl;
        g_err << "got error: "
              << err.code
              << " expected: "
              << expected_commit_res[trans_type]
              << endl;
        goto err;
      }
    }

    g_info << "  wait node nostart\n";
    if (restarter.waitNodesNoStart(&node, 1))
    {
      g_err << "  wait node nostart failed\n";
      goto err;
    }

    /* close transaction */
    if (hugoOps.closeTransaction(pNdb))
      return NDBT_FAILED;

    /* commit ack marker pools should be empty */
    g_info << "  dump pool status\n";
    {
      int dump[255];
      dump[0] = 2552;
      if (restarter.dumpStateAllNodes(dump, 1))
        return NDBT_FAILED;
    }

    /* wait for cluster to come up again */
    g_info << "  wait cluster started\n";
    if (restarter.startNodes(&node, 1) ||
        restarter.waitNodesStarted(&node, 1))
    {
      g_err << "Cluster failed to start\n";
      return NDBT_FAILED;
    }

    /* verify data */
    g_info << "  verifying\n";
    switch (trans_type) {
    case 0:
    case 1:
    case 2:
      /*
        insert records with ignore error
        - should have all records
      */
      if (hugoTrans.scanReadRecords(GETNDB(step), records, 0, 64) != 0){
        return NDBT_FAILED;
      }
      break;
    default:
      abort();
    }

    /* cleanup for next round in loop */
    g_info << "  cleaning\n";
    if (hugoTrans.clearTable(GETNDB(step), records))
    {
      return NDBT_FAILED;
    }
    continue;
err:
    hugoOps.closeTransaction(pNdb);
    return NDBT_FAILED;
  }
  return NDBT_OK;
}

int
max_cnt(int arr[], int cnt)
{
  int res = 0;

  for (int i = 0; i<cnt ; i++)
  {
    if (arr[i] > res)
    {
      res = arr[i];
    }
  }
  return res;
}

int
runPnr(NDBT_Context* ctx, NDBT_Step* step)
{
  int loops = ctx->getNumLoops();
  NdbRestarter res(0, &ctx->m_cluster_connection);
  bool lcp = ctx->getProperty("LCP", (unsigned)0);
  
  int nodegroups[MAX_NDB_NODES];
  bzero(nodegroups, sizeof(nodegroups));
  
  for (int i = 0; i<res.getNumDbNodes(); i++)
  {
    int node = res.getDbNodeId(i);
    nodegroups[res.getNodeGroup(node)]++;
  }
  
  for (int i = 0; i<MAX_NDB_NODES; i++)
  {
    if (nodegroups[i] && nodegroups[i] == 1)
    {
      /**
       * nodegroup with only 1 member, can't run test
       */
      ctx->stopTest();
      return NDBT_OK;
    }
  }

  for (int i = 0; i<loops && ctx->isTestStopped() == false; i++)
  {
    if (lcp)
    {
      int lcpdump = DumpStateOrd::DihMinTimeBetweenLCP;
      res.dumpStateAllNodes(&lcpdump, 1);
    }

    int ng_copy[MAX_NDB_NODES];
    memcpy(ng_copy, nodegroups, sizeof(ng_copy));
    
    Vector<int> nodes;
    printf("restarting ");
    while (max_cnt(ng_copy, MAX_NDB_NODES) > 1)
    {
      int node = res.getNode(NdbRestarter::NS_RANDOM);
      int ng = res.getNodeGroup(node);
      if (ng_copy[ng] > 1)
      {
        printf("%u ", node);
        nodes.push_back(node);
        ng_copy[ng]--;
      }
    }
    printf("\n");
    
    int val2[] = { DumpStateOrd::CmvmiSetRestartOnErrorInsert, 1 };
    for (Uint32 j = 0; j<nodes.size(); j++)
    {
      res.dumpStateOneNode(nodes[j], val2, 2);
    }
    
    int kill[] = { 9999, 1000, 3000 };
    for (Uint32 j = 0; j<nodes.size(); j++)
    {
      res.dumpStateOneNode(nodes[j], kill, 3);
    }
    
    if (res.waitNodesNoStart(nodes.getBase(), nodes.size()))
      return NDBT_FAILED;
    
    if (res.startNodes(nodes.getBase(), nodes.size()))
      return NDBT_FAILED;

    if (res.waitClusterStarted())
      return NDBT_FAILED;
  }
  
  ctx->stopTest();
  return NDBT_OK;
}

int
runCreateBigTable(NDBT_Context* ctx, NDBT_Step* step)
{
  const char * prefix = ctx->getProperty("PREFIX", "");
  NdbDictionary::Table tab = *ctx->getTab();
  BaseString tmp;
  tmp.assfmt("%s_%s", prefix, tab.getName());
  tab.setName(tmp.c_str());
  
  NdbDictionary::Dictionary* pDict = GETNDB(step)->getDictionary();
  int res = pDict->createTable(tab);
  if (res)
  {
    return NDBT_FAILED;
  }

  const NdbDictionary::Table* pTab = pDict->getTable(tmp.c_str());
  if (pTab == 0)
  {
    return NDBT_FAILED;
  }

  int bytes = tab.getRowSizeInBytes();
  int size = 50*1024*1024; // 50Mb
  int rows = size / bytes;

  if (rows > 1000000)
    rows = 1000000;

  ndbout_c("Loading %u rows into %s", rows, tmp.c_str());
  Uint64 now = NdbTick_CurrentMillisecond();
  HugoTransactions hugoTrans(*pTab);
  int cnt = 0;
  do {
    hugoTrans.loadTableStartFrom(GETNDB(step), cnt, 10000);
    cnt += 10000;
  } while (cnt < rows && (NdbTick_CurrentMillisecond() - now) < 30000); //30s
  ndbout_c("Loaded %u rows in %llums", cnt, 
           NdbTick_CurrentMillisecond() - now);

  return NDBT_OK;
}

int
runDropBigTable(NDBT_Context* ctx, NDBT_Step* step)
{
  const char * prefix = ctx->getProperty("PREFIX", "");
  NdbDictionary::Table tab = *ctx->getTab();
  BaseString tmp;
  tmp.assfmt("%s_%s", prefix, tab.getName());
  GETNDB(step)->getDictionary()->dropTable(tmp.c_str());
  return NDBT_OK;
}

int
runBug31525(NDBT_Context* ctx, NDBT_Step* step)
{
  //int result = NDBT_OK;
  //int loops = ctx->getNumLoops();
  //int records = ctx->getNumRecords();
  //Ndb* pNdb = GETNDB(step);
  NdbRestarter res;

  if (res.getNumDbNodes() < 2)
  {
    return NDBT_OK;
  }

  int nodes[2];
  nodes[0] = res.getMasterNodeId();
  nodes[1] = res.getNextMasterNodeId(nodes[0]);
  
  while (res.getNodeGroup(nodes[0]) != res.getNodeGroup(nodes[1]))
  {
    ndbout_c("Restarting %u as it not in same node group as %u",
             nodes[1], nodes[0]);
    if (res.restartOneDbNode(nodes[1], false, true, true))
      return NDBT_FAILED;
    
    if (res.waitNodesNoStart(nodes+1, 1))
      return NDBT_FAILED;
    
    if (res.startNodes(nodes+1, 1))
      return NDBT_FAILED;
    
    if (res.waitClusterStarted())
      return NDBT_FAILED;

    nodes[1] = res.getNextMasterNodeId(nodes[0]);
  }
  
  ndbout_c("nodes[0]: %u nodes[1]: %u", nodes[0], nodes[1]);
  
  int val = DumpStateOrd::DihMinTimeBetweenLCP;
  if (res.dumpStateAllNodes(&val, 1))
    return NDBT_FAILED;

  int val2[] = { DumpStateOrd::CmvmiSetRestartOnErrorInsert, 1 };  
  if (res.dumpStateAllNodes(val2, 2))
    return NDBT_FAILED;
  
  if (res.insertErrorInAllNodes(932))
    return NDBT_FAILED;

  if (res.insertErrorInNode(nodes[1], 7192))
    return NDBT_FAILED;
  
  if (res.insertErrorInNode(nodes[0], 7191))
    return NDBT_FAILED;
  
  if (res.waitClusterNoStart())
    return NDBT_FAILED;

  if (res.startAll())
    return NDBT_FAILED;
  
  if (res.waitClusterStarted())
    return NDBT_FAILED;

  if (res.restartOneDbNode(nodes[1], false, false, true))
    return NDBT_FAILED;

  if (res.waitClusterStarted())
    return NDBT_FAILED;
  
  return NDBT_OK;
}

int
runBug31980(NDBT_Context* ctx, NDBT_Step* step)
{
  //int result = NDBT_OK;
  //int loops = ctx->getNumLoops();
  //int records = ctx->getNumRecords();
  Ndb* pNdb = GETNDB(step);
  NdbRestarter res;

  if (res.getNumDbNodes() < 2)
  {
    return NDBT_OK;
  }


  HugoOperations hugoOps (* ctx->getTab());
  if(hugoOps.startTransaction(pNdb) != 0)
    return NDBT_FAILED;
  
  if(hugoOps.pkInsertRecord(pNdb, 1) != 0)
    return NDBT_FAILED;
  
  if(hugoOps.execute_NoCommit(pNdb) != 0)
    return NDBT_FAILED;
  
  int transNode= hugoOps.getTransaction()->getConnectedNodeId();
  int val2[] = { DumpStateOrd::CmvmiSetRestartOnErrorInsert, 1 };    

  if (res.dumpStateOneNode(transNode, val2, 2))
  {
    return NDBT_FAILED;
  }

  if (res.insertErrorInNode(transNode, 8055))
  {
    return NDBT_FAILED;
  }
    
  hugoOps.execute_Commit(pNdb); // This should hang/fail

  if (res.waitNodesNoStart(&transNode, 1))
    return NDBT_FAILED;

  if (res.startNodes(&transNode, 1))
    return NDBT_FAILED;

  if (res.waitClusterStarted())
    return NDBT_FAILED;

  return NDBT_OK;
}

int
runBug32160(NDBT_Context* ctx, NDBT_Step* step)
{
  //int result = NDBT_OK;
  //int loops = ctx->getNumLoops();
  //int records = ctx->getNumRecords();
  //Ndb* pNdb = GETNDB(step);
  NdbRestarter res;

  if (res.getNumDbNodes() < 2)
  {
    return NDBT_OK;
  }

  int master = res.getMasterNodeId();
  int next = res.getNextMasterNodeId(master);

  if (res.insertErrorInNode(next, 7194))
  {
    return NDBT_FAILED;
  }

  int val2[] = { DumpStateOrd::CmvmiSetRestartOnErrorInsert, 1 };    
  if (res.dumpStateOneNode(master, val2, 2))
    return NDBT_FAILED;

  if (res.insertErrorInNode(master, 7193))
    return NDBT_FAILED;

  int val3[] = { 7099 };
  if (res.dumpStateOneNode(master, val3, 1))
    return NDBT_FAILED;

  if (res.waitNodesNoStart(&master, 1))
    return NDBT_FAILED;

  if (res.startNodes(&master, 1))
    return NDBT_FAILED;

  if (res.waitClusterStarted())
    return NDBT_FAILED;
  
  return NDBT_OK;
}

int
runBug32922(NDBT_Context* ctx, NDBT_Step* step)
{
  //int result = NDBT_OK;
  int loops = ctx->getNumLoops();
  //int records = ctx->getNumRecords();
  //Ndb* pNdb = GETNDB(step);
  NdbRestarter res;

  if (res.getNumDbNodes() < 2)
  {
    return NDBT_OK;
  }

  while (loops--)
  {
    int master = res.getMasterNodeId();    

    int victim = 32768;
    for (Uint32 i = 0; i<(Uint32)res.getNumDbNodes(); i++)
    {
      int node = res.getDbNodeId(i);
      if (node != master && node < victim)
        victim = node;
    }

    int val2[] = { DumpStateOrd::CmvmiSetRestartOnErrorInsert, 1 };    
    if (res.dumpStateOneNode(victim, val2, 2))
      return NDBT_FAILED;
    
    if (res.insertErrorInNode(master, 7200))
      return NDBT_FAILED;
    
    if (res.waitNodesNoStart(&victim, 1))
      return NDBT_FAILED;
    
    if (res.startNodes(&victim, 1))
      return NDBT_FAILED;
    
    if (res.waitClusterStarted())
      return NDBT_FAILED;
  }
  
  return NDBT_OK;
}

int
runBug34216(NDBT_Context* ctx, NDBT_Step* step)
{
  int result = NDBT_OK;
  int loops = ctx->getNumLoops();
  NdbRestarter restarter;
  int i = 0;
  int lastId = 0;
  HugoOperations hugoOps(*ctx->getTab());
  int records = ctx->getNumRecords();
  Ndb* pNdb = GETNDB(step);

  if (restarter.getNumDbNodes() < 2)
  {
    ctx->stopTest();
    return NDBT_OK;
  }

  if(restarter.waitClusterStarted() != 0){
    g_err << "Cluster failed to start" << endl;
    return NDBT_FAILED;
  }

#ifdef NDB_USE_GET_ENV
  char buf[100];
  const char * off = NdbEnv_GetEnv("NDB_ERR_OFFSET", buf, sizeof(buf));
#else
  const char * off = NULL;
#endif
  int offset = off ? atoi(off) : 0;

  while(i<loops && result != NDBT_FAILED && !ctx->isTestStopped())
  {
    if (i > 0 && ctx->closeToTimeout(100 / loops))
      break;

    CHK_NDB_READY(pNdb);

    int id = lastId % restarter.getNumDbNodes();
    int nodeId = restarter.getDbNodeId(id);
    int err = 5048 + ((i+offset) % 2);

    int val2[] = { DumpStateOrd::CmvmiSetRestartOnErrorInsert, 1 };

    if(hugoOps.startTransaction(pNdb) != 0)
      goto err;

    nodeId = hugoOps.getTransaction()->getConnectedNodeId();
    ndbout << "Restart node " << nodeId << " " << err <<endl;

    if (restarter.dumpStateOneNode(nodeId, val2, 2))
      return NDBT_FAILED;

    if(restarter.insertErrorInNode(nodeId, err) != 0){
      g_err << "Failed to restartNextDbNode" << endl;
      result = NDBT_FAILED;
      break;
    }

    if (restarter.insertErrorInNode(nodeId, 8057) != 0)
    {
      g_err << "Failed to insert error 8057" << endl;
      result = NDBT_FAILED;
      break;
    }

    int rows = 25;
    if (rows > records)
      rows = records;

    int batch = 1;
    int row = (records - rows) ? rand() % (records - rows) : 0;
    if (row + rows > records)
      row = records - row;

    /**
     * We should really somehow check that one of the 25 rows
     *   resides in the node we're targeting
     */
    for (int r = row; r < row + rows; r++)
    {
      if(hugoOps.pkUpdateRecord(pNdb, r, batch, rand()) != 0)
        goto err;
      
      for (int l = 1; l<5; l++)
      {
        if (hugoOps.execute_NoCommit(pNdb) != 0)
          goto err;
        
        if(hugoOps.pkUpdateRecord(pNdb, r, batch, rand()) != 0)
          goto err;
      }
    }      

    hugoOps.execute_Commit(pNdb);
    hugoOps.closeTransaction(pNdb);

    if (restarter.waitNodesNoStart(&nodeId, 1))
    {
      g_err << "Failed to waitNodesNoStart" << endl;
      result = NDBT_FAILED;
      break;
    }

    if (restarter.startNodes(&nodeId, 1))
    {
      g_err << "Failed to startNodes" << endl;
      result = NDBT_FAILED;
      break;
    }

    if(restarter.waitClusterStarted() != 0){
      g_err << "Cluster failed to start" << endl;
      result = NDBT_FAILED;
      break;
    }

    lastId++;
    i++;
  }

  ctx->stopTest();

  return result;
err:
  return NDBT_FAILED;
}


int
runNF_commit(NDBT_Context* ctx, NDBT_Step* step)
{
  int result = NDBT_OK;
  int loops = ctx->getNumLoops();
  NdbRestarter restarter(0, &ctx->m_cluster_connection);
  if (restarter.getNumDbNodes() < 2)
  {
    ctx->stopTest();
    return NDBT_OK;
  }

  if(restarter.waitClusterStarted() != 0){
    g_err << "Cluster failed to start" << endl;
    return NDBT_FAILED;
  }

  int i = 0;
  while(i<loops && result != NDBT_FAILED && !ctx->isTestStopped())
  {
    int nodeId = restarter.getDbNodeId(rand() % restarter.getNumDbNodes());
    int err = 5048;

    ndbout << "Restart node " << nodeId << " " << err <<endl;

    int val2[] = { DumpStateOrd::CmvmiSetRestartOnErrorInsert, 1 };
    if (restarter.dumpStateOneNode(nodeId, val2, 2))
      return NDBT_FAILED;

    if(restarter.insertErrorInNode(nodeId, err) != 0){
      g_err << "Failed to restartNextDbNode" << endl;
      result = NDBT_FAILED;
      break;
    }

    if (restarter.waitNodesNoStart(&nodeId, 1))
    {
      g_err << "Failed to waitNodesNoStart" << endl;
      result = NDBT_FAILED;
      break;
    }

    if (restarter.startNodes(&nodeId, 1))
    {
      g_err << "Failed to startNodes" << endl;
      result = NDBT_FAILED;
      break;
    }

    if(restarter.waitClusterStarted() != 0){
      g_err << "Cluster failed to start" << endl;
      result = NDBT_FAILED;
      break;
    }

    i++;
  }

  ctx->stopTest();

  return result;
}

int
runBug34702(NDBT_Context* ctx, NDBT_Step* step)
{
  //int result = NDBT_OK;
  int loops = ctx->getNumLoops();
  //int records = ctx->getNumRecords();
  //Ndb* pNdb = GETNDB(step);
  NdbRestarter res;

  if (res.getNumDbNodes() < 2)
  {
    return NDBT_OK;
  }

  /* Account for 3 tests per loop */
  loops = (loops + 2) / 3;

  while (loops > 0)
  {
    loops--;
    for (Uint32 i = 0; i <= 2; i++)
    {
      int victim = res.getDbNodeId(rand()%res.getNumDbNodes());
      res.restartOneDbNode(victim,
                           /** initial */ true, 
                           /** nostart */ true,
                           /** abort   */ true);

      if (res.waitNodesNoStart(&victim, 1))
        return NDBT_FAILED;

      if (i == 0)
      {
        res.insertErrorInAllNodes(7204);
      }
      else if (i == 1)
      {
        res.insertErrorInAllNodes(7245);
      }
      else if (i == 2)
      {
        res.insertErrorInAllNodes(7246);
      }

      res.insertErrorInNode(victim, 7203);

      res.startNodes(&victim, 1);
    
      if (res.waitClusterStarted())
        return NDBT_FAILED;
    }
  }
  return NDBT_OK;
}

int
runMNF(NDBT_Context* ctx, NDBT_Step* step)
{
  //int result = NDBT_OK;
  NdbRestarter res;
  
  if (res.getNumDbNodes() < 2)
  {
    return NDBT_OK;
  }

  Vector<int> part0; // One node per ng
  Vector<int> part1; // All other nodes
  Bitmask<255> part0mask;
  Bitmask<255> part1mask;
  Bitmask<255> ngmask;
  for (int i = 0; i<res.getNumDbNodes(); i++)
  {
    int nodeId = res.getDbNodeId(i);
    int ng = res.getNodeGroup(nodeId);
    if (ngmask.get(ng))
    {
      part1.push_back(nodeId);
      part1mask.set(nodeId);
    }
    else
    {
      ngmask.set(ng);
      part0.push_back(nodeId);
      part0mask.set(nodeId);
    }
  }

  printf("part0: ");
  for (unsigned i = 0; i<part0.size(); i++)
    printf("%u ", part0[i]);
  printf("\n");

  printf("part1: ");
  for (unsigned i = 0; i<part1.size(); i++)
    printf("%u ", part1[i]);
  printf("\n");

  int loops = ctx->getNumLoops();
  while (loops-- && !ctx->isTestStopped())
  {
    int cnt, *nodes;
    int master = res.getMasterNodeId();
    int nextMaster = res.getNextMasterNodeId(master);
    bool obsolete_error = false;

    bool cmf = false; // true if both master and nextMaster will crash
    if (part0mask.get(master) && part0mask.get(nextMaster))
    {
      cmf = true;
      cnt = part0.size();
      nodes = part0.getBase();
      printf("restarting part0");
    }
    else if(part1mask.get(master) && part1mask.get(nextMaster))
    {
      cmf = true;
      cnt = part1.size();
      nodes = part1.getBase();
      printf("restarting part1");
    }
    else
    {
      cmf = false;
      if (loops & 1)
      {
        cnt = part0.size();
        nodes = part0.getBase();
        printf("restarting part0");
      } 
      else 
      {
        cnt = part0.size();
        nodes = part0.getBase();
        printf("restarting part0");
      }
    }
    
    int val2[] = { DumpStateOrd::CmvmiSetRestartOnErrorInsert, 1 };    
    for (int i = 0; i<cnt; i++)
      if (res.dumpStateOneNode(nodes[i], val2, 2))
        return NDBT_FAILED;
    
    int type = loops;
#ifdef NDB_USE_GET_ENV
    char buf[100];
    if (NdbEnv_GetEnv("MNF", buf, sizeof(buf)))
    {
      type = atoi(buf);
    }
#endif
    if (cmf)
    {
      type = type % 7;
    }
    else
    {
      type = type % 4;
    }
    ndbout_c(" type: %u (cmf: %u)", type, cmf);
    switch(type){
    case 0:
      for (int i = 0; i<cnt; i++)
      {
        if (res.restartOneDbNode(nodes[i],
                                 /** initial */ false, 
                                 /** nostart */ true,
                                 /** abort   */ true))
          return NDBT_FAILED;
        
        NdbSleep_MilliSleep(10);
      }
      break;
    case 1:
      for (int i = 0; i<cnt; i++)
      {
        if (res.restartOneDbNode(nodes[i],
                                 /** initial */ false, 
                                 /** nostart */ true,
                                 /** abort   */ true))
          return NDBT_FAILED;
        
      }
      break;
    case 2:
      for (int i = 0; i<cnt; i++)
      {
        res.insertErrorInNode(nodes[i], 8058);
      }
      res.restartOneDbNode(nodes[0],
                           /** initial */ false, 
                           /** nostart */ true,
                           /** abort   */ true);
      break;
    case 3:
      for (int i = 0; i<cnt; i++)
      {
        res.insertErrorInNode(nodes[i], 8059);
      }
      res.restartOneDbNode(nodes[0],
                           /** initial */ false, 
                           /** nostart */ true,
                           /** abort   */ true);
      break;
    case 4:
    {
      for (int i = 0; i<cnt; i++)
      {
        if (res.getNextMasterNodeId(master) == nodes[i])
          res.insertErrorInNode(nodes[i], 7180);
        else
          res.insertErrorInNode(nodes[i], 7205);
      }

      int lcp = 7099;
      res.insertErrorInNode(master, 7193);
      res.dumpStateOneNode(master, &lcp, 1);
      break;
    }
    case 5:
    {
      for (int i = 0; i<cnt; i++)
      {
        res.insertErrorInNode(nodes[i], 7206);
      }

      int lcp = 7099;
      res.insertErrorInNode(master, 7193);
      res.dumpStateOneNode(master, &lcp, 1);

      obsolete_error = true;
      break;
    }
    case 6:
    {
      for (int i = 0; i<cnt; i++)
      {
        res.insertErrorInNode(nodes[i], 5008);
      }
      
      int lcp = 7099;
      res.insertErrorInNode(master, 7193);
      res.dumpStateOneNode(master, &lcp, 1);

      obsolete_error = true;
      break;
    }
    }
    
    /**
     * Note: After version >= 7.4.3, the EMPTY_LCP protocol
     * tested by case 5 & 6 above has become obsolete.
     * Thus, the error insert 7206 / 5008 in all nodes
     * has no effect in case 5 & 6
     * (EMPTY_LCP code still kept for backward compat.)
     * -> Only master node is now killed by error 7193 insert,
     *    and test below now verify that EMPTY_LCP not
     *    being used.
     *
     * Test will fail if mixing versions with and
     * without EMPTY_LCP in use.
     */ 
    if (obsolete_error) // Error no longer in use, only master will crash
    {
      if (res.waitNodesNoStart(&master, 1))
        return NDBT_FAILED;
    
      if (res.startNodes(&master, 1))
        return NDBT_FAILED;

    }
    else
    {
      if (res.waitNodesNoStart(nodes, cnt))
        return NDBT_FAILED;
    
      if (res.startNodes(nodes, cnt))
        return NDBT_FAILED;
    }
    
    if (res.waitClusterStarted())
      return NDBT_FAILED; 

    if (obsolete_error) // Error never cleared nor node restarted
    {
      /*
       * For obsolete error inserts, error is never cleared nor node
       * restarted.  Clearing those here after test case succeeded.
       */
      for (int i = 0; i<cnt; i++)
      {
        if (nodes[i] == master)
          continue;
        res.insertErrorInNode(nodes[i], 0);
      }
    }
  }

  ctx->stopTest();
  return NDBT_OK;
}

int 
runBug36199(NDBT_Context* ctx, NDBT_Step* step)
{
  //int result = NDBT_OK;
  //int loops = ctx->getNumLoops();
  NdbRestarter res;

  if (res.getNumDbNodes() < 4)
    return NDBT_OK;

  int master = res.getMasterNodeId();
  int nextMaster = res.getNextMasterNodeId(master);
  int victim = res.getRandomNodeSameNodeGroup(nextMaster, rand());
  if (victim == master)
  {
    victim = res.getRandomNodeOtherNodeGroup(nextMaster, rand());
  }

  ndbout_c("master: %u next master: %u victim: %u",
           master, nextMaster, victim);

  int val2[] = { DumpStateOrd::CmvmiSetRestartOnErrorInsert, 1 };    
  res.dumpStateOneNode(master, val2, 2);
  res.dumpStateOneNode(victim, val2, 2);

  res.insertErrorInNode(victim, 7205);
  res.insertErrorInNode(master, 7014);
  int lcp = 7099;
  res.dumpStateOneNode(master, &lcp, 1);
  
  int nodes[2];
  nodes[0] = master;
  nodes[1] = victim;
  if (res.waitNodesNoStart(nodes, 2))
  {
    return NDBT_FAILED;
  }

  if (res.startNodes(nodes, 2))
  {
    return NDBT_FAILED;
  }
  
  if (res.waitClusterStarted())
    return NDBT_FAILED;

  return NDBT_OK;
}

int 
runBug36246(NDBT_Context* ctx, NDBT_Step* step)
{ 
  //int result = NDBT_OK;
  //int loops = ctx->getNumLoops();
  NdbRestarter res;
  Ndb* pNdb = GETNDB(step);

  if (res.getNumDbNodes() < 4)
    return NDBT_OK;

  HugoOperations hugoOps(*ctx->getTab());
restartloop:
  CHK_NDB_READY(pNdb);
  int tryloop = 0;
  int master = res.getMasterNodeId();
  int nextMaster = res.getNextMasterNodeId(master);

loop:
  if(hugoOps.startTransaction(pNdb) != 0)
    return NDBT_FAILED;
      
  if(hugoOps.pkUpdateRecord(pNdb, 1, 1) != 0)
    return NDBT_FAILED;
  
  if(hugoOps.execute_NoCommit(pNdb) != 0)
    return NDBT_FAILED;
  
  int victim = hugoOps.getTransaction()->getConnectedNodeId();
  printf("master: %u nextMaster: %u victim: %u",
         master, nextMaster, victim);
  if (victim == master || victim == nextMaster ||
      res.getNodeGroup(victim) == res.getNodeGroup(master) ||
      res.getNodeGroup(victim) == res.getNodeGroup(nextMaster))
  {
    hugoOps.execute_Rollback(pNdb);
    hugoOps.closeTransaction(pNdb);
    tryloop++;
    if (tryloop == 10)
    {
      ndbout_c(" -> restarting next master: %u", nextMaster);
      res.restartOneDbNode(nextMaster,
                           /** initial */ false, 
                           /** nostart */ true,
                           /** abort   */ true);
    
      res.waitNodesNoStart(&nextMaster, 1);
      res.startNodes(&nextMaster, 1);
      if (res.waitClusterStarted())
        return NDBT_FAILED;
      goto restartloop;
    }
    else
    {
      ndbout_c(" -> loop");
      goto loop;
    }
  }
  ndbout_c(" -> go go gadget skates");

  int val2[] = { DumpStateOrd::CmvmiSetRestartOnErrorInsert, 1 };    
  res.dumpStateOneNode(master, val2, 2);
  res.dumpStateOneNode(victim, val2, 2);

  res.insertErrorInNode(master, 8060);
  res.insertErrorInNode(victim, 9999);
  
  int nodes[2];
  nodes[0] = master;
  nodes[1] = victim;
  if (res.waitNodesNoStart(nodes, 2))
  {
    return NDBT_FAILED;
  }
  
  if (res.startNodes(nodes, 2))
  {
    return NDBT_FAILED;
  }
  
  if (res.waitClusterStarted())
    return NDBT_FAILED;

  CHK_NDB_READY(pNdb);

  hugoOps.execute_Rollback(pNdb);
  hugoOps.closeTransaction(pNdb);

  return NDBT_OK;
}

int 
runBug36247(NDBT_Context* ctx, NDBT_Step* step)
{ 
  //int result = NDBT_OK;
  //int loops = ctx->getNumLoops();
  NdbRestarter res;
  Ndb* pNdb = GETNDB(step);

  if (res.getNumDbNodes() < 4)
    return NDBT_OK;

  HugoOperations hugoOps(*ctx->getTab());

restartloop:
  CHK_NDB_READY(pNdb);
  int tryloop = 0;
  int master = res.getMasterNodeId();
  int nextMaster = res.getNextMasterNodeId(master);

loop:
  if(hugoOps.startTransaction(pNdb) != 0)
    return NDBT_FAILED;
      
  if(hugoOps.pkUpdateRecord(pNdb, 1, 100) != 0)
    return NDBT_FAILED;
  
  if(hugoOps.execute_NoCommit(pNdb) != 0)
    return NDBT_FAILED;
  
  int victim = hugoOps.getTransaction()->getConnectedNodeId();
  printf("master: %u nextMaster: %u victim: %u",
         master, nextMaster, victim);
  if (victim == master || victim == nextMaster ||
      res.getNodeGroup(victim) == res.getNodeGroup(master) ||
      res.getNodeGroup(victim) == res.getNodeGroup(nextMaster))
  {
    hugoOps.execute_Rollback(pNdb);
    hugoOps.closeTransaction(pNdb);
    tryloop++;
    if (tryloop == 10)
    {
      ndbout_c(" -> restarting next master: %u", nextMaster);
      res.restartOneDbNode(nextMaster,
                           /** initial */ false, 
                           /** nostart */ true,
                           /** abort   */ true);
      
      res.waitNodesNoStart(&nextMaster, 1);
      res.startNodes(&nextMaster, 1);
      if (res.waitClusterStarted())
        return NDBT_FAILED;
      goto restartloop;
    }
    else
    {
      ndbout_c(" -> loop");
      goto loop;
    }
  }
  ndbout_c(" -> go go gadget skates");
  
  int val2[] = { DumpStateOrd::CmvmiSetRestartOnErrorInsert, 1 };    
  res.dumpStateOneNode(master, val2, 2);
  res.dumpStateOneNode(victim, val2, 2);

  int err5050[] = { 5050 };
  res.dumpStateAllNodes(err5050, 1);

  res.insertErrorInNode(victim, 9999);

  int nodes[2];
  nodes[0] = master;
  nodes[1] = victim;
  if (res.waitNodesNoStart(nodes, 2))
  {
    return NDBT_FAILED;
  }
  
  if (res.startNodes(nodes, 2))
  {
    return NDBT_FAILED;
  }
  
  if (res.waitClusterStarted())
    return NDBT_FAILED;
  CHK_NDB_READY(pNdb);
  hugoOps.execute_Rollback(pNdb);
  hugoOps.closeTransaction(pNdb);
  
  return NDBT_OK;
}

int 
runBug36276(NDBT_Context* ctx, NDBT_Step* step)
{
  /**
   * This test case was introduced to test the EMPTY_LCP protocol.
   * This protocol was removed in 7.4, so now this function simply
   * tests shooting down the master node at the end phases of an LCP.
   */
  //int result = NDBT_OK;
  //int loops = ctx->getNumLoops();
  NdbRestarter res;
  //Ndb* pNdb = GETNDB(step);
  
  if (res.getNumDbNodes() < 4)
    return NDBT_OK;
  
  int master = res.getMasterNodeId();
  int nextMaster = res.getNextMasterNodeId(master);
  int victim = res.getRandomNodeSameNodeGroup(nextMaster, rand());
  if (victim == master)
  {
    victim = res.getRandomNodeOtherNodeGroup(nextMaster, rand());
  }

  ndbout_c("master: %u nextMaster: %u victim: %u",
           master, nextMaster, victim);

  int val2[] = { DumpStateOrd::CmvmiSetRestartOnErrorInsert, 1 };    
  res.dumpStateOneNode(master, val2, 2);
  res.insertErrorInNode(victim, 7209);

  int lcp = 7099;
  res.dumpStateOneNode(master, &lcp, 1);
  
  if (res.waitNodesNoStart(&master, 1))
  {
    return NDBT_FAILED;
  }
  
  if (res.startNodes(&master, 1))
  {
    return NDBT_FAILED;
  }

  if (res.waitClusterStarted())
    return NDBT_FAILED;

  return NDBT_OK;
}

int 
runBug36245(NDBT_Context* ctx, NDBT_Step* step)
{ 
  //int result = NDBT_OK;
  //int loops = ctx->getNumLoops();
  NdbRestarter res;
  Ndb* pNdb = GETNDB(step);

  if (res.getNumDbNodes() < 4)
    return NDBT_OK;

  /**
   * Make sure master and nextMaster is in different node groups
   */
loop1:
  CHK_NDB_READY(pNdb);
  int master = res.getMasterNodeId();
  int nextMaster = res.getNextMasterNodeId(master);
  
  printf("master: %u nextMaster: %u", master, nextMaster);
  if (res.getNodeGroup(master) == res.getNodeGroup(nextMaster))
  {
    ndbout_c(" -> restarting next master: %u", nextMaster);
    res.restartOneDbNode(nextMaster,
                         /** initial */ false, 
                         /** nostart */ true,
                         /** abort   */ true);
    
    res.waitNodesNoStart(&nextMaster, 1);
    res.startNodes(&nextMaster, 1);
    if (res.waitClusterStarted())
    {
      ndbout_c("cluster didnt restart!!");
      return NDBT_FAILED;
    }
    goto loop1;
  }
  ndbout_c(" -> go go gadget skates");

  int val2[] = { DumpStateOrd::CmvmiSetRestartOnErrorInsert, 1 };    
  res.dumpStateOneNode(master, val2, 2);
  res.dumpStateOneNode(nextMaster, val2, 2);

  res.insertErrorInNode(master, 8063);
  res.insertErrorInNode(nextMaster, 936);


  int err = 0;
  HugoOperations hugoOps(*ctx->getTab());

  if((err = hugoOps.startTransaction(pNdb, master, 0)) != 0)
  {
    ndbout_c("failed to start transaction: %u", err);
    return NDBT_FAILED;
  }
  
  int victim = hugoOps.getTransaction()->getConnectedNodeId();
  if (victim != master)
  {
    ndbout_c("ERR: transnode: %u != master: %u -> loop",
             victim, master);
    hugoOps.closeTransaction(pNdb);
    return NDBT_FAILED;
  }

  if((err = hugoOps.pkUpdateRecord(pNdb, 1)) != 0)
  {
    ndbout_c("failed to update: %u", err);
    return NDBT_FAILED;
  }
  
  if((err = hugoOps.execute_Commit(pNdb)) != 4010)
  {
    ndbout_c("incorrect error code: %u", err);
    return NDBT_FAILED;
  }
  hugoOps.closeTransaction(pNdb);
  
  int nodes[2];
  nodes[0] = master;
  nodes[1] = nextMaster;
  if (res.waitNodesNoStart(nodes, 2))
  {
    return NDBT_FAILED;
  }
  
  if (res.startNodes(nodes, 2))
  {
    return NDBT_FAILED;
  }
  
  if (res.waitClusterStarted())
    return NDBT_FAILED;
  
  return NDBT_OK;
}

int 
runHammer(NDBT_Context* ctx, NDBT_Step* step)
{ 
  int records = ctx->getNumRecords();
  Ndb* pNdb = GETNDB(step);
  HugoOperations hugoOps(*ctx->getTab());
  while (!ctx->isTestStopped())
  {
    int r = rand() % records;
    if (hugoOps.startTransaction(pNdb) != 0)
      continue;
    
    if ((rand() % 100) < 50)
    {
      if (hugoOps.pkUpdateRecord(pNdb, r, 1, rand()) != 0)
        goto err;
    }
    else
    {
      if (hugoOps.pkWriteRecord(pNdb, r, 1, rand()) != 0)
        goto err;
    }
    
    if (hugoOps.execute_NoCommit(pNdb) != 0)
      goto err;
    
    if (hugoOps.pkDeleteRecord(pNdb, r, 1) != 0)
      goto err;
    
    if (hugoOps.execute_NoCommit(pNdb) != 0)
      goto err;
    
    if ((rand() % 100) < 50)
    {
      if (hugoOps.pkInsertRecord(pNdb, r, 1, rand()) != 0)
        goto err;
    }
    else
    {
      if (hugoOps.pkWriteRecord(pNdb, r, 1, rand()) != 0)
        goto err;
    }
    
    if ((rand() % 100) < 90)
    {
      hugoOps.execute_Commit(pNdb);
    }
    else
    {
  err:
      hugoOps.execute_Rollback(pNdb);
    }
    
    hugoOps.closeTransaction(pNdb);
  }
  return NDBT_OK;
}

int 
runMixedLoad(NDBT_Context* ctx, NDBT_Step* step)
{ 
  int res = 0;
  int records = ctx->getNumRecords();
  Ndb* pNdb = GETNDB(step);
  HugoOperations hugoOps(*ctx->getTab());
  unsigned id = (unsigned)rand();
  while (!ctx->isTestStopped())
  {
    if (ctx->getProperty("Pause", (Uint32)0))
    {
      ndbout_c("thread %u stopped", id);
      ctx->sync_down("WaitThreads");
      while (ctx->getProperty("Pause", (Uint32)0) && !ctx->isTestStopped())
        NdbSleep_MilliSleep(15);
      
      if (ctx->isTestStopped())
        break;
      ndbout_c("thread %u continue", id);
    }

    if ((res = hugoOps.startTransaction(pNdb)) != 0)
    {
      if (res == 4009)
        return NDBT_FAILED;
      continue;
    }
    
    for (int i = 0; i < 10; i++)
    {
      int r = rand() % records;
      if ((rand() % 100) < 50)
      {
        if (hugoOps.pkUpdateRecord(pNdb, r, 1, rand()) != 0)
          goto err;
      }
      else
      {
        if (hugoOps.pkWriteRecord(pNdb, r, 1, rand()) != 0)
          goto err;
      }
    }      
    
    if ((rand() % 100) < 90)
    {
      res = hugoOps.execute_Commit(pNdb);
    }
    else
    {
  err:
      res = hugoOps.execute_Rollback(pNdb);
    }
    
    hugoOps.closeTransaction(pNdb);

    if (res == 4009)
    {
      return NDBT_FAILED;
    }
  }
  return NDBT_OK;
}

int
runBug41295(NDBT_Context* ctx, NDBT_Step* step)
{
  NdbRestarter res;

  if (res.getNumDbNodes() < 2)
  {
    ctx->stopTest();
    return NDBT_OK;
  }


  int leak = 4002;
  const int cases = 1;
  int loops = ctx->getNumLoops();
  if (loops <= cases)
    loops = cases + 1;

  for (int i = 0; i<loops; i++)
  {
    int master = res.getMasterNodeId();
    int next = res.getNextMasterNodeId(master);
    
    int val2[] = { DumpStateOrd::CmvmiSetRestartOnErrorInsert, 1 };
    if (res.dumpStateOneNode(next, val2, 2))
      return NDBT_FAILED;
    
    ndbout_c("stopping %u, err 8073", next);
    res.insertErrorInNode(next, 8073);
    ndbout_c("waiting for %u", next);
    res.waitNodesNoStart(&next, 1);
    
    ndbout_c("pausing all threads");
    ctx->setProperty("Pause", 1);
    ctx->sync_up_and_wait("WaitThreads", ctx->getProperty("Threads", 1));
    ndbout_c("all threads paused");
    NdbSleep_MilliSleep(5000);
    res.dumpStateAllNodes(&leak, 1);
    NdbSleep_MilliSleep(1000);
    if (res.checkClusterAlive(&next, 1))
    {
      return NDBT_FAILED;
    }
    ndbout_c("restarting threads");
    ctx->setProperty("Pause", (Uint32)0);
    
    ndbout_c("starting %u", next);
    res.startNodes(&next, 1);
    ndbout_c("waiting for cluster started");
    if (res.waitClusterStarted())
    {
      return NDBT_FAILED;
    }

    ndbout_c("pausing all threads");
    ctx->setProperty("Pause", 1);
    ctx->sync_up_and_wait("WaitThreads", ctx->getProperty("Threads", 1));
    ndbout_c("all threads paused");
    NdbSleep_MilliSleep(5000);
    res.dumpStateAllNodes(&leak, 1);
    NdbSleep_MilliSleep(1000);
    ndbout_c("restarting threads");
    ctx->setProperty("Pause", (Uint32)0);
  }
  
  ctx->stopTest();
  return NDBT_OK;
}

int
runBug41469(NDBT_Context* ctx, NDBT_Step* step)
{
  NdbRestarter res;

  if (res.getNumDbNodes() < 4)
  {
    ctx->stopTest();
    return NDBT_OK;
  }

  int loops = ctx->getNumLoops();

  int val0[] = { 7216, 0 }; 
  int val2[] = { DumpStateOrd::CmvmiSetRestartOnErrorInsert, 1 };
  for (int i = 0; i<loops; i++)
  {
    int master = res.getMasterNodeId();
    int next = res.getNextMasterNodeId(master);
    
    if (res.dumpStateOneNode(master, val2, 2))
      return NDBT_FAILED;
    
    ndbout_c("stopping %u, err 7216 (next: %u)", master, next);
    val0[1] = next;
    if (res.dumpStateOneNode(master, val0, 2))
      return NDBT_FAILED;
    
    res.waitNodesNoStart(&master, 1);
    res.startNodes(&master, 1);
    ndbout_c("waiting for cluster started");
    if (res.waitClusterStarted())
    {
      return NDBT_FAILED;
    }
  }
  ctx->stopTest();
  return NDBT_OK;
}

int
runBug42422(NDBT_Context* ctx, NDBT_Step* step)
{
  NdbRestarter res;
  
  if (res.getNumDbNodes() < 4)
  {
    ctx->stopTest();
    return NDBT_OK;
  }
  
  int loops = ctx->getNumLoops();
  while (--loops >= 0)
  {
    int master = res.getMasterNodeId();
    ndbout_c("master: %u", master);
    int nodeId = res.getRandomNodeSameNodeGroup(master, rand()); 
    ndbout_c("target: %u", nodeId);
    int node2 = res.getRandomNodeOtherNodeGroup(nodeId, rand());
    ndbout_c("node 2: %u", node2);
    
    res.restartOneDbNode(nodeId,
                         /** initial */ false, 
                         /** nostart */ true,
                         /** abort   */ true);
    
    res.waitNodesNoStart(&nodeId, 1);
    
    int dump[] = { 9000, 0 };
    dump[1] = node2;
    
    if (res.dumpStateOneNode(nodeId, dump, 2))
      return NDBT_FAILED;
    
    int val2[] = { DumpStateOrd::CmvmiSetRestartOnErrorInsert, 1 };
    if (res.dumpStateOneNode(nodeId, val2, 2))
      return NDBT_FAILED;
    
    res.insertErrorInNode(nodeId, 937);
    ndbout_c("%u : starting %u", __LINE__, nodeId);
    res.startNodes(&nodeId, 1);
    NdbSleep_SecSleep(3);
    ndbout_c("%u : waiting for %u to not get not-started", __LINE__, nodeId);
    res.waitNodesNoStart(&nodeId, 1);
    
    ndbout_c("%u : starting %u", __LINE__, nodeId);
    res.startNodes(&nodeId, 1);
    
    ndbout_c("%u : waiting for cluster started", __LINE__);
    if (res.waitClusterStarted())
    {
      return NDBT_FAILED;
    }
  }

  ctx->stopTest();
  return NDBT_OK;
}

int
runBug43224(NDBT_Context* ctx, NDBT_Step* step)
{
  NdbRestarter res;
  
  if (res.getNumDbNodes() < 2)
  {
    ctx->stopTest();
    return NDBT_OK;
  }
  
  int loops = ctx->getNumLoops();
  while (--loops >= 0)
  {
    int nodeId = res.getNode(NdbRestarter::NS_RANDOM);
    res.restartOneDbNode(nodeId,
                         /** initial */ false, 
                         /** nostart */ true,
                         /** abort   */ true);
    
    res.waitNodesNoStart(&nodeId, 1);

    NdbSleep_SecSleep(10);
    
    int val2[] = { DumpStateOrd::CmvmiSetRestartOnErrorInsert, 1 };
    if (res.dumpStateOneNode(nodeId, val2, 2))
      return NDBT_FAILED;
    
    res.insertErrorInNode(nodeId, 9994);
    res.startNodes(&nodeId, 1);
    NdbSleep_SecSleep(3);
    ndbout_c("%u : waiting for %u to not get not-started", __LINE__, nodeId);
    res.waitNodesNoStart(&nodeId, 1);

    if (res.dumpStateOneNode(nodeId, val2, 2))
      return NDBT_FAILED;
    
    res.insertErrorInNode(nodeId, 9994);
    res.startNodes(&nodeId, 1);
    NdbSleep_SecSleep(3);
    ndbout_c("%u : waiting for %u to not get not-started", __LINE__, nodeId);
    res.waitNodesNoStart(&nodeId, 1);
    
    NdbSleep_SecSleep(20); // Hardcoded in ndb_mgmd (alloc timeout)

    ndbout_c("%u : starting %u", __LINE__, nodeId);
    res.startNodes(&nodeId, 1);
    
    ndbout_c("%u : waiting for cluster started", __LINE__);
    if (res.waitClusterStarted())
    {
      return NDBT_FAILED;
    }
  }

  ctx->stopTest();
  return NDBT_OK;
}

int
runBug43888(NDBT_Context* ctx, NDBT_Step* step)
{
  NdbRestarter res;
  
  if (res.getNumDbNodes() < 2)
  {
    ctx->stopTest();
    return NDBT_OK;
  }
  
  int loops = ctx->getNumLoops();
  while (--loops >= 0)
  {
    int master = res.getMasterNodeId();
    ndbout_c("master: %u", master);
    int nodeId = master;
    do {
      nodeId = res.getNode(NdbRestarter::NS_RANDOM);
    } while (nodeId == master);

    ndbout_c("target: %u", nodeId);
    
    res.restartOneDbNode(nodeId,
                         /** initial */ false, 
                         /** nostart */ true,
                         /** abort   */ true);
    
    res.waitNodesNoStart(&nodeId, 1);
    
    int val2[] = { DumpStateOrd::CmvmiSetRestartOnErrorInsert, 1 };
    if (res.dumpStateOneNode(nodeId, val2, 2))
      return NDBT_FAILED;
    
    res.insertErrorInNode(master, 7217);
    res.startNodes(&nodeId, 1);
    NdbSleep_SecSleep(3);
    ndbout_c("%u : waiting for %u to not get not-started", __LINE__, nodeId);
    res.waitNodesNoStart(&nodeId, 1);
    
    ndbout_c("%u : starting %u", __LINE__, nodeId);
    res.startNodes(&nodeId, 1);
    
    ndbout_c("%u : waiting for cluster started", __LINE__);
    if (res.waitClusterStarted())
    {
      return NDBT_FAILED;
    }
  }

  ctx->stopTest();
  return NDBT_OK;
}

#define CHECK(b, m) { int _xx = b; if (!(_xx)) { \
  ndbout << "ERR: "<< m \
           << "   " << "File: " << __FILE__ \
           << " (Line: " << __LINE__ << ")" << "- " << _xx << endl; \
  return NDBT_FAILED; } }

int
runBug44952(NDBT_Context* ctx, NDBT_Step* step)
{
  NdbRestarter res;
  NdbDictionary::Dictionary* pDict = GETNDB(step)->getDictionary();

  const int codes [] = {
    5051, 5052, 5053, 0
  }; (void)codes;

  //int randomId = myRandom48(res.getNumDbNodes());
  //int nodeId = res.getDbNodeId(randomId);

  int loops = ctx->getNumLoops();
  const int val[] = { DumpStateOrd::CmvmiSetRestartOnErrorInsert, 1 } ;
  for (int l = 0; l < loops; l++)
  {
    int randomId = myRandom48(res.getNumDbNodes());
    int nodeId = res.getDbNodeId(randomId);

    ndbout_c("killing node %u error 5051 loop %u/%u", nodeId, l+1, loops);
    CHECK(res.dumpStateOneNode(nodeId, val, 2) == 0,
          "failed to set RestartOnErrorInsert");

    CHECK(res.insertErrorInNode(nodeId, 5051) == 0,
          "failed to insert error 5051");

    while (res.waitNodesNoStart(&nodeId, 1, 1 /* seconds */) != 0)
    {
      pDict->forceGCPWait();
    }

    ndbout_c("killing node %u during restart error 5052", nodeId);
    for (int j = 0; j < 3; j++)
    {
      ndbout_c("loop: %d - killing node %u during restart error 5052",
               j, nodeId);
      int val[] = { DumpStateOrd::CmvmiSetRestartOnErrorInsert, 1 } ;
      CHECK(res.dumpStateOneNode(nodeId, val, 2) == 0,
            "failed to set RestartOnErrorInsert");

      CHECK(res.insertErrorInNode(nodeId, 5052) == 0,
            "failed to set error insert");

      NdbSleep_SecSleep(3); // ...

      CHECK(res.startNodes(&nodeId, 1) == 0,
            "failed to start node");

      NdbSleep_SecSleep(3);

      CHECK(res.waitNodesNoStart(&nodeId, 1) == 0,
            "waitNodesNoStart failed");
    }

    CHECK(res.startNodes(&nodeId, 1) == 0,
          "failed to start node");

    CHECK(res.waitNodesStarted(&nodeId, 1) == 0,
          "waitNodesStarted failed");
  }

  ctx->stopTest();
  return NDBT_OK;
}

static BaseString tab_48474;

int
initBug48474(NDBT_Context* ctx, NDBT_Step* step)
{
  NdbDictionary::Table tab = * ctx->getTab();
  NdbDictionary::Dictionary* pDict = GETNDB(step)->getDictionary();

  const NdbDictionary::Table * pTab = pDict->getTable(tab.getName());
  if (pTab == 0)
    return NDBT_FAILED;

  /**
   * Create a table with tableid > ctx->getTab()
   */
  Uint32 cnt = 0;
  Vector<BaseString> tables;
  do
  {
    BaseString tmp;
    tmp.assfmt("%s_%u", tab.getName(), cnt);
    tab.setName(tmp.c_str());

    pDict->dropTable(tab.getName());
    if (pDict->createTable(tab) != 0)
      return NDBT_FAILED;

    const NdbDictionary::Table * pTab2 = pDict->getTable(tab.getName());
    if (pTab2->getObjectId() < pTab->getObjectId())
    {
      tables.push_back(tmp);
    }
    else
    {
      tab_48474 = tmp;
      HugoTransactions hugoTrans(* pTab2);
      if (hugoTrans.loadTable(GETNDB(step), 1000) != 0)
      {
        return NDBT_FAILED;
      }
      break;
    }
    cnt++;
  } while(true);

  // Now delete the extra one...
  for (Uint32 i = 0; i<tables.size(); i++)
  {
    pDict->dropTable(tables[i].c_str());
  }

  tables.clear();

  return NDBT_OK;
}

int
runBug48474(NDBT_Context* ctx, NDBT_Step* step)
{
  NdbRestarter res;
  NdbDictionary::Dictionary* pDict = GETNDB(step)->getDictionary();
  const NdbDictionary::Table * pTab = pDict->getTable(tab_48474.c_str());
  Ndb* pNdb = GETNDB(step);
  HugoOperations hugoOps(* pTab);

  int nodeId = res.getNode(NdbRestarter::NS_RANDOM);
  ndbout_c("restarting %d", nodeId);
  res.restartOneDbNode(nodeId, false, true, true);
  res.waitNodesNoStart(&nodeId, 1);

  int minlcp[] = { 7017, 1 };
  res.dumpStateAllNodes(minlcp, 1); // Set min time between LCP

  ndbout_c("starting %d", nodeId);
  res.startNodes(&nodeId, 1);

  Uint32 minutes = 5;
  ndbout_c("starting uncommitted transaction %u minutes", minutes);
  for (Uint32 m = 0; m < minutes; m++)
  {
    if (hugoOps.startTransaction(pNdb) != 0)
      return NDBT_FAILED;

    if (hugoOps.pkUpdateRecord(pNdb, 0, 50, rand()) != 0)
      return NDBT_FAILED;

    if (hugoOps.execute_NoCommit(pNdb) != 0)
      return NDBT_FAILED;


    ndbout_c("sleeping 60s");
    for (Uint32 i = 0; i<600 && !ctx->isTestStopped(); i++)
    {
      hugoOps.getTransaction()->refresh();
      NdbSleep_MilliSleep(100);
    }

    if (hugoOps.execute_Commit(pNdb) != 0)
      return NDBT_FAILED;

    hugoOps.closeTransaction(pNdb);

    if (ctx->isTestStopped())
      break;
  }


  res.dumpStateAllNodes(minlcp, 2); // reset min time between LCP

  ctx->stopTest();
  return NDBT_OK;
}

int
cleanupBug48474(NDBT_Context* ctx, NDBT_Step* step)
{
  NdbDictionary::Dictionary* pDict = GETNDB(step)->getDictionary();
  pDict->dropTable(tab_48474.c_str());
  return NDBT_OK;
}

int
runBug56044(NDBT_Context* ctx, NDBT_Step* step)
{
  int loops = ctx->getNumLoops();
  NdbRestarter res;

  if (res.getNumDbNodes() < 2)
    return NDBT_OK;

  for (int i = 0; i<loops; i++)
  {
    int master = res.getMasterNodeId();
    int next = res.getNextMasterNodeId(master);
    ndbout_c("master: %u next: %u", master, next);

    int val2[] = { DumpStateOrd::CmvmiSetRestartOnErrorInsert, 1 };

    if (res.dumpStateOneNode(master, val2, 2))
      return NDBT_FAILED;

    if (res.insertErrorInNode(next, 7224))
      return NDBT_FAILED;

    if (res.waitNodesNoStart(&master, 1))
      return NDBT_FAILED;
    if (res.startNodes(&master, 1))
      return NDBT_FAILED;
    if (res.waitClusterStarted() != 0)
      return NDBT_FAILED;
  }

  return NDBT_OK;
}

int
runBug57767(NDBT_Context* ctx, NDBT_Step* step)
{
  NdbRestarter res;

  if (res.getNumDbNodes() < 2)
    return NDBT_OK;

  int node0 = res.getNode(NdbRestarter::NS_RANDOM);
  int node1 = res.getRandomNodeSameNodeGroup(node0, rand());
  ndbout_c("%u %u", node0, node1);

  res.restartOneDbNode(node0, false, true, true);
  res.waitNodesNoStart(&node0, 1);
  res.insertErrorInNode(node0, 1000);
  int val2[] = { DumpStateOrd::CmvmiSetRestartOnErrorInsert, 1 };
  res.dumpStateOneNode(node0, val2, 2);

  HugoTransactions hugoTrans(*ctx->getTab());
  hugoTrans.scanUpdateRecords(GETNDB(step), 0);

  res.insertErrorInNode(node1, 5060);
  res.startNodes(&node0, 1);
  NdbSleep_SecSleep(3);
  res.waitNodesNoStart(&node0, 1);

  res.insertErrorInNode(node1, 0);
  res.startNodes(&node0, 1);
  res.waitClusterStarted();
  return NDBT_OK;
}

int
runBug57522(NDBT_Context* ctx, NDBT_Step* step)
{
  int loops = ctx->getNumLoops();
  NdbRestarter res;

  if (res.getNumDbNodes() < 4)
    return NDBT_OK;

  for (int i = 0; i<loops; i++)
  {
    int master = res.getMasterNodeId();
    int next0 = res.getNextMasterNodeId(master);
    int next1 = res.getNextMasterNodeId(next0);
    ndbout_c("master: %d next0: %d next1: %d", master, next0, next1);

    int val2[] = { DumpStateOrd::CmvmiSetRestartOnErrorInsert, 1 };

    if (res.dumpStateOneNode(master, val2, 2))
      return NDBT_FAILED;

    int val3[] = { 7999, 7226, next1 };
    if (res.dumpStateOneNode(master, val3, 3))
      return NDBT_FAILED;

    res.waitNodesNoStart(&master, 1);
    res.startNodes(&master, 1);
    if (res.waitClusterStarted() != 0)
      return NDBT_FAILED;
  }

  return NDBT_OK;
}

int
runForceStopAndRestart(NDBT_Context* ctx, NDBT_Step* step)
{
  NdbRestarter res;
  if (res.getNumDbNodes() < 2)
    return NDBT_OK;

  Vector<int> group1;
  Vector<int> group2;
  Bitmask<256/32> nodeGroupMap;
  for (int j = 0; j<res.getNumDbNodes(); j++)
  {
    int node = res.getDbNodeId(j);
    int ng = res.getNodeGroup(node);
    if (nodeGroupMap.get(ng))
    {
      group2.push_back(node);
    }
    else
    {
      group1.push_back(node);
      nodeGroupMap.set(ng);
    }
  }

  printf("group1: ");
  for (unsigned i = 0; i<group1.size(); i++)
    printf("%d ", group1[i]);
  printf("\n");

  printf("group2: ");
  for (unsigned i = 0; i<group2.size(); i++)
    printf("%d ", group2[i]);
  printf("\n");

  // Stop half of the cluster
  res.restartNodes(group1.getBase(), (int)group1.size(),
                   NdbRestarter::NRRF_NOSTART | NdbRestarter::NRRF_ABORT);
  res.waitNodesNoStart(group1.getBase(), (int)group1.size());

  ndbout_c("%u", __LINE__);
  // Try to stop first node in second half without force, should return error
  if (res.restartOneDbNode(group2[0],
                           false, /* initial */
                           true,  /* nostart  */
                           false, /* abort */
                           false  /* force */) != -1)
  {
    ndbout_c("%u", __LINE__);
    g_err << "Restart suceeded without force" << endl;
    return NDBT_FAILED;
  }

  ndbout_c("%u", __LINE__);

  // Now stop with force
  if (res.restartOneDbNode(group2[0],
                           false, /* initial */
                           true,  /* nostart  */
                           false, /* abort */
                           true   /* force */) != 0)
  {
    ndbout_c("%u", __LINE__);
    g_err << "Could not restart with force" << endl;
    return NDBT_FAILED;
  }

  ndbout_c("%u", __LINE__);

  // All nodes should now be in nostart, the above stop force
  // cvaused the remainig nodes to be stopped(and restarted nostart)
  res.waitClusterNoStart();

  ndbout_c("%u", __LINE__);

  // Start second half back up again
  res.startNodes(group2.getBase(), (int)group2.size());
  res.waitNodesStarted(group2.getBase(), (int)group2.size());

  ndbout_c("%u", __LINE__);

  // Try to stop remaining half without force, should return error
  if (res.restartNodes(group2.getBase(), (int)group2.size(),
                       NdbRestarter::NRRF_NOSTART) != -1)
  {
    g_err << "Restart suceeded without force" << endl;
    return NDBT_FAILED;
  }

  ndbout_c("%u", __LINE__);

  // Now stop with force
  if (res.restartNodes(group2.getBase(), (int)group2.size(),
                       NdbRestarter::NRRF_NOSTART |
                       NdbRestarter::NRRF_FORCE) != 0)
  {
    g_err << "Could not restart with force" << endl;
    return NDBT_FAILED;
  }

  ndbout_c("%u", __LINE__);

  if (res.waitNodesNoStart(group2.getBase(), (int)group2.size()))
  {
    g_err << "Failed to waitNodesNoStart" << endl;
    return NDBT_FAILED;
  }

  // Start all nodes again
  res.startAll();
  res.waitClusterStarted();

  return NDBT_OK;
}

int
runBug58453(NDBT_Context* ctx, NDBT_Step* step)
{
  NdbRestarter res;
  if (res.getNumDbNodes() < 4)
    return NDBT_OK;

  Ndb* pNdb = GETNDB(step);
  HugoOperations hugoOps(*ctx->getTab());

  int loops = ctx->getNumLoops();
  while (loops--)
  {
    if (hugoOps.startTransaction(pNdb) != 0)
      return NDBT_FAILED;

    if (hugoOps.pkInsertRecord(pNdb, 0, 128 /* records */) != 0)
      return NDBT_FAILED;

    int err = 5062;
    switch(loops & 1){
    case 0:
      err = 5062;
      break;
    case 1:
      err = 5063;
      break;
    }
    int node = (int)hugoOps.getTransaction()->getConnectedNodeId();
    int node0 = res.getRandomNodeOtherNodeGroup(node, rand());
    int node1 = res.getRandomNodeSameNodeGroup(node0, rand());

    ndbout_c("node %u err: %u, node: %u err: %u",
             node0, 5061, node1, err);

    int val2[] = { DumpStateOrd::CmvmiSetRestartOnErrorInsert, 1 };

    res.dumpStateOneNode(node, val2, 2);
    res.insertErrorInNode(node0, 5061);
    res.insertErrorInNode(node1, err);

    hugoOps.execute_Commit(pNdb);
    hugoOps.closeTransaction(pNdb);

    res.waitNodesNoStart(&node, 1);
    res.startNodes(&node, 1);
    res.waitClusterStarted();
    CHK_NDB_READY(pNdb);
    hugoOps.clearTable(pNdb);
  }

  return NDBT_OK;
}



int runRestartToDynamicOrder(NDBT_Context* ctx, NDBT_Step* step)
{
  /* Here we perform node restarts to get the various node's
   * dynamic ids in a particular order
   * This affects which nodes heartbeat which (low -> high)
   * and which is the president (lowest).
   * Each restarting node gets a higher dynamic id, so the
   * first node restarted will eventually become president
   * Note that we're assuming NoOfReplicas == 2 here.
   */
  /* TODO :
   * Refactor into
   *   1) Get current cluster dynorder info
   *   2) Choose a dynorder info
   *   3) Restart to given dynorder if necessary
   */
  Uint32 dynOrder = ctx->getProperty("DynamicOrder", Uint32(0));
  NdbRestarter restarter;
  Uint32 numNodes = restarter.getNumDbNodes();

  Vector<Uint32> currOrder;
  Vector<Uint32> newOrder;
  Vector<Uint32> odds;
  Vector<Uint32> evens;

  if (numNodes == 2)
  {
    ndbout_c("No Dynamic reordering possible with 2 nodes");
    return NDBT_OK;
  }
  if (numNodes & 1)
  {
    ndbout_c("Non multiple-of-2 number of nodes.  Not supported");
    return NDBT_FAILED;
  }

  Uint32 master = restarter.getMasterNodeId();

  for (Uint32 n=0; n < numNodes; n++)
  {
    currOrder.push_back(master);
    master = restarter.getNextMasterNodeId(master);
  }

  for (Uint32 n=0; n < numNodes; n++)
  {
    Uint32 nodeId = restarter.getDbNodeId(n);
    if (nodeId & 1)
    {
      odds.push_back(nodeId);
    }
    else
    {
      evens.push_back(nodeId);
    }
  }

  if (odds.size() != evens.size())
  {
    ndbout_c("Failed - odds.size() (%u) != evens.size() (%u)",
             odds.size(),
             evens.size());
    return NDBT_FAILED;
  }

  ndbout_c("Current dynamic ordering : ");
  for (Uint32 n=0; n<numNodes; n++)
  {
    ndbout_c("  %u %s", currOrder[n], ((n==0)?"*":""));
  }

  if (dynOrder == 0)
  {
    ndbout_c("No change in dynamic order");
    return NDBT_OK;
  }

  Uint32 control= dynOrder - 1;

  bool oddPresident = control & 1;
  bool interleave = control & 2;
  bool reverseSideA = control & 4;
  bool reverseSideB = control & 8;

  /*     Odds first    Interleave O/E  Reverse A  Reverse B
   * 1       N              N              N         N
   * 2       Y              N              N         N
   * 3       N              Y              N         N
   * 4       Y              Y              N         N
   * 5       N              N              Y         N
   * 6       Y              N              Y         N
   * 7       N              Y              Y         N
   * 8       Y              Y              Y         N
   * 9       N              N              N         Y
   * 10      Y              N              N         Y
   * 11      N              Y              N         Y
   * 12      Y              Y              N         Y
   * 13      N              N              Y         Y
   * 14      Y              N              Y         Y
   * 15      N              Y              Y         Y
   * 16      Y              Y              Y         Y
   *
   * Interesting values
   *   1) Even first, no interleave, no reverse
   *      e.g. 2->4->6->3->5->7
   *   2) Odd first, no interleave, no reverse
   *      e.g. 3->5->7->2->4->6
   *   3) Even first, interleave, no reverse
   *      e.g. 2->3->4->5->6->7
   *   9) Even first, no interleave, reverse B
   *      e.g. 2->4->6->7->5->3
   *
   *  'First' node becomes president.
   *  Which node(s) monitor president affects when
   *  arbitration may be required
   */

  ndbout_c("Generating ordering with %s president, sides %sinterleaved",
           (oddPresident?"odd": "even"),
           (interleave?"":"not "));
  if (reverseSideA)
    ndbout_c("  %s reversed", (oddPresident?"odds": "evens"));

    if (reverseSideB)
    ndbout_c("  %s reversed", (oddPresident?"evens": "odds"));

  Vector<Uint32>* sideA;
  Vector<Uint32>* sideB;

  if (oddPresident)
  {
    sideA = &odds;
    sideB = &evens;
  }
  else
  {
    sideA = &evens;
    sideB = &odds;
  }

  if (interleave)
  {
    for (Uint32 n=0; n < sideA->size(); n++)
    {
      Uint32 indexA = reverseSideA? (sideA->size() - (n+1)) : n;
      newOrder.push_back((*sideA)[indexA]);
      Uint32 indexB = reverseSideB? (sideB->size() - (n+1)) : n;
      newOrder.push_back((*sideB)[indexB]);
    }
  }
  else
  {
    for (Uint32 n=0; n < sideA->size(); n++)
    {
      Uint32 indexA = reverseSideA? (sideA->size() - (n+1)) : n;
      newOrder.push_back((*sideA)[indexA]);
    }
    for (Uint32 n=0; n < sideB->size(); n++)
    {
      Uint32 indexB = reverseSideB? (sideB->size() - (n+1)) : n;
      newOrder.push_back((*sideB)[indexB]);
    }
  }


  bool diff = false;
  for (Uint32 n=0; n < newOrder.size(); n++)
  {
    ndbout_c("  %u %s",
             newOrder[n],
             ((n==0)?"*":" "));

    diff |= (newOrder[n] != currOrder[n]);
  }

  if (!diff)
  {
    ndbout_c("Cluster already in correct configuration");
    return NDBT_OK;
  }

  for (Uint32 n=0; n < newOrder.size(); n++)
  {
    ndbout_c("Now restarting node %u", newOrder[n]);
    if (restarter.restartOneDbNode(newOrder[n],
                                   false, // initial
                                   true,  // nostart
                                   true)  // abort
        != NDBT_OK)
    {
      ndbout_c("Failed to restart node");
      return NDBT_FAILED;
    }
    if (restarter.waitNodesNoStart((const int*) &newOrder[n], 1) != NDBT_OK)
    {
      ndbout_c("Failed waiting for node to enter NOSTART state");
      return NDBT_FAILED;
    }
    if (restarter.startNodes((const int*) &newOrder[n], 1) != NDBT_OK)
    {
      ndbout_c("Failed to start node");
      return NDBT_FAILED;
    }
    if (restarter.waitNodesStarted((const int*) &newOrder[n], 1) != NDBT_OK)
    {
      ndbout_c("Failed waiting for node to start");
      return NDBT_FAILED;
    }
    ndbout_c("  Done.");
  }

  ndbout_c("All restarts completed.  NdbRestarter says master is %u",
           restarter.getMasterNodeId());
  if (restarter.getMasterNodeId() != (int) newOrder[0])
  {
    ndbout_c("  Should be %u, failing", newOrder[0]);
    return NDBT_FAILED;
  }

  return NDBT_OK;
}

struct NodeGroupMembers
{
  Uint32 ngid;
  Uint32 membCount;
  Uint32 members[4];
};

template class Vector<NodeGroupMembers>;

int analyseDynamicOrder(NDBT_Context* ctx, NDBT_Step* step)
{
  NdbRestarter restarter;
  Uint32 numNodes = restarter.getNumDbNodes();
  Uint32 master = restarter.getMasterNodeId();
  Vector<Uint32> dynamicOrder;
  Vector<Uint32> nodeGroup;
  Vector<Uint32> monitorsNode;
  Vector<Uint32> monitoredByNode;
  Vector<Uint32> monitorsRemote;
  Vector<Uint32> remoteMonitored;
  Vector<Uint32> sameNGMonitored;
  Vector<Uint32> distanceToRemote;
  Vector<Uint32> nodeIdToDynamicIndex;
  Uint32 maxDistanceToRemoteLink = 0;

  /* TODO :
   * Refactor into :
   *   1) Determine dynorder from running cluster
   *   2) Analyse dynorder in general
   *   3) Analyse dynorder from point of view of latency split
   *
   *   4) Support splits other than odd/even total
   *      - Partial split
   *      - Some link failures
   */

  /* Determine dynamic order from running cluster */
  for (Uint32 n=0; n < numNodes; n++)
  {
    dynamicOrder.push_back(master);
    nodeGroup.push_back(restarter.getNodeGroup(master));
    Uint32 zero=0;
    nodeIdToDynamicIndex.set(n, master, zero);
    master = restarter.getNextMasterNodeId(master);
  }

  /* Look at implied HB links */
  for (Uint32 n=0; n < numNodes; n++)
  {
    Uint32 nodeId = dynamicOrder[n];
    Uint32 monitoredByIndex = (n+1) % numNodes;
    Uint32 monitorsIndex = (n+ numNodes - 1) % numNodes;
    monitoredByNode.push_back(dynamicOrder[monitoredByIndex]);
    monitorsNode.push_back(dynamicOrder[monitorsIndex]);
    remoteMonitored.push_back((nodeId & 1) != (monitoredByNode[n] & 1));
    monitorsRemote.push_back((nodeId & 1) != (monitorsNode[n] & 1));
    sameNGMonitored.push_back(nodeGroup[n] == nodeGroup[monitoredByIndex]);
  }

  /* Look at split implications */
  for (Uint32 n=0; n < numNodes; n++)
  {
    Uint32 distanceToRemoteHBLink = 0;
    for (Uint32 m=0; m < numNodes; m++)
    {
      if (remoteMonitored[n+m])
        break;
      distanceToRemoteHBLink++;
    }

    distanceToRemote.push_back(distanceToRemoteHBLink);
    maxDistanceToRemoteLink = MAX(maxDistanceToRemoteLink, distanceToRemoteHBLink);
  }


  ndbout_c("Dynamic order analysis");

  for (Uint32 n=0; n < numNodes; n++)
  {
    ndbout_c("  %u %s %u%s%u%s%u \t Monitored by %s nodegroup, Dist to remote link : %u",
             dynamicOrder[n],
             ((n==0)?"*":" "),
             monitorsNode[n],
             ((monitorsRemote[n])?"  >":"-->"),
             dynamicOrder[n],
             ((remoteMonitored[n])?"  >":"-->"),
             monitoredByNode[n],
             ((sameNGMonitored[n])?"same":"other"),
             distanceToRemote[n]);
  }

  ndbout_c("\n");

  Vector<NodeGroupMembers> nodeGroupMembers;

  for (Uint32 n=0; n < numNodes; n++)
  {
    Uint32 ng = nodeGroup[n];

    bool ngfound = false;
    for (Uint32 m = 0; m < nodeGroupMembers.size(); m++)
    {
      if (nodeGroupMembers[m].ngid == ng)
      {
        NodeGroupMembers& ngInfo = nodeGroupMembers[m];
        ngInfo.members[ngInfo.membCount++] = dynamicOrder[n];
        ngfound = true;
        break;
      }
    }

    if (!ngfound)
    {
      NodeGroupMembers newGroupInfo;
      newGroupInfo.ngid = ng;
      newGroupInfo.membCount = 1;
      newGroupInfo.members[0] = dynamicOrder[n];
      nodeGroupMembers.push_back(newGroupInfo);
    }
  }

  ndbout_c("Nodegroups");

  for (Uint32 n=0; n < nodeGroupMembers.size(); n++)
  {
    ndbout << "  " << nodeGroupMembers[n].ngid << " (";
    bool allRemoteMonitored = true;
    for (Uint32 m=0; m < nodeGroupMembers[n].membCount; m++)
    {
      Uint32 nodeId = nodeGroupMembers[n].members[m];
      ndbout << nodeId;
      if ((m+1) < nodeGroupMembers[n].membCount)
        ndbout << ",";
      Uint32 dynamicIndex = nodeIdToDynamicIndex[nodeId];
      allRemoteMonitored &= remoteMonitored[dynamicIndex];
    }
    ndbout << ") Entirely remote monitored NGs risk : "
           << (allRemoteMonitored?"Y":"N") << "\n";
  }
  ndbout_c("\n");

  ndbout_c("Cluster-split latency behaviour");

  Uint32 oddPresident = dynamicOrder[0];
  Uint32 evenPresident = dynamicOrder[0];

  for (Uint32 n=0; n <= maxDistanceToRemoteLink; n++)
  {
    Vector<Uint32> failedNodeGroups;
    ndbout << "  " << n <<" HB latency period(s), nodes (";
    bool useComma = false;
    bool presidentFailed = false;
    for (Uint32 m=0; m < numNodes; m++)
    {
      if (distanceToRemote[m] == n)
      {
        Uint32 failingNodeId = dynamicOrder[m];
        if (useComma)
          ndbout << ",";

        useComma = true;
        ndbout << failingNodeId;

        if ((failingNodeId == evenPresident) ||
            (failingNodeId == oddPresident))
        {
          ndbout << "*";
          presidentFailed = true;
        }

        {
          Uint32 ng = nodeGroup[m];
          for (Uint32 i=0; i< nodeGroupMembers.size(); i++)
          {
            if (nodeGroupMembers[i].ngid == ng)
            {
              if ((--nodeGroupMembers[i].membCount) == 0)
              {
                failedNodeGroups.push_back(ng);
              }
            }
          }
        }
      }
    }
    ndbout << ") will be declared failed." << endl;
    if (failedNodeGroups.size() != 0)
    {
      ndbout << "    NG failure risk on reconnect for nodegroups : ";
      for (Uint32 i=0; i< failedNodeGroups.size(); i++)
      {
        if (i > 0)
          ndbout << ",";
        ndbout << failedNodeGroups[i];
      }
      ndbout << endl;
    }
    if (presidentFailed)
    {
      /* A president (even/odd/both) has failed, we should
       * calculate the new president(s) from the p.o.v.
       * of both sides
       */
      Uint32 newOdd=0;
      Uint32 newEven=0;
      for (Uint32 i=0; i< numNodes; i++)
      {
        /* Each side finds either the first node on their
         * side, or the first node on the other side which
         * is still 'alive' from their point of view
         */
        bool candidateIsOdd = dynamicOrder[i] & 1;

        if (!newOdd)
        {
          if (candidateIsOdd ||
              (distanceToRemote[i] > n))
          {
            newOdd = dynamicOrder[i];
          }
        }
        if (!newEven)
        {
          if ((!candidateIsOdd) ||
              (distanceToRemote[i] > n))
          {
            newEven = dynamicOrder[i];
          }
        }
      }

      bool oddPresidentFailed = (oddPresident != newOdd);
      bool evenPresidentFailed = (evenPresident != newEven);

      if (oddPresidentFailed)
      {
        ndbout_c("    Odd president (%u) failed, new odd president : %u",
                 oddPresident, newOdd);
        oddPresident = newOdd;
      }
      if (evenPresidentFailed)
      {
        ndbout_c("    Even president (%u) failed, new even president : %u",
                 evenPresident, newEven);
        evenPresident = newEven;
      }

      if (oddPresident != evenPresident)
      {
        ndbout_c("    President role duplicated, Odd (%u), Even (%u)",
                 oddPresident, evenPresident);
      }

    }
  }

  ndbout << endl << endl;

  return NDBT_OK;
}

int runSplitLatency25PctFail(NDBT_Context* ctx, NDBT_Step* step)
{
  /* Use dump commands to inject artificial inter-node latency
   * Use an error insert to cause latency to disappear when
   * a node observes > 25% of nodes failed.
   * This should trigger a race of FAIL_REQs from both sides
   * of the cluster, and can result in cluster failure
   */
  NdbRestarter restarter;

  /*
   * First set the ConnectCheckIntervalDelay to 1500
   */
  {
    int dump[] = { 9994, 1500 };
    restarter.dumpStateAllNodes(dump, 2);
  }

  {
    int val2[] = { DumpStateOrd::CmvmiSetRestartOnErrorInsert, 1 };
    restarter.dumpStateAllNodes(val2, 2);
  }

  /* First the error insert which will drop latency (QMGR) */
  restarter.insertErrorInAllNodes(938);

  /* Now the dump code which causes the system to experience
   * latency along odd/even lines (CMVMI)
   *
   */
  int dumpStateArgs[] = {9990, 1};
  restarter.dumpStateAllNodes(dumpStateArgs, 2);

  /**
   * Now wait for half of cluster to die...
   */
  const int node_count = restarter.getNumDbNodes();
  ndbout_c("Waiting for half of cluster (%u/%u) to die", node_count/2, node_count);
  int not_started = 0;
  do
  {
    not_started = 0;
    for (int i = 0; i < node_count; i++)
    {
      int nodeId = restarter.getDbNodeId(i);
      int status = restarter.getNodeStatus(nodeId);
      ndbout_c("Node %u status %u", nodeId, status);
      if (status == NDB_MGM_NODE_STATUS_NOT_STARTED)
        not_started++;
    }
    NdbSleep_MilliSleep(2000);
    ndbout_c("%u / %u in state NDB_MGM_NODE_STATUS_NOT_STARTED(%u)",
             not_started, node_count, NDB_MGM_NODE_STATUS_NOT_STARTED);
  } while (2 * not_started != node_count);

  ndbout_c("Restarting cluster");
  if (restarter.restartAll(false, true, true))
    return NDBT_FAILED;

  ndbout_c("Waiting cluster not started");
  if (restarter.waitClusterNoStart())
    return NDBT_FAILED;

  ndbout_c("Starting");
  if (restarter.startAll())
    return NDBT_FAILED;

  if (restarter.waitClusterStarted())
    return NDBT_FAILED;

  return NDBT_OK;
}

/*
  The purpose of this test is to check that a node failure is not
  misdiagnosed as a GCP stop. In other words, the timeout set to detect
  GCP stop must not be set so low that they are triggered before a
  cascading node failure has been detected.
  The test isolates the master node. This causes the master node to
  wait for the heartbeat from each of the other nodes to time
  out. Note that this happens sequentially for each node. Finally, the
  master is forced to run an arbitration (by using an error
  insert). The total time needed to detect the node failures is thus:

  (no_of_nodes - 1) * heartbeat_failure_time + arbitration_time

  The test then verifies that the node failed due to detcting that is was 
  isolated and not due to GCP stop.
*/
int runIsolateMaster(NDBT_Context* ctx, NDBT_Step* step)
{
  NdbRestarter restarter;

  const int nodeCount = restarter.getNumDbNodes();
  
  if (nodeCount < 4)
  {
    /*
      With just two nodes, the isolated master wins the arbitration and
      the test would behave very differently. This case is not covered.
     */
    g_err << "At least four data nodes required to run test." << endl;
    return NDBT_OK;
  }

  const int masterId = restarter.getMasterNodeId();

  g_err << "Inserting errors 943 and 7145 in node " << masterId << endl;
  /* 
     There is a corresponding CRASH_INSERTION(943), so the node will
     be restarted if it crashes due to being isolated from other
     nodes. If it crashes due to GCP stop, however, it will remain
     down.  In addition, the 943 error insert forces the master to
     run an arbitration that times out, even if it is isolated.
  */
  restarter.insertErrorInNode(masterId, 943);

  /*
    This error inserts sets the GCP stop and micro GCP timeouts to
    their minimal value, i.e. only the maximal time needed to detect
    node failure. That way, the test verifies the latter value is not
    set to low.
   */
  restarter.insertErrorInNode(masterId, 7145);

  /*
    Block signals between the master node and all other nodes. The
    master will wait for heartbeats from other nodes to time out,
    sequentially for each node. Finally, the master should decide that
    it cannot form a viable cluster and stop itself.
   */
  for (int i = 0; i < nodeCount; i++)
  {
    if (restarter.getDbNodeId(i) != masterId)
    {
      // Block signals from master node.
      g_err << "Blocking node " << restarter.getDbNodeId(i)
             << " for signals from node " << masterId << endl;
      const int dumpStateArgs[] = {9992, masterId};
      int res = restarter
        .dumpStateOneNode(restarter.getDbNodeId(i), dumpStateArgs, 2);
      (void) res; // Prevent compiler warning.
      assert(res == 0);

      // Block signals to master node.
      g_err << "Blocking node " << masterId
             << " for signals from node " << restarter.getDbNodeId(i) << endl;
      const int dumpStateArgs2[] = {9992, restarter.getDbNodeId(i)};
      res = restarter.dumpStateOneNode(masterId, dumpStateArgs2, 2);
      (void) res; // Prevent compiler warning.
      assert(res == 0);
    }
  }

  g_err << "Waiting for node " << masterId << " to restart "
         << endl;

  g_info << "Subscribing to MGMD events..." << endl;
  
  NdbMgmd mgmd;
  
  if (!mgmd.connect())
  {
    g_err << "Failed to connect to MGMD" << endl;
    return NDBT_FAILED;

  }
  
  if (!mgmd.subscribe_to_events())
  {
    g_err << "Failed to subscribe to events" << endl;
    return NDBT_FAILED;
  }

  char restartEventMsg[200];
  // This is the message we expect to see when the master restarts.
  sprintf(restartEventMsg, "Node %d: Node shutdown completed, restarting.", 
          masterId);

  const NDB_TICKS start = NdbTick_getCurrentTicks();

  while (true)
  {
    char buff[1000];

    if (mgmd.get_next_event_line(buff,
                                 sizeof(buff),
                                 5 * 1000) &&
        strstr(buff, restartEventMsg) != NULL) 
    {
      g_err << "Node " << masterId << " restarting." << endl;
      break;
    }

    g_info << "Mgmd event: " << buff << endl;
    if (NdbTick_Elapsed(start, NdbTick_getCurrentTicks()).seconds() > 100)
    {
      g_err << "Waited 100 seconds for master to restart." << endl;
      return NDBT_FAILED;
    }
  }

  /*
    Now unblock outgoing signals from the master. Signals to the master will be 
    unblocked automatically as it restarts.
  */

  for (int i = 0; i < nodeCount; i++)
  {
    if (restarter.getDbNodeId(i) != masterId)
    {
      g_err << "Unblocking node " << restarter.getDbNodeId(i)
            << " for signals from node " << masterId << endl;
      const int dumpStateArgs[] = {9993, masterId};
      int res = restarter
        .dumpStateOneNode(restarter.getDbNodeId(i),dumpStateArgs, 2);
      (void) res; // Prevent compiler warning.
      assert(res == 0);
    }
  }

  g_err << "Waiting for node " << masterId << " to come back up again." 
        << endl;
  if(restarter.waitClusterStarted()==0)
  {
    // All nodes are up.
    return NDBT_OK;
  }
  else
  {
    g_err << "Failed to restart master node!" << endl;
    return NDBT_FAILED;
  }
}

int
runMasterFailSlowLCP(NDBT_Context* ctx, NDBT_Step* step)
{
  /* Motivated by bug# 13323589 */
  NdbRestarter res;

  if (res.getNumDbNodes() < 4)
  {
    return NDBT_OK;
  }

  int master = res.getMasterNodeId();
  int otherVictim = res.getRandomNodeOtherNodeGroup(master, rand());
  int nextMaster = res.getNextMasterNodeId(master);
  nextMaster = (nextMaster == otherVictim) ? res.getNextMasterNodeId(otherVictim) :
    nextMaster;
  require(nextMaster != master);
  require(nextMaster != otherVictim);

  /* Get a node which is not current or next master */
  int slowNode= nextMaster;
  while ((slowNode == nextMaster) ||
         (slowNode == otherVictim) ||
         (slowNode == master))
  {
    slowNode = res.getRandomNotMasterNodeId(rand());
  }

  ndbout_c("master: %d otherVictim : %d nextMaster: %d slowNode: %d",
           master,
           otherVictim,
           nextMaster,
           slowNode);

  /* Steps :
   * 1. Insert slow LCP frag error in slowNode
   * 2. Start LCP
   * 3. Wait for LCP to start
   * 4. Kill at least two nodes including Master
   * 5. Wait for killed nodes to attempt to rejoin
   * 6. Remove slow LCP error
   * 7. Allow system to stabilise + check no errors
   */
  // 5073 = Delay on handling BACKUP_FRAGMENT_CONF in LQH
  if (res.insertErrorInNode(slowNode, 5073))
  {
    return NDBT_FAILED;
  }

  {
    int req[1] = {DumpStateOrd::DihStartLcpImmediately};
    if (res.dumpStateOneNode(master, req, 1))
    {
      return NDBT_FAILED;
    }
  }

  ndbout_c("Giving LCP time to start...");

  NdbSleep_SecSleep(10);

  ndbout_c("Killing other victim node (%u)...", otherVictim);

  if (res.restartOneDbNode(otherVictim, false, false, true))
  {
    return NDBT_FAILED;
  }

  ndbout_c("Killing Master node (%u)...", master);

  if (res.restartOneDbNode(master, false, false, true))
  {
    return NDBT_FAILED;
  }

  /*
     ndbout_c("Waiting for old Master node to enter NoStart state...");
     if (res.waitNodesNoStart(&master, 1, 10))
     return NDBT_FAILED;

     ndbout_c("Starting old Master...");
     if (res.startNodes(&master, 1))
     return NDBT_FAILED;

  */
  ndbout_c("Waiting for some progress on old Master and other victim restart");
  NdbSleep_SecSleep(15);

  ndbout_c("Now removing error insert on slow node (%u)", slowNode);

  if (res.insertErrorInNode(slowNode, 0))
  {
    return NDBT_FAILED;
  }

  ndbout_c("Now wait a while to check stability...");
  NdbSleep_SecSleep(30);

  if (res.getNodeStatus(master) == NDB_MGM_NODE_STATUS_NOT_STARTED)
  {
    ndbout_c("Old Master needs kick to restart");
    if (res.startNodes(&master, 1))
    {
      return NDBT_FAILED;
    }
  }

  ndbout_c("Wait for cluster recovery...");
  if (res.waitClusterStarted())
  {
    return NDBT_FAILED;
  }

  ndbout_c("Done");
  return NDBT_OK;
}

/*
 Check that create big table and delete rows followed by node
 restart does not leak memory.

 See bugs,
 Bug #18683398 MEMORY LEAK DURING ROLLING RESTART
 Bug #18731008 NDB : AVOID MAPPING EMPTY PAGES DUE TO DELETES DURING NR
 */
int
runDeleteRestart(NDBT_Context* ctx, NDBT_Step* step)
{
  NdbRestarter res;
  NdbDictionary::Dictionary* pDict = GETNDB(step)->getDictionary();

  if (runCreateBigTable(ctx, step) != NDBT_OK)
  {
    return NDBT_FAILED;
  }

  res.getNumDbNodes(); // will force it to connect...

  /**
   * Get memory usage
   */
  struct ndb_mgm_events * time0 =
    ndb_mgm_dump_events(res.handle, NDB_LE_MemoryUsage, 0, 0);
  if (!time0)
  {
    ndbout_c("ERROR: failed to fetch report!");
    return NDBT_FAILED;;
  }

  printf("memory usage:\n");
  Uint32 t0_minpages = ~Uint32(0);
  Uint32 t0_maxpages = 0;
  for (int i = 0; i < time0->no_of_events; i++)
  {
    if (time0->events[i].MemoryUsage.block != DBTUP)
      continue;

    printf("node %u pages: %u\n",
           time0->events[i].source_nodeid,
           time0->events[i].MemoryUsage.pages_used);

    if (time0->events[i].MemoryUsage.pages_used < t0_minpages)
      t0_minpages = time0->events[i].MemoryUsage.pages_used;
    if (time0->events[i].MemoryUsage.pages_used > t0_maxpages)
      t0_maxpages = time0->events[i].MemoryUsage.pages_used;
  }

  /**
   * Stop one node
   */
  int node = res.getNode(NdbRestarter::NS_RANDOM);
  ndbout_c("node: %d", node);
  if (res.restartOneDbNode(node,
                           /** initial */ false,
                           /** nostart */ true,
                           /** abort   */ true))
    return NDBT_FAILED;

  if (res.waitNodesNoStart(&node, 1))
    return NDBT_FAILED;

  /**
   * Then clear table it...
   */
  {
    BaseString name;
    name.assfmt("_%s", ctx->getTab()->getName());
    const NdbDictionary::Table * pTab = pDict->getTable(name.c_str());
    UtilTransactions trans(* pTab);
    trans.clearTable(GETNDB(step));
  }

  /**
   * Create a new big table...
   */
  ctx->setProperty("PREFIX", "2");
  if (runCreateBigTable(ctx, step) != NDBT_OK)
    return NDBT_FAILED;

  /**
   * Then start node
   */
  res.startNodes(&node, 1);
  res.waitClusterStarted();
  CHK_NDB_READY(GETNDB(step));

  /**
   * Get memory usage
   */
  struct ndb_mgm_events * time1 =
    ndb_mgm_dump_events(res.handle, NDB_LE_MemoryUsage, 0, 0);
  if (!time1)
  {
    ndbout_c("ERROR: failed to fetch report!");
    return NDBT_FAILED;;
  }

  printf("memory usage:\n");
  Uint32 t1_minpages = ~Uint32(0);
  Uint32 t1_maxpages = 0;
  for (int i = 0; i < time1->no_of_events; i++)
  {
    if (time1->events[i].MemoryUsage.block != DBTUP)
      continue;

    printf("node %u pages: %u\n",
           time1->events[i].source_nodeid,
           time1->events[i].MemoryUsage.pages_used);

    if (time1->events[i].MemoryUsage.pages_used < t1_minpages)
      t1_minpages = time1->events[i].MemoryUsage.pages_used;
    if (time1->events[i].MemoryUsage.pages_used > t1_maxpages)
      t1_maxpages = time1->events[i].MemoryUsage.pages_used;
  }

  { // Drop table 1
    BaseString name;
    name.assfmt("_%s", ctx->getTab()->getName());
    pDict->dropTable(name.c_str());
  }

  { // Drop table 2
    BaseString name;
    name.assfmt("2_%s", ctx->getTab()->getName());
    pDict->dropTable(name.c_str());
  }

  /**
   * Verification...
   *   each node should have roughly the same now as before
   */
  bool ok = true;
  int maxpctdiff = 10;
  for (int i = 0; i < time0->no_of_events; i++)
  {
    if (time0->events[i].MemoryUsage.block != DBTUP)
      continue;

    unsigned node = time0->events[i].source_nodeid;
    for (int j = 0; j < time1->no_of_events; j++)
    {
      if (time1->events[j].MemoryUsage.block != DBTUP)
        continue;

      if (time1->events[j].source_nodeid != node)
        continue;

      int diff =
        time0->events[i].MemoryUsage.pages_used -
        time1->events[j].MemoryUsage.pages_used;

      if (diff < 0)
        diff = -diff;

      int diffpct = (100 * diff) / time0->events[i].MemoryUsage.pages_used;
      ndbout_c("node %u pages %u - %u => diff pct: %u%% (max: %u) => %s",
               node,
               time0->events[i].MemoryUsage.pages_used,
               time1->events[j].MemoryUsage.pages_used,
               diffpct,
               maxpctdiff,
               diffpct <= maxpctdiff ? "OK" : "FAIL");

      if (diffpct > maxpctdiff)
        ok = false;
      break;
    }
  }

  free(time0);
  free(time1);

  return ok ? NDBT_OK : NDBT_FAILED;
}

int master_err[] =
{
  7025, // LCP_FRG_REP in DIH
  5056, // LCP complete rep from LQH
  7191, // execLCP_COMPLETE_REP in DIH
  7015, // execSTART_LCP_CONF in DIH
  0
};

static struct { int errnum; bool obsolete; } other_err[] =
{
  {7205, false}, // execMASTER_LCPREQ
  {7206, true},  // execEMPTY_LCP_CONF (not in use since 7.4.3)
  {7230, false}, // sendMASTER_LCPCONF and die
  {7232, false}, // Die after sending MASTER_LCPCONF
  {0, false},
};

int
runLCPTakeOver(NDBT_Context* ctx, NDBT_Step* step)
{
  {
    NdbRestarter res;
    if (res.getNumDbNodes() < 4)
    {
      ctx->stopTest();
      return NDBT_OK;
    }
  }

  for (int i = 0; master_err[i] != 0; i++)
  {
    int errno1 = master_err[i];
    for (int j = 0; other_err[j].errnum != 0; j++)
    {
      int errno2 = other_err[j].errnum;
      bool only_master_crash = other_err[j].obsolete;

      /**
       * we want to kill master,
       *   and kill another node during LCP take-ove (not new master)
       */
      NdbRestarter res;
      int master = res.getMasterNodeId();
      int next = res.getNextMasterNodeId(master);
  loop:
      int victim = res.getRandomNodeOtherNodeGroup(master, rand());
      while (next == victim)
        goto loop;

      ndbout_c("master: %u next: %u victim: %u master-err: %u victim-err: %u",
               master, next, victim, errno1, errno2);

      int val2[] = { DumpStateOrd::CmvmiSetRestartOnErrorInsert, 1 };
      res.dumpStateOneNode(master, val2, 2);
      res.dumpStateOneNode(victim, val2, 2);
      res.insertErrorInNode(next, 7233);
      res.insertErrorInNode(victim, errno2);
      res.insertErrorInNode(master, errno1);

      int val1[] = { 7099 };
      res.dumpStateOneNode(master, val1, 1);
      int list[] = { master, victim };
      int cnt = NDB_ARRAY_SIZE(list);
      if (only_master_crash)
      {
        cnt = 1;
      }
      if (res.waitNodesNoStart(list, cnt))
      {
        return NDBT_FAILED;
      }
      if (res.startNodes(list, cnt))
      {
        return NDBT_FAILED;
      }
      if (res.waitClusterStarted())
      {
        return NDBT_FAILED;
      }
      if (only_master_crash)
      {
        /*
         * Error set in victim should never be reached, so it will not
         * be cleared, nor node restarted.  Clearing error here after
         * test case succeeded.
         */
        res.insertErrorInNode(victim, 0);
      }
    }
  }

  ctx->stopTest();
  return NDBT_OK;
}

int
runBug16007980(NDBT_Context* ctx, NDBT_Step* step)
{
  NdbRestarter res;

  if (res.getNumDbNodes() < 4)
  {
    g_err << "Insufficient nodes for test." << endl;
    ctx->stopTest();
    return NDBT_OK;
  }

  int loops = ctx->getNumLoops();
  for (int i = 0; i < loops; i++)
  {
    int master = res.getMasterNodeId();
    int node1 = res.getRandomNodeSameNodeGroup(master, rand());
    int node2 = res.getRandomNodeOtherNodeGroup(master, rand());

    ndbout_c("master: %u node1: %u node2: %u", master, node1, node2);

    ndbout_c("restart node %u nostart", node2);
    res.restartNodes(&node2, 1,
                     NdbRestarter::NRRF_NOSTART | NdbRestarter::NRRF_ABORT);
    CHECK(res.waitNodesNoStart(&node2, 1) == 0, "");

    ndbout_c("prepare node %u to crash while node %u is starting",
             node1, node2);
    ndbout_c("dump/error insert 939 into node %u", node1);
    int dump[] = { 939, node2 };
    res.dumpStateOneNode(node1, dump, NDB_ARRAY_SIZE(dump));

    ndbout_c("error insert 940 into node %u", node1);
    res.insertErrorInNode(node1, 940);

    int val2[] = { DumpStateOrd::CmvmiSetRestartOnErrorInsert, 1 };
    res.dumpStateOneNode(node1, val2, 2);

    res.insertErrorInNode(node2, 932); // Expect node 2 to crash with error 932
    res.dumpStateOneNode(node2, val2, 2);

    ndbout_c("starting node %u", node2);
    res.startNodes(&node2, 1);

    /**
     * Now both should have failed!
     */
    int list[] = { node1, node2 };
    ndbout_c("waiting for node %u and %u nostart", node1, node2);
    CHECK(res.waitNodesNoStart(list, NDB_ARRAY_SIZE(list)) == 0, "");

    ndbout_c("starting %u and %u", node1, node2);
    res.startNodes(list, NDB_ARRAY_SIZE(list));

    ndbout_c("wait cluster started");
    CHECK(res.waitClusterStarted() == 0, "");
  }

  return NDBT_OK;
}

int
runTestScanFragWatchdog(NDBT_Context* ctx, NDBT_Step* step)
{
  /* Setup an error insert, then start a checkpoint */
  NdbRestarter restarter;
  if (restarter.getNumDbNodes() < 2)
  {
    g_err << "Insufficient nodes for test." << endl;
    ctx->stopTest();
    return NDBT_OK;
  }
  
  do
  {
    g_err << "Injecting fault to suspend LCP frag scan..." << endl;
    Uint32 victim = restarter.getNode(NdbRestarter::NS_RANDOM);
    Uint32 otherNode = 0;
    do
    {
      otherNode = restarter.getNode(NdbRestarter::NS_RANDOM);
    } while (otherNode == victim);

    // Setting 'RestartOnErrorInsert = 2' will auto restart 'victim'
    int val2[] = { DumpStateOrd::CmvmiSetRestartOnErrorInsert, 2};
    if (restarter.dumpStateOneNode(victim, val2, 2) != 0)
    {
      g_err << "Failed setting dump state 'RestartOnErrorInsert'" << endl;
      break;
    }
   
    if (restarter.insertErrorInNode(victim, 10039) != 0) /* Cause LCP/backup frag scan to halt */
    {
      g_err << "Error insert failed." << endl;
      break;
    }
    if (ctx->getProperty("WatchdogKillFail",
                         Uint32(0)))
    {
      if (restarter.insertErrorInNode(victim, 5086) != 0) /* Disable watchdog kill */
      {
        g_err << "Error insert failed." << endl;
        break;
      }
      if (restarter.insertErrorInNode(victim, 942) != 0) /* Disable self-kill via Isolation */
      {
        g_err << "Error insert failed." << endl;
        break;
      }
      /* Can only be killed by others disconnecting me */
    }
    else
    {
      if (restarter.insertErrorInNode(victim, 5075) != 0) /* Treat watchdog fail as test success */
      {
        g_err << "Error insert failed." << endl;
        break;
      }
    }
    
    g_err << "Triggering LCP..." << endl;
    /* Now trigger LCP, in case the concurrent updates don't */
    {
      int startLcpDumpCode = 7099;
      if (restarter.dumpStateOneNode(victim, &startLcpDumpCode, 1))
      {
        g_err << "Dump state failed." << endl;
        break;
      }
    }
    
    g_err << "Subscribing to MGMD events..." << endl;

    NdbMgmd mgmd;
    
    if (!mgmd.connect())
    {
      g_err << "Failed to connect to MGMD" << endl;
      break;
    }

    if (!mgmd.subscribe_to_events())
    {
      g_err << "Failed to subscribe to events" << endl;
      break;
    }

    g_err << "Waiting to hear of LCP completion..." << endl;
    Uint32 completedLcps = 0;
    Uint64 maxWaitSeconds = 240;
    Uint64 endTime = NdbTick_CurrentMillisecond() + 
      (maxWaitSeconds * 1000);
    
    while (NdbTick_CurrentMillisecond() < endTime)
    {
      char buff[512];
      
      if (!mgmd.get_next_event_line(buff,
                                    sizeof(buff),
                                    10 * 1000))
      {
        g_err << "Failed to get event line " << endl;
        break;
      }

      // g_err << "Event : " << buff;

      if (strstr(buff, "Local checkpoint") &&
          strstr(buff, "completed"))
      {
        completedLcps++;
        g_err << "LCP " << completedLcps << " completed." << endl;
        
        if (completedLcps == 2)
          break;

        /* Request + wait for another... */
        {
          int startLcpDumpCode = 7099;
          if (restarter.dumpStateOneNode(otherNode, &startLcpDumpCode, 1))
          {
            g_err << "Dump state failed." << endl;
            break;
          }
        }
      } 
    }
    
    if (completedLcps != 2)
    {
      g_err << "Some problem while waiting for LCP completion" << endl;
      break;
    }

    /* Now wait for the node to recover */
    if (restarter.waitNodesStarted((const int*) &victim, 1, 120) != 0)
    {
      g_err << "Failed waiting for node " << victim << "to start" << endl;
      break;
    }
    
    ctx->stopTest();
    return NDBT_OK;
  } while (0);
  
  ctx->stopTest();
  return NDBT_FAILED;
}

static Uint32
setConfigValueAndRestartNode(NdbMgmd *mgmd, Uint32 key, Uint32 value, int nodeId, NdbRestarter *restarter)
{
    // Get the binary config
    Config conf;
    if (!mgmd->get_config(conf)) 
    {
      g_err << "Failed to get config from ndb_mgmd." << endl;
      return NDBT_FAILED;
    }
    // Set the key
    ConfigValues::Iterator iter(conf.m_configValues->m_config);
    for (int nodeid = 1; nodeid < MAX_NODES; nodeid ++)
    {
      Uint32 oldValue;
      if (!iter.openSection(CFG_SECTION_NODE, nodeid))
        continue;
      if (iter.get(key, &oldValue))
        iter.set(key, value);
      iter.closeSection();
    }
    // Set the modified config
    if (!mgmd->set_config(conf)) 
    {
      g_err << "Failed to set config in ndb_mgmd." << endl;
      return NDBT_FAILED;
    }
    g_err << "Restarting node to apply config change..." << endl;
    if (restarter->restartOneDbNode(nodeId, false, false, true))
    {
      g_err << "Failed to restart node." << endl;
      return NDBT_FAILED;
    }
    if (restarter->waitNodesStarted(&nodeId, 1) != 0)
    {
      g_err << "Failed waiting for node started." << endl;
      return NDBT_FAILED;
    }
    return NDBT_OK;
} 

int
runTestScanFragWatchdogDisable(NDBT_Context* ctx, NDBT_Step* step)
{
  NdbRestarter restarter;
  if (restarter.getNumDbNodes() < 2) 
  {
    g_err << "Insufficient nodes for test." << endl;
    ctx->stopTest();
    return NDBT_OK;
  }
  int victim = restarter.getNode(NdbRestarter::NS_RANDOM);
  do
  {
    NdbMgmd mgmd;
    if(!mgmd.connect()) 
    {
      g_err << "Failed to connect to ndb_mgmd." << endl;
      break;
    }
    g_err << "Disabling LCP frag scan watchdog..." << endl;

    // to disable the LCP frag scan watchdog, set 
    // CFG_DB_LCP_SCAN_WATCHDOG_LIMIT = 0
    if(setConfigValueAndRestartNode(&mgmd, CFG_DB_LCP_SCAN_WATCHDOG_LIMIT, 
          0, victim, &restarter) == NDBT_FAILED)
      break;

    g_err << "Injecting fault in node " << victim;
    g_err << " to suspend LCP frag scan..." << endl;
    if (restarter.insertErrorInNode(victim, 10039) != 0) 
    {
      g_err << "Error insert failed." << endl;
      break;
    }
    
    g_err << "Creating table for LCP frag scan..." << endl;
    runLoadTable(ctx, step);

    g_err << "Triggering LCP..." << endl;
    {
      int startLcpDumpCode = 7099;
      if (restarter.dumpStateAllNodes(&startLcpDumpCode, 1))
      {
        g_err << "Dump state failed." << endl;
        break;
      }
    }

    if (!mgmd.subscribe_to_events())
    {
      g_err << "Failed to subscribe to mgmd events." << endl;
      break;
    }

    g_err << "Waiting for activity from LCP Frag watchdog..." << endl;
    Uint64 maxWaitSeconds = 240;
    Uint64 endTime = NdbTick_CurrentMillisecond() + 
      (maxWaitSeconds * 1000);
    int result = NDBT_OK; 
    while (NdbTick_CurrentMillisecond() < endTime)
    {
      char buff[512];
      
      if (!mgmd.get_next_event_line(buff,
                                    sizeof(buff),
                                    10 * 1000))
      {
        g_err << "Failed to get event line." << endl;
        result = NDBT_FAILED;
        break;
      }
      if (strstr(buff, "Local checkpoint") && strstr(buff, "completed"))
      {
        g_err << "Failed to disable LCP Frag watchdog." << endl;
        result = NDBT_FAILED;
        break;
      }
    }
    if(result == NDBT_FAILED)
      break;

    g_err << "No LCP activity: LCP Frag watchdog successfully disabled..." << endl;
    g_err << "Restoring default LCP Frag watchdog config..." << endl;
    if(setConfigValueAndRestartNode(&mgmd, CFG_DB_LCP_SCAN_WATCHDOG_LIMIT, 
          60, victim, &restarter) == NDBT_FAILED)
      break;

    ctx->stopTest();
    return NDBT_OK;
  } while (0);
 
  // Insert error code to resume LCP in case node halted
  if (restarter.insertErrorInNode(victim, 10040) != 0) 
  {
    g_err << "Test cleanup failed: failed to resume LCP." << endl;
  }
  ctx->stopTest();
  return NDBT_FAILED;
}

int
runBug16834416(NDBT_Context* ctx, NDBT_Step* step)
{
  Ndb* pNdb = GETNDB(step);
  NdbRestarter restarter;

  if (restarter.getNumDbNodes() < 2)
  {
    g_err << "Insufficient nodes for test." << endl;
    ctx->stopTest();
    return NDBT_OK;
  }

  int loops = ctx->getNumLoops();
  for (int i = 0; i < loops; i++)
  {
    ndbout_c("running big trans");
    HugoOperations ops(* ctx->getTab());
    ops.startTransaction(pNdb);
    ops.pkInsertRecord(0, 1024); // 1024 rows
    ops.execute_NoCommit(pNdb, AO_IgnoreError);

    // TC node id
    Uint32 nodeId = ops.getTransaction()->getConnectedNodeId();

    int errcode = 8054;
    ndbout_c("TC: %u => kill kill kill (error: %u)", nodeId, errcode);

    int val2[] = { DumpStateOrd::CmvmiSetRestartOnErrorInsert, 1 };
    restarter.dumpStateOneNode(nodeId, val2, 2);
    restarter.insertErrorInNode(nodeId, errcode);

    ops.execute_Commit(pNdb, AO_IgnoreError);

    int victim = (int)nodeId;
    restarter.waitNodesNoStart(&victim, 1);
    restarter.startAll();
    restarter.waitClusterStarted();
    CHK_NDB_READY(pNdb);

    ops.closeTransaction(pNdb);
    ops.clearTable(pNdb);

    int val3[] = { 4003 }; // Check TC/LQH CommitAckMarker leak
    restarter.dumpStateAllNodes(val3, 1);
  }

  restarter.insertErrorInAllNodes(0);
  return NDBT_OK;
}

enum LCPFSStopCases
{
  NdbFsError1,
  NdbFsError2,
  NUM_CASES
};

int
runTestLcpFsErr(NDBT_Context* ctx, NDBT_Step* step)
{
  /* Setup an error insert, then start a checkpoint */
  NdbRestarter restarter;
  if (restarter.getNumDbNodes() < 2)
  {
    g_err << "Insufficient nodes for test." << endl;
    ctx->stopTest();
    return NDBT_OK;
  }

  g_err << "Subscribing to MGMD events..." << endl;
  
  int filter[] = { 15, NDB_MGM_EVENT_CATEGORY_CHECKPOINT, 0 };
  NdbLogEventHandle handle = 
    ndb_mgm_create_logevent_handle(restarter.handle, filter);
  
  int scenario = NdbFsError1;
  bool failed = false;

  do
  {
    g_err << "Injecting fault "
          << scenario
          << " to suspend LCP frag scan..." << endl;
    Uint32 victim = restarter.getNode(NdbRestarter::NS_RANDOM);
    Uint32 otherNode = 0;
    do
    {
      otherNode = restarter.getNode(NdbRestarter::NS_RANDOM);
    } while (otherNode == victim);

    // Setting 'RestartOnErrorInsert = 2' will auto restart 'victim'
    int val2[] = { DumpStateOrd::CmvmiSetRestartOnErrorInsert, 2};
    if (restarter.dumpStateOneNode(victim, val2, 2) != 0)
    {
      g_err << "Failed setting dump state 'RestartOnErrorInsert'" << endl;
      break;
    }
   
    bool failed = false;
    Uint32 lcpsRequired = 2;
    switch (scenario)
    {
    case NdbFsError1:
    {
      if (restarter.insertErrorInNode(victim, 10044) != 0)
      {
        g_err << "Error insert 10044 failed." << endl;
        failed = true;
      }
      lcpsRequired=6;
      break;
    }
    case NdbFsError2:
    {
      if (restarter.insertErrorInNode(victim, 10045) != 0)
      {
        g_err << "Error insert 10045 failed." << endl;
        failed = true;
      }
      lcpsRequired=6;
      break;
    }
    }
    if (failed)
      break;
    
    g_err << "Triggering LCP..." << endl;
    /* Now trigger LCP, in case the concurrent updates don't */
    {
      int startLcpDumpCode = 7099;
      if (restarter.dumpStateOneNode(victim, &startLcpDumpCode, 1))
      {
        g_err << "Dump state failed." << endl;
        break;
      }
    }

    g_err << "Waiting to hear of LCP completion..." << endl;
    Uint32 completedLcps = 0;
    Uint64 maxWaitSeconds = (120 * lcpsRequired);
    Uint64 endTime = NdbTick_CurrentMillisecond() + 
      (maxWaitSeconds * 1000);
    struct ndb_logevent event;
    
    do
    {
      while(ndb_logevent_get_next(handle, &event, 0) >= 0 &&
            event.type != NDB_LE_LocalCheckpointStarted &&
            NdbTick_CurrentMillisecond() < endTime);
      while(ndb_logevent_get_next(handle, &event, 0) >= 0 &&
            event.type != NDB_LE_LocalCheckpointCompleted &&
            NdbTick_CurrentMillisecond() < endTime);

      if (NdbTick_CurrentMillisecond() >= endTime)
        break;
      
      completedLcps++;
      g_err << "LCP " << completedLcps << " completed." << endl;
      
      if (completedLcps == lcpsRequired)
        break;

      /* Request + wait for another... */
      {
        int startLcpDumpCode = 7099;
        if (restarter.dumpStateOneNode(otherNode, &startLcpDumpCode, 1))
        {
          g_err << "Dump state failed." << endl;
          break;
        }
      }
    } while (1);
    
    if (completedLcps != lcpsRequired)
    {
      g_err << "Some problem while waiting for LCP completion" << endl;
      break;
    }

    /* Now wait for the node to recover */
    g_err << "Waiting for all nodes to be started..." << endl;
    if (restarter.waitNodesStarted((const int*) &victim, 1, 120) != 0)
    {
      g_err << "Failed waiting for node " << victim << "to start" << endl;
      break;
    }

    restarter.insertErrorInAllNodes(0);

    {
      Uint32 count = 0;
      g_err << "Consuming intervening mgmapi events..." << endl;
      while(ndb_logevent_get_next(handle, &event, 10) != 0)
        count++;
      
      g_err << count << " events consumed." << endl;
    }
  } while (!failed && 
           ++scenario < NUM_CASES);
  
  ctx->stopTest();

  if (failed)
    return NDBT_FAILED;
  else
    return NDBT_OK;
}


int
runNodeFailGCPOpen(NDBT_Context* ctx, NDBT_Step* step)
{
  /* Use an error insert to cause node failures, 
   * then bring the cluster back up
   */
  NdbRestarter restarter;
  int i = 0;
  while (i < 10 &&
         !ctx->isTestStopped())
  {
    /* Wait a moment or two */
    ndbout_c("Waiting...");
    NdbSleep_SecSleep(10);
    /* Insert error in all nodes */
    ndbout_c("Inserting error...");
    restarter.insertErrorInAllNodes(8098);
    
    /* Wait for failure... */
    ndbout_c("Waiting to hear of node failure %u...", i);
    int timeout = 120;
    while ((restarter.waitClusterStarted(1) == 0) &&
           timeout--);

    if (timeout == 0)
    {
      g_err << "Timed out waiting for node failure" << endl;
    }

    ndbout_c("Clearing error...");
    restarter.insertErrorInAllNodes(0);

    ndbout_c("Waiting for node recovery...");
    timeout = 120;
    while ((restarter.waitClusterStarted(1) != 0) &&
           (restarter.startAll() == 0) &&
           timeout--);

    ndbout_c("Done.");

    if (timeout == 0)
    {
      g_err << "Timed out waiting for recovery" << endl;
      return NDBT_FAILED;
    }

    if (restarter.waitClusterStarted(1) != 0)
    {
      g_err << "Failed waiting for cluster to start." << endl;
      return NDBT_FAILED;
    }
    i++;
  }

  ctx->stopTest();

  return NDBT_OK;
}

static
void
callback(int retCode, NdbTransaction * trans, void * ptr)
{
}

int
runBug16944817(NDBT_Context* ctx, NDBT_Step* step)
{
  NdbRestarter restarter;

  if (restarter.getNumDbNodes() < 2)
  {
    g_err << "Insufficient nodes for test." << endl;
    ctx->stopTest();
    return NDBT_OK;
  }

#ifndef NDEBUG
  /**
   * This program doesn't work with debug compiled due
   * due various asserts...which are correct...
   */
  {
    ctx->stopTest();
    return NDBT_OK;
  }
#endif

  const int loops = ctx->getNumLoops();
  for (int i = 0; i < loops; i++)
  {
    ndbout_c("loop %u/%u", (i+1), loops);
    Ndb* pNdb = new Ndb(&ctx->m_cluster_connection, "TEST_DB");
    if (pNdb->init() != 0 || pNdb->waitUntilReady(30))
    {
      delete pNdb;
      return NDBT_FAILED;
    }

    ndbout_c("  start trans");
    HugoOperations hugoOps(*ctx->getTab());
    if(hugoOps.startTransaction(pNdb) != 0)
      return NDBT_FAILED;

    if(hugoOps.pkInsertRecord(pNdb, i, 1, rand()) != 0)
      return NDBT_FAILED;

    if(hugoOps.execute_NoCommit(pNdb) != 0)
      return NDBT_FAILED;

    NdbTransaction * pTrans = hugoOps.getTransaction();
    hugoOps.setTransaction(0, true);

    ndbout_c("  executeAsynchPrepare");
    pTrans->executeAsynchPrepare(Commit, callback, 0, AbortOnError);

    int nodeId = pTrans->getConnectedNodeId();
    ndbout_c("  insert error 8054 into %d", nodeId);
    restarter.insertErrorInNode(nodeId, 8054);
    int val2[] = { DumpStateOrd::CmvmiSetRestartOnErrorInsert, 1 };
    if (restarter.dumpStateOneNode(nodeId, val2, 2))
      return NDBT_FAILED;

    ndbout_c("  sendPreparedTransactions");
    const int forceSend = 1;
    pNdb->sendPreparedTransactions(forceSend);

    /**
     * Now delete ndb-object with having heard reply from commit
     */
    ndbout_c("  delete pNdb");
    delete pNdb;

    /**
     * nodeId will die due to errorInsert 8054 above
     */
    ndbout_c("  wait nodes no start");
    restarter.waitNodesNoStart(&nodeId, 1);
    ndbout_c("  start nodes");
    restarter.startNodes(&nodeId, 1);
    ndbout_c("  wait nodes started");
    restarter.waitNodesStarted(&nodeId, 1);

    /**
     * restart it again...will cause duplicate marker (before bug fix)
     */
    ndbout_c("  restart (again)");
    restarter.restartNodes(&nodeId, 1,
                           NdbRestarter::NRRF_NOSTART | NdbRestarter::NRRF_ABORT);
    ndbout_c("  wait nodes no start");
    restarter.waitNodesNoStart(&nodeId, 1);
    ndbout_c("  start nodes");
    restarter.startNodes(&nodeId, 1);
    ndbout_c("  wait nodes started");
    restarter.waitClusterStarted();
  }

  bool checkMarkers = true;

  if (checkMarkers)
  {
    ndbout_c("and finally...check markers");
    int check = 2552; // check that no markers are leaked
    restarter.dumpStateAllNodes(&check, 1);
  }

  return NDBT_OK;
}

#define CHK2(b, e) \
  if (!(b)) { \
    g_err << "ERR: " << #b << " failed at line " << __LINE__ \
          << ": " << e << endl; \
    result = NDBT_FAILED; \
    break; \
  }

int
runBug16766493(NDBT_Context* ctx, NDBT_Step* step)
{
  Ndb* pNdb = GETNDB(step);
  NdbDictionary::Dictionary* pDic = pNdb->getDictionary();
  const int loops = ctx->getNumLoops();
  const int records = ctx->getNumRecords();
  char* tabname = strdup(ctx->getTab()->getName());
  int result = NDBT_OK;
  ndb_srand(getpid());
  NdbRestarter restarter;
  (void)pDic->dropTable(tabname); // replace table

  do
  {
    NdbDictionary::Table tab;
    tab.setName(tabname);
    tab.setTablespaceName("DEFAULT-TS");
    { NdbDictionary::Column c;
      c.setName("A");
      c.setType(NdbDictionary::Column::Unsigned);
      c.setPrimaryKey(true);
      tab.addColumn(c);
    }
    /*
     * Want big DD column which does not fit evenly into 32k UNDO
     * buffer i.e. produces big NOOP entries.  The bug was reported
     * in 7.2 for longblob where part size is 13948.  This will do.
     */
    { NdbDictionary::Column c;
      c.setName("B");
      c.setType(NdbDictionary::Column::Char);
      c.setLength(13948);
      c.setNullable(false);
      c.setStorageType(NdbDictionary::Column::StorageTypeDisk);
      tab.addColumn(c);
    }
    { NdbDictionary::Column c; // for hugo
      c.setName("C");
      c.setType(NdbDictionary::Column::Unsigned);
      c.setNullable(false);
      tab.addColumn(c);
    }

    CHK2(pDic->createTable(tab) == 0, pDic->getNdbError());
    const NdbDictionary::Table* pTab;
    CHK2((pTab = pDic->getTable(tabname)) != 0, pDic->getNdbError());
    HugoTransactions trans(*pTab);

    if (loops <= 1)
      g_err << "note: test is not useful for loops=" << loops << endl;
    for (int loop = 0; loop < loops; loop++)
    {
      g_info << "loop: " << loop << endl;
      CHK2(trans.loadTable(pNdb, records) == 0, trans.getNdbError());
      if (loop + 1 == loops)
        break; // leave rows for verify
      while (1)
      {
        g_info << "clear table" << endl;
#if 0
        if (trans.clearTable(pNdb, records) == 0)
          break;
#else // nicer for debugging
        if (trans.pkDelRecords(pNdb, records, records) == 0)
          break;
#endif
        const NdbError& err = trans.getNdbError();
        // hugo does not return error code on max tries
        CHK2(err.code == 0, err);
#if 0 // can cause ndbrequire in exec_lcp_frag_ord
        int lcp = 7099;
        CHK2(restarter.dumpStateAllNodes(&lcp, 1) == 0, "-");
#endif
        const int timeout = 5;
        CHK2(restarter.waitClusterStarted(timeout) == 0, "-");
        CHK_NDB_READY(pNdb);
        g_info << "assume UNDO overloaded..." << endl;
        NdbSleep_MilliSleep(1000);
      }
      CHK2(result == NDBT_OK, "-");
    }
    CHK2(result == NDBT_OK, "-");

    g_info << "verify records" << endl;
    CHK2(trans.scanReadRecords(pNdb, records) == 0, trans.getNdbError());

    // test that restart works
    g_info << "restart" << endl;
    const bool initial = false;
    const bool nostart = true;
    CHK2(restarter.restartAll(initial, nostart) == 0, "-");
    CHK2(restarter.waitClusterNoStart() == 0, "-");
    g_info << "nostart done" << endl;
    CHK2(restarter.startAll() == 0, "-");
    CHK2(restarter.waitClusterStarted() == 0, "-");
    CHK_NDB_READY(pNdb);
    g_info << "restart done" << endl;

    g_info << "verify records" << endl;
    CHK2(trans.scanReadRecords(pNdb, records) == 0, trans.getNdbError());
  } while (0);

  if (result!=NDBT_OK) abort();
  free(tabname);
  return result;
}

/* Bug16895311 */

struct Bug16895311 {
  struct Row {
    int bytelen;
    int chrlen;
    uchar* data;
    bool exist;
    Row() {
      bytelen = -1;
      chrlen = -1;
      data = 0;
      exist = false;
    }
  };
  const char* tabname;
  int maxbytelen;
  CHARSET_INFO* cs;
  const NdbDictionary::Table* pTab;
  int records;
  Row* rows;
  Bug16895311() {
    tabname = "tBug16895311";
    maxbytelen = 0;
    cs = 0;
    pTab = 0;
    records = 0;
    rows = 0;
  };
};

static Bug16895311 bug16895311;

int
runBug16895311_create(NDBT_Context* ctx, NDBT_Step* step)
{
  Bug16895311& bug = bug16895311;
  Ndb* pNdb = GETNDB(step);
  NdbDictionary::Dictionary* pDic = pNdb->getDictionary();
  int result = 0;
  ndb_srand((unsigned)getpid());
  do
  {
    (void)pDic->dropTable(bug.tabname);
    NdbDictionary::Table tab;
    tab.setName(bug.tabname);
    const char* csname = "utf8_unicode_ci";
    bug.cs = get_charset_by_name(csname, MYF(0));
    require(bug.cs != 0);
    // can hit too small xfrm buffer in 2 ways
    // ndbrequire line numbers are from 7.1 revno: 4997
    if (ndb_rand() % 100 < 50)
      bug.maxbytelen = 255 * 3; // line 732
    else
      bug.maxbytelen = MAX_KEY_SIZE_IN_WORDS * 4 - 2; // line 1862
    g_err << "char key: maxbytelen=" << bug.maxbytelen << endl;
    {
      NdbDictionary::Column c;
      c.setName("a");
      c.setType(NdbDictionary::Column::Longvarchar);
      c.setCharset(bug.cs);
      c.setLength(bug.maxbytelen);
      c.setNullable(false);
      c.setPrimaryKey(true);
      tab.addColumn(c);
    }
    CHK2(pDic->createTable(tab) == 0, pDic->getNdbError());
    CHK2((bug.pTab = pDic->getTable(bug.tabname)) != 0,
         pDic->getNdbError());
    // allocate rows
    bug.records = ctx->getNumRecords();
    bug.rows = new Bug16895311::Row [bug.records];
  } while (0);
  return result;
}

void
doBug16895311_data(int i)
{
  Bug16895311& bug = bug16895311;
  require(0 <= i && i < bug.records);
  Bug16895311::Row& row = bug.rows[i];
  const uchar chr[][3] = {
    { 0xE2, 0x82, 0xAC }, // U+20AC
    { 0xE2, 0x84, 0xB5 }, // U+2135
    { 0xE2, 0x88, 0xAB }  // U+222B
  };
  const int chrcnt = sizeof(chr) / sizeof(chr[0]);
  while (1)
  {
    if (row.data != 0)
      delete [] row.data;
    int len;
    if (ndb_rand() % 100 < 50)
      len = bug.maxbytelen;
    else
      len = ndb_rand() % (bug.maxbytelen + 1);
    row.chrlen = len / 3;
    row.bytelen = row.chrlen * 3;
    row.data = new uchar [2 + row.bytelen];
    row.data[0] = uint(row.bytelen) & 0xFF;
    row.data[1] = uint(row.bytelen) >> 8;
    for (int j = 0; j < row.chrlen; j++)
    {
      int k = ndb_rand() % chrcnt;
      memcpy(&row.data[2 + j * 3], chr[k], 3);
    }
    int not_used;
    int wflen = (int)(*bug.cs->cset->well_formed_len)(
                bug.cs,
                (const char*)&row.data[2],
                (const char*)&row.data[2] + row.bytelen,
                row.chrlen,
                &not_used);
    require(wflen == row.bytelen);
    bool dups = false;
    for (int i2 = 0; i2 < bug.records; i2++)
    {
      if (i2 != i)
      {
        Bug16895311::Row& row2 = bug.rows[i2];
        if (row2.exist &&
            row2.bytelen == row.bytelen &&
            memcmp(row2.data, row.data, 2 + row.bytelen) == 0)
        {
          dups = true;
          break;
        }
      }
    }
    if (dups)
      continue;
    break;
  }
  require(row.data != 0);
}

int
doBug16895311_op(Ndb* pNdb, const char* op, int i)
{
  Bug16895311& bug = bug16895311;
  int result = NDBT_OK;
  require(strcmp(op, "I") == 0 || strcmp(op, "D") == 0);
  Bug16895311::Row& row = bug.rows[i];
  int tries = 0;
  while (1)
  {
    tries++;
    Uint32 acol = 0;
    const char* aval = (const char*)row.data;
    require(aval != 0);
    NdbTransaction* pTx = 0;
    CHK2((pTx = pNdb->startTransaction()) != 0, pNdb->getNdbError());
    NdbOperation* pOp = 0;
    CHK2((pOp = pTx->getNdbOperation(bug.pTab)) != 0, pTx->getNdbError());
    if (*op == 'I')
    {
      CHK2(pOp->insertTuple() == 0, pOp->getNdbError());
    }
    if (*op == 'D')
    {
      CHK2(pOp->deleteTuple() == 0, pOp->getNdbError());
    }
    CHK2(pOp->equal(acol, aval) == 0, pOp->getNdbError());
    int ret = pTx->execute(NdbTransaction::Commit);
    if (ret != 0) {
      const NdbError& error = pTx->getNdbError();
      g_info << "i=" << i << " op=" << op << ": " << error << endl;
      CHK2(error.status == NdbError::TemporaryError, error);
      CHK2(tries < 100, error << ": tries=" << tries);
      NdbSleep_MilliSleep(100);
      pNdb->closeTransaction(pTx);
      continue;
    }
    pNdb->closeTransaction(pTx);
    if (*op == 'I')
    {
      require(!row.exist);
      row.exist = true;
    }
    if (*op == 'D')
    {
      require(row.exist);
      row.exist = false;
    }
    break;
  }
  return result;
}

int
runBug16895311_load(NDBT_Context* ctx, NDBT_Step* step)
{
  Bug16895311& bug = bug16895311;
  Ndb* pNdb = GETNDB(step);
  int result = NDBT_OK;
  for (int i = 0; i < bug.records; i++)
  {
    doBug16895311_data(i);
    CHK2(doBug16895311_op(pNdb, "I", i) == 0, "-");
  }
  return result;
}

int
runBug16895311_update(NDBT_Context* ctx, NDBT_Step* step)
{
  Bug16895311& bug = bug16895311;
  Ndb* pNdb = GETNDB(step);
  int result = NDBT_OK;
  int i = 0;
  while (!ctx->isTestStopped())
  {
    // the delete/insert can turn into update on recovering node
    // TODO: investigate what goes on
    CHK2(doBug16895311_op(pNdb, "D", i) == 0, "-");
    CHK2(doBug16895311_op(pNdb, "I", i) == 0, "-");
    i++;
    if (i >= bug.records)
      i = 0;
  }
  return result;
}

int
runBug16895311_drop(NDBT_Context* ctx, NDBT_Step* step)
{
  Bug16895311& bug = bug16895311;
  Ndb* pNdb = GETNDB(step);
  NdbDictionary::Dictionary* pDic = pNdb->getDictionary();
  int result = 0;
  do
  {
    CHK2(pDic->dropTable(bug.tabname) == 0, pDic->getNdbError());
    // free rows
    delete [] bug.rows;
    bug.rows = 0;
  } while (0);
  return result;
}

int
runBug18044717(NDBT_Context* ctx, NDBT_Step* step)
{
  int result = NDBT_OK;
  NdbRestarter restarter;
  int master = restarter.getMasterNodeId();

  do 
  {
    ndbout_c("slow down LCP so that global c_lcpStatus = LCP_INIT_TABLES");
    ndbout_c("and all tables have tabLcpStatus = TLS_ACTIVE");
    if (restarter.insertErrorInAllNodes(7236)) 
    {
      result = NDBT_FAILED;
      break;
    }

    ndbout_c("start LCP");
    int startLcpDumpCode = 7099;
    if (restarter.dumpStateAllNodes(&startLcpDumpCode, 1)) 
    {
      result = NDBT_FAILED;
      break;
    }

    ndbout_c("restart master node so that NODE_FAILREP changes");
    ndbout_c("c_lcpState from LCP_INIT_TABLES to LCP_STATUS_IDLE");
    if(restarter.restartOneDbNode(master, false, false, true, true) != 0) 
    {
      result = NDBT_FAILED;
      break;
    }
  } while (0);
  ndbout_c("restore original state of cluster and verify that there");
  ndbout_c("is no core due to inconsistent c_lcpStatus/tabLcpStatus");

  if (restarter.waitNodesStarted(&master, 1))
  {
    ndbout_c("master node failed to start");
    return NDBT_FAILED;
  }

  if (restarter.insertErrorInAllNodes(0))
  {
    result = NDBT_FAILED;
  }
  return result;
}



static int createEvent(Ndb *pNdb,
                       const NdbDictionary::Table &tab,
                       bool merge_events,
                       bool report)
{
  char eventName[1024];
  sprintf(eventName,"%s_EVENT",tab.getName());

  NdbDictionary::Dictionary *myDict = pNdb->getDictionary();

  if (!myDict) {
    g_err << "Dictionary not found " 
	  << pNdb->getNdbError().code << " "
	  << pNdb->getNdbError().message << endl;
    return NDBT_FAILED;
  }
  
  myDict->dropEvent(eventName);

  NdbDictionary::Event myEvent(eventName);
  myEvent.setTable(tab.getName());
  myEvent.addTableEvent(NdbDictionary::Event::TE_ALL); 
  for(int a = 0; a < tab.getNoOfColumns(); a++){
    myEvent.addEventColumn(a);
  }
  myEvent.mergeEvents(merge_events);

  if (report)
    myEvent.setReport(NdbDictionary::Event::ER_SUBSCRIBE);

  int res = myDict->createEvent(myEvent); // Add event to database

  if (res == 0)
    myEvent.print();
  else if (myDict->getNdbError().classification ==
	   NdbError::SchemaObjectExists) 
  {
    g_info << "Event creation failed event exists\n";
    res = myDict->dropEvent(eventName);
    if (res) {
      g_err << "Failed to drop event: " 
	    << myDict->getNdbError().code << " : "
	    << myDict->getNdbError().message << endl;
      return NDBT_FAILED;
    }
    // try again
    res = myDict->createEvent(myEvent); // Add event to database
    if (res) {
      g_err << "Failed to create event (1): " 
	    << myDict->getNdbError().code << " : "
	    << myDict->getNdbError().message << endl;
      return NDBT_FAILED;
    }
  }
  else 
  {
    g_err << "Failed to create event (2): " 
	  << myDict->getNdbError().code << " : "
	  << myDict->getNdbError().message << endl;
    return NDBT_FAILED;
  }

  return NDBT_OK;
}

static int createEvent(Ndb *pNdb, 
                       const NdbDictionary::Table &tab,
                       NDBT_Context* ctx)
{
  bool merge_events = ctx->getProperty("MergeEvents");
  bool report = ctx->getProperty("ReportSubscribe");

  return createEvent(pNdb, tab, merge_events, report);
}

static int dropEvent(Ndb *pNdb, const NdbDictionary::Table &tab)
{
  char eventName[1024];
  sprintf(eventName,"%s_EVENT",tab.getName());
  NdbDictionary::Dictionary *myDict = pNdb->getDictionary();
  if (!myDict) {
    g_err << "Dictionary not found " 
	  << pNdb->getNdbError().code << " "
	  << pNdb->getNdbError().message << endl;
    return NDBT_FAILED;
  }
  if (myDict->dropEvent(eventName)) {
    g_err << "Failed to drop event: " 
	  << myDict->getNdbError().code << " : "
	  << myDict->getNdbError().message << endl;
    return NDBT_FAILED;
  }
  return NDBT_OK;
}
 
static
NdbEventOperation *createEventOperation(Ndb *ndb,
                                        const NdbDictionary::Table &tab,
                                        int do_report_error = 1)
{
  char buf[1024];
  sprintf(buf, "%s_EVENT", tab.getName());
  NdbEventOperation *pOp= ndb->createEventOperation(buf);
  if (pOp == 0)
  {
    if (do_report_error)
      g_err << "createEventOperation: "
            << ndb->getNdbError().code << " "
            << ndb->getNdbError().message << endl;
    return 0;
  }
  int n_columns= tab.getNoOfColumns();
  for (int j = 0; j < n_columns; j++)
  {
    pOp->getValue(tab.getColumn(j)->getName());
    pOp->getPreValue(tab.getColumn(j)->getName());
  }
  if ( pOp->execute() )
  {
    if (do_report_error)
      g_err << "pOp->execute(): "
            << pOp->getNdbError().code << " "
            << pOp->getNdbError().message << endl;
    ndb->dropEventOperation(pOp);
    return 0;
  }
  return pOp;
}

static int runCreateEvent(NDBT_Context* ctx, NDBT_Step* step)
{
  if (createEvent(GETNDB(step),* ctx->getTab(), ctx) != 0){
    return NDBT_FAILED;
  }
  return NDBT_OK;
}

int runDropEvent(NDBT_Context* ctx, NDBT_Step* step)
{
  return dropEvent(GETNDB(step), * ctx->getTab());
}

struct GcpStopVariant
{
  int errorCode;
  const char* description;
  bool masterOnly;
  bool gcpSaveOnly;
};

GcpStopVariant gcpStopVariants[]=
{
  {7238, "GCP_PREPARE @ participant", false, false},
  {7239, "GCP_COMMIT @ participant", false, false},
  {7244, "SUB_GCP_COMPLETE_REP @ participant", false, false},
  {7237, "GCP_SAVEREQ @ participant", false, true},
  {7241, "COPY_GCIREQ @ participant", false, true},
  {7242, "GCP COMMIT IDLE @ master", true, false},
  {7243, "GCP SAVE IDLE @ master", true, true},
  {0, "", false, false}
};


int
setupTestVariant(NdbRestarter& res,
                 const GcpStopVariant& variant,
                 Uint32 victimNode,
                 bool requireIsolation)
{
  /**
   * First use dump code to lower thresholds to something
   * reasonable
   * This is run on all nodes to include the master.
   */
  {
    /* GCP Commit watchdog threshold */
    int dumpCommand[3] = {DumpStateOrd::DihSetGcpStopVals, 0, 10000};
    if (res.dumpStateAllNodes(&dumpCommand[0], 3) != 0)
    {
      g_err << "Error setting dump state 'GcpStopVals'" << endl;
      return NDBT_FAILED;
    }
  }
  {
    /* GCP Save watchdog threshold */
    int dumpCommand[3] = {DumpStateOrd::DihSetGcpStopVals, 1, 15000};
    if (res.dumpStateAllNodes(&dumpCommand[0], 3) != 0)
    {
      g_err << "Error setting dump state 'GcpStopVals'" << endl;
      return NDBT_FAILED;
    }   
  }

  // Setting 'RestartOnErrorInsert = 2' will auto restart 'victim'
  int val2[] = { DumpStateOrd::CmvmiSetRestartOnErrorInsert, 2};
  if (res.dumpStateAllNodes(val2, 2))
  {
    g_err << "Error setting dump state 'RestartOnErrorInsert'" << endl;
    return NDBT_FAILED;
  }
    
  if (res.insertErrorInAllNodes(0) != 0)
  {
    g_err << "Failed clearing errors" << endl;
    return NDBT_FAILED;
  }
  
  /**
   * Cause GCP to stall in some way
   */
  if (requireIsolation)
  {
    /* Error insert flagging that we are testing the
     * 'isolation required' scenario
     */
    g_err << "Causing GCP stall using error code "
          << variant.errorCode 
          << " 1"
          << endl;
    if (res.insertError2InNode(victimNode, variant.errorCode, 1) != 0)
    {
      g_err << "Error inserting error" << endl;
      return NDBT_FAILED;
    }
  }
  else
  {
    g_err << "Causing GCP stall using error code "
          << variant.errorCode 
          << endl;
    if (res.insertErrorInNode(victimNode, variant.errorCode) != 0)
    {
      g_err << "Error inserting error" << endl;
      return NDBT_FAILED;
    }
  }
  
  if (requireIsolation)
  {
    /**
     * Now error inserts to stop the normal GCP stop
     * mechanisms working so that we rely on 
     * isolation
     */
    g_err << "Causing GCP self-stop to fail on node " << victimNode << endl;
    /* NDBCNTR : Ignore GCP Stop in SYSTEM_ERROR */
    if (res.insertErrorInNode(victimNode, 1004) != 0)
    {
      g_err << "Error inserting error" << endl;
      return NDBT_FAILED;
    }
    
    /* LQH : Ignore GCP Stop Kill in DUMP */
    if (res.insertErrorInNode(victimNode, 5085) != 0)
    {
      g_err << "Error inserting error" << endl;
      return NDBT_FAILED;
    }
    
    /**
     * QMGR : Node will not disconnect itself, 
     * due to ISOLATE_REQ, others must do it.
     * BUT DISCONNECT_REP is an ok way to die.
     */
    if (res.insertErrorInNode(victimNode, 942) != 0)
    {
      g_err << "Error inserting error" << endl;
      return NDBT_FAILED;
    }
  }
  else
  {
    /* Testing normal GCP stop kill method */
    
    /* LQH : GCP Stop Kill is ok way to die */
    if (res.insertErrorInNode(victimNode, 5087) != 0)
    {
      g_err << "Error inserting error" << endl;
      return NDBT_FAILED;
    }
    
    /**
     * NDBCNTR 'Normal' GCP stop kill in SYSTEM_ERROR
     * is ok way to die
     */
    if (res.insertErrorInNode(victimNode, 1005) != 0)
    {
      g_err << "Error inserting error" << endl;
      return NDBT_FAILED;
    }
  }

  return NDBT_OK;
};
                 

int
runGcpStop(NDBT_Context* ctx, NDBT_Step* step)
{
  /* Intention here is to :
   *   a) Use DUMP code to lower GCP stop detection threshold
   *   b) Use ERROR INSERT to trigger GCP stop
   *   c) (Optional : Use ERROR INSERT to cause 'kill-self' 
   *       handling of GCP Stop to fail, so that isolation
   *       is required)
   *   d) Check that GCP is resumed
   */
  /* TODO : Survivable multiple participant failure */
  int loops = ctx->getNumLoops();
  NdbRestarter res;

  Ndb* pNdb = GETNDB(step);

  /**
   * We use an event here just so that we get live 'cluster epoch'
   * info in the API.
   * There's no actual row events used or read.
   */
  NdbEventOperation * myEvent = createEventOperation(pNdb,
                                                     *ctx->getTab());

  if (myEvent == NULL)
  {
    g_err << "Failed to create Event operation" << endl;
    return NDBT_FAILED;
  }

  /**
   * requireIsolation == the normal GCP stop 'kill self' 
   * mechanism is disabled via ERROR_INSERT, so that
   * isolation of the node by other nodes is required
   * to get it 'cut off' from the cluster
   */
  bool requireIsolation = (ctx->getProperty("GcpStopIsolation",
                                            Uint32(0)) != 0);

  int result = NDBT_FAILED;
  while (loops--)
  {
    int variantIndex = 0;
    bool done = false;
    do
    {
      GcpStopVariant& variant = gcpStopVariants[variantIndex++];
      g_err << "Testcase " 
            << variant.description
            << "  Save only? "
            << variant.gcpSaveOnly
            << "  Isolation : "
            << requireIsolation
            << endl;
      
      int victimNode = res.getNode(NdbRestarter::NS_RANDOM);
      
      if (variant.masterOnly)
      {
        victimNode = res.getNode(NdbRestarter::NS_MASTER);
      }
      
      bool isMaster = (victimNode == res.getNode(NdbRestarter::NS_MASTER));
      
      g_err << "Victim will be " << victimNode 
            << " "
            << (isMaster ? "*" : "")
            << endl;

      if (setupTestVariant(res,
                           variant,
                           victimNode,
                           requireIsolation) != NDBT_OK)
      {
        break;
      }
      
      /** 
       * Epoch / GCP should not be stopped
       * Let's wait for it to start again
       */
      
      /* GCP Commit stall visible within 2 s
       * GCP Save stall requires longer
       */
      Uint32 minStallSeconds = (variant.gcpSaveOnly?
                                10:
                                2);
      
      g_err << "Waiting for "
            << minStallSeconds
            << " seconds of epoch stall"
            << endl;

      pNdb->pollEvents(1, 0);
      Uint64 startEpoch = pNdb->getLatestGCI();

      Uint32 stallSeconds = 0;
      do
      {
        NdbSleep_MilliSleep(1000);
        pNdb->pollEvents(1, 0);
        
        Uint64 currEpoch = pNdb->getLatestGCI();
        bool same = false;
        if (variant.gcpSaveOnly)
        {
          same = ((currEpoch >> 32) ==
                  (startEpoch >> 32));
        }
        else
        {
          same = (currEpoch == startEpoch);
        }

        if (same)
        {
          g_err << "Epoch stalled @ "
                << (currEpoch >> 32) 
                << "/"
                << (currEpoch & 0xffffffff)
                << endl;
          stallSeconds++;
        }
        else
        {
          g_err << "Epoch not stalled yet"
                << endl;
          /* Diff */
          startEpoch = currEpoch;
          stallSeconds = 0;
        }
      } while (stallSeconds < minStallSeconds);
          
      g_err << "Epoch definitely stalled" << endl;

      /* GCP Commit stall stops any increase
       * GCP Save stall stops only msw increase
       */
      Uint64 minNewEpoch = (variant.gcpSaveOnly?
                            ((startEpoch >> 32) + 1) << 32 :
                            (startEpoch + 1));
      
      Uint64 currEpoch = pNdb->getLatestGCI();
      while (currEpoch < minNewEpoch)
      {
        g_err << "Waiting for epoch to advance from " 
              << (currEpoch >> 32)
              << "/"
              << (currEpoch & 0xffffffff)
              << " to at least "
              << (minNewEpoch >> 32)
              << "/"
              << (minNewEpoch & 0xffffffff)
              << endl;
        NdbSleep_MilliSleep(1000);
        currEpoch = pNdb->getLatestGCI();
      }
      
      g_err << "Epoch is now " 
            << (currEpoch >> 32)
            << "/"
            << (currEpoch & 0xffffffff)
            << endl;
      g_err << "Cluster recovered from GCP stop" << endl;
      
      g_err << "Now waiting for victim node to recover" << endl;
      /**
       * Now wait until all nodes are available
       */
      if (res.waitClusterStarted() != 0)
      {
        g_err << "Timed out waiting for cluster to fully start" << endl;
        break;
      }
      CHK_NDB_READY(pNdb);
      
      g_err << "Cluster recovered..." << endl;

      done = (gcpStopVariants[variantIndex].errorCode == 0);
    } while (!done);
    
    if (!done)
    {
      /* Error exit from inner loop */
      break;
    }
    
    if (loops == 0)
    {
      /* All loops done */
      result = NDBT_OK;
    }
  }

  pNdb->dropEventOperation(myEvent);

  return result;
}


static const Uint32 numTables = 20;

int CMT_createTableHook(Ndb* ndb,
                        NdbDictionary::Table& table,
                        int when,
                        void* arg)
{
  if (when == 0)
  {
    Uint32 num = ((Uint32*) arg)[0];

    /* Substitute a unique name */
    char buf[100];
    BaseString::snprintf(buf, sizeof(buf),
                         "%s_%u",
                         table.getName(),
                         num);
    table.setName(buf);

    ndbout << "Creating " << buf << endl;
  }
  return 0;
}

int createManyTables(NDBT_Context* ctx, NDBT_Step* step)
{
  Ndb* pNdb = GETNDB(step);

  for (Uint32 tn = 0; tn < numTables; tn++)
  {
    Uint32 args[1];
    args[0] = tn;

    if (NDBT_Tables::createTable(pNdb,
                                 ctx->getTab()->getName(),
                                 false,
                                 false,
                                 CMT_createTableHook,
                                 &args) != 0)
    {
      return NDBT_FAILED;
    }
  }

  return NDBT_OK;
}

int dropManyTables(NDBT_Context* ctx, NDBT_Step* step)
{
  Ndb* pNdb = GETNDB(step);

  char buf[100];

  for (Uint32 tn = 0; tn < numTables; tn++)
  {
    BaseString::snprintf(buf, sizeof(buf),
                         "%s_%u",
                         ctx->getTab()->getName(),
                         tn);
    ndbout << "Dropping " << buf << endl;
    pNdb->getDictionary()->dropTable(buf);
  }

  return NDBT_OK;
}

int runGetTabInfo(NDBT_Context* ctx, NDBT_Step* step)
{
  Ndb* pNdb = GETNDB(step);
  NdbDictionary::Dictionary* dict = pNdb->getDictionary();

  Uint32 stepNum = step->getStepNo();

  char buf[100];
  BaseString::snprintf(buf, sizeof(buf),
                       "%s_%u",
                       ctx->getTab()->getName(),
                       stepNum - 1);

  ndbout << "runGetTabInfo() Step num " << stepNum
         << " accessing table " << buf << endl;

  Uint32 success = 0;
  Uint32 failure = 0;
  NDB_TICKS periodStart = NdbTick_getCurrentTicks();
  Uint32 periodSnap = 0;
  while (!ctx->isTestStopped())
  {
    dict->invalidateTable(buf);
    const NdbDictionary::Table* pTab = dict->getTable(buf);

    if (pTab == NULL)
    {
      ndbout << "Step num " << stepNum
             << " got error "
             << dict->getNdbError().code
             << " "
             << dict->getNdbError().message
             << " when getting table " << buf << endl;
      failure++;
    }
    else
    {
      success++;
    }

    Uint64 millisPassed = NdbTick_Elapsed(periodStart, NdbTick_getCurrentTicks()).milliSec();

    if (millisPassed > 10000)
    {
      ndbout << "Step num " << stepNum << " completed "
             << (success - periodSnap) << " lookups "
             << " in " << millisPassed << " millis.  "
             << "Rate is " << (success - periodSnap) * 1000 / millisPassed
             << " lookups/s" << endl;
      periodSnap = success;
      periodStart = NdbTick_getCurrentTicks();
    }
  }

  ndbout << "Step num " << stepNum
         << " ok : " << success
         << " failed : " << failure << endl;

  return NDBT_OK;
}


int runLCPandRestart(NDBT_Context* ctx, NDBT_Step* step)
{
  NdbRestarter restarter;

  NdbSleep_MilliSleep(6000);

  for (int i=0; i < 4; i++)
  {
    ndbout << "Triggering LCP..." << endl;
    int lcpDumpCode = 7099;
    restarter.dumpStateAllNodes(&lcpDumpCode, 1);

    /* TODO : Proper 'wait for LCP completion' here */
    NdbSleep_MilliSleep(20000);
  }

  int node = restarter.getNode(NdbRestarter::NS_RANDOM);
  ndbout << "Triggering node restart " << node << endl;
  restarter.restartOneDbNode2(node, 0);

  ndbout << "Wait for node recovery..." << endl;
  if (restarter.waitNodesStarted(&node, 1) != 0)
  {
    ndbout << "Failed waiting for node to restart" << endl;
    return NDBT_FAILED;
  }

  ndbout << "Done." << endl;

  ctx->stopTest();

  return NDBT_OK;
}

int runLCP(NDBT_Context* ctx, NDBT_Step* step)
{
  NdbRestarter restarter;

  NdbSleep_MilliSleep(6000);

  while(ctx->isTestStopped() == false)
  {
    ndbout << "Triggering LCP..." << endl;
    int lcpDumpCode = 7099;
    restarter.dumpStateAllNodes(&lcpDumpCode, 1);
    
    /* TODO : Proper 'wait for LCP completion' here */
    NdbSleep_MilliSleep(2000);
  }

  return NDBT_OK;
}

int snapshotLMBUsage(NDBT_Context* ctx, NDBT_Step* step)
{
  NdbRestarter restarter;
  
  int code = DumpStateOrd::CmvmiLongSignalMemorySnapshotStart;
  restarter.dumpStateAllNodes(&code, 1);
  code = DumpStateOrd::CmvmiLongSignalMemorySnapshot;
  restarter.dumpStateAllNodes(&code, 1);
  
  return NDBT_OK;
}

int waitAndCheckLMBUsage(NDBT_Context* ctx, NDBT_Step* step)
{
  ndbout_c("Waiting for some time (and LCPs) to pass...");
  NdbSleep_MilliSleep(120000);
  
  NdbRestarter restarter;
  
  ndbout_c("Checking growth not excessive...");
  int code = DumpStateOrd::CmvmiLongSignalMemorySnapshotCheck2;
  restarter.dumpStateAllNodes(&code, 1);
  NdbSleep_MilliSleep(5000);
  
  ctx->stopTest();
  return NDBT_OK;
}
<<<<<<< HEAD
=======

int runArbitrationWithApiNodeFailure(NDBT_Context* ctx, NDBT_Step* step)
{
  /**
   * Check that arbitration do not fail with non arbitrator api node
   * failure.
   */

  NdbRestarter restarter;

  /**
   * Bug#23006431 UNRELATED API FAILURE DURING ARBITRATION CAUSES
   *              ARBITRATION FAILURE
   *
   * If a data node that have won the arbitration get a api failure it
   * could trample the arbitration state and result in arbitration failure
   * before the win was effectuated.
   *
   * 1. connect api node
   * 2. error insert in next master to delay win after api node failure
   * 3. kill master
   * 4. disconnect api node
   * 5. next master should survive
   *
   */

  /**
   * 1. connect new api node
   */
  Ndb_cluster_connection* cluster_connection = new Ndb_cluster_connection();
  if (cluster_connection->connect() != 0)
  {
    g_err << "ERROR: connect failure." << endl;
    return NDBT_FAILED;
  }
  Ndb* ndb = new Ndb(cluster_connection, "TEST_DB");
  if (ndb->init() != 0 || ndb->waitUntilReady(30) != 0)
  {
    g_err << "ERROR: Ndb::init failure." << endl;
    return NDBT_FAILED;
  }

  /**
   * 2. error insert in next master to delay arbitration win after api
   *    node failure
   */
  const int master = restarter.getMasterNodeId();
  const int nextMaster = restarter.getNextMasterNodeId(master);
  if (restarter.insertErrorInNode(nextMaster, 945) != 0)
  {
    g_err << "ERROR: inserting error 945 into next master " << nextMaster
          << endl;
    return NDBT_FAILED;
  }

  /**
   * 3. kill master
   */
  if (restarter.restartOneDbNode2(master,
                                  NdbRestarter::NRRF_NOSTART |
                                  NdbRestarter::NRRF_ABORT) != 0)
  {
    g_err << "ERROR: stopping old master " << master << endl;
    return NDBT_FAILED;
  }
>>>>>>> 5b3c9dae

  /**
   * 4. disconnect api node
   */
  delete ndb;
  delete cluster_connection;

  /**
   * 5. next master should survive
   *
   * Verify cluster up with correct master.
   */

  if (restarter.waitNodesNoStart(&master, 1) != 0)
  {
    g_err << "ERROR: old master " << master << " not stopped" << endl;
    return NDBT_FAILED;
  }

  if (restarter.startNodes(&master, 1) != 0)
  {
    g_err << "ERROR: restarting old master " << master << " failed" << endl;
    return NDBT_FAILED;
  }

  if (restarter.waitClusterStarted() != 0)
  {
    g_err << "ERROR: wait cluster start failed" << endl;
    return NDBT_FAILED;
  }

  const int newMaster = restarter.getMasterNodeId();
  if (newMaster != nextMaster)
  {
    g_err << "ERROR: wrong master, got " << newMaster << " expected "
          << nextMaster << endl;
    return NDBT_FAILED;
  }

  return NDBT_OK;
}

NDBT_TESTSUITE(testNodeRestart);
TESTCASE("NoLoad", 
	 "Test that one node at a time can be stopped and then restarted "\
	 "when there are no load on the system. Do this loop number of times"){ 
  INITIALIZER(runCheckAllNodesStarted);
  INITIALIZER(runLoadTable);
  STEP(runRestarter);
  FINALIZER(runClearTable);
}
TESTCASE("PkRead", 
	 "Test that one node at a time can be stopped and then restarted "\
	 "perform pk read while restarting. Do this loop number of times"){ 
  TC_PROPERTY("ReadLockMode", NdbOperation::LM_Read);
  INITIALIZER(runCheckAllNodesStarted);
  INITIALIZER(runLoadTable);
  STEP(runRestarter);
  STEP(runPkReadUntilStopped);
  FINALIZER(runClearTable);
}
TESTCASE("PkReadCommitted", 
	 "Test that one node at a time can be stopped and then restarted "\
	 "perform pk read while restarting. Do this loop number of times"){ 
  TC_PROPERTY("ReadLockMode", NdbOperation::LM_CommittedRead);
  INITIALIZER(runCheckAllNodesStarted);
  INITIALIZER(runLoadTable);
  STEP(runRestarter);
  STEP(runPkReadUntilStopped);
  FINALIZER(runClearTable);
}
TESTCASE("MixedPkRead", 
	 "Test that one node at a time can be stopped and then restarted "\
	 "perform pk read while restarting. Do this loop number of times"){ 
  TC_PROPERTY("ReadLockMode", Uint32(-1));
  INITIALIZER(runCheckAllNodesStarted);
  INITIALIZER(runLoadTable);
  STEP(runRestarter);
  STEP(runPkReadUntilStopped);
  FINALIZER(runClearTable);
}
TESTCASE("PkReadPkUpdate", 
	 "Test that one node at a time can be stopped and then restarted "\
	 "perform pk read and pk update while restarting. Do this loop number of times"){ 
  TC_PROPERTY("ReadLockMode", NdbOperation::LM_Read);
  INITIALIZER(runCheckAllNodesStarted);
  INITIALIZER(runLoadTable);
  STEP(runRestarter);
  STEP(runPkReadUntilStopped);
  STEP(runPkUpdateUntilStopped);
  STEP(runPkReadPkUpdateUntilStopped);
  STEP(runPkReadUntilStopped);
  STEP(runPkUpdateUntilStopped);
  STEP(runPkReadPkUpdateUntilStopped);
  FINALIZER(runClearTable);
}
TESTCASE("MixedPkReadPkUpdate", 
	 "Test that one node at a time can be stopped and then restarted "\
	 "perform pk read and pk update while restarting. Do this loop number of times"){ 
  TC_PROPERTY("ReadLockMode", Uint32(-1));
  INITIALIZER(runCheckAllNodesStarted);
  INITIALIZER(runLoadTable);
  STEP(runRestarter);
  STEP(runPkReadUntilStopped);
  STEP(runPkUpdateUntilStopped);
  STEP(runPkReadPkUpdateUntilStopped);
  STEP(runPkReadUntilStopped);
  STEP(runPkUpdateUntilStopped);
  STEP(runPkReadPkUpdateUntilStopped);
  FINALIZER(runClearTable);
}
TESTCASE("ReadUpdateScan", 
	 "Test that one node at a time can be stopped and then restarted "\
	 "perform pk read, pk update and scan reads while restarting. Do this loop number of times"){ 
  INITIALIZER(runCheckAllNodesStarted);
  INITIALIZER(runLoadTable);
  STEP(runRestarter);
  STEP(runPkReadUntilStopped);
  STEP(runPkUpdateUntilStopped);
  STEP(runPkReadPkUpdateUntilStopped);
  STEP(runScanReadUntilStopped);
  STEP(runScanUpdateUntilStopped);
  FINALIZER(runClearTable);
}
TESTCASE("MixedReadUpdateScan", 
	 "Test that one node at a time can be stopped and then restarted "\
	 "perform pk read, pk update and scan reads while restarting. Do this loop number of times"){ 
  TC_PROPERTY("ReadLockMode", Uint32(-1));
  INITIALIZER(runCheckAllNodesStarted);
  INITIALIZER(runLoadTable);
  STEP(runRestarter);
  STEP(runPkReadUntilStopped);
  STEP(runPkUpdateUntilStopped);
  STEP(runPkReadPkUpdateUntilStopped);
  STEP(runScanReadUntilStopped);
  STEP(runScanUpdateUntilStopped);
  FINALIZER(runClearTable);
}
TESTCASE("Terror", 
	 "Test that one node at a time can be stopped and then restarted "\
	 "perform all kind of transactions while restarting. Do this loop number of times"){ 
  INITIALIZER(runCheckAllNodesStarted);
  INITIALIZER(runLoadTable);
  STEP(runRestarter);
  STEP(runPkReadUntilStopped);
  STEP(runPkUpdateUntilStopped);
  STEP(runScanReadUntilStopped);
  STEP(runScanUpdateUntilStopped);
  FINALIZER(runClearTable);
}
TESTCASE("FullDb", 
	 "Test that one node at a time can be stopped and then restarted "\
	 "when db is full. Do this loop number of times"){ 
  INITIALIZER(runCheckAllNodesStarted);
  INITIALIZER(runFillTable);
  STEP(runRestarter);
}
TESTCASE("RestartRandomNode", 
	 "Test that we can execute the restart RestartRandomNode loop\n"\
	 "number of times"){ 
  INITIALIZER(runCheckAllNodesStarted);
  INITIALIZER(runLoadTable);
  STEP(runRestarts);
  FINALIZER(runScanReadVerify);
  FINALIZER(runClearTable);
}
TESTCASE("RestartRandomNodeError", 
	 "Test that we can execute the restart RestartRandomNodeError loop\n"\
	 "number of times"){ 
  INITIALIZER(runCheckAllNodesStarted);
  INITIALIZER(runLoadTable);
  STEP(runRestarts);
  FINALIZER(runScanReadVerify);
  FINALIZER(runClearTable);
}
TESTCASE("RestartRandomNodeInitial", 
	 "Test that we can execute the restart RestartRandomNodeInitial loop\n"\
	 "number of times"){ 
  INITIALIZER(runCheckAllNodesStarted);
  INITIALIZER(runLoadTable);
  STEP(runRestarts);
  FINALIZER(runScanReadVerify);
  FINALIZER(runClearTable);
}
TESTCASE("RestartNFDuringNR", 
	 "Test that we can execute the restart RestartNFDuringNR loop\n"\
	 "number of times"){ 
  INITIALIZER(runCheckAllNodesStarted);
  INITIALIZER(runLoadTable);
  STEP(runRestarts);
  STEP(runPkUpdateUntilStopped);
  STEP(runScanUpdateUntilStopped);
  FINALIZER(runScanReadVerify);
  FINALIZER(runClearTable);
}
TESTCASE("RestartMasterNodeError", 
	 "Test that we can execute the restart RestartMasterNodeError loop\n"\
	 "number of times"){ 
  INITIALIZER(runCheckAllNodesStarted);
  INITIALIZER(runLoadTable);
  STEP(runRestarts);
  FINALIZER(runScanReadVerify);
  FINALIZER(runClearTable);
}
TESTCASE("GetTabInfoOverload",
         "Test behaviour of GET_TABINFOREQ overload + LCP + restart")
{
  INITIALIZER(createManyTables);
  STEPS(runGetTabInfo, (int) numTables);
  STEP(runLCPandRestart);
  FINALIZER(dropManyTables);
};

TESTCASE("TwoNodeFailure", 
	 "Test that we can execute the restart TwoNodeFailure\n"\
	 "(which is a multiple node failure restart) loop\n"\
	 "number of times"){ 
  INITIALIZER(runCheckAllNodesStarted);
  INITIALIZER(runLoadTable);
  STEP(runRestarts);
  FINALIZER(runScanReadVerify);
  FINALIZER(runClearTable);
}
TESTCASE("TwoMasterNodeFailure", 
	 "Test that we can execute the restart TwoMasterNodeFailure\n"\
	 "(which is a multiple node failure restart) loop\n"\
	 "number of times"){ 
  INITIALIZER(runCheckAllNodesStarted);
  INITIALIZER(runLoadTable);
  STEP(runRestarts);
  FINALIZER(runScanReadVerify);
  FINALIZER(runClearTable);
}
TESTCASE("FiftyPercentFail", 
	 "Test that we can execute the restart FiftyPercentFail\n"\
	 "(which is a multiple node failure restart) loop\n"\
	 "number of times"){ 
  INITIALIZER(runCheckAllNodesStarted);
  INITIALIZER(runLoadTable);
  STEP(runRestarts);
  FINALIZER(runScanReadVerify);
  FINALIZER(runClearTable);
}
TESTCASE("RestartAllNodes", 
	 "Test that we can execute the restart RestartAllNodes\n"\
	 "(which is a system  restart) loop\n"\
	 "number of times"){ 
  INITIALIZER(runCheckAllNodesStarted);
  INITIALIZER(runLoadTable);
  STEP(runRestarts);
  FINALIZER(runScanReadVerify);
  FINALIZER(runClearTable);
}
TESTCASE("RestartAllNodesAbort", 
	 "Test that we can execute the restart RestartAllNodesAbort\n"\
	 "(which is a system  restart) loop\n"\
	 "number of times"){ 
  INITIALIZER(runCheckAllNodesStarted);
  INITIALIZER(runLoadTable);
  STEP(runRestarts);
  FINALIZER(runScanReadVerify);
  FINALIZER(runClearTable);
}
TESTCASE("RestartAllNodesError9999", 
	 "Test that we can execute the restart RestartAllNodesError9999\n"\
	 "(which is a system  restart) loop\n"\
	 "number of times"){ 
  INITIALIZER(runCheckAllNodesStarted);
  INITIALIZER(runLoadTable);
  STEP(runRestarts);
  FINALIZER(runScanReadVerify);
  FINALIZER(runClearTable);
}
TESTCASE("FiftyPercentStopAndWait", 
	 "Test that we can execute the restart FiftyPercentStopAndWait\n"\
	 "(which is a system  restart) loop\n"\
	 "number of times"){
  INITIALIZER(runCheckAllNodesStarted); 
  INITIALIZER(runLoadTable);
  STEP(runRestarts);
  FINALIZER(runScanReadVerify);
  FINALIZER(runClearTable);
}
TESTCASE("RestartNodeDuringLCP", 
	 "Test that we can execute the restart RestartRandomNode loop\n"\
	 "number of times"){ 
  INITIALIZER(runCheckAllNodesStarted);
  INITIALIZER(runLoadTable);
  STEP(runRestarts);
  STEP(runPkUpdateUntilStopped);
  STEP(runScanUpdateUntilStopped);
  FINALIZER(runScanReadVerify);
  FINALIZER(runClearTable);
}
TESTCASE("StopOnError", 
	 "Test StopOnError. A node that has StopOnError set to false "\
	 "should restart automatically when an error occurs"){ 
  INITIALIZER(runCheckAllNodesStarted);
  INITIALIZER(runLoadTable);
  STEP(runRestarts);
  FINALIZER(runScanReadVerify);
  FINALIZER(runClearTable);
}
TESTCASE("CommittedRead", 
	 "Test committed read"){ 
  INITIALIZER(runLoadTable);
  STEP(runDirtyRead);
  FINALIZER(runClearTable);
}
TESTCASE("LateCommit",
	 "Test commit after node failure"){
  INITIALIZER(runLoadTable);
  STEP(runLateCommit);
  FINALIZER(runClearTable);
}
TESTCASE("Bug15587",
	 "Test bug with NF during NR"){
  INITIALIZER(runLoadTable);
  STEP(runScanUpdateUntilStopped);
  STEP(runBug15587);
  FINALIZER(runClearTable);
}
TESTCASE("Bug15632",
	 "Test bug with NF during NR"){
  INITIALIZER(runLoadTable);
  STEP(runBug15632);
  FINALIZER(runClearTable);
}
TESTCASE("Bug15685",
	 "Test bug with NF during abort"){
  STEP(runBug15685);
  FINALIZER(runClearTable);
}
TESTCASE("Bug16772",
	 "Test bug with restarting before NF handling is complete"){
  STEP(runBug16772);
}
TESTCASE("Bug18414",
	 "Test bug with NF during NR"){
  INITIALIZER(runLoadTable);
  STEP(runBug18414);
  FINALIZER(runClearTable);
}
TESTCASE("Bug18612",
	 "Test bug with partitioned clusters"){
  INITIALIZER(runLoadTable);
  STEP(runBug18612);
  FINALIZER(runClearTable);
}
TESTCASE("Bug18612SR",
	 "Test bug with partitioned clusters"){
  INITIALIZER(runLoadTable);
  STEP(runBug18612SR);
  FINALIZER(runClearTable);
}
TESTCASE("Bug20185",
	 ""){
  INITIALIZER(runLoadTable);
  STEP(runBug20185);
  FINALIZER(runClearTable);
}
TESTCASE("Bug24543", "")
{
  INITIALIZER(runBug24543);
}
TESTCASE("Bug21271",
	 ""){
  INITIALIZER(runLoadTable);
  STEP(runBug21271);
  STEP(runPkUpdateUntilStopped);
  FINALIZER(runClearTable);
}
TESTCASE("Bug24717", ""){
  INITIALIZER(runBug24717);
}
TESTCASE("Bug25364", ""){
  INITIALIZER(runBug25364);
}
TESTCASE("Bug25468", ""){
  INITIALIZER(runBug25468);
}
TESTCASE("Bug25554", ""){
  INITIALIZER(runBug25554);
}
TESTCASE("Bug25984", ""){
  INITIALIZER(runBug25984);
}
TESTCASE("Bug26457", ""){
  INITIALIZER(runBug26457);
}
TESTCASE("Bug26481", ""){
  INITIALIZER(runBug26481);
}
TESTCASE("Bug26450", ""){
  INITIALIZER(runLoadTable);
  INITIALIZER(runBug26450);
}
TESTCASE("Bug27003", ""){
  INITIALIZER(runBug27003);
}
TESTCASE("Bug27283", ""){
  INITIALIZER(runBug27283);
}
TESTCASE("Bug27466", ""){
  INITIALIZER(runBug27466);
}
TESTCASE("Bug28023", ""){
  INITIALIZER(runBug28023);
}
TESTCASE("Bug28717", ""){
  INITIALIZER(runBug28717);
}
TESTCASE("Bug31980", ""){
  INITIALIZER(runBug31980);
}
TESTCASE("Bug29364", ""){
  INITIALIZER(runBug29364);
}
TESTCASE("GCP", ""){
  INITIALIZER(runLoadTable);
  STEP(runGCP);
  STEP(runScanUpdateUntilStopped);
  FINALIZER(runClearTable);
}
TESTCASE("CommitAck", ""){
  INITIALIZER(runCommitAck);
  FINALIZER(runClearTable);
}
TESTCASE("Bug32160", ""){
  INITIALIZER(runBug32160);
}
TESTCASE("pnr", "Parallel node restart")
{
  TC_PROPERTY("ScanUpdateNoRowCountCheck", 1);
  INITIALIZER(runLoadTable);
  INITIALIZER(runCreateBigTable);
  STEP(runScanUpdateUntilStopped);
  STEP(runDeleteInsertUntilStopped);
  STEP(runPnr);
  FINALIZER(runClearTable);
  FINALIZER(runDropBigTable);
}
TESTCASE("pnr_lcp", "Parallel node restart")
{
  TC_PROPERTY("LCP", 1);
  TC_PROPERTY("ScanUpdateNoRowCountCheck", 1);
  INITIALIZER(runLoadTable);
  INITIALIZER(runCreateBigTable);
  STEP(runScanUpdateUntilStopped);
  STEP(runDeleteInsertUntilStopped);
  STEP(runPnr);
  FINALIZER(runClearTable);
  FINALIZER(runDropBigTable);
}
TESTCASE("Bug32922", ""){
  INITIALIZER(runBug32922);
}
TESTCASE("Bug34216", ""){
  INITIALIZER(runCheckAllNodesStarted);
  INITIALIZER(runLoadTable);
  STEP(runBug34216);
  FINALIZER(runClearTable);
}
TESTCASE("mixedmultiop", ""){
  TC_PROPERTY("MULTI_OP", 5);
  INITIALIZER(runCheckAllNodesStarted);
  INITIALIZER(runLoadTable);
  STEP(runNF_commit);
  STEP(runPkUpdateUntilStopped);
  STEP(runPkUpdateUntilStopped);
  FINALIZER(runClearTable);
}
TESTCASE("Bug34702", ""){
  INITIALIZER(runBug34702);  
}
TESTCASE("MNF", ""){
  INITIALIZER(runLoadTable);
  STEP(runMNF);
  STEP(runScanUpdateUntilStopped);
}
TESTCASE("Bug36199", ""){
  INITIALIZER(runBug36199);
}
TESTCASE("Bug36246", ""){
  INITIALIZER(runLoadTable);
  STEP(runBug36246);
  VERIFIER(runClearTable);
}
TESTCASE("Bug36247", ""){
  INITIALIZER(runLoadTable);
  STEP(runBug36247);
  VERIFIER(runClearTable);
}
TESTCASE("Bug36276", ""){
  INITIALIZER(runLoadTable);
  STEP(runBug36276);
  VERIFIER(runClearTable);
}
TESTCASE("Bug36245", ""){
  INITIALIZER(runLoadTable);
  STEP(runBug36245);
  VERIFIER(runClearTable);
}
TESTCASE("NF_Hammer", ""){
  TC_PROPERTY("Sleep0", 9000);
  TC_PROPERTY("Sleep1", 3000);
  TC_PROPERTY("Rand", 1);
  INITIALIZER(runLoadTable);
  STEPS(runHammer, 25);
  STEP(runRestarter);
  VERIFIER(runClearTable);
}
TESTCASE("Bug41295", "")
{
  TC_PROPERTY("Threads", 25);
  INITIALIZER(runLoadTable);
  STEPS(runMixedLoad, 25);
  STEP(runBug41295);
  FINALIZER(runClearTable);
}
TESTCASE("Bug41469", ""){
  INITIALIZER(runLoadTable);
  STEP(runBug41469);
  STEP(runScanUpdateUntilStopped);
  FINALIZER(runClearTable);
}
TESTCASE("Bug42422", ""){
  INITIALIZER(runBug42422);
}
TESTCASE("Bug43224", ""){
  INITIALIZER(runBug43224);
}
TESTCASE("Bug58453", "")
{
  INITIALIZER(runBug58453);
}
TESTCASE("Bug43888", ""){
  INITIALIZER(runBug43888);
}
TESTCASE("Bug44952",
	 "Test that we can execute the restart RestartNFDuringNR loop\n" \
	 "number of times"){
  INITIALIZER(runCheckAllNodesStarted);
  INITIALIZER(runLoadTable);
  STEP(runBug44952);
  STEP(runPkUpdateUntilStopped);
  STEP(runScanUpdateUntilStopped);
  FINALIZER(runScanReadVerify);
  FINALIZER(runClearTable);
}
TESTCASE("Bug48474", "")
{
  INITIALIZER(runLoadTable);
  INITIALIZER(initBug48474);
  STEP(runBug48474);
  STEP(runScanUpdateUntilStopped);
  FINALIZER(cleanupBug48474);
}
TESTCASE("MixReadUnlockRestart",
         "Run mixed read+unlock and update transactions"){
  INITIALIZER(runCheckAllNodesStarted);
  INITIALIZER(runLoadTable);
  STEP(runPkReadPkUpdateUntilStopped);
  STEP(runPkReadPkUpdatePkUnlockUntilStopped);
  STEP(runPkReadPkUpdatePkUnlockUntilStopped);
  STEP(runRestarter);
  FINALIZER(runClearTable);
}
TESTCASE("Bug56044", "")
{
  INITIALIZER(runBug56044);
}
TESTCASE("Bug57767", "")
{
  INITIALIZER(runLoadTable);
  INITIALIZER(runBug57767)
}
TESTCASE("Bug57522", "")
{
  INITIALIZER(runBug57522);
}
TESTCASE("Bug16944817", "")
{
  INITIALIZER(runBug16944817);
}
TESTCASE("MasterFailSlowLCP",
         "DIH Master failure during a slow LCP can cause a crash.")
{
  INITIALIZER(runMasterFailSlowLCP);
}
TESTCASE("TestLCPFSErr", 
         "Test LCP FS Error handling")
{
  INITIALIZER(runLoadTable);
  STEP(runPkUpdateUntilStopped);
  STEP(runTestLcpFsErr);
}
TESTCASE("ForceStopAndRestart", "Test restart and stop -with force flag")
{
  STEP(runForceStopAndRestart);
}
TESTCASE("ClusterSplitLatency",
         "Test behaviour of 2-replica cluster with latency between halves")
{
  TC_PROPERTY("DynamicOrder", Uint32(9));
  INITIALIZER(runRestartToDynamicOrder);
  INITIALIZER(analyseDynamicOrder);
  INITIALIZER(runSplitLatency25PctFail);
}
TESTCASE("GCPStopFalsePositive",
         "Test node failures is not misdiagnosed as GCP stop")
{
  INITIALIZER(runIsolateMaster);
}
TESTCASE("LCPTakeOver", "")
{
  INITIALIZER(runCheckAllNodesStarted);
  INITIALIZER(runLoadTable);
  STEP(runLCPTakeOver);
  STEP(runPkUpdateUntilStopped);
  STEP(runScanUpdateUntilStopped);
}
TESTCASE("Bug16007980", "")
{
  INITIALIZER(runBug16007980);
}
TESTCASE("LCPScanFragWatchdog", 
         "Test LCP scan watchdog")
{
  INITIALIZER(runLoadTable);
  STEP(runPkUpdateUntilStopped);
  STEP(runTestScanFragWatchdog);
}
TESTCASE("LCPScanFragWatchdogDisable", 
         "Test disabling LCP scan watchdog")
{
  STEP(runTestScanFragWatchdogDisable);
}
TESTCASE("LCPScanFragWatchdogIsolation", 
         "Test LCP scan watchdog resulting in isolation")
{
  TC_PROPERTY("WatchdogKillFail", Uint32(1));
  INITIALIZER(runLoadTable);
  STEP(runPkUpdateUntilStopped);
  STEP(runTestScanFragWatchdog);
}
TESTCASE("Bug16834416", "")
{
  INITIALIZER(runBug16834416);
}
TESTCASE("NodeFailGCPOpen",
         "Test behaviour of code to keep GCP open for node failure "
         " handling")
{
  INITIALIZER(runLoadTable);
  STEP(runPkUpdateUntilStopped);
  STEP(runNodeFailGCPOpen);
  FINALIZER(runClearTable);
}
TESTCASE("Bug16766493", "")
{
  INITIALIZER(runBug16766493);
}
TESTCASE("multiTCtakeover", "")
{
  INITIALIZER(run_multiTCtakeover);
  STEP(runLargeTransactions);
  STEP(runManyTransactions);
  FINALIZER(runClearTable);
}
TESTCASE("Bug16895311",
         "Test NR with long UTF8 PK.\n"
         "Give any tablename as argument (T1)")
{
  INITIALIZER(runBug16895311_create);
  INITIALIZER(runBug16895311_load);
  STEP(runBug16895311_update);
  STEP(runRestarter);
  FINALIZER(runBug16895311_drop);
}
TESTCASE("Bug18044717", 
         "Test LCP state change from LCP_INIT_TABLES "
         "to LCP_STATUS_IDLE during node restart")
{
  INITIALIZER(runBug18044717);
}
TESTCASE("DeleteRestart",
         "Check that create big table and delete rows followed by "
         "node restart does not leak memory")
{
  INITIALIZER(runDeleteRestart);
}
TESTCASE("GcpStop",
         "Check various Gcp stop scenarios")
{
  INITIALIZER(runCreateEvent);
  STEP(runGcpStop);
  FINALIZER(runDropEvent);
}
TESTCASE("GcpStopIsolation",
         "Check various Gcp stop scenarios where isolation is "
         "required to recover.")
{
  TC_PROPERTY("GcpStopIsolation", Uint32(1));
  INITIALIZER(runCreateEvent);
  STEP(runGcpStop);
  FINALIZER(runDropEvent);
}
TESTCASE("LCPLMBLeak",
         "Check for Long message buffer leaks during LCP");
{
  INITIALIZER(createManyTables);
  INITIALIZER(snapshotLMBUsage);
  STEP(runLCP);
  STEP(waitAndCheckLMBUsage);
  FINALIZER(dropManyTables);
}
<<<<<<< HEAD
=======
TESTCASE("ArbitrationWithApiNodeFailure",
         "Check that arbitration do not fail with non arbitrator api node "
         "failure.");
{
  STEP(runArbitrationWithApiNodeFailure);
}
>>>>>>> 5b3c9dae

NDBT_TESTSUITE_END(testNodeRestart);

int main(int argc, const char** argv){
  ndb_init();
  NDBT_TESTSUITE_INSTANCE(testNodeRestart);
#if 0
  // It might be interesting to have longer defaults for num
  // loops in this test
  // Just performing 100 node restarts would not be enough?
  // We can have initialisers in the NDBT_Testcase class like 
  // this...
  testNodeRestart.setDefaultLoops(1000);
#endif
  return testNodeRestart.execute(argc, argv);
}
template class Vector<HugoOperations *>;<|MERGE_RESOLUTION|>--- conflicted
+++ resolved
@@ -7550,8 +7550,6 @@
   ctx->stopTest();
   return NDBT_OK;
 }
-<<<<<<< HEAD
-=======
 
 int runArbitrationWithApiNodeFailure(NDBT_Context* ctx, NDBT_Step* step)
 {
@@ -7617,7 +7615,6 @@
     g_err << "ERROR: stopping old master " << master << endl;
     return NDBT_FAILED;
   }
->>>>>>> 5b3c9dae
 
   /**
    * 4. disconnect api node
@@ -8335,15 +8332,12 @@
   STEP(waitAndCheckLMBUsage);
   FINALIZER(dropManyTables);
 }
-<<<<<<< HEAD
-=======
 TESTCASE("ArbitrationWithApiNodeFailure",
          "Check that arbitration do not fail with non arbitrator api node "
          "failure.");
 {
   STEP(runArbitrationWithApiNodeFailure);
 }
->>>>>>> 5b3c9dae
 
 NDBT_TESTSUITE_END(testNodeRestart);
 
