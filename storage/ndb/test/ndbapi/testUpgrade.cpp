/*
   Copyright (c) 2008, 2019, Oracle and/or its affiliates. All rights reserved.

   This program is free software; you can redistribute it and/or modify
   it under the terms of the GNU General Public License as published by
   the Free Software Foundation; version 2 of the License.

   This program is distributed in the hope that it will be useful,
   but WITHOUT ANY WARRANTY; without even the implied warranty of
   MERCHANTABILITY or FITNESS FOR A PARTICULAR PURPOSE.  See the
   GNU General Public License for more details.

   You should have received a copy of the GNU General Public License
   along with this program; if not, write to the Free Software
   Foundation, Inc., 51 Franklin St, Fifth Floor, Boston, MA 02110-1301  USA
*/

#include <NDBT.hpp>
#include <NDBT_Test.hpp>
#include <HugoTransactions.hpp>
#include <UtilTransactions.hpp>
#include <NdbRestarter.hpp>
#include <AtrtClient.hpp>
#include <Bitmask.hpp>
#include <NdbBackup.hpp>
#include <ndb_version.h>
#include <random.h>
#include <NdbMutex.h>
<<<<<<< HEAD
=======
#include <NdbEnv.h>
>>>>>>> af874330
#include <signaldata/DumpStateOrd.hpp>

static Vector<BaseString> table_list;

static Uint32 preVersion = 0;
static Uint32 postVersion = 0;

struct NodeInfo
{
  int nodeId;
  int processId;
  int nodeGroup;
};

static
const char* getBaseDir()
{
  /* Atrt basedir exposed via env var MYSQL_HOME */
  const char* envHome = NdbEnv_GetEnv("MYSQL_HOME", NULL, 0);

  if (envHome == NULL)
  {
    ndbout_c("testUpgrade getBaseDir() MYSQL_HOME not set");
    return "./";
  }
  else
  {
    return envHome;
  }
}

int CMT_createTableHook(Ndb* ndb,
                        NdbDictionary::Table& table,
                        int when,
                        void* arg)
{
  if (when == 0)
  {
    Uint32 num = ((Uint32*) arg)[0];
    Uint32 fragCount = ((Uint32*) arg)[1];

    /* Substitute a unique name */
    char buf[100];
    BaseString::snprintf(buf, sizeof(buf),
                         "%s_%u",
                         table.getName(),
                         num);
    table.setName(buf);
    if (fragCount > 0)
    {
      table.setFragmentCount(fragCount);
      table.setPartitionBalance(
        NdbDictionary::Object::PartitionBalance_Specific);
    }
    
    ndbout << "Creating " << buf 
           << " with fragment count " << fragCount 
           << endl;
  }
  return 0;
}

Uint32
determineMaxFragCount(NDBT_Context* ctx, NDBT_Step* step)
{
  Ndb* pNdb = GETNDB(step);
  NdbDictionary::Dictionary* dict = pNdb->getDictionary();

  /* Find max # frags we can create... */
  ndbout << "Determining max fragment count on this cluster" << endl;
  Uint32 fc = (ctx->getTab()->getFragmentCount() * 2);
  ndbout << "Start point " << fc << endl;
  bool up = true;
  do
  {
    ndbout << "Trying " << fc << " ...";

    NdbDictionary::HashMap hm;
    bool ok = (dict->getDefaultHashMap(hm, fc) == 0);
    
    ndbout << "a" << endl;

    if (!ok)
    {
      if (dict->initDefaultHashMap(hm, fc) == 0)
      {
        ndbout << "b" << endl;
        ok = (dict->createHashMap(hm) == 0);
      }
      ndbout << "c" << endl;
    }

    if (ok)
    {
      Uint32 args[2];
      args[0] = 0;
      args[1] = fc;
      
      if (NDBT_Tables::createTable(pNdb,
                                   ctx->getTab()->getName(), 
                                   false,
                                   false,
                                   CMT_createTableHook,
                                   &args) != 0)
      {
        ok = false;
      }
      else
      {
        /* Worked, drop it... */
        char buf[100];
        BaseString::snprintf(buf, sizeof(buf),
                             "%s_%u",
                             ctx->getTab()->getName(),
                             0);
        ndbout << "Dropping " << buf << endl;
        pNdb->getDictionary()->dropTable(buf);
      }
    }
        

    if (ok)
    {
      ndbout << "ok" << endl;
      if (up)
      {
        fc*= 2;
      }
      else
      {
        break;
      }
    }
    else
    {
      ndbout << "failed" << endl;
      
      if (up)
      {
        up = false;
      }

      fc--;
    }
  } while (true);
  
  ndbout << "Max frag count : " << fc << endl;

  return fc;
}

static const Uint32 defaultManyTableCount = 70;

int 
createManyTables(NDBT_Context* ctx, NDBT_Step* step)
{
  Ndb* pNdb = GETNDB(step);

  Uint32 tableCount = ctx->getProperty("ManyTableCount", defaultManyTableCount);
  Uint32 fragmentCount = ctx->getProperty("FragmentCount", Uint32(0));
  
  /* fragmentCount
   * 0 = default
   * 1..n = as requested
   * ~Uint32(0) = max possible
   */
  if (fragmentCount == ~Uint32(0))
  {
    fragmentCount = determineMaxFragCount(ctx, step);
  }  
  
  for (Uint32 tn = 1; tn < tableCount; tn++)
  {
    Uint32 args[2];
    args[0] = tn;
    args[1] = fragmentCount;

    if (NDBT_Tables::createTable(pNdb, 
                                 ctx->getTab()->getName(), 
                                 false,
                                 false,
                                 CMT_createTableHook,
                                 &args) != 0)
    {
      return NDBT_FAILED;
    }
  }

  return NDBT_OK;
}

int dropManyTables(NDBT_Context* ctx, NDBT_Step* step)
{
  Ndb* pNdb = GETNDB(step);

  Uint32 tableCount = ctx->getProperty("ManyTableCount", defaultManyTableCount);
  char buf[100];
  
  for (Uint32 tn = 0; tn < tableCount; tn++)
  {
    BaseString::snprintf(buf, sizeof(buf),
                         "%s_%u",
                         ctx->getTab()->getName(),
                         tn);
    ndbout << "Dropping " << buf << endl;
    pNdb->getDictionary()->dropTable(buf);
  }
  
  return NDBT_OK;
}

static
int
createEvent(Ndb *pNdb,
            const NdbDictionary::Table &tab,
            bool merge_events = true,
            bool report = true)
{
  char eventName[1024];
  sprintf(eventName,"%s_EVENT",tab.getName());
  
  NdbDictionary::Dictionary *myDict = pNdb->getDictionary();

  if (!myDict) {
    g_err << "Dictionary not found " 
	  << pNdb->getNdbError().code << " "
	  << pNdb->getNdbError().message << endl;
    return NDBT_FAILED;
  }
  
  myDict->dropEvent(eventName);
  
  NdbDictionary::Event myEvent(eventName);
  myEvent.setTable(tab.getName());
  myEvent.addTableEvent(NdbDictionary::Event::TE_ALL); 
  for(int a = 0; a < tab.getNoOfColumns(); a++){
    myEvent.addEventColumn(a);
  }
  myEvent.mergeEvents(merge_events);

  if (report)
    myEvent.setReport(NdbDictionary::Event::ER_SUBSCRIBE);

  int res = myDict->createEvent(myEvent); // Add event to database
  
  if (res == 0)
    myEvent.print();
  else if (myDict->getNdbError().classification ==
	   NdbError::SchemaObjectExists) 
  {
    g_info << "Event creation failed event exists\n";
    res = myDict->dropEvent(eventName);
    if (res) {
      g_err << "Failed to drop event: " 
	    << myDict->getNdbError().code << " : "
	    << myDict->getNdbError().message << endl;
      return NDBT_FAILED;
    }
    // try again
    res = myDict->createEvent(myEvent); // Add event to database
    if (res) {
      g_err << "Failed to create event (1): " 
	    << myDict->getNdbError().code << " : "
	    << myDict->getNdbError().message << endl;
      return NDBT_FAILED;
    }
  }
  else 
  {
    g_err << "Failed to create event (2): " 
	  << myDict->getNdbError().code << " : "
	  << myDict->getNdbError().message << endl;
    return NDBT_FAILED;
  }

  return NDBT_OK;
}

static
int
dropEvent(Ndb *pNdb, const NdbDictionary::Table &tab)
{
  char eventName[1024];
  sprintf(eventName,"%s_EVENT",tab.getName());
  NdbDictionary::Dictionary *myDict = pNdb->getDictionary();
  if (!myDict) {
    g_err << "Dictionary not found " 
	  << pNdb->getNdbError().code << " "
	  << pNdb->getNdbError().message << endl;
    return NDBT_FAILED;
  }
  if (myDict->dropEvent(eventName)) {
    g_err << "Failed to drop event: " 
	  << myDict->getNdbError().code << " : "
	  << myDict->getNdbError().message << endl;
    return NDBT_FAILED;
  }
  return NDBT_OK;
}


static NdbMutex* createDropEvent_mutex = 0;

static
int
createDropEvent(NDBT_Context* ctx, NDBT_Step* step, bool wait = true)
{
  if (!wait)
  {
    if (NdbMutex_Trylock(createDropEvent_mutex) != 0)
    {
      g_err << "Skipping createDropEvent since already running in other process" << endl;
      return NDBT_OK;
    }
  }
  else if (NdbMutex_Lock(createDropEvent_mutex) != 0)
  {
    g_err << "Error while locking createDropEvent_mutex" << endl;
    return NDBT_FAILED;
  }

  Ndb* pNdb = GETNDB(step);
  NdbDictionary::Dictionary *myDict = pNdb->getDictionary();

  int res = NDBT_OK;
  if (ctx->getProperty("NoDDL", Uint32(0)) == 0)
  {
    for (unsigned i = 0; i<table_list.size(); i++)
    {
      const NdbDictionary::Table* tab = myDict->getTable(table_list[i].c_str());
      if (tab == 0)
      {
        continue;
      }
      if ((res = createEvent(pNdb, *tab) != NDBT_OK))
      {
        goto done;
      }
      
      
      
      if ((res = dropEvent(pNdb, *tab)) != NDBT_OK)
      {
        goto done;
      }
    }
  }

done:
  if (NdbMutex_Unlock(createDropEvent_mutex) != 0)
  {
    g_err << "Error while unlocking createDropEvent_mutex" << endl;
    return NDBT_FAILED;
  }

  return res;
}

/* An enum for expressing how many of the multiple nodes
 * of a given type an action should be applied to
 */
enum NodeSet
{
  All = 0,
  NotAll = 1, /* less than All, or None if there's only 1 */
  None = 2
};

uint getNodeCount(NodeSet set, uint numNodes)
{
  switch(set)
  {
  case All:
    return numNodes;
  case NotAll:
  {
    if (numNodes < 2)
      return 0;
    
    if (numNodes == 2)
      return 1;
    
    uint range = numNodes - 2;
    
    /* At least 1, at most numNodes - 1 */
    return (1 + (rand() % (range + 1)));
  }
  case None:
  {
    return 0;
  }
  default:
    g_err << "Unknown set type : " << set << endl;
    abort();
    return 0;
  }
};


/**
  Test that one node at a time can be upgraded
*/

int runUpgrade_NR1(NDBT_Context* ctx, NDBT_Step* step){
  AtrtClient atrt;

  NodeSet mgmdNodeSet = (NodeSet) ctx->getProperty("MgmdNodeSet", Uint32(0));
  NodeSet ndbdNodeSet = (NodeSet) ctx->getProperty("NdbdNodeSet", Uint32(0));

  SqlResultSet clusters;
  if (!atrt.getClusters(clusters))
    return NDBT_FAILED;

  while (clusters.next())
  {
    uint clusterId= clusters.columnAsInt("id");
    SqlResultSet tmp_result;
    if (!atrt.getConnectString(clusterId, tmp_result))
      return NDBT_FAILED;

    NdbRestarter restarter(tmp_result.column("connectstring"));
    restarter.setReconnect(true); // Restarting mgmd
    g_err << "Cluster '" << clusters.column("name")
          << "@" << tmp_result.column("connectstring") << "'" << endl;

    if (restarter.waitClusterStarted())
      return NDBT_FAILED;

    // Restart ndb_mgmd(s)
    SqlResultSet mgmds;
    if (!atrt.getMgmds(clusterId, mgmds))
      return NDBT_FAILED;
    
    uint mgmdCount = mgmds.numRows();
    uint mgmd_start_count = mgmdCount;
    uint restartCount = getNodeCount(mgmdNodeSet, mgmdCount);
      
    while (mgmds.next() && mgmdCount --)
    {
      ndbout << "Restart mgmd" << mgmds.columnAsInt("node_id") << endl;
      if (!atrt.stopProcess(mgmds.columnAsInt("id")) ||
          !atrt.switchConfig(mgmds.columnAsInt("id"),"--initial"))
        return NDBT_FAILED;
    }
    mgmds.reset();
    while (mgmds.next() && mgmd_start_count --)
    {
      ndbout << "Restart mgmd" << mgmds.columnAsInt("node_id") << endl;
      if (!atrt.startProcess(mgmds.columnAsInt("id")))
        return NDBT_FAILED;
    }
    
    // Restart ndbd(s)
    SqlResultSet ndbds;
    if (!atrt.getNdbds(clusterId, ndbds))
      return NDBT_FAILED;

    uint ndbdCount = ndbds.numRows();
    restartCount = getNodeCount(ndbdNodeSet, ndbdCount);
    
    ndbout << "Restarting "
             << restartCount << " of " << ndbdCount
             << " ndbds" << endl;
    
    while(ndbds.next() && restartCount --)
    {
      int nodeId = ndbds.columnAsInt("node_id");
      int processId = ndbds.columnAsInt("id");
      ndbout << "Restart node " << nodeId << endl;
      
      if (!atrt.changeVersion(processId, ""))
        return NDBT_FAILED;
      
      if (restarter.waitNodesNoStart(&nodeId, 1))
        return NDBT_FAILED;
      
      if (restarter.startNodes(&nodeId, 1))
        return NDBT_FAILED;
      
      if (restarter.waitNodesStarted(&nodeId, 1))
        return NDBT_FAILED;
      
      if (createDropEvent(ctx, step))
        return NDBT_FAILED;
    }
  }
  
  ctx->stopTest();
  return NDBT_OK;
}

static
int
runBug48416(NDBT_Context* ctx, NDBT_Step* step)
{
  Ndb* pNdb = GETNDB(step);

  return NDBT_Tables::createTable(pNdb, "I1");
}

static
int
runUpgrade_Half(NDBT_Context* ctx, NDBT_Step* step)
{
  // Assuming 2 replicas

  AtrtClient atrt;

  const bool waitNode = ctx->getProperty("WaitNode", Uint32(0)) != 0;
  const bool event = ctx->getProperty("CreateDropEvent", Uint32(0)) != 0;
  const char * args = "";
  if (ctx->getProperty("KeepFS", Uint32(0)) != 0)
  {
    args = "--initial=0";
  }

  NodeSet mgmdNodeSet = (NodeSet) ctx->getProperty("MgmdNodeSet", Uint32(0));
  NodeSet ndbdNodeSet = (NodeSet) ctx->getProperty("NdbdNodeSet", Uint32(0));

  SqlResultSet clusters;
  if (!atrt.getClusters(clusters))
    return NDBT_FAILED;

  while (clusters.next())
  {
    uint clusterId= clusters.columnAsInt("id");
    SqlResultSet tmp_result;
    if (!atrt.getConnectString(clusterId, tmp_result))
      return NDBT_FAILED;

    NdbRestarter restarter(tmp_result.column("connectstring"));
    restarter.setReconnect(true); // Restarting mgmd
    g_err << "Cluster '" << clusters.column("name")
          << "@" << tmp_result.column("connectstring") << "'" << endl;

    if(restarter.waitClusterStarted())
      return NDBT_FAILED;

    // Restart ndb_mgmd(s)
    SqlResultSet mgmds;
    if (!atrt.getMgmds(clusterId, mgmds))
      return NDBT_FAILED;

    uint mgmdCount = mgmds.numRows();
    uint restartCount = getNodeCount(mgmdNodeSet, mgmdCount);
    
    ndbout << "Restarting "
             << restartCount << " of " << mgmdCount
            << " mgmds" << endl;
      
    while (mgmds.next() && restartCount --)
    {
      ndbout << "Restart mgmd" << mgmds.columnAsInt("node_id") << endl;
      if (!atrt.changeVersion(mgmds.columnAsInt("id"), ""))
        return NDBT_FAILED;

      if(restarter.waitConnected())
        return NDBT_FAILED;
    }

    NdbSleep_SecSleep(5); // TODO, handle arbitration

    // Restart one ndbd in each node group
    SqlResultSet ndbds;
    if (!atrt.getNdbds(clusterId, ndbds))
      return NDBT_FAILED;

    Vector<NodeInfo> nodes;
    while (ndbds.next())
    {
      struct NodeInfo n;
      n.nodeId = ndbds.columnAsInt("node_id");
      n.processId = ndbds.columnAsInt("id");
      n.nodeGroup = restarter.getNodeGroup(n.nodeId);
      nodes.push_back(n);
    }

    uint ndbdCount = ndbds.numRows();
    restartCount = getNodeCount(ndbdNodeSet, ndbdCount);
    
    ndbout << "Restarting "
             << restartCount << " of " << ndbdCount
             << " ndbds" << endl;
    
    int nodesarray[256];
    int cnt= 0;

    Bitmask<4> seen_groups;
    Bitmask<4> restarted_nodes;
    for (Uint32 i = 0; (i<nodes.size() && restartCount); i++)
    {
      int nodeId = nodes[i].nodeId;
      int processId = nodes[i].processId;
      int nodeGroup= nodes[i].nodeGroup;

      if (seen_groups.get(nodeGroup))
      {
        // One node in this node group already down
        continue;
      }
      seen_groups.set(nodeGroup);
      restarted_nodes.set(nodeId);

      ndbout << "Restart node " << nodeId << endl;
      
      if (!atrt.changeVersion(processId, args))
        return NDBT_FAILED;
      
      if (waitNode)
      {
        restarter.waitNodesNoStart(&nodeId, 1);
      }

      nodesarray[cnt++]= nodeId;
      restartCount--;
    }
    
    if (!waitNode)
    {
      if (restarter.waitNodesNoStart(nodesarray, cnt))
        return NDBT_FAILED;
    }

    ndbout << "Starting and wait for started..." << endl;
    if (restarter.startAll())
      return NDBT_FAILED;

    if (restarter.waitClusterStarted())
      return NDBT_FAILED;

    CHK_NDB_READY(GETNDB(step));

    if (event && createDropEvent(ctx, step))
    {
      return NDBT_FAILED;
    }

    ndbout << "Half started" << endl;

    if (ctx->getProperty("HalfStartedHold", (Uint32)0) != 0)
    {
      while (ctx->getProperty("HalfStartedHold", (Uint32)0) != 0)
      {
        ndbout << "Half started holding..." << endl;
        ctx->setProperty("HalfStartedDone", (Uint32)1);
        NdbSleep_SecSleep(30);
      }
      ndbout << "Got half started continue..." << endl;
    }

    // Restart the remaining nodes
    cnt= 0;
    for (Uint32 i = 0; (i<nodes.size() && restartCount); i++)
    {
      int nodeId = nodes[i].nodeId;
      int processId = nodes[i].processId;

      if (restarted_nodes.get(nodeId))
        continue;
      
      ndbout << "Restart node " << nodeId << endl;
      if (!atrt.changeVersion(processId, args))
        return NDBT_FAILED;

      if (waitNode)
      {
        restarter.waitNodesNoStart(&nodeId, 1);
      }

      nodesarray[cnt++]= nodeId;
      restartCount --;
    }

    
    if (!waitNode)
    {
      if (restarter.waitNodesNoStart(nodesarray, cnt))
        return NDBT_FAILED;
    }

    ndbout << "Starting and wait for started..." << endl;
    if (restarter.startAll())
      return NDBT_FAILED;
    
    if (restarter.waitClusterStarted())
      return NDBT_FAILED;

    CHK_NDB_READY(GETNDB(step));

    if (event && createDropEvent(ctx, step))
    {
      return NDBT_FAILED;
    }
  }

  return NDBT_OK;
}



/**
   Test that one node in each nodegroup can be upgraded simultaneously
    - using method1
*/

int runUpgrade_NR2(NDBT_Context* ctx, NDBT_Step* step)
{
  // Assuming 2 replicas

  ctx->setProperty("WaitNode", 1);
  ctx->setProperty("CreateDropEvent", 1);
  int res = runUpgrade_Half(ctx, step);
  ctx->stopTest();
  return res;
}

/**
   Test that one node in each nodegroup can be upgrade simultaneously
    - using method2, ie. don't wait for "nostart" before stopping
      next node
*/

int runUpgrade_NR3(NDBT_Context* ctx, NDBT_Step* step){
  // Assuming 2 replicas

  ctx->setProperty("CreateDropEvent", 1);
  int res = runUpgrade_Half(ctx, step);
  ctx->stopTest();
  return res;
}

/**
   Test that we can upgrade the Ndbds on their own
*/
int runUpgrade_NdbdOnly(NDBT_Context* ctx, NDBT_Step* step)
{
  ctx->setProperty("MgmdNodeSet", (Uint32) NodeSet(None));
  int res = runUpgrade_Half(ctx, step);
  ctx->stopTest();
  return res;
}

/**
   Test that we can upgrade the Ndbds first, then
   the MGMDs
*/
int runUpgrade_NdbdFirst(NDBT_Context* ctx, NDBT_Step* step)
{
  ctx->setProperty("MgmdNodeSet", (Uint32) NodeSet(None));
  int res = runUpgrade_Half(ctx, step);
  if (res == NDBT_OK)
  {
    ctx->setProperty("MgmdNodeSet", (Uint32) NodeSet(All));
    ctx->setProperty("NdbdNodeSet", (Uint32) NodeSet(None));
    res = runUpgrade_Half(ctx, step);
  }
  ctx->stopTest();
  return res;
}

/**
   Upgrade some of the MGMDs
*/
int runUpgrade_NotAllMGMD(NDBT_Context* ctx, NDBT_Step* step)
{
  ctx->setProperty("MgmdNodeSet", (Uint32) NodeSet(NotAll));
  ctx->setProperty("NdbdNodeSet", (Uint32) NodeSet(None));
  int res = runUpgrade_Half(ctx, step);
  ctx->stopTest();
  return res;
}

int runCheckStarted(NDBT_Context* ctx, NDBT_Step* step){

  // Check cluster is started
  NdbRestarter restarter;
  if(restarter.waitClusterStarted() != 0){
    g_err << "All nodes was not started " << endl;
    return NDBT_FAILED;
  }

  // Check atrtclient is started
  AtrtClient atrt;
  if(!atrt.waitConnected()){
    g_err << "atrt server was not started " << endl;
    return NDBT_FAILED;
  }

  // Make sure atrt assigns nodeid != -1
  SqlResultSet procs;
  if (!atrt.doQuery("SELECT * FROM process where type <> \'mysql\'", procs))
    return NDBT_FAILED;

  while (procs.next())
  {
    if (procs.columnAsInt("node_id") == (unsigned)-1){
      ndbout << "Found one process with node_id -1, "
             << "use --fix-nodeid=1 to atrt to fix this" << endl;
      return NDBT_FAILED;
    }
  }

  return NDBT_OK;
}

int
runCreateIndexT1(NDBT_Context* ctx, NDBT_Step* step)
{
  Ndb* pNdb = GETNDB(step);
  NdbDictionary::Dictionary* pDict = pNdb->getDictionary();
  const NdbDictionary::Table* pTab = pDict->getTable("T1");
  if (pTab == 0)
  {
    g_err << "getTable(T1) error: " << pDict->getNdbError() << endl;
    return NDBT_FAILED;
  }
  NdbDictionary::Index ind;
  ind.setName("T1X1");
  ind.setTable("T1");
  ind.setType(NdbDictionary::Index::OrderedIndex);
  ind.setLogging(false);
  ind.addColumn("KOL2");
  ind.addColumn("KOL3");
  ind.addColumn("KOL4");
  if (pDict->createIndex(ind, *pTab) != 0)
  {
    g_err << "createIndex(T1X1) error: " << pDict->getNdbError() << endl;
    return NDBT_FAILED;
  }
  return NDBT_OK;
}

int 
runCreateAllTables(NDBT_Context* ctx, NDBT_Step* step)
{
  Uint32 useRangeScanT1 = ctx->getProperty("UseRangeScanT1", (Uint32)0);

  ndbout_c("createAllTables");
  if (NDBT_Tables::createAllTables(GETNDB(step), false, true))
    return NDBT_FAILED;

  for (int i = 0; i<NDBT_Tables::getNumTables(); i++)
    table_list.push_back(BaseString(NDBT_Tables::getTable(i)->getName()));

  if (useRangeScanT1)
    if (runCreateIndexT1(ctx, step) != NDBT_OK)
      return NDBT_FAILED;

  return NDBT_OK;
}

int
runCreateOneTable(NDBT_Context* ctx, NDBT_Step* step)
{
  // Table is already created...
  // so we just add it to table_list
  table_list.push_back(BaseString(ctx->getTab()->getName()));

  return NDBT_OK;
}

int runGetTableList(NDBT_Context* ctx, NDBT_Step* step)
{
  table_list.clear();
  ndbout << "Looking for tables ... ";
  for (int i = 0; i<NDBT_Tables::getNumTables(); i++)
  {
    const NdbDictionary::Table* tab = 
      GETNDB(step)->getDictionary()
      ->getTable(NDBT_Tables::getTable(i)
                 ->getName());
    if (tab != NULL)
    {
      ndbout << tab->getName() << " ";
      table_list.push_back(BaseString(tab->getName()));
    }
  }
  ndbout << endl;

  return NDBT_OK;
}

int
runLoadAll(NDBT_Context* ctx, NDBT_Step* step)
{
  Ndb* pNdb = GETNDB(step);
  NdbDictionary::Dictionary * pDict = pNdb->getDictionary();
  int records = ctx->getNumRecords();
  int result = NDBT_OK;
  
  for (unsigned i = 0; i<table_list.size(); i++)
  {
    const NdbDictionary::Table* tab = pDict->getTable(table_list[i].c_str());
    HugoTransactions trans(* tab);
    trans.loadTable(pNdb, records);
    trans.scanUpdateRecords(pNdb, records);
  }
  
  return result;
}

int
runClearAll(NDBT_Context* ctx, NDBT_Step* step)
{
  Ndb* pNdb = GETNDB(step);
  NdbDictionary::Dictionary * pDict = pNdb->getDictionary();
  int records = ctx->getNumRecords();
  int result = NDBT_OK;

  for (unsigned i = 0; i<table_list.size(); i++)
  {
    const NdbDictionary::Table* tab = pDict->getTable(table_list[i].c_str());
    if (tab)
    {
      HugoTransactions trans(* tab);
      trans.clearTable(pNdb, records);
    }
  }
  
  return result;
}


int
runBasic(NDBT_Context* ctx, NDBT_Step* step)
{
  Uint32 useRangeScanT1 = ctx->getProperty("UseRangeScanT1", (uint32)0);

  Ndb* pNdb = GETNDB(step);
  NdbDictionary::Dictionary * pDict = pNdb->getDictionary();
  int records = ctx->getNumRecords();
  int result = NDBT_OK;

  int l = 0;
  while (!ctx->isTestStopped())
  {
    for (unsigned i = 0; i<table_list.size(); i++)
    {
      const NdbDictionary::Table* tab = pDict->getTable(table_list[i].c_str());
      HugoTransactions trans(* tab);
      switch(l % 4){
      case 0:
        trans.loadTable(pNdb, records);
        trans.scanUpdateRecords(pNdb, records);
        trans.pkUpdateRecords(pNdb, records);
        trans.pkReadUnlockRecords(pNdb, records);
        break;
      case 1:
        trans.scanUpdateRecords(pNdb, records);
        // TODO make pkInterpretedUpdateRecords work on any table
        // (or check if it does)
        if (strcmp(tab->getName(), "T1") == 0)
          trans.pkInterpretedUpdateRecords(pNdb, records);
        if (strcmp(tab->getName(), "T1") == 0 &&
            useRangeScanT1)
        {
          const NdbDictionary::Index* pInd = pDict->getIndex("T1X1", "T1");
          if (pInd == 0)
          {
            g_err << "getIndex(T1X1) error: " << pDict->getNdbError() << endl;
            return NDBT_FAILED;
          }
          // bug#13834481 - bound values do not matter
          const Uint32 lo = 0x11110000;
          const Uint32 hi = 0xaaaa0000;
          HugoTransactions::HugoBound bound_arr[6];
          int bound_cnt = 0;
          for (int j = 0; j <= 1; j++) {
            int n = rand() % 4;
            for (int i = 0; i < n; i++) {
              HugoTransactions::HugoBound& b = bound_arr[bound_cnt++];
              b.attr = i;
              b.type = (j == 0 ? 0 : 2); // LE/GE
              b.value = (j == 0 ? &lo : &hi);
            }
          }
          g_info << "range scan T1 with " << bound_cnt << " bounds" << endl;
          if (trans.scanReadRecords(pNdb, pInd, records, 0, 0,
              NdbOperation::LM_Read, 0, bound_cnt, bound_arr) != 0)
          {
            const NdbError& err = trans.getNdbError();
            /*
             * bug#13834481 symptoms include timeouts and error 1231.
             * Check for any non-temporary error.
             */
            if (err.status == NdbError::TemporaryError)
            {
              g_info << "range scan T1 temporary error: " << err << endl;
            }
            if (err.status != NdbError::TemporaryError)
            {
              g_err << "range scan T1 permanent error: " << err << endl;
              return NDBT_FAILED;
            }
          }
        }
        trans.clearTable(pNdb, records/2);
        trans.loadTable(pNdb, records/2);
        break;
      case 2:
        trans.clearTable(pNdb, records/2);
        trans.loadTable(pNdb, records/2);
        trans.clearTable(pNdb, records/2);
        break;
      case 3:
        if (createDropEvent(ctx, step, false))
        {
          return NDBT_FAILED;
        }
        break;
      }
    }
    l++;
  }
  
  return result;
}

#define CHK2(b, e) \
  if (!(b)) { \
    g_err << "ERR: " << #b << " failed at line " << __LINE__ \
          << ": " << e << endl; \
    result = NDBT_FAILED; \
    break; \
  }

static int
runBug14702377(NDBT_Context* ctx, NDBT_Step* step)
{
  Ndb* pNdb = GETNDB(step);
  NdbDictionary::Dictionary * pDict = pNdb->getDictionary();
  int records = ctx->getNumRecords();
  int result = NDBT_OK;

  while (ctx->getProperty("HalfStartedDone", (Uint32)0) == 0)
  {
    ndbout << "Wait for half started..." << endl;
    NdbSleep_SecSleep(15);
  }
  ndbout << "Got half started" << endl;

  while (1)
  {
    require(table_list.size() == 1);
    const char* tabname = table_list[0].c_str();
    const NdbDictionary::Table* tab = 0;
    CHK2((tab = pDict->getTable(tabname)) != 0,
          tabname << ": " << pDict->getNdbError());
    const int ncol = tab->getNoOfColumns();

    {
      HugoTransactions trans(*tab);
      CHK2(trans.loadTable(pNdb, records) == 0, trans.getNdbError());
    }

    for (int r = 0; r < records; r++)
    {
      // with 1000 records will surely hit bug case
      const int lm = myRandom48(4); // 2
      const int nval = myRandom48(ncol + 1); // most
      const bool exist = myRandom48(2); // false

      NdbTransaction* pTx = 0;
      NdbOperation* pOp = 0;
      CHK2((pTx = pNdb->startTransaction()) != 0,
           pNdb->getNdbError());
      CHK2((pOp = pTx->getNdbOperation(tab)) != 0,
           pTx->getNdbError());
      CHK2((pOp->readTuple((NdbOperation::LockMode)lm)) == 0,
           pOp->getNdbError());

      for (int id = 0; id <= 0; id++)
      {
        const NdbDictionary::Column* c = tab->getColumn(id);
        require(c != 0 && c->getPrimaryKey() &&
               c->getType() == NdbDictionary::Column::Unsigned);
        Uint32 val = myRandom48(records);
        if (!exist)
          val = 0xaaaa0000 + myRandom48(0xffff + 1);
        const char* valp = (const char*)&val;
        CHK2(pOp->equal(id, valp) == 0, pOp->getNdbError());
      }
      CHK2(result == NDBT_OK, "failed");

      for (int id = 0; id < nval; id++)
      {
        const NdbDictionary::Column* c = tab->getColumn(id);
        require(c != 0 && (id == 0 || !c->getPrimaryKey()));
        CHK2(pOp->getValue(id) != 0, pOp->getNdbError());
      }
      CHK2(result == NDBT_OK, "failed");

      char info1[200];
      sprintf(info1, "lm=%d nval=%d exist=%d",
                      lm, nval, exist);
      g_info << "PK read T1 exec: " << info1 << endl;
      Uint64 t1 = NdbTick_CurrentMillisecond();
      int ret = pTx->execute(NdbTransaction::NoCommit);
      Uint64 t2 = NdbTick_CurrentMillisecond();
      int msec = (int)(t2-t1);
      const NdbError& txerr = pTx->getNdbError();
      const NdbError& operr = pOp->getNdbError();
      char info2[200];
      sprintf(info2, "%s msec=%d ret=%d txerr=%d operr=%d",
                      info1, msec, ret, txerr.code, operr.code);
      g_info << "PK read T1 done: " << info2 << endl;

      if (ret == 0 && txerr.code == 0 && operr.code == 0)
      {
        CHK2(exist, "row should not be found: " << info2);
      }
      else
      if (ret == 0 && txerr.code == 626 && operr.code == 626)
      {
        CHK2(!exist, "row should be found: " << info2);
      }
      else
      if (txerr.status == NdbError::TemporaryError)
      {
        g_err << "PK read T1 temporary error (tx): " << info2 << endl;
        NdbSleep_MilliSleep(50);
      }
      else
      if (operr.status == NdbError::TemporaryError)
      {
        g_err << "PK read T1 temporary error (op): " << info2 << endl;
        NdbSleep_MilliSleep(50);
      }
      else
      {
        // gets 4012 before bugfix
        CHK2(false, "unexpected error: " << info2);
      }
      pNdb->closeTransaction(pTx);
      pTx = 0;
    }

    break;
  }

  g_err << "Clear half started hold..." << endl;
  ctx->setProperty("HalfStartedHold", (Uint32)0);
  return result;
}

int
rollingRestart(NDBT_Context* ctx, NDBT_Step* step)
{
  // Assuming 2 replicas

  AtrtClient atrt;

  SqlResultSet clusters;
  if (!atrt.getClusters(clusters))
    return NDBT_FAILED;

  while (clusters.next())
  {
    uint clusterId= clusters.columnAsInt("id");
    SqlResultSet tmp_result;
    if (!atrt.getConnectString(clusterId, tmp_result))
      return NDBT_FAILED;

    NdbRestarter restarter(tmp_result.column("connectstring"));
    if (restarter.rollingRestart())
      return NDBT_FAILED;
  }
  
  return NDBT_OK;

}

int runUpgrade_Traffic(NDBT_Context* ctx, NDBT_Step* step){
  // Assuming 2 replicas
  
  ndbout_c("upgrading");
  int res = runUpgrade_Half(ctx, step);
  if (res == NDBT_OK)
  {
    ndbout_c("rolling restarting");
    res = rollingRestart(ctx, step);
  }
  ctx->stopTest();
  return res;
}

int
startPostUpgradeChecks(NDBT_Context* ctx, NDBT_Step* step)
{
  /**
   * This will restart *self* in new version
   */

  BaseString extraArgs;
  if (ctx->getProperty("RestartNoDDL", Uint32(0)))
  {
    /* Ask post-upgrade steps not to perform DDL
     * (e.g. for 6.3->7.0 upgrade)
     */
    extraArgs.append(" --noddl ");
  }

  /**
   * mysql-getopt works so that passing "-n X -n Y" is ok
   *   and is interpreted as "-n Y"
   *
   * so we restart ourselves with testcase-name and "--post-upgrade" appended
   * e.g if testcase is "testUpgrade -n X"
   *     this will restart it as "testUpgrade -n X -n X--post-upgrade"
   */
  BaseString tc;
  tc.assfmt("-n %s--post-upgrade %s", 
            ctx->getCase()->getName(),
            extraArgs.c_str());

  ndbout << "About to restart self with extra arg: " << tc.c_str() << endl;

  AtrtClient atrt;
  int process_id = atrt.getOwnProcessId();
  if (process_id == -1)
  {
    g_err << "Failed to find own process id" << endl;
    return NDBT_FAILED;
  }

  if (!atrt.changeVersion(process_id, tc.c_str()))
    return NDBT_FAILED;

  // Will not be reached...

  return NDBT_OK;
}

int
startPostUpgradeChecksApiFirst(NDBT_Context* ctx, NDBT_Step* step)
{
  /* If Api is upgraded before all NDBDs then it may not 
   * be possible to use DDL from the upgraded API
   * The upgraded Api will decide, but we pass NoDDL
   * in
   */
  ctx->setProperty("RestartNoDDL", 1);
  return startPostUpgradeChecks(ctx, step);
}

int
runPostUpgradeChecks(NDBT_Context* ctx, NDBT_Step* step)
{
  /**
   * Table will be dropped/recreated
   *   automatically by NDBT...
   *   so when we enter here, this is already tested
   */
  NdbBackup backup;

  ndbout << "Starting backup..." << flush;
  if (backup.start() != 0)
  {
    ndbout << "Failed" << endl;
    return NDBT_FAILED;
  }
  ndbout << "done" << endl;


  if ((ctx->getProperty("NoDDL", Uint32(0)) == 0) &&
      (ctx->getProperty("KeepFS", Uint32(0)) != 0))
  {
    /**
     * Bug48227
     * Upgrade with FS 6.3->7.0, followed by table
     * create, followed by Sys restart resulted in 
     * table loss.
     */
    Ndb* pNdb = GETNDB(step);
    NdbDictionary::Dictionary *pDict = pNdb->getDictionary();
    {
      NdbDictionary::Dictionary::List l;
      pDict->listObjects(l);
      for (Uint32 i = 0; i<l.count; i++)
        ndbout_c("found %u : %s", l.elements[i].id, l.elements[i].name);
    }
    
    pDict->dropTable("I3");
    if (NDBT_Tables::createTable(pNdb, "I3"))
    {
      ndbout_c("Failed to create table!");
      ndbout << pDict->getNdbError() << endl;
      return NDBT_FAILED;
    }
    
    {
      NdbDictionary::Dictionary::List l;
      pDict->listObjects(l);
      for (Uint32 i = 0; i<l.count; i++)
        ndbout_c("found %u : %s", l.elements[i].id, l.elements[i].name);
    }
    
    NdbRestarter res;
    if (res.restartAll() != 0)
    {
      ndbout_c("restartAll() failed");
      return NDBT_FAILED;
    }
    
    if (res.waitClusterStarted() != 0)
    {
      ndbout_c("waitClusterStarted() failed");
      return NDBT_FAILED;
    }

    CHK_NDB_READY(pNdb);

    if (pDict->getTable("I3") == 0)
    {
      ndbout_c("Table disappered");
      return NDBT_FAILED;
    }
  }

  return NDBT_OK;
}


int
runWait(NDBT_Context* ctx, NDBT_Step* step)
{
  Uint32 waitSeconds = ctx->getProperty("WaitSeconds", Uint32(30));
  while (waitSeconds &&
         !ctx->isTestStopped())
  {    
    NdbSleep_MilliSleep(1000);
    waitSeconds --;
  }
  ctx->stopTest();
  return NDBT_OK;
}

bool versionsSpanBoundary(int verA, int verB, int incBoundaryVer)
{
  int minPeerVer = MIN(verA, verB);
  int maxPeerVer = MAX(verA, verB);

  return ( (minPeerVer <  incBoundaryVer) &&
           (maxPeerVer >= incBoundaryVer) );
}

#define SchemaTransVersion NDB_MAKE_VERSION(6,4,0)

int runPostUpgradeDecideDDL(NDBT_Context* ctx, NDBT_Step* step)
{
  /* We are running post-upgrade, now examine the versions
   * of connected nodes and update the 'NoDDL' variable
   * accordingly
   */
  /* DDL should be ok as long as
   *  1) All data nodes have the same version
   *  2) There is not some version specific exception
   */
  bool useDDL = true;

  Ndb* pNdb = GETNDB(step);
  NdbRestarter restarter;
  int minNdbVer = 0;
  int maxNdbVer = 0;
  int myVer = NDB_VERSION;

  if (restarter.getNodeTypeVersionRange(NDB_MGM_NODE_TYPE_NDB,
                                        minNdbVer,
                                        maxNdbVer) == -1)
  {
    g_err << "getNodeTypeVersionRange call failed" << endl;
    return NDBT_FAILED;
  }

  if (minNdbVer != maxNdbVer)
  {
    useDDL = false;
    ndbout << "Ndbd nodes have mixed versions, DDL not supported" << endl;
  }
  if (versionsSpanBoundary(myVer, minNdbVer, SchemaTransVersion))
  {
    useDDL = false;
    ndbout << "Api and Ndbd versions span schema-trans boundary, DDL not supported" << endl;
  }

  ctx->setProperty("NoDDL", useDDL?0:1);

  if (useDDL)
  {
    ndbout << "Dropping and recreating tables..." << endl;
    
    for (int i=0; i < NDBT_Tables::getNumTables(); i++)
    {  
      /* Drop table (ignoring rc if it doesn't exist etc...) */
      pNdb->getDictionary()->dropTable(NDBT_Tables::getTable(i)->getName());
      int ret= NDBT_Tables::createTable(pNdb, 
                                        NDBT_Tables::getTable(i)->getName(),
                                        false,   // temp
                                        false);  // exists ok
      if(ret)
      {
        NdbError err = pNdb->getDictionary()->getNdbError();

        g_err << "Failed to create table "
              << NDBT_Tables::getTable(i)->getName()
              << " error : " 
              << err
              << endl;

        /* Check for allowed exceptions during upgrade */
        if (err.code == 794)
        {
          /* Schema feature requires data node upgrade */
          if (minNdbVer >= myVer)
          {
            g_err << "Error 794 received, but data nodes are upgraded" << endl;
            // TODO : Dump versions here
            return NDBT_FAILED;
          }
          g_err << "Create table failure due to old version NDBDs, continuing" << endl;
        }
      }
    }
    ndbout << "Done" << endl;
  }

  return NDBT_OK;
}

static
int
runUpgrade_SR(NDBT_Context* ctx, NDBT_Step* step)
{
  /* System restart upgrade.
   * Stop all data nodes
   * Change versions
   * Restart em together.
   */
  AtrtClient atrt;
  NodeSet mgmdNodeSet = All;

  const char * args = "";
  bool skipMgmds = (ctx->getProperty("SkipMgmds", Uint32(0)) != 0);

  SqlResultSet clusters;
  if (!atrt.getClusters(clusters))
    return NDBT_FAILED;

  while (clusters.next())
  {
    uint clusterId= clusters.columnAsInt("id");
    SqlResultSet tmp_result;
    if (!atrt.getConnectString(clusterId, tmp_result))
      return NDBT_FAILED;

    NdbRestarter restarter(tmp_result.column("connectstring"));
    restarter.setReconnect(true); // Restarting mgmd
    g_err << "Cluster '" << clusters.column("name")
          << "@" << tmp_result.column("connectstring") << "'" << endl;

    if(restarter.waitClusterStarted())
      return NDBT_FAILED;

    /* Now restart to nostart state, prior to SR */
    g_err << "Restarting all data nodes-nostart" << endl;
    if (restarter.restartAll2(NdbRestarter::NRRF_NOSTART) != 0)
    {
      g_err << "Failed to restart all" << endl;
      return NDBT_FAILED;
    }
    
    ndbout << "Waiting for no-start state" << endl;
    if (restarter.waitClusterNoStart() != 0)
    {
      g_err << "Failed waiting for NoStart state" << endl;
      return NDBT_FAILED;
    }
    
    // Restart ndb_mgmd(s)
    SqlResultSet mgmds;
    if (!atrt.getMgmds(clusterId, mgmds))
      return NDBT_FAILED;

    uint mgmdCount = mgmds.numRows();
    uint restartCount = getNodeCount(mgmdNodeSet, mgmdCount);

    if (!skipMgmds)
    {
      ndbout << "Restarting "
             << restartCount << " of " << mgmdCount
             << " mgmds" << endl;
      
      while (mgmds.next() && restartCount --)
      {
        ndbout << "Restart mgmd" << mgmds.columnAsInt("node_id") << endl;
        if (!atrt.changeVersion(mgmds.columnAsInt("id"), ""))
          return NDBT_FAILED;
        
        if(restarter.waitConnected())
          return NDBT_FAILED;
      }

      NdbSleep_SecSleep(5); // TODO, handle arbitration
    }
    else
    {
      ndbout << "Skipping MGMD upgrade" << endl;
    }

    // Restart all ndbds
    SqlResultSet ndbds;
    if (!atrt.getNdbds(clusterId, ndbds))
      return NDBT_FAILED;

    uint ndbdCount = ndbds.numRows();
    restartCount = ndbdCount;
    
    ndbout << "Upgrading "
             << restartCount << " of " << ndbdCount
             << " ndbds" << endl;
    
    while (ndbds.next())
    {
      uint nodeId = ndbds.columnAsInt("node_id");
      uint processId = ndbds.columnAsInt("id");
      
      ndbout << "Upgrading node " << nodeId << endl;
      
      if (!atrt.changeVersion(processId, args))
        return NDBT_FAILED;
    }

    ndbout << "Waiting for no-start state" << endl;
    if (restarter.waitClusterNoStart() != 0)
    {
      g_err << "Failed waiting for NoStart state" << endl;
      return NDBT_FAILED;
    }

    ndbout << "Starting cluster (SR)" << endl;
    
    if (restarter.restartAll2(0) != 0)
    {
      g_err << "Error restarting all nodes" << endl;
      return NDBT_FAILED;
    }

    ndbout << "Waiting for cluster to start" << endl;
    if (restarter.waitClusterStarted() != 0)
    {
      g_err << "Failed waiting for Cluster start" << endl;
      return NDBT_FAILED;
    }

    ndbout << "Cluster started." << endl;
  }

  return NDBT_OK;
}


static
int
runStartBlockLcp(NDBT_Context* ctx, NDBT_Step* step)
{
  NdbRestarter restarter;

  restarter.setReconnect(true);

  
  while ((ctx->getProperty("HalfStartedDone", (Uint32)0) == 0) &&
         !ctx->isTestStopped())
  {
    ndbout << "runStartBlockLcp: waiting for half nodes to be restarted..." << endl;
    NdbSleep_MilliSleep(5000);
  }

  if (ctx->isTestStopped())
  {
    return NDBT_FAILED;
  }

  ndbout << "Half of the nodes restarted, beginning slow LCPs for remainder..." << endl;

  /* Trigger LCPs which will be slow to complete, 
   * testing more complex LCP takeover protocols
   * especially when the last 'old' data node 
   * (likely to be DIH Master) fails.
   * */
  do
  {
    int dumpCode[] = { 7099 };
    while (restarter.dumpStateAllNodes(dumpCode, 1) != 0) {};

    /* Stall fragment completions */
    while (restarter.insertErrorInAllNodes(5073) != 0) {};

    /* Allow restarts to continue... */
    ctx->setProperty("HalfStartedHold", Uint32(0));

    /**
     * Only stall for 20s to avoid default LCP frag
     * watchdog timeouts
     */
    NdbSleep_MilliSleep(20000);
    
    ndbout << "Unblocking LCP..." << endl;
    while (restarter.insertErrorInAllNodes(0) != 0) 
    {};

    NdbSleep_MilliSleep(5000);
    
  } while (!ctx->isTestStopped());

  return NDBT_OK;
}

<<<<<<< HEAD

=======
>>>>>>> af874330
static
int
runUpgradeAndFail(NDBT_Context* ctx, NDBT_Step* step)
{
  AtrtClient atrt;
  SqlResultSet clusters;

  if (!atrt.getClusters(clusters))
    return NDBT_FAILED;

  // Get the first cluster
  clusters.next();

  uint clusterId= clusters.columnAsInt("id");
  SqlResultSet tmp_result;
  if (!atrt.getConnectString(clusterId, tmp_result))
    return NDBT_FAILED;

  NdbRestarter restarter(tmp_result.column("connectstring"));
  restarter.setReconnect(true); // Restarting mgmd
  ndbout << "Cluster '" << clusters.column("name")
              << "@" << tmp_result.column("connectstring") << "'" << endl;

  if (restarter.waitClusterStarted())
    return NDBT_FAILED;

  // Restart ndb_mgmd(s)
  SqlResultSet mgmds;
  if (!atrt.getMgmds(clusterId, mgmds))
    return NDBT_FAILED;

  uint mgmdCount = mgmds.numRows();
  uint restartCount = mgmdCount;

  ndbout << "Restarting "
      << restartCount << " of " << mgmdCount
      << " mgmds" << endl;

  while (mgmds.next() && restartCount --)
  {
    ndbout << "Restart mgmd " << mgmds.columnAsInt("node_id") << endl;
    if (!atrt.changeVersion(mgmds.columnAsInt("id"), ""))
      return NDBT_FAILED;

    if (restarter.waitConnected())
      return NDBT_FAILED;
    ndbout << "Connected to mgmd"<< endl;
  }

  ndbout << "Waiting for started"<< endl;
  if (restarter.waitClusterStarted())
    return NDBT_FAILED;
  ndbout << "Started"<< endl;

  // Restart one ndbd
  SqlResultSet ndbds;
  if (!atrt.getNdbds(clusterId, ndbds))
    return NDBT_FAILED;

  //Get the node id of first node
  ndbds.next();
  int nodeId = ndbds.columnAsInt("node_id");
  int processId = ndbds.columnAsInt("id");

  ndbout << "Restart node " << nodeId << endl;
  if (!atrt.changeVersion(processId, "--initial=0"))
  {
    g_err << "Unable to change version of data node" << endl;
    return NDBT_FAILED;
  }

  if (restarter.waitNodesNoStart(&nodeId, 1))
  {
    g_err << "The newer version of the node never came up" << endl;
    return NDBT_FAILED;
  }

<<<<<<< HEAD
=======
  ndbout << "Node changed version and in NOSTART state" << endl;
  ndbout << "Arranging for start failure to cause return to NOSTART" << endl;

>>>>>>> af874330
  /* We need the node to go to NO START after crash.  */
  int restartDump[] = { DumpStateOrd::CmvmiSetRestartOnErrorInsert, 1 };
  if (restarter.dumpStateOneNode(nodeId, restartDump, 2))
    return NDBT_FAILED;

  /* 1007 forces the node to crash instead of failing with
   * NDBD_EXIT_UPGRADE_INITIAL_REQUIRED */
  restarter.insertErrorInNode(nodeId, 1007);

<<<<<<< HEAD
  /* Wait for the node to go to no start */
  if (restarter.waitNodesNoStart(&nodeId, 1))
  {
    g_err << "Node never crashed" << nodeId << endl;
    return NDBT_FAILED;
  }
=======
  int origConnectCount = restarter.getNodeConnectCount(nodeId);

  ndbout << "Starting node" << endl;
  /* Now start it, should fail */
  restarter.startAll();

  ndbout << "Waiting for node to return to NOSTART state" << endl;

  int newConnectCount = origConnectCount;

  while (newConnectCount == origConnectCount)
  {
    /* Wait for the node to go to no start */
    if (restarter.waitNodesNoStart(&nodeId, 1))
    {
      g_err << "Node never crashed" << nodeId << endl;
      return NDBT_FAILED;
    }

    newConnectCount = restarter.getNodeConnectCount(nodeId);
  }

  ndbout << "Node reconnected and returned to NOSTART state "
         << "due to start failure"
         << endl;

  return NDBT_OK;
}

static
int
runShowVersion(NDBT_Context* ctx, NDBT_Step* step)
{
  const bool postUpgrade =
    (ctx->getProperty("PostUpgrade", Uint32(0))) != 0;

  ndbout_c("*******************************");
  ndbout_c("%s version",
           (postUpgrade?"Post":"Pre"));

  ndbout_c("  Mysql version : %u.%u.%u%s",
           MYSQL_VERSION_MAJOR,
           MYSQL_VERSION_MINOR,
           MYSQL_VERSION_PATCH,
           MYSQL_VERSION_EXTRA);
  ndbout_c("  Ndb version   : %u.%u.%u %s",
           NDB_VERSION_MAJOR,
           NDB_VERSION_MINOR,
           NDB_VERSION_BUILD,
           NDB_VERSION_STATUS);
  ndbout_c("*******************************");

  if (!postUpgrade)
  {
    ndbout_c("  Note that this test may fail if Post version does"
             "  not implement ShowVersions, this is not a bug");
  }
  return NDBT_OK;
}

static const char* preVersionFileName = "preVersion.txt";
static const char* postVersionFileName = "postVersion.txt";

static BaseString
getFileName(bool post)
{
  BaseString nameBuff;
  nameBuff.assfmt("%s/%s",
                  getBaseDir(),
                  (post?
                   postVersionFileName:
                   preVersionFileName));
  return nameBuff;
}

static int
runRecordVersion(NDBT_Context* ctx, NDBT_Step* step)
{
  const bool postUpgrade =
    (ctx->getProperty("PostUpgrade", Uint32(0))) != 0;
  BaseString fileNameBuf = getFileName(postUpgrade);
  const char* fileName = fileNameBuf.c_str();

  FILE* versionFile = fopen(fileName, "w");
  if (!versionFile)
  {
    ndbout_c("Error opening file %s",
             fileName);
    return NDBT_FAILED;
  }
  fprintf(versionFile,
          "%u.%u.%u\n",
           NDB_VERSION_MAJOR,
           NDB_VERSION_MINOR,
           NDB_VERSION_BUILD);
  fclose(versionFile);
>>>>>>> af874330

  return NDBT_OK;
}

<<<<<<< HEAD
=======
static
bool
readVersionFile(const char* fileName,
                Uint32& version)
{
  bool ok = true;
  version = 0;

  FILE* versionFile = fopen(fileName, "r");
  if (versionFile != NULL)
  {
    unsigned int major = 0;
    unsigned int minor = 0;
    unsigned int build = 0;
    int res = fscanf(versionFile,
                     "%u.%u.%u",
                     &major,
                     &minor,
                     &build);
    if (res == 3)
    {
      version = NDB_MAKE_VERSION(major, minor, build);
    }
    else
    {
      ndbout_c("Version file %s read failed res = %d",
               fileName,
               res);
      ok = false;
    }

    fclose(versionFile);
  }

  return ok;
}

/**
 * runReadVersions
 *
 * Read, print and store version info captured by previous test
 * run including runRecordVersion on both versions
 *
 * This can allow version specific conditions to be included
 * in tests.
 */
static int
runReadVersions(NDBT_Context* ctx, NDBT_Step* step)
{
  preVersion = postVersion = 0;

  const bool preVersionReadOk =
    readVersionFile(getFileName(false).c_str(),
                    preVersion);
  const bool postVersionReadOk =
    readVersionFile(getFileName(true).c_str(),
                    postVersion);

  ndbout_c("runReadVersions");
  ndbout_c("  PreVersion %s  : %u.%u.%u",
           (preVersionReadOk?"read":"not found"),
           ndbGetMajor(preVersion),
           ndbGetMinor(preVersion),
           ndbGetBuild(preVersion));
  ndbout_c("  PostVersion %s : %u.%u.%u",
           (postVersionReadOk?"read":"not found"),
           ndbGetMajor(postVersion),
           ndbGetMinor(postVersion),
           ndbGetBuild(postVersion));

  return NDBT_OK;
}

/**
 * runSkipIfCannotKeepFS
 *
 * Check whether we can perform an upgrade while keeping the
 * FS with the versions being tested.
 * If not, skip
 */
static int
runSkipIfCannotKeepFS(NDBT_Context* ctx, NDBT_Step* step)
{
  if (preVersion == 0 || postVersion == 0)
  {
    ndbout_c("Missing version info to determine whether to skip, running.");
    return NDBT_OK;
  }

  const Uint32 problemBoundary = NDB_MAKE_VERSION(7,6,3);  // NDBD_LOCAL_SYSFILE_VERSION

  if (versionsSpanBoundary(preVersion, postVersion, problemBoundary))
  {
    ndbout_c("Cannot run with these versions as they do not support "
                  "non initial upgrades.");
    return NDBT_SKIPPED;
  }
  return NDBT_OK;
}

/**
 * runSkipIfPostCanKeepFS
 *
 * Will skip unless the post version cannot handle a
 * 'keepFS' upgrade.
 */
static int
runSkipIfPostCanKeepFS(NDBT_Context* ctx, NDBT_Step* step)
{
  if (preVersion == 0 ||
      postVersion == 0)
  {
    ndbout_c("Not running as specific version info missing");
    return NDBT_SKIPPED;
  }

  const bool upgrade = (postVersion > preVersion);

  if (!upgrade)
  {
    /* Only  support upgrade test, downgrade is not handled cleanly attm */
    ndbout_c("Not running as not an upgrade");
    return NDBT_SKIPPED;
  }

  const Uint32 problemBoundary = NDB_MAKE_VERSION(7,6,3); // NDBD_LOCAL_SYSFILE_VERSION

  if (!versionsSpanBoundary(preVersion, postVersion, problemBoundary))
  {
    ndbout_c("Not running as versions involved are not relevant for this test");
    return NDBT_SKIPPED;
  }
  return NDBT_OK;
}

>>>>>>> af874330

NDBT_TESTSUITE(testUpgrade);
TESTCASE("ShowVersions",
         "Upgrade API, showing actual versions run")
{
  INITIALIZER(runCheckStarted);
  STEP(runShowVersion);
  STEP(runRecordVersion);
  VERIFIER(startPostUpgradeChecks);
}
POSTUPGRADE("ShowVersions")
{
  TC_PROPERTY("PostUpgrade", Uint32(1));
  INITIALIZER(runCheckStarted);
  STEP(runShowVersion);
  STEP(runRecordVersion);
};
TESTCASE("Upgrade_NR1",
	 "Test that one node at a time can be upgraded"){
  INITIALIZER(runCheckStarted);
  INITIALIZER(runReadVersions);
  INITIALIZER(runBug48416);
  STEP(runUpgrade_NR1);
  VERIFIER(startPostUpgradeChecks);
}
POSTUPGRADE("Upgrade_NR1")
{
  INITIALIZER(runCheckStarted);
  INITIALIZER(runPostUpgradeChecks);
}
TESTCASE("Upgrade_NR2",
	 "Test that one node in each nodegroup can be upgradde simultaneously"){
  INITIALIZER(runCheckStarted);
  STEP(runUpgrade_NR2);
  VERIFIER(startPostUpgradeChecks);
}
POSTUPGRADE("Upgrade_NR2")
{
  INITIALIZER(runCheckStarted);
  INITIALIZER(runPostUpgradeChecks);
}
TESTCASE("Upgrade_NR3",
	 "Test that one node in each nodegroup can be upgradde simultaneously"){
  INITIALIZER(runCheckStarted);
  STEP(runUpgrade_NR3);
  VERIFIER(startPostUpgradeChecks);
}
POSTUPGRADE("Upgrade_NR3")
{
  INITIALIZER(runCheckStarted);
  INITIALIZER(runPostUpgradeChecks);
}
TESTCASE("Upgrade_FS",
	 "Test that one node in each nodegroup can be upgrade simultaneously")
{
  TC_PROPERTY("KeepFS", 1);
  INITIALIZER(runCheckStarted);
  INITIALIZER(runReadVersions);
  INITIALIZER(runSkipIfCannotKeepFS);
  INITIALIZER(runCreateAllTables);
  INITIALIZER(runLoadAll);
  STEP(runUpgrade_Traffic);
  VERIFIER(startPostUpgradeChecks);
}
POSTUPGRADE("Upgrade_FS")
{
  INITIALIZER(runCheckStarted);
  INITIALIZER(runPostUpgradeChecks);
}
TESTCASE("Upgrade_Traffic",
	 "Test upgrade with traffic, all tables and restart --initial")
{
  TC_PROPERTY("UseRangeScanT1", (Uint32)1);
  INITIALIZER(runCheckStarted);
  INITIALIZER(runCreateAllTables);
  STEP(runUpgrade_Traffic);
  STEP(runBasic);
  VERIFIER(startPostUpgradeChecks);
}
POSTUPGRADE("Upgrade_Traffic")
{
  INITIALIZER(runCheckStarted);
  INITIALIZER(runPostUpgradeChecks);
}
TESTCASE("Upgrade_Traffic_FS",
	 "Test upgrade with traffic, all tables and restart using FS")
{
  TC_PROPERTY("UseRangeScanT1", (Uint32)1);
  TC_PROPERTY("KeepFS", 1);
  INITIALIZER(runCheckStarted);
  INITIALIZER(runReadVersions);
  INITIALIZER(runSkipIfCannotKeepFS);
  INITIALIZER(runCreateAllTables);
  STEP(runUpgrade_Traffic);
  STEP(runBasic);
  VERIFIER(startPostUpgradeChecks);
}
POSTUPGRADE("Upgrade_Traffic_FS")
{
  INITIALIZER(runCheckStarted);
  INITIALIZER(runPostUpgradeChecks);
}
TESTCASE("Upgrade_Traffic_one",
	 "Test upgrade with traffic, *one* table and restart --initial")
{
  INITIALIZER(runCheckStarted);
  INITIALIZER(runCreateOneTable);
  STEP(runUpgrade_Traffic);
  STEP(runBasic);
  VERIFIER(startPostUpgradeChecks);
}
POSTUPGRADE("Upgrade_Traffic_one")
{
  INITIALIZER(runCheckStarted);
  INITIALIZER(runPostUpgradeChecks);
}
TESTCASE("Upgrade_Traffic_FS_one",
	 "Test upgrade with traffic, all tables and restart using FS")
{
  TC_PROPERTY("KeepFS", 1);
  INITIALIZER(runCheckStarted);
  INITIALIZER(runReadVersions);
  INITIALIZER(runSkipIfCannotKeepFS);
  INITIALIZER(runCreateOneTable);
  STEP(runUpgrade_Traffic);
  STEP(runBasic);
  VERIFIER(startPostUpgradeChecks);
}
POSTUPGRADE("Upgrade_Traffic_FS_one")
{
  INITIALIZER(runCheckStarted);
  INITIALIZER(runPostUpgradeChecks);
}
TESTCASE("Upgrade_Api_Only",
         "Test that upgrading the Api node only works")
{
  INITIALIZER(runCheckStarted);
  INITIALIZER(runCreateAllTables);
  VERIFIER(startPostUpgradeChecksApiFirst);
}
POSTUPGRADE("Upgrade_Api_Only")
{
  INITIALIZER(runCheckStarted);
  INITIALIZER(runPostUpgradeDecideDDL);
  INITIALIZER(runGetTableList);
  TC_PROPERTY("WaitSeconds", 30);
  STEP(runBasic);
  STEP(runPostUpgradeChecks);
  STEP(runWait);
  FINALIZER(runClearAll);
}
TESTCASE("Upgrade_Api_Before_NR1",
         "Test that upgrading the Api node before the kernel works")
{
  /* Api, then MGMD(s), then NDBDs */
  INITIALIZER(runCheckStarted);
  INITIALIZER(runCreateAllTables);
  VERIFIER(startPostUpgradeChecksApiFirst);
}
POSTUPGRADE("Upgrade_Api_Before_NR1")
{
  INITIALIZER(runCheckStarted);
  INITIALIZER(runPostUpgradeDecideDDL);
  INITIALIZER(runGetTableList);
  STEP(runBasic);
  STEP(runUpgrade_NR1); /* Upgrade kernel nodes using NR1 */
  FINALIZER(runPostUpgradeChecks);
  FINALIZER(runClearAll);
}
TESTCASE("Upgrade_Api_NDBD_MGMD",
         "Test that updating in reverse order works")
{
  INITIALIZER(runCheckStarted);
  INITIALIZER(runCreateAllTables);
  VERIFIER(startPostUpgradeChecksApiFirst);
}
POSTUPGRADE("Upgrade_Api_NDBD_MGMD")
{
  INITIALIZER(runCheckStarted);
  INITIALIZER(runPostUpgradeDecideDDL);
  INITIALIZER(runGetTableList);
  STEP(runBasic);
  STEP(runUpgrade_NdbdFirst);
  FINALIZER(runPostUpgradeChecks);
  FINALIZER(runClearAll);
}
TESTCASE("Upgrade_Mixed_MGMD_API_NDBD",
         "Test that upgrading MGMD/API partially before data nodes works")
{
  INITIALIZER(runCheckStarted);
  INITIALIZER(runCreateAllTables);
  STEP(runUpgrade_NotAllMGMD); /* Upgrade an MGMD */
  STEP(runBasic);
  VERIFIER(startPostUpgradeChecksApiFirst); /* Upgrade Api */
}
POSTUPGRADE("Upgrade_Mixed_MGMD_API_NDBD")
{
  INITIALIZER(runCheckStarted);
  INITIALIZER(runPostUpgradeDecideDDL);
  INITIALIZER(runGetTableList);
  INITIALIZER(runClearAll); /* Clear rows from old-ver basic run */
  STEP(runBasic);
  STEP(runUpgrade_NdbdFirst); /* Upgrade all Ndbds, then MGMDs finally */
  FINALIZER(runPostUpgradeChecks);
  FINALIZER(runClearAll);
}
TESTCASE("Bug14702377",
         "Dirty PK read of non-existent tuple  6.3->7.x hangs"){
  TC_PROPERTY("HalfStartedHold", (Uint32)1);
  INITIALIZER(runCheckStarted);
  INITIALIZER(runCreateOneTable);
  STEP(runUpgrade_Half);
  STEP(runBug14702377);
}
POSTUPGRADE("Bug14702377")
{
  INITIALIZER(runCheckStarted);
  INITIALIZER(runPostUpgradeChecks);
}
TESTCASE("Upgrade_SR_ManyTablesMaxFrag",
         "Check that number of tables has no impact")
{
  TC_PROPERTY("SkipMgmds", Uint32(1)); /* For 7.0.14... */
  TC_PROPERTY("FragmentCount", ~Uint32(0));
  INITIALIZER(runCheckStarted);
  INITIALIZER(runReadVersions);
  INITIALIZER(runSkipIfCannotKeepFS);
  INITIALIZER(createManyTables);
  STEP(runUpgrade_SR);
  VERIFIER(startPostUpgradeChecks);
}
POSTUPGRADE("Upgrade_SR_ManyTablesMaxFrag")
{
  INITIALIZER(runCheckStarted);
  INITIALIZER(runPostUpgradeChecks);
  INITIALIZER(dropManyTables);
}
TESTCASE("Upgrade_NR3_LCP_InProgress",
         "Check that half-cluster upgrade with LCP in progress is ok")
{
  TC_PROPERTY("HalfStartedHold", Uint32(1)); /* Stop half way through */
  INITIALIZER(runCheckStarted);
  STEP(runStartBlockLcp);
  STEP(runUpgrade_NR3);
  /* No need for postUpgrade, and cannot rely on it existing for
   * downgrades...
   * Better solution needed for downgrades where postUpgrade is
   * useful, e.g. RunIfPresentElseIgnore...
   */
  //VERIFIER(startPostUpgradeChecks);
}
//POSTUPGRADE("Upgrade_NR3_LCP_InProgress")
//{
//  INITIALIZER(runCheckStarted);
//  INITIALIZER(runPostUpgradeChecks);
//}
TESTCASE("Upgrade_Newer_LCP_FS_Fail",
         "Try upgrading a data node from any lower version to 7.6.4 and fail."
         "7.6.4 has a newer LCP file system and requires a upgrade with initial."
         "(Bug#27308632)")
{
  INITIALIZER(runCheckStarted);
<<<<<<< HEAD
  STEP(runUpgradeAndFail);
  // No postupgradecheck required as the upgrade is expected to fail
}
  
=======
  INITIALIZER(runReadVersions);
  INITIALIZER(runSkipIfPostCanKeepFS);
  STEP(runUpgradeAndFail);
  // No postupgradecheck required as the upgrade is expected to fail
}
>>>>>>> af874330
NDBT_TESTSUITE_END(testUpgrade);

int main(int argc, const char** argv){
  ndb_init();
  NDBT_TESTSUITE_INSTANCE(testUpgrade);
  testUpgrade.setCreateAllTables(true);
  if (0)
  {
    static char env[100];
    strcpy(env, "API_SIGNAL_LOG=-"); // stdout
    putenv(env);
  }
  createDropEvent_mutex = NdbMutex_Create();
  int ret = testUpgrade.execute(argc, argv);
  NdbMutex_Destroy(createDropEvent_mutex);
  return ret;
}

template class Vector<NodeInfo>;<|MERGE_RESOLUTION|>--- conflicted
+++ resolved
@@ -26,10 +26,7 @@
 #include <ndb_version.h>
 #include <random.h>
 #include <NdbMutex.h>
-<<<<<<< HEAD
-=======
 #include <NdbEnv.h>
->>>>>>> af874330
 #include <signaldata/DumpStateOrd.hpp>
 
 static Vector<BaseString> table_list;
@@ -1647,10 +1644,6 @@
   return NDBT_OK;
 }
 
-<<<<<<< HEAD
-
-=======
->>>>>>> af874330
 static
 int
 runUpgradeAndFail(NDBT_Context* ctx, NDBT_Step* step)
@@ -1728,12 +1721,9 @@
     return NDBT_FAILED;
   }
 
-<<<<<<< HEAD
-=======
   ndbout << "Node changed version and in NOSTART state" << endl;
   ndbout << "Arranging for start failure to cause return to NOSTART" << endl;
 
->>>>>>> af874330
   /* We need the node to go to NO START after crash.  */
   int restartDump[] = { DumpStateOrd::CmvmiSetRestartOnErrorInsert, 1 };
   if (restarter.dumpStateOneNode(nodeId, restartDump, 2))
@@ -1743,14 +1733,6 @@
    * NDBD_EXIT_UPGRADE_INITIAL_REQUIRED */
   restarter.insertErrorInNode(nodeId, 1007);
 
-<<<<<<< HEAD
-  /* Wait for the node to go to no start */
-  if (restarter.waitNodesNoStart(&nodeId, 1))
-  {
-    g_err << "Node never crashed" << nodeId << endl;
-    return NDBT_FAILED;
-  }
-=======
   int origConnectCount = restarter.getNodeConnectCount(nodeId);
 
   ndbout << "Starting node" << endl;
@@ -1847,13 +1829,10 @@
            NDB_VERSION_MINOR,
            NDB_VERSION_BUILD);
   fclose(versionFile);
->>>>>>> af874330
-
-  return NDBT_OK;
-}
-
-<<<<<<< HEAD
-=======
+
+  return NDBT_OK;
+}
+
 static
 bool
 readVersionFile(const char* fileName,
@@ -1989,7 +1968,6 @@
   return NDBT_OK;
 }
 
->>>>>>> af874330
 
 NDBT_TESTSUITE(testUpgrade);
 TESTCASE("ShowVersions",
@@ -2252,18 +2230,11 @@
          "(Bug#27308632)")
 {
   INITIALIZER(runCheckStarted);
-<<<<<<< HEAD
-  STEP(runUpgradeAndFail);
-  // No postupgradecheck required as the upgrade is expected to fail
-}
-  
-=======
   INITIALIZER(runReadVersions);
   INITIALIZER(runSkipIfPostCanKeepFS);
   STEP(runUpgradeAndFail);
   // No postupgradecheck required as the upgrade is expected to fail
 }
->>>>>>> af874330
 NDBT_TESTSUITE_END(testUpgrade);
 
 int main(int argc, const char** argv){
