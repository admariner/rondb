--- conflicted
+++ resolved
@@ -6263,7 +6263,6 @@
   return result;
 }
 
-<<<<<<< HEAD
 int 
 testMgmdSendBufferExhaust(NDBT_Context* ctx, NDBT_Step* step)
 {
@@ -6314,7 +6313,10 @@
   CHECK(restarter.dumpStateOneNode(mgmdNodeId, dumpCodeUnblockSend, 2) == 0);
   CHECK(restarter.dumpStateOneNode(mgmdNodeId, dumpCodeReleaseSb, 1) == 0);
   CHECK(ndb_mgm_get_latest_error(restarter.handle) == 0);
-=======
+
+  return NDBT_OK;
+}
+
 /*
  * Create Unique Index in the given table using ndbapi
  * Returns
@@ -6584,13 +6586,10 @@
       return NDBT_FAILED;
     }
   }
->>>>>>> 07a944a5
 
   return NDBT_OK;
 }
 
-<<<<<<< HEAD
-=======
 int
 runDropIndexesOnI3(NDBT_Context* ctx, NDBT_Step* step)
 {
@@ -6624,7 +6623,6 @@
 
   return NDBT_OK;
 }
->>>>>>> 07a944a5
 
 NDBT_TESTSUITE(testNdbApi);
 TESTCASE("MaxNdb", 
@@ -6925,12 +6923,11 @@
          "Test use of schema objects with non-owning connections"){
   STEP(testSchemaObjectOwnerCheck);
 }
-<<<<<<< HEAD
 TESTCASE("MgmdSendbufferExhaust",
          "")
 {
   INITIALIZER(testMgmdSendBufferExhaust);
-=======
+}
 TESTCASE("GetNdbIndexOperationTest",
          "Send an obsolete index into getNdbIndexOperation and execute." \
          "Confirm that this doesn't crash the ndbd.")
@@ -6964,7 +6961,6 @@
   STEP(runDropIndexesOnI3);
   VERIFIER(runCheckAllNodesStarted);
   FINALIZER(runClearTable)
->>>>>>> 07a944a5
 }
 
 NDBT_TESTSUITE_END(testNdbApi);
