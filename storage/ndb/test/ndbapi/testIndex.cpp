/*
   Copyright (c) 2003, 2010, Oracle and/or its affiliates. All rights reserved.

   This program is free software; you can redistribute it and/or modify
   it under the terms of the GNU General Public License as published by
   the Free Software Foundation; version 2 of the License.

   This program is distributed in the hope that it will be useful,
   but WITHOUT ANY WARRANTY; without even the implied warranty of
   MERCHANTABILITY or FITNESS FOR A PARTICULAR PURPOSE.  See the
   GNU General Public License for more details.

   You should have received a copy of the GNU General Public License
   along with this program; if not, write to the Free Software
   Foundation, Inc., 51 Franklin St, Fifth Floor, Boston, MA 02110-1301  USA
*/

#include <NDBT.hpp>
#include <NDBT_Test.hpp>
#include <HugoTransactions.hpp>
#include <UtilTransactions.hpp>
#include <NdbRestarter.hpp>
#include <NdbRestarts.hpp>
#include <Vector.hpp>
#include <signaldata/DumpStateOrd.hpp>
#include <NodeBitmask.hpp>
#include <NdbSqlUtil.hpp>
#include <BlockNumbers.h>

#define CHECK(b) if (!(b)) { \
  g_err << "ERR: "<< step->getName() \
         << " failed on line " << __LINE__ << endl; \
  result = NDBT_FAILED; break;\
} 

#define CHECKRET(b) if (!(b)) { \
  g_err << "ERR: "<< step->getName() \
         << " failed on line " << __LINE__ << endl; \
  return NDBT_FAILED;                             \
} 


struct Attrib {
  bool indexCreated;
  int numAttribs;
  int attribs[1024];
  Attrib(){
    numAttribs = 0;
    indexCreated = false;
  }
};

class AttribList {
public:
  AttribList(){}
  ~AttribList(){
    for(unsigned i = 0; i < attriblist.size(); i++){
      delete attriblist[i];
    }
  }
  void buildAttribList(const NdbDictionary::Table* pTab); 
  Vector<Attrib*> attriblist;
};

/**
 * TODO expose in ndbapi
 */
static
bool
isIndexable(const NdbDictionary::Column* col)
{
  if (col == 0)
    return false;

  switch(col->getType())
  {
  case NDB_TYPE_BIT:
  case NDB_TYPE_BLOB:
  case NDB_TYPE_TEXT:
    return false;
  default:
    return true;
  }
}

void AttribList::buildAttribList(const NdbDictionary::Table* pTab){
  attriblist.clear();

  Attrib* attr;
  // Build attrib definitions that describes which attributes to build index
  // Try to build strange combinations, not just "all" or all PK's

  int i;

  for(i = 1; i <= pTab->getNoOfColumns(); i++){
    attr = new Attrib;
    attr->numAttribs = i;
    for(int a = 0; a<i; a++)
      attr->attribs[a] = a;
    attriblist.push_back(attr);
  }
  int b = 0;
  for(i = pTab->getNoOfColumns()-1; i > 0; i--){
    attr = new Attrib;
    attr->numAttribs = i;
    b++;
    for(int a = 0; a<i; a++)
      attr->attribs[a] = a+b;
    attriblist.push_back(attr);
  }
  for(i = pTab->getNoOfColumns(); i > 0;  i--){
    attr = new Attrib;
    attr->numAttribs = pTab->getNoOfColumns() - i;
    for(int a = 0; a<pTab->getNoOfColumns() - i; a++)
      attr->attribs[a] = pTab->getNoOfColumns()-a-1;
    attriblist.push_back(attr); 
  }  
  for(i = 1; i < pTab->getNoOfColumns(); i++){
    attr = new Attrib;
    attr->numAttribs = pTab->getNoOfColumns() - i;
    for(int a = 0; a<pTab->getNoOfColumns() - i; a++)
      attr->attribs[a] = pTab->getNoOfColumns()-a-1;
    attriblist.push_back(attr); 
  }  
  for(i = 1; i < pTab->getNoOfColumns(); i++){
    attr = new Attrib;
    attr->numAttribs = 2;
    for(int a = 0; a<2; a++){
      attr->attribs[a] = i%pTab->getNoOfColumns();
    }
    attriblist.push_back(attr);
  }

  // Last 
  attr = new Attrib;
  attr->numAttribs = 1;
  attr->attribs[0] = pTab->getNoOfColumns()-1;
  attriblist.push_back(attr);

  // Last and first
  attr = new Attrib;
  attr->numAttribs = 2;
  attr->attribs[0] = pTab->getNoOfColumns()-1;
  attr->attribs[1] = 0;
  attriblist.push_back(attr); 

  // First and last
  attr = new Attrib;
  attr->numAttribs = 2;
  attr->attribs[0] = 0;
  attr->attribs[1] = pTab->getNoOfColumns()-1;
  attriblist.push_back(attr);  

#if 0
  for(size_t i = 0; i < attriblist.size(); i++){

    ndbout << attriblist[i]->numAttribs << ": " ;
    for(int a = 0; a < attriblist[i]->numAttribs; a++)
      ndbout << attriblist[i]->attribs[a] << ", ";
    ndbout << endl;
  }
#endif

  /**
   * Trim away combinations that contain non indexable columns
   */
  Vector<Attrib*> tmp;
  for (Uint32 ii = 0; ii < attriblist.size(); ii++)
  {
    Attrib* attr = attriblist[ii];
    for (int j = 0; j < attr->numAttribs; j++)
    {
      if (!isIndexable(pTab->getColumn(attr->attribs[j])))
      {
        delete attr;
        goto skip;
      }
    }

<<<<<<< HEAD
=======
    if (attr->numAttribs + pTab->getNoOfPrimaryKeys() >
        NDB_MAX_ATTRIBUTES_IN_INDEX)
    {
      delete attr;
      goto skip;
    }

>>>>>>> e6ffef75
    tmp.push_back(attr);
skip:
    (void)1;
  }

  attriblist.clear();
  attriblist = tmp;
}

char idxName[255];
char pkIdxName[255];

static const int SKIP_INDEX = 99;

int create_index(NDBT_Context* ctx, int indxNum, 
		 const NdbDictionary::Table* pTab, 
		 Ndb* pNdb, Attrib* attr, bool logged){
  bool orderedIndex = ctx->getProperty("OrderedIndex", (unsigned)0);
  bool notOnlyPkId = ctx->getProperty("NotOnlyPkId", (unsigned)0);
  int result  = NDBT_OK;

  HugoCalculator calc(*pTab);

  if (attr->numAttribs == 1 && 
      calc.isUpdateCol(attr->attribs[0]) == true){
    // Don't create index for the Hugo update column
    // since it's not unique
    return SKIP_INDEX;
  }

  // Create index    
  BaseString::snprintf(idxName, 255, "IDC%d", indxNum);
  if (orderedIndex)
    ndbout << "Creating " << ((logged)?"logged ": "temporary ") << "ordered index "<<idxName << " (";
  else
    ndbout << "Creating " << ((logged)?"logged ": "temporary ") << "unique index "<<idxName << " (";
  ndbout << flush;
  NdbDictionary::Index pIdx(idxName);
  pIdx.setTable(pTab->getName());
  if (orderedIndex)
    pIdx.setType(NdbDictionary::Index::OrderedIndex);
  else
    pIdx.setType(NdbDictionary::Index::UniqueHashIndex);
  
  bool includesOnlyPkIdCols = true;
  for (int c = 0; c< attr->numAttribs; c++){
    int attrNo = attr->attribs[c];
    const NdbDictionary::Column* col = pTab->getColumn(attrNo);
    switch(col->getType())
    {
    case NDB_TYPE_BIT:
    case NDB_TYPE_BLOB:
    case NDB_TYPE_TEXT:
      /* Not supported */
      ndbout << col->getName() << " - bad type )" << endl;
      return SKIP_INDEX;
    default:
      break;
    }
    if (col->getStorageType() == NDB_STORAGETYPE_DISK)
    {
      ndbout << col->getName() << " - disk based )" << endl;
      return SKIP_INDEX;
    }

    pIdx.addIndexColumn(col->getName());
    ndbout << col->getName()<<" ";

    if (! (col->getPrimaryKey() ||
           calc.isIdCol(attrNo)))
      includesOnlyPkIdCols = false;
  }

  if (notOnlyPkId && includesOnlyPkIdCols)
  {
    ndbout << " Only PK/id cols included - skipping" << endl;
    return SKIP_INDEX;
  }

  if (!orderedIndex)
  {
    /**
     * For unique indexes we must add PK, otherwise it's not guaranteed
     *  to be unique
     */
    for (int i = 0; i<pTab->getNoOfColumns(); i++)
    {
      if (pTab->getColumn(i)->getPrimaryKey())
      {
        for (int j = 0; j<attr->numAttribs; j++)
        {
          if (attr->attribs[j] == i)
            goto next;
        }
        pIdx.addIndexColumn(pTab->getColumn(i)->getName());
        ndbout << pTab->getColumn(i)->getName() << " ";
      }
  next:
      (void)i;
    }
  }

  pIdx.setStoredIndex(logged);
  ndbout << ") ";
  bool noddl= ctx->getProperty("NoDDL");

  if (noddl)
  {
    const NdbDictionary::Index* idx= pNdb->
      getDictionary()->getIndex(pIdx.getName(), pTab->getName());

    if (!idx)
    {
      ndbout << "Failed - Index does not exist and DDL not allowed" << endl;
      return NDBT_FAILED;
    }
    else
    {
      attr->indexCreated = false;
      // TODO : Check index definition is ok
    }
  }
  else
  {
    if (pNdb->getDictionary()->createIndex(pIdx) != 0){
      attr->indexCreated = false;
      ndbout << "FAILED!" << endl;
      const NdbError err = pNdb->getDictionary()->getNdbError();
      ERR(err);
      if (err.classification == NdbError::ApplicationError)
        return SKIP_INDEX;
      
      if (err.status == NdbError::TemporaryError)
        return SKIP_INDEX;
      
      return NDBT_FAILED;
    } else {
      ndbout << "OK!" << endl;
      attr->indexCreated = true;
    }
  }
  return result;
}


int drop_index(int indxNum, Ndb* pNdb, 
	       const NdbDictionary::Table* pTab, Attrib* attr){
  int result = NDBT_OK;

  if (attr->indexCreated == false)
    return NDBT_OK;	

  BaseString::snprintf(idxName, 255, "IDC%d", indxNum);
  
  // Drop index
  ndbout << "Dropping index "<<idxName<<"(" << pTab->getName() << ") ";
  if (pNdb->getDictionary()->dropIndex(idxName, pTab->getName()) != 0){
    ndbout << "FAILED!" << endl;
    ERR(pNdb->getDictionary()->getNdbError());
    result = NDBT_FAILED;
  } else {
    ndbout << "OK!" << endl;
  }	
  return result;
}

int runCreateIndexes(NDBT_Context* ctx, NDBT_Step* step){
  int loops = ctx->getNumLoops();
  int l = 0;
  const NdbDictionary::Table* pTab = ctx->getTab();
  Ndb* pNdb = GETNDB(step);
  int result = NDBT_OK;
  // NOTE If we need to test creating both logged and non logged indexes
  // this should be divided into two testcases
  // The paramater logged should then be specified 
  // as a TC_PROPERTY. ex TC_PROPERTY("LoggedIndexes", 1);
  // and read into the test step like
  bool logged = ctx->getProperty("LoggedIndexes", 1);

  AttribList attrList;
  attrList.buildAttribList(pTab);


  while (l < loops && result == NDBT_OK){
    unsigned int i;
    for (i = 0; i < attrList.attriblist.size(); i++){
      
      // Try to create index
      if (create_index(ctx, i, pTab, pNdb, attrList.attriblist[i], logged) == NDBT_FAILED)
	result = NDBT_FAILED;      
    }
    
    // Now drop all indexes that where created
    for (i = 0; i < attrList.attriblist.size(); i++){
            
      // Try to drop index
      if (drop_index(i, pNdb, pTab, attrList.attriblist[i]) != NDBT_OK)
	result = NDBT_FAILED;      		     
    }
    
    l++;
  }
  
  return result;
}

int createRandomIndex(NDBT_Context* ctx, NDBT_Step* step){
  const NdbDictionary::Table* pTab = ctx->getTab();
  Ndb* pNdb = GETNDB(step);
  bool logged = ctx->getProperty("LoggedIndexes", 1);

  AttribList attrList;
  attrList.buildAttribList(pTab);

  int retries = 100;
  while(retries > 0){
    const Uint32 i = rand() % attrList.attriblist.size();
    int res = create_index(ctx, i, pTab, pNdb, attrList.attriblist[i], 
			   logged);
    if (res == SKIP_INDEX){
      retries--;
      continue;
    }

    if (res == NDBT_FAILED){
      return NDBT_FAILED;
    }
    
    ctx->setProperty("createRandomIndex", i);
    // Now drop all indexes that where created
    
    return NDBT_OK;
  }
  
  return NDBT_FAILED;
}

int createRandomIndex_Drop(NDBT_Context* ctx, NDBT_Step* step){
  Ndb* pNdb = GETNDB(step);

  Uint32 i = ctx->getProperty("createRandomIndex");
  
  BaseString::snprintf(idxName, 255, "IDC%d", i);
  
  // Drop index
  ndbout << "Dropping index " << idxName << " ";
  if (pNdb->getDictionary()->dropIndex(idxName, 
				       ctx->getTab()->getName()) != 0){
    ndbout << "FAILED!" << endl;
    ERR(pNdb->getDictionary()->getNdbError());
    return NDBT_FAILED;
  } else {
    ndbout << "OK!" << endl;
  }	
  
  return NDBT_OK;
}

int createPkIndex(NDBT_Context* ctx, NDBT_Step* step){
  bool orderedIndex = ctx->getProperty("OrderedIndex", (unsigned)0);

  const NdbDictionary::Table* pTab = ctx->getTab();
  Ndb* pNdb = GETNDB(step);

  bool logged = ctx->getProperty("LoggedIndexes", 1);
  bool noddl= ctx->getProperty("NoDDL");
  
  // Create index    
  BaseString::snprintf(pkIdxName, 255, "IDC_PK_%s", pTab->getName());
  if (orderedIndex)
    ndbout << "Creating " << ((logged)?"logged ": "temporary ") << "ordered index "
	   << pkIdxName << " (";
  else
    ndbout << "Creating " << ((logged)?"logged ": "temporary ") << "unique index "
	   << pkIdxName << " (";

  NdbDictionary::Index pIdx(pkIdxName);
  pIdx.setTable(pTab->getName());
  if (orderedIndex)
    pIdx.setType(NdbDictionary::Index::OrderedIndex);
  else
    pIdx.setType(NdbDictionary::Index::UniqueHashIndex);
  for (int c = 0; c< pTab->getNoOfColumns(); c++){
    const NdbDictionary::Column * col = pTab->getColumn(c);
    if(col->getPrimaryKey()){
      pIdx.addIndexColumn(col->getName());
      ndbout << col->getName() <<" ";
    }
  }
  
  pIdx.setStoredIndex(logged);
  ndbout << ") ";
  if (noddl)
  {
    const NdbDictionary::Index* idx= pNdb->
      getDictionary()->getIndex(pkIdxName, pTab->getName());
    
    if (!idx)
    {
      ndbout << "Failed - Index does not exist and DDL not allowed" << endl;
      ERR(pNdb->getDictionary()->getNdbError());
      return NDBT_FAILED;
    }
    else
    {
      // TODO : Check index definition is ok
    }
  }
  else
  {
    if (pNdb->getDictionary()->createIndex(pIdx) != 0){
      ndbout << "FAILED!" << endl;
      const NdbError err = pNdb->getDictionary()->getNdbError();
      ERR(err);
      return NDBT_FAILED;
    }
  }

  ndbout << "OK!" << endl;
  return NDBT_OK;
}

int createPkIndex_Drop(NDBT_Context* ctx, NDBT_Step* step){
  const NdbDictionary::Table* pTab = ctx->getTab();
  Ndb* pNdb = GETNDB(step);

  bool noddl= ctx->getProperty("NoDDL");

  // Drop index
  if (!noddl)
  {
    ndbout << "Dropping index " << pkIdxName << " ";
    if (pNdb->getDictionary()->dropIndex(pkIdxName, 
                                         pTab->getName()) != 0){
      ndbout << "FAILED!" << endl;
      ERR(pNdb->getDictionary()->getNdbError());
      return NDBT_FAILED;
    } else {
      ndbout << "OK!" << endl;
    }
  }
  
  return NDBT_OK;
}

int
runVerifyIndex(NDBT_Context* ctx, NDBT_Step* step){
  // Verify that data in index match 
  // table data
  Ndb* pNdb = GETNDB(step);
  UtilTransactions utilTrans(*ctx->getTab());
  const int batchSize = ctx->getProperty("BatchSize", 16);
  const int parallelism = batchSize > 240 ? 240 : batchSize;

  do {
    if (utilTrans.verifyIndex(pNdb, idxName, parallelism, true) != 0){
      g_err << "Inconsistent index" << endl;
      return NDBT_FAILED;
    }
  } while(ctx->isTestStopped() == false);
  return NDBT_OK;
}

int
runTransactions1(NDBT_Context* ctx, NDBT_Step* step){
  // Verify that data in index match 
  // table data
  Ndb* pNdb = GETNDB(step);
  HugoTransactions hugoTrans(*ctx->getTab());
  const int batchSize = ctx->getProperty("BatchSize", 50);

  int rows = ctx->getNumRecords();
  while (ctx->isTestStopped() == false) {
    if (hugoTrans.pkUpdateRecords(pNdb, rows, batchSize) != 0){
      g_err << "Updated table failed" << endl;
      return NDBT_FAILED;
    }    

    ctx->sync_down("PauseThreads");
    if(ctx->isTestStopped())
      break;
    
    if (hugoTrans.scanUpdateRecords(pNdb, rows, batchSize) != 0){
      g_err << "Updated table failed" << endl;
      return NDBT_FAILED;
    }    
    
    ctx->sync_down("PauseThreads");
  }
  return NDBT_OK;
}

int
runTransactions2(NDBT_Context* ctx, NDBT_Step* step){
  // Verify that data in index match 
  // table data
  Ndb* pNdb = GETNDB(step);
  HugoTransactions hugoTrans(*ctx->getTab());
  const int batchSize = ctx->getProperty("BatchSize", 50);

  int rows = ctx->getNumRecords();
  while (ctx->isTestStopped() == false) {
#if 1
    if (hugoTrans.indexReadRecords(pNdb, pkIdxName, rows, batchSize) != 0){
      g_err << "Index read failed" << endl;
      return NDBT_FAILED;
    }
#endif
    ctx->sync_down("PauseThreads");
    if(ctx->isTestStopped())
      break;
#if 1
    if (hugoTrans.indexUpdateRecords(pNdb, pkIdxName, rows, batchSize) != 0){
      g_err << "Index update failed" << endl;
      return NDBT_FAILED;
    }
#endif
    ctx->sync_down("PauseThreads");
  }
  return NDBT_OK;
}

int
runTransactions3(NDBT_Context* ctx, NDBT_Step* step){
  // Verify that data in index match 
  // table data
  Ndb* pNdb = GETNDB(step);
  HugoTransactions hugoTrans(*ctx->getTab());
  UtilTransactions utilTrans(*ctx->getTab());
  const int batchSize = ctx->getProperty("BatchSize", 32);
  const int parallel = batchSize > 240 ? 240 : batchSize;

  int rows = ctx->getNumRecords();
  while (ctx->isTestStopped() == false) {
    if(hugoTrans.loadTable(pNdb, rows, batchSize, false) != 0){
      g_err << "Load table failed" << endl;
      return NDBT_FAILED;
    }
    ctx->sync_down("PauseThreads");
    if(ctx->isTestStopped())
      break;

    if (hugoTrans.pkUpdateRecords(pNdb, rows, batchSize) != 0){
      g_err << "Updated table failed" << endl;
      return NDBT_FAILED;
    }    

    ctx->sync_down("PauseThreads");
    if(ctx->isTestStopped())
      break;
    
    if (hugoTrans.indexReadRecords(pNdb, pkIdxName, rows, batchSize) != 0){
      g_err << "Index read failed" << endl;
      return NDBT_FAILED;
    }
    
    ctx->sync_down("PauseThreads");
    if(ctx->isTestStopped())
      break;
    
    if (hugoTrans.indexUpdateRecords(pNdb, pkIdxName, rows, batchSize) != 0){
      g_err << "Index update failed" << endl;
      return NDBT_FAILED;
    }
    
    ctx->sync_down("PauseThreads");
    if(ctx->isTestStopped())
      break;

    if (hugoTrans.scanUpdateRecords(pNdb, rows, 5, parallel) != 0){
      g_err << "Scan updated table failed" << endl;
      return NDBT_FAILED;
    }

    ctx->sync_down("PauseThreads");
    if(ctx->isTestStopped())
      break;

    if(utilTrans.clearTable(pNdb, rows, parallel) != 0){
      g_err << "Clear table failed" << endl;
      return NDBT_FAILED;
    }

    ctx->sync_down("PauseThreads");
    if(ctx->isTestStopped())
      break;
    
    int count = -1;
    if(utilTrans.selectCount(pNdb, 64, &count) != 0 || count != 0)
      return NDBT_FAILED;
    ctx->sync_down("PauseThreads");
  }
  return NDBT_OK;
}

int runRestarts(NDBT_Context* ctx, NDBT_Step* step){
  int result = NDBT_OK;
  int loops = ctx->getNumLoops();
  NDBT_TestCase* pCase = ctx->getCase();
  NdbRestarts restarts;
  int i = 0;
  int timeout = 240;
  int sync_threads = ctx->getProperty("Threads", (unsigned)0);

  while(i<loops && result != NDBT_FAILED && !ctx->isTestStopped()){
    if(restarts.executeRestart(ctx, "RestartRandomNodeAbort", timeout) != 0){
      g_err << "Failed to executeRestart(" <<pCase->getName() <<")" << endl;
      result = NDBT_FAILED;
      break;
    }    
    ctx->sync_up_and_wait("PauseThreads", sync_threads);
    i++;
  }
  ctx->stopTest();
  return result;
}

int runCreateLoadDropIndex(NDBT_Context* ctx, NDBT_Step* step){
  int loops = ctx->getNumLoops();
  int records = ctx->getNumRecords();
  int l = 0;
  const NdbDictionary::Table* pTab = ctx->getTab();
  Ndb* pNdb = GETNDB(step);
  int result = NDBT_OK;
  int batchSize = ctx->getProperty("BatchSize", 1);
  int parallelism = batchSize > 240? 240: batchSize;
  ndbout << "batchSize="<<batchSize<<endl;
  bool logged = ctx->getProperty("LoggedIndexes", 1);

  HugoTransactions hugoTrans(*pTab);
  UtilTransactions utilTrans(*pTab);
  AttribList attrList;
  attrList.buildAttribList(pTab);

  for (unsigned int i = 0; i < attrList.attriblist.size(); i++){
        
    while (l < loops && result == NDBT_OK){

      if ((l % 2) == 0){
	// Create index first and then load
	
	// Try to create index
	if (create_index(ctx, i, pTab, pNdb, attrList.attriblist[i], logged) == NDBT_FAILED){
	  result = NDBT_FAILED;      
	}
	
	// Load the table with data
	ndbout << "Loading data after" << endl;
	CHECK(hugoTrans.loadTable(pNdb, records, batchSize) == 0);
	
	
      } else {
	// Load table then create index
	
	// Load the table with data
	ndbout << "Loading data before" << endl;
	CHECK(hugoTrans.loadTable(pNdb, records, batchSize) == 0);
	
	// Try to create index
	if (create_index(ctx, i, pTab, pNdb, attrList.attriblist[i], logged) == NDBT_FAILED)
	  result = NDBT_FAILED;      
	
      }
      
      // Verify that data in index match 
      // table data
      CHECK(utilTrans.verifyIndex(pNdb, idxName, parallelism) == 0);
      
      // Do it all...
      ndbout <<"Doing it all"<<endl;
      int count;
      ndbout << "  pkUpdateRecords" << endl;
      CHECK(hugoTrans.pkUpdateRecords(pNdb, records, batchSize) == 0);
      CHECK(utilTrans.verifyIndex(pNdb, idxName, parallelism) == 0);
      CHECK(hugoTrans.pkUpdateRecords(pNdb, records, batchSize) == 0);
      CHECK(utilTrans.verifyIndex(pNdb, idxName, parallelism) == 0);
      ndbout << "  pkDelRecords half" << endl;
      CHECK(hugoTrans.pkDelRecords(pNdb, records/2, batchSize) == 0);
      CHECK(utilTrans.verifyIndex(pNdb, idxName, parallelism) == 0);
      ndbout << "  scanUpdateRecords" << endl;
      CHECK(hugoTrans.scanUpdateRecords(pNdb, records/2, parallelism) == 0);
      CHECK(utilTrans.verifyIndex(pNdb, idxName, parallelism) == 0);
      ndbout << "  clearTable" << endl;
      CHECK(utilTrans.clearTable(pNdb, records/2, parallelism) == 0);
      CHECK(utilTrans.verifyIndex(pNdb, idxName, parallelism) == 0);
      CHECK(utilTrans.selectCount(pNdb, 64, &count) == 0);
      CHECK(count == 0);
      ndbout << "  loadTable" << endl;
      CHECK(hugoTrans.loadTable(pNdb, records, batchSize) == 0);
      CHECK(utilTrans.verifyIndex(pNdb, idxName, parallelism) == 0);
      ndbout << "  loadTable again" << endl;
      CHECK(hugoTrans.loadTable(pNdb, records, batchSize) == 0);
      CHECK(utilTrans.verifyIndex(pNdb, idxName, parallelism) == 0);
      CHECK(utilTrans.selectCount(pNdb, 64, &count) == 0);
      CHECK(count == records);


      if ((l % 2) == 0){
	// Drop index first and then clear
	
	// Try to create index
	if (drop_index(i, pNdb, pTab, attrList.attriblist[i]) != NDBT_OK){
	  result = NDBT_FAILED;      
	}
	
	// Clear table
	ndbout << "Clearing table after" << endl;
	CHECK(hugoTrans.clearTable(pNdb, records, parallelism) == 0);
	
	
      } else {
	// Clear table then drop index
	
	//Clear table
	ndbout << "Clearing table before" << endl;
	CHECK(hugoTrans.clearTable(pNdb, records, parallelism) == 0);
	
	// Try to drop index
	if (drop_index(i, pNdb, pTab, attrList.attriblist[i]) != NDBT_OK)
	  result = NDBT_FAILED;      	
      }
      
      ndbout << "  Done!" << endl;
      l++;
    }
      
    // Make sure index is dropped
    drop_index(i, pNdb, pTab, attrList.attriblist[i]);

  }

  return result;
}

int runInsertDelete(NDBT_Context* ctx, NDBT_Step* step){
  int loops = ctx->getNumLoops();
  int records = ctx->getNumRecords();
  const NdbDictionary::Table* pTab = ctx->getTab();
  Ndb* pNdb = GETNDB(step);
  int result = NDBT_OK;
  int batchSize = ctx->getProperty("BatchSize", 1);
  int parallelism = batchSize > 240? 240: batchSize;
  ndbout << "batchSize="<<batchSize<<endl;
  bool logged = ctx->getProperty("LoggedIndexes", 1);

  HugoTransactions hugoTrans(*pTab);
  UtilTransactions utilTrans(*pTab);  

  AttribList attrList;
  attrList.buildAttribList(pTab);

  for (unsigned int i = 0; i < attrList.attriblist.size(); i++){
    
    Attrib* attr = attrList.attriblist[i]; 
    // Create index
    if (create_index(ctx, i, pTab, pNdb, attr, logged) == NDBT_OK){
      int l = 1;
      while (l <= loops && result == NDBT_OK){
  
	CHECK(hugoTrans.loadTable(pNdb, records, batchSize) == 0);
	CHECK(utilTrans.verifyIndex(pNdb, idxName, parallelism) == 0);
	CHECK(utilTrans.clearTable(pNdb, records, parallelism) == 0);
	CHECK(utilTrans.verifyIndex(pNdb, idxName, parallelism) == 0);
	l++;	    
      }            
      
      // Drop index
      if (drop_index(i, pNdb, pTab, attr) != NDBT_OK)
	result = NDBT_FAILED;      		     
    }    
  }
  
  return result;
}

int tryAddUniqueIndex(Ndb* pNdb,
                      const NdbDictionary::Table* pTab,
                      const char* idxName,
                      HugoCalculator& calc,
                      int& chosenCol)
{
  for(int c = 0; c < pTab->getNoOfColumns(); c++)
  {
    const NdbDictionary::Column* col = pTab->getColumn(c);
    
    if (!col->getPrimaryKey() &&
        !calc.isUpdateCol(c) &&
        !col->getNullable() &&
        col->getStorageType() != NDB_STORAGETYPE_DISK)
    {
      chosenCol = c;
      break;
    }
  }
  
  if (chosenCol == -1)
  {
    return 1;
  }
  

  /* Create unique index on chosen column */

  const char* colName = pTab->getColumn(chosenCol)->getName();
  ndbout << "Creating unique index :" << idxName << " on ("
         << colName << ")" << endl;

  NdbDictionary::Index idxDef(idxName);
  idxDef.setTable(pTab->getName());
  idxDef.setType(NdbDictionary::Index::UniqueHashIndex);
  
  idxDef.addIndexColumn(colName);
  idxDef.setStoredIndex(false);

  if (pNdb->getDictionary()->createIndex(idxDef) != 0)
  {
    ndbout << "FAILED!" << endl;
    const NdbError err = pNdb->getDictionary()->getNdbError();
    ERR(err);
    return -1;
  }

  return 0;
}

int tryInsertUniqueRecord(NDBT_Step* step,
                          HugoOperations& hugoOps,
                          int& recordNum)
{
  Ndb* pNdb = GETNDB(step);
  do
  {
    CHECKRET(hugoOps.startTransaction(pNdb) == 0);
    CHECKRET(hugoOps.pkInsertRecord(pNdb,
                                    recordNum,
                                    1,  // NumRecords 
                                    0)  // UpdatesValue
             == 0);
    if (hugoOps.execute_Commit(pNdb) != 0)
    {
      NdbError err = hugoOps.getTransaction()->getNdbError();
      hugoOps.closeTransaction(pNdb);
      if (err.code == 839)
      {
        /* Unique constraint violation, try again with
         * different record
         */
        recordNum++;
        continue;
      }
      else
      {
        ERR(err);
        return NDBT_FAILED;
      }
    }
    
    hugoOps.closeTransaction(pNdb);
    break;
  } while (true);

  return NDBT_OK;
}
                     

int runConstraintDetails(NDBT_Context* ctx, NDBT_Step* step)
{
  const NdbDictionary::Table* pTab = ctx->getTab();
  Ndb* pNdb = GETNDB(step);

  /* Steps in testcase
   * 1) Choose a column to index - not pk or updates column
   * 2) Insert a couple of unique rows
   * 3) For a number of different batch sizes :
   *    i)  Insert a row with a conflicting values
   *    ii) Update an existing row with a conflicting value
   *    Verify :
   *    - The correct error is received
   *    - The failing constraint is detected
   *    - The error details string is as expected.
   */
  HugoCalculator calc(*pTab);

  /* Choose column to add unique index to */

  int chosenCol = -1;
  const char* idxName = "constraintCheck";
  
  int rc = tryAddUniqueIndex(pNdb, pTab, idxName, calc, chosenCol);

  if (rc)
  {
    if (rc == 1)
    {
      ndbout << "No suitable column in this table, skipping" << endl;
      return NDBT_OK;
    }
    return NDBT_FAILED;
  }

  const NdbDictionary::Index* pIdx = 
    pNdb->getDictionary()->getIndex(idxName, pTab->getName());
  CHECKRET(pIdx != 0);


  /* Now insert a couple of rows */

  HugoOperations hugoOps(*pTab);
  int firstRecordNum = 0;
  CHECKRET(tryInsertUniqueRecord(step, hugoOps, firstRecordNum) == NDBT_OK);
  int secondRecordNum = firstRecordNum + 1;
  CHECKRET(tryInsertUniqueRecord(step, hugoOps, secondRecordNum) == NDBT_OK);


  /* Now we'll attempt to insert/update records 
   * in various sized batches and check the errors which 
   * are returned
   */

  int maxBatchSize = 10;
  int recordOffset = secondRecordNum + 1;
  char buff[NDB_MAX_TUPLE_SIZE];
  Uint32 real_len;
  CHECKRET(calc.calcValue(firstRecordNum, chosenCol, 0, &buff[0], 
                          pTab->getColumn(chosenCol)->getSizeInBytes(), 
                          &real_len) != 0);
  
  for (int optype = 0; optype < 2; optype ++)
  {
    bool useInsert = (optype == 0);
    ndbout << "Verifying constraint violation for " 
           << (useInsert?"Insert":"Update")
           << " operations" << endl;
      
    for (int batchSize = 1; batchSize <= maxBatchSize; batchSize++)
    {
      NdbTransaction* trans = pNdb->startTransaction();
      CHECKRET(trans != 0);
      
      for (int rows = 0; rows < batchSize; rows ++)
      {
        int rowId = recordOffset + rows;
        NdbOperation* op = trans->getNdbOperation(pTab);
        CHECKRET(op != 0);
        if (useInsert)
        {
          CHECKRET(op->insertTuple() == 0);
          
          CHECKRET(hugoOps.setValues(op, rowId, 0) == 0);
          
          /* Now override setValue for the indexed column to cause
           * constraint violation
           */
          CHECKRET(op->setValue(chosenCol, &buff[0], real_len) == 0);
        }
        else
        {
          /* Update value of 'second' row to conflict with
           * first
           */
          CHECKRET(op->updateTuple() == 0);
          CHECKRET(hugoOps.equalForRow(op, secondRecordNum) == 0);
          
          CHECKRET(op->setValue(chosenCol, &buff[0], real_len) == 0);
        }
      }
      
      CHECKRET(trans->execute(Commit) == -1);
      
      NdbError err = trans->getNdbError();
      
      ERR(err);
      
      CHECKRET(err.code == 893);
      
      /* Ugliness - current NdbApi puts index schema object id
       * as abs. value of char* in NdbError struct
       */

      int idxObjId = (int) ((UintPtr) err.details - UintPtr(0));
      char detailsBuff[100];
      const char* errIdxName = NULL;
      
      ndbout_c("Got details column val of %p and string of %s\n",
               err.details, pNdb->getNdbErrorDetail(err, 
                                                    &detailsBuff[0],
                                                    100));
      if (idxObjId == pIdx->getObjectId())
      {
        /* Insert / update failed on the constraint we added */
        errIdxName = pIdx->getName();
      }
      else
      {
        /* We failed on a different constraint.
         * Some NDBT tables already have constraints (e.g. I3)
         * Check that the failing constraint contains our column
         */
        NdbDictionary::Dictionary::List tableIndices;
        
        CHECKRET(pNdb->getDictionary()->listIndexes(tableIndices,
                                                    pTab->getName()) == 0);
        
        bool ok = false;
        for (unsigned ind = 0; ind < tableIndices.count; ind ++)
        {
          if (tableIndices.elements[ind].id == (unsigned) idxObjId)
          {
            const char* otherIdxName = tableIndices.elements[ind].name;
            ndbout << "Found other violated constraint : " << otherIdxName << endl;
            const NdbDictionary::Index* otherIndex = 
              pNdb->getDictionary()->getIndex(otherIdxName,
                                              pTab->getName());
            CHECKRET(otherIndex != NULL);
            
            for (unsigned col = 0; col < otherIndex->getNoOfColumns(); col++)
            {
              if (strcmp(otherIndex->getColumn(col)->getName(),
                         pTab->getColumn(chosenCol)->getName()) == 0)
              {
                /* Found our column in the index */
                ok = true;
                errIdxName = otherIndex->getName();
                break;
              }
            }
            
            if (ok)
            {
              ndbout << "  Constraint contains unique column " << endl;
              break;
            }
            ndbout << "  Constraint does not contain unique col - fail" << endl;
            CHECKRET(false);
          }
        }
        
        if (!ok)
        {
          ndbout << "Did not find violated constraint" << endl;
          CHECKRET(false);
        }
      }

      /* Finally verify the name returned is :
       * <db>/<schema>/<table>/<index> 
       */
      BaseString expected;

      expected.assfmt("%s/%s/%s/%s",
                      pNdb->getDatabaseName(),
                      pNdb->getSchemaName(),
                      pTab->getName(),
                      errIdxName);

      CHECKRET(strcmp(expected.c_str(), &detailsBuff[0]) == 0);

      ndbout << " OK " << endl;

      trans->close();
    }
  }
  
  return NDBT_OK;
}

int runLoadTable(NDBT_Context* ctx, NDBT_Step* step){
  int records = ctx->getNumRecords();
  
  HugoTransactions hugoTrans(*ctx->getTab());
  int batchSize = ctx->getProperty("BatchSize", 1);
  if(hugoTrans.loadTable(GETNDB(step), records, batchSize) != 0){
    return NDBT_FAILED;
  }
  return NDBT_OK;
}


int runClearTable(NDBT_Context* ctx, NDBT_Step* step){
  int records = ctx->getNumRecords();
  
  UtilTransactions utilTrans(*ctx->getTab());
  if (utilTrans.clearTable(GETNDB(step),  records) != 0){
    return NDBT_FAILED;
  }
  return NDBT_OK;
}

int runSystemRestart1(NDBT_Context* ctx, NDBT_Step* step){
  Ndb* pNdb = GETNDB(step);
  int result = NDBT_OK;
  int timeout = 300;
  Uint32 loops = ctx->getNumLoops();
  int records = ctx->getNumRecords();
  int count;
  NdbRestarter restarter;
  Uint32 i = 1;

  UtilTransactions utilTrans(*ctx->getTab());
  HugoTransactions hugoTrans(*ctx->getTab());
  while(i<=loops && result != NDBT_FAILED){

    ndbout << "Loop " << i << "/"<< loops <<" started" << endl;
    /*
      1. Load data
      2. Restart cluster and verify records
      3. Update records
      4. Restart cluster and verify records
      5. Delete half of the records
      6. Restart cluster and verify records
      7. Delete all records
      8. Restart cluster and verify records
      9. Insert, update, delete records
      10. Restart cluster and verify records
      11. Insert, update, delete records
      12. Restart cluster with error insert 5020 and verify records
    */
    ndbout << "Loading records..." << endl;
    CHECK(hugoTrans.loadTable(pNdb, records, 1) == 0);
    CHECK(utilTrans.verifyIndex(pNdb, idxName, 16, false) == 0);
    
    ndbout << "Restarting cluster" << endl;
    CHECK(restarter.restartAll() == 0);
    CHECK(restarter.waitClusterStarted(timeout) == 0);
    CHECK(pNdb->waitUntilReady(timeout) == 0);

    ndbout << "Verifying records..." << endl;
    CHECK(hugoTrans.pkReadRecords(pNdb, records) == 0);
    CHECK(utilTrans.selectCount(pNdb, 64, &count) == 0);
    CHECK(count == records);
    CHECK(utilTrans.verifyIndex(pNdb, idxName, 16, false) == 0);

    ndbout << "Updating records..." << endl;
    CHECK(hugoTrans.pkUpdateRecords(pNdb, records) == 0);
    CHECK(utilTrans.verifyIndex(pNdb, idxName, 16, false) == 0);

    ndbout << "Restarting cluster..." << endl;
    CHECK(restarter.restartAll() == 0);
    CHECK(restarter.waitClusterStarted(timeout) == 0);
    CHECK(pNdb->waitUntilReady(timeout) == 0);

    ndbout << "Verifying records..." << endl;
    CHECK(hugoTrans.pkReadRecords(pNdb, records) == 0);
    CHECK(utilTrans.selectCount(pNdb, 64, &count) == 0);
    CHECK(count == records);
    CHECK(utilTrans.verifyIndex(pNdb, idxName, 16, false) == 0);
    
    ndbout << "Deleting 50% of records..." << endl;
    CHECK(hugoTrans.pkDelRecords(pNdb, records/2) == 0);
    CHECK(utilTrans.verifyIndex(pNdb, idxName, 16, false) == 0);

    ndbout << "Restarting cluster..." << endl;
    CHECK(restarter.restartAll() == 0);
    CHECK(restarter.waitClusterStarted(timeout) == 0);
    CHECK(pNdb->waitUntilReady(timeout) == 0);

    ndbout << "Verifying records..." << endl;
    CHECK(hugoTrans.scanReadRecords(pNdb, records/2, 0, 64) == 0);
    CHECK(utilTrans.selectCount(pNdb, 64, &count) == 0);
    CHECK(count == (records/2));
    CHECK(utilTrans.verifyIndex(pNdb, idxName, 16, false) == 0);

    ndbout << "Deleting all records..." << endl;
    CHECK(utilTrans.clearTable(pNdb, records/2) == 0);
    CHECK(utilTrans.verifyIndex(pNdb, idxName, 16, false) == 0);

    ndbout << "Restarting cluster..." << endl;
    CHECK(restarter.restartAll() == 0);
    CHECK(restarter.waitClusterStarted(timeout) == 0);
    CHECK(pNdb->waitUntilReady(timeout) == 0);

    ndbout << "Verifying records..." << endl;
    CHECK(utilTrans.selectCount(pNdb, 64, &count) == 0);
    CHECK(count == 0);
    CHECK(utilTrans.verifyIndex(pNdb, idxName, 16, false) == 0);

    ndbout << "Doing it all..." << endl;
    CHECK(hugoTrans.loadTable(pNdb, records, 1) == 0);
    CHECK(utilTrans.verifyIndex(pNdb, idxName, 16, false) == 0);
    CHECK(hugoTrans.pkUpdateRecords(pNdb, records) == 0);
    CHECK(utilTrans.verifyIndex(pNdb, idxName, 16, false) == 0);
    CHECK(hugoTrans.pkDelRecords(pNdb, records/2) == 0);
    CHECK(hugoTrans.scanUpdateRecords(pNdb, records/2) == 0);
    CHECK(utilTrans.verifyIndex(pNdb, idxName, 16, false) == 0);
    CHECK(utilTrans.clearTable(pNdb, records) == 0);
    CHECK(hugoTrans.loadTable(pNdb, records, 1) == 0);
    CHECK(utilTrans.clearTable(pNdb, records) == 0);
    CHECK(hugoTrans.loadTable(pNdb, records, 1) == 0);
    CHECK(hugoTrans.pkUpdateRecords(pNdb, records) == 0);
    CHECK(utilTrans.clearTable(pNdb, records) == 0);

    ndbout << "Restarting cluster..." << endl;
    CHECK(restarter.restartAll() == 0);
    CHECK(restarter.waitClusterStarted(timeout) == 0);
    CHECK(pNdb->waitUntilReady(timeout) == 0);

    ndbout << "Verifying records..." << endl;
    CHECK(utilTrans.selectCount(pNdb, 64, &count) == 0);
    CHECK(count == 0);

    ndbout << "Doing it all..." << endl;
    CHECK(hugoTrans.loadTable(pNdb, records, 1) == 0);
    CHECK(utilTrans.verifyIndex(pNdb, idxName,  16, false) == 0);
    CHECK(hugoTrans.pkUpdateRecords(pNdb, records) == 0);
    CHECK(utilTrans.verifyIndex(pNdb, idxName,  16, false) == 0);
    CHECK(hugoTrans.pkDelRecords(pNdb, records/2) == 0);
    CHECK(utilTrans.verifyIndex(pNdb, idxName,  16, false) == 0);
    CHECK(hugoTrans.scanUpdateRecords(pNdb, records/2) == 0);
    CHECK(utilTrans.verifyIndex(pNdb, idxName,  16, false) == 0);
    CHECK(utilTrans.clearTable(pNdb, records) == 0);
    CHECK(hugoTrans.loadTable(pNdb, records, 1) == 0);
    CHECK(utilTrans.clearTable(pNdb, records) == 0);

    ndbout << "Restarting cluster with error insert 5020..." << endl;
    CHECK(restarter.restartAll(false, true) == 0);
    CHECK(restarter.waitClusterNoStart(timeout) == 0);
    CHECK(restarter.insertErrorInAllNodes(5020) == 0);
    CHECK(restarter.startAll() == 0);
    CHECK(restarter.waitClusterStarted(timeout) == 0);
    CHECK(pNdb->waitUntilReady(timeout) == 0);
    
    i++;
  }

  ctx->stopTest();
  ndbout << "runSystemRestart1 finished" << endl;  

  return result;
}

#define CHECK2(b, t) if(!b){ g_err << __LINE__ << ": " << t << endl; break;}
#define CHECKOKORTIMEOUT(e, t) { int rc= (e);        \
    if (rc != 0) {                                      \
      if (rc == 266) {                                  \
        g_err << "Timeout : retries left : "            \
              << timeoutRetries                         \
              << endl;                                  \
        continue;                                       \
      }                                                 \
      g_err << __LINE__ << ": " << (t) << endl; break;  \
    } }


int
runMixed1(NDBT_Context* ctx, NDBT_Step* step){
  // Verify that data in index match 
  // table data
  Ndb* pNdb = GETNDB(step);
  HugoOperations hugoOps(*ctx->getTab());

  /* Old, rather ineffective testcase which nonetheless passes on 6.3 */

  do {
    // TC1
    g_err << "pkRead, indexRead, Commit" << endl;
    CHECK2(hugoOps.startTransaction(pNdb) == 0, "startTransaction");
    CHECK2(hugoOps.indexReadRecords(pNdb, pkIdxName, 0) == 0, "indexReadRecords");
    CHECK2(hugoOps.pkReadRecord(pNdb, 0) == 0, "pkReadRecord");
    CHECK2(hugoOps.execute_Commit(pNdb) == 0, "executeCommit");
    CHECK2(hugoOps.closeTransaction(pNdb) == 0, "closeTransaction");

    // TC1
    g_err << "pkRead, indexRead, Commit" << endl;
    CHECK2(hugoOps.startTransaction(pNdb) == 0, "startTransaction");
    CHECK2(hugoOps.pkReadRecord(pNdb, 0) == 0, "pkReadRecord");
    CHECK2(hugoOps.indexReadRecords(pNdb, pkIdxName, 0) == 0, "indexReadRecords");
    CHECK2(hugoOps.execute_Commit(pNdb) == 0, "executeCommit");
    CHECK2(hugoOps.closeTransaction(pNdb) == 0, "closeTransaction");
    

    // TC2
    g_err << "pkRead, indexRead, NoCommit, Commit" << endl;
    CHECK2(hugoOps.startTransaction(pNdb) == 0, "startTransaction");
    CHECK2(hugoOps.pkReadRecord(pNdb, 0) == 0, "pkReadRecord");
    CHECK2(hugoOps.indexReadRecords(pNdb, pkIdxName, 0) == 0,
	   "indexReadRecords");
    CHECK2(hugoOps.execute_NoCommit(pNdb) == 0, "executeNoCommit");
    CHECK2(hugoOps.execute_Commit(pNdb) == 0, "executeCommit");
    CHECK2(hugoOps.closeTransaction(pNdb) == 0, "closeTransaction");

    // TC3
    g_err << "pkRead, pkRead, Commit" << endl;
    CHECK2(hugoOps.startTransaction(pNdb) == 0, "startTransaction ");
    CHECK2(hugoOps.pkReadRecord(pNdb, 0) == 0, "pkReadRecords ");
    CHECK2(hugoOps.pkReadRecord(pNdb, 0) == 0, "pkReadRecords ");
    CHECK2(hugoOps.execute_Commit(pNdb) == 0, "executeCommit");
    CHECK2(hugoOps.closeTransaction(pNdb) == 0, "closeTransaction ");

    // TC4
    g_err << "indexRead, indexRead, Commit" << endl;

    CHECK2(hugoOps.startTransaction(pNdb) == 0, "startTransaction ");
    CHECK2(hugoOps.indexReadRecords(pNdb, pkIdxName, 0) == 0, "indexReadRecords");
    CHECK2(hugoOps.indexReadRecords(pNdb, pkIdxName, 0) == 0, "indexReadRecords");
    CHECK2(hugoOps.execute_Commit(pNdb) == 0, "executeCommit");

    CHECK2(hugoOps.closeTransaction(pNdb) == 0, "closeTransaction ");

    return NDBT_OK;
  } while(false);


  hugoOps.closeTransaction(pNdb);
  return NDBT_FAILED;
}



int
runMixedUpdateInterleaved(Ndb* pNdb,
                          HugoOperations& hugoOps,
                          int outOfRangeRec,
                          int testSize,
                          bool commit,
                          bool abort,
                          int pkFailRec,
                          int ixFailRec,
                          bool invertFail,
                          AbortOption ao,
                          int whatToUpdate,
                          int updatesValue,
                          bool ixFirst)
{
  Uint32 execRc= 0;
  if ((pkFailRec != -1) || (ixFailRec != -1))
  {
    execRc= 626;
  }
  
  bool updateViaPk= whatToUpdate & 1;
  bool updateViaIx= whatToUpdate & 2;

  int ixOpNum= (ixFirst?0:1);
  int pkOpNum= (ixFirst?1:0);

  int timeoutRetries= 3;

  while (timeoutRetries--)
  {
    CHECK2(hugoOps.startTransaction(pNdb) == 0, "startTransaction");
    for (int i=0; i < testSize; i++)
    {
      /* invertFail causes all issued reads *except* the fail record number
       * to fail
       */
      int indxKey= ((i == ixFailRec)^invertFail)? outOfRangeRec : i;
      int pkKey= ((i == pkFailRec)^invertFail)? outOfRangeRec : i;
      
      for (int opNum=0; opNum < 2; opNum++)
      {
        if (opNum == ixOpNum)
        {
          if (updateViaIx)
          {
            CHECK2(hugoOps.indexUpdateRecord(pNdb, pkIdxName, indxKey, 1, updatesValue) == 0,
                   "indexUpdateRecord");
          }
          else
          {
            CHECK2(hugoOps.indexReadRecords(pNdb, pkIdxName, indxKey) == 0, "indexReadRecords");
          }
        }
        
        if (opNum == pkOpNum)
        {
          if (updateViaPk)
          {
            CHECK2(hugoOps.pkUpdateRecord(pNdb, pkKey, 1, updatesValue) == 0, 
                   "pkUpdateRecord");
          }
          else
          {
            CHECK2(hugoOps.pkReadRecord(pNdb, pkKey) == 0, "pkReadRecord");
          }
        }
      }
    }
    if (commit)
    {
      int rc= hugoOps.execute_Commit(pNdb, ao);
      if (rc == 266)
      {
        /* Timeout */
        g_err << "Timeout : retries left=" << timeoutRetries << endl;
        hugoOps.closeTransaction(pNdb);
        continue;
      }
      CHECK2(rc == execRc, "execute_Commit");
      NdbError err= hugoOps.getTransaction()->getNdbError();
      CHECK2(err.code == execRc, "getNdbError");
    }
    else
    {
      int rc= hugoOps.execute_NoCommit(pNdb, ao);
      if (rc == 266)
      {
        /* Timeout */
        g_err << "Timeout : retries left=" << timeoutRetries << endl;
        hugoOps.closeTransaction(pNdb);
        continue;
      }
      CHECK2(rc == execRc, "execute_NoCommit");
      NdbError err= hugoOps.getTransaction()->getNdbError();
      CHECK2(err.code == execRc, "getNdbError");
      if (execRc && (ao == AO_IgnoreError))
      {
        /* Transaction should still be open, let's commit it */
        CHECK2(hugoOps.execute_Commit(pNdb, ao) == 0, "executeCommit");
      }
      else if (abort)
      {
        CHECK2(hugoOps.execute_Rollback(pNdb) == 0, "executeRollback");
      }
    }
    CHECK2(hugoOps.closeTransaction(pNdb) == 0, "closeTransaction");
    
    return 1;
  }

  hugoOps.closeTransaction(pNdb);
  return 0;
}



int
runMixed2(NDBT_Context* ctx, NDBT_Step* step){
  Ndb* pNdb = GETNDB(step);
  HugoOperations hugoOps(*ctx->getTab());

  int numRecordsInTable= ctx->getNumRecords();
  const int maxTestSize= 10000;
  int testSize= MIN(numRecordsInTable, maxTestSize);

  /* Avoid overloading Send Buffers */
  Uint32 rowSize=  NdbDictionary::getRecordRowLength(ctx->getTab()->getDefaultRecord());
  Uint32 dataXfer= 2 * rowSize * testSize;
  const Uint32 MaxDataXfer= 500000; // 0.5M

  if (dataXfer > MaxDataXfer)
  {
    testSize= MIN((int)(MaxDataXfer/rowSize), testSize);
  }

  g_err << "testSize= " << testSize << endl;
  g_err << "rowSize= " << rowSize << endl;

  int updatesValue= 1;
  const int maxTimeoutRetries= 3; 

  do {
    // TC0
    {
      bool ok= false;
      int timeoutRetries= maxTimeoutRetries;
      while (timeoutRetries--)
      {
        g_err << "TC0 : indexRead, pkread, Commit" << endl;
        CHECK2(hugoOps.startTransaction(pNdb) == 0, "startTransaction");
        CHECK2(hugoOps.indexReadRecords(pNdb, pkIdxName, 0, false, testSize) == 0, "indexReadRecords");
        CHECK2(hugoOps.pkReadRecord(pNdb, 0, testSize) == 0, "pkReadRecord");
        CHECKOKORTIMEOUT(hugoOps.execute_Commit(pNdb), "executeCommit");
        CHECK2(hugoOps.closeTransaction(pNdb) == 0, "closeTransaction");
        
        ok= true;
        break;
      }
      if (!ok) { break; };
    }
    
    
    // TC1
    {
      bool ok= false;
      int timeoutRetries= maxTimeoutRetries;
      while (timeoutRetries--)
      {
        g_err << "TC1 : pkRead, indexRead, Commit" << endl;
        CHECK2(hugoOps.startTransaction(pNdb) == 0, "startTransaction");
        CHECK2(hugoOps.pkReadRecord(pNdb, 0, testSize) == 0, "pkReadRecord");
        CHECK2(hugoOps.indexReadRecords(pNdb, pkIdxName, 0, false, testSize) == 0, "indexReadRecords");
        CHECKOKORTIMEOUT(hugoOps.execute_Commit(pNdb), "executeCommit");
        CHECK2(hugoOps.closeTransaction(pNdb) == 0, "closeTransaction");
        
        ok= true;
        break;
      }
      if (!ok) { break; };
    }
    
    // TC2
    {
      bool ok= false;
      int timeoutRetries= maxTimeoutRetries;
      while (timeoutRetries--)
      {
        g_err << "TC2 : pkRead, indexRead, NoCommit, Commit" << endl;
        CHECK2(hugoOps.startTransaction(pNdb) == 0, "startTransaction");
        CHECK2(hugoOps.pkReadRecord(pNdb, 0, testSize) == 0, "pkReadRecord");
        CHECK2(hugoOps.indexReadRecords(pNdb, pkIdxName, 0, false, testSize) == 0,
               "indexReadRecords");
        CHECKOKORTIMEOUT(hugoOps.execute_NoCommit(pNdb), "executeNoCommit");
        CHECK2(hugoOps.execute_Commit(pNdb) == 0, "executeCommit");
        CHECK2(hugoOps.closeTransaction(pNdb) == 0, "closeTransaction");
        ok= true;
        break;
      }
      if (!ok) { break; };
    }
    
    // TC3
    {
      bool ok= false;
      int timeoutRetries= maxTimeoutRetries;
      while (timeoutRetries--)
      {
        g_err << "TC3 : pkRead, pkRead, Commit" << endl;
        CHECK2(hugoOps.startTransaction(pNdb) == 0, "startTransaction ");
        CHECK2(hugoOps.pkReadRecord(pNdb, 0, testSize) == 0, "pkReadRecords ");
        CHECK2(hugoOps.pkReadRecord(pNdb, 0, testSize) == 0, "pkReadRecords ");
        CHECKOKORTIMEOUT(hugoOps.execute_Commit(pNdb), "executeCommit");
        CHECK2(hugoOps.closeTransaction(pNdb) == 0, "closeTransaction ");
        ok= true;
        break;
      }
      if (!ok) { break; };
    }
    
    // TC4
    {
      bool ok= false;
      int timeoutRetries= maxTimeoutRetries;
      while (timeoutRetries--)
      {
        g_err << "TC4 : indexRead, indexRead, Commit" << endl;
        CHECK2(hugoOps.startTransaction(pNdb) == 0, "startTransaction ");
        CHECK2(hugoOps.indexReadRecords(pNdb, pkIdxName, 0, false, testSize) == 0, "indexReadRecords");
        CHECK2(hugoOps.indexReadRecords(pNdb, pkIdxName, 0, false, testSize) == 0, "indexReadRecords");
        CHECKOKORTIMEOUT(hugoOps.execute_Commit(pNdb), "executeCommit");
        CHECK2(hugoOps.closeTransaction(pNdb) == 0, "closeTransaction ");
        ok= true;
        break;
      }
      if (!ok) { break; };
    }
    
    // TC5
    {
      bool ok= false;
      int timeoutRetries= maxTimeoutRetries;
      while (timeoutRetries--)
      {
        g_err << "TC5 : indexRead, pkUpdate, Commit" << endl;
        CHECK2(hugoOps.startTransaction(pNdb) == 0, "startTransaction");
        CHECK2(hugoOps.indexReadRecords(pNdb, pkIdxName, 0, false, testSize) == 0, "indexReadRecords");
        CHECK2(hugoOps.pkUpdateRecord(pNdb, 0, testSize, updatesValue++) == 0, "pkUpdateRecord");
        CHECKOKORTIMEOUT(hugoOps.execute_Commit(pNdb), "executeCommit");
        CHECK2(hugoOps.closeTransaction(pNdb) == 0, "closeTransaction");
        ok= true;
        break;
      }
      if (!ok) { break; };
    }
    
    // TC6
    {
      bool ok= false;
      int timeoutRetries= maxTimeoutRetries;
      while (timeoutRetries--)
      {
        g_err << "TC6 : pkUpdate, indexRead, Commit" << endl;
        CHECK2(hugoOps.startTransaction(pNdb) == 0, "startTransaction");
        CHECK2(hugoOps.pkUpdateRecord(pNdb, 0, testSize, updatesValue++) == 0, "pkUpdateRecord");
        CHECK2(hugoOps.indexReadRecords(pNdb, pkIdxName, 0, false, testSize) == 0, "indexReadRecords");
        CHECKOKORTIMEOUT(hugoOps.execute_Commit(pNdb), "executeCommit");
        CHECK2(hugoOps.closeTransaction(pNdb) == 0, "closeTransaction");
        ok= true;
        break;
      }
      if (!ok) { break; };
    }
    
    // TC7
    {
      bool ok= false;
      int timeoutRetries= maxTimeoutRetries;
      while (timeoutRetries--)
      {
        g_err << "TC7 : pkRead, indexUpdate, Commit" << endl;
        CHECK2(hugoOps.startTransaction(pNdb) == 0, "startTransaction");
        CHECK2(hugoOps.pkReadRecord(pNdb, 0, testSize) == 0, "pkReadRecord");
        CHECK2(hugoOps.indexUpdateRecord(pNdb, pkIdxName, 0, testSize, updatesValue++) == 0,
               "indexReadRecords");
        CHECKOKORTIMEOUT(hugoOps.execute_Commit(pNdb), "executeCommit");
        CHECK2(hugoOps.closeTransaction(pNdb) == 0, "closeTransaction");
        ok= true;
        break;
      }
      if (!ok) { break; };
    }
    
    // TC8
    {
      bool ok= false;
      int timeoutRetries= maxTimeoutRetries;
      while (timeoutRetries--)
      {
        g_err << "TC8 : indexUpdate, pkRead, Commit" << endl;
        CHECK2(hugoOps.startTransaction(pNdb) == 0, "startTransaction ");
        CHECK2(hugoOps.indexUpdateRecord(pNdb, pkIdxName, 0, testSize, updatesValue++) == 0, 
               "indexReadRecords ");
        CHECK2(hugoOps.pkReadRecord(pNdb, 0, testSize) == 0, "pkReadRecords ");
        CHECKOKORTIMEOUT(hugoOps.execute_Commit(pNdb), "executeCommit");
        CHECK2(hugoOps.closeTransaction(pNdb) == 0, "closeTransaction ");
        ok= true;
        break;
      }
      if (!ok) { break; };
    }

    for (int ao=0; ao < 2; ao++)
    {
      AbortOption abortOption= ao?AO_IgnoreError:AbortOnError;
      
      for (int exType=0; exType < 3; exType++)
      {
        bool commit= (exType == 1);
        bool abort= (exType == 2);
        
        const char* exTypeStr= ((exType == 0) ? "NoCommit" : 
                                (exType == 1) ? "Commit" : 
                                "Abort");
        
        for (int failType= 0; failType < 4; failType++)
        {
          for (int failPos= 0; failPos < 2; failPos++)
          {
            int failRec= (failPos == 0)? 0 : testSize -1;
            int pkFailRec= -1;
            int ixFailRec= -1;
            if (failType)
            {
              if (failType & 1)
                pkFailRec= failRec;
              if (failType & 2)
                ixFailRec= failRec;
            }
            
            for (int invFail= 0; 
                 invFail < ((failType==0)?1:2); 
                 invFail++)
            {
              bool invertFail= (invFail)?true:false;
              const char* failTypeStr= ((failType==0)? "None" : 
                                        ((failType==1)? "Pk": 
                                         ((failType==2)?"Ix": "Both")));
              for (int updateVia= 0; updateVia < 3; updateVia++)
              {
                const char* updateViaStr= ((updateVia == 0)? "None" : 
                                           (updateVia == 1)? "Pk" :
                                           (updateVia == 2)? "Ix" :
                                           "Both");
                for (int updateOrder= 0; updateOrder < 2; updateOrder++)
                {
                  bool updateIxFirst= (updateOrder == 0);
                  g_err << endl
                        << "AbortOption : " << (ao?"IgnoreError":"AbortOnError") << endl
                        << "ExecType : " << exTypeStr << endl
                        << "Failtype : " << failTypeStr << endl
                        << "Failpos : " << ((failPos == 0)? "Early" : "Late") << endl
                        << "Failure scenarios : " << (invFail?"All but one":"one") << endl
                        << "UpdateVia : " << updateViaStr << endl
                        << "Order : " << (updateIxFirst? "Index First" : "Pk first") << endl;
                  bool ok= false;
                  do
                  {
                    g_err << "Mixed read/update interleaved" << endl;
                    CHECK2(runMixedUpdateInterleaved(pNdb, hugoOps, numRecordsInTable, testSize, 
                                                     commit,  // Commit 
                                                     abort, // Abort 
                                                     pkFailRec,    // PkFail
                                                     ixFailRec,   // IxFail
                                                     invertFail, // Invertfail
                                                     abortOption,
                                                     updateVia,
                                                     updatesValue++,
                                                     updateIxFirst),
                         "TC4");
                    
                    ok= true;
                  } while (false);
                  
                  if (!ok)
                  {
                    hugoOps.closeTransaction(pNdb);
                    return NDBT_FAILED;
                  }
                }
              }
            }
          }
        }
      }
    }

    return NDBT_OK;
  } while (false);
  
  hugoOps.closeTransaction(pNdb);
  return NDBT_FAILED;
}

#define check(b, e)                                                     \
  if (!(b)) { g_err << "ERR: " << step->getName() << " failed on line " << __LINE__ << ": " << e.getNdbError() << endl; return NDBT_FAILED; }

int runRefreshTupleAbort(NDBT_Context* ctx, NDBT_Step* step){
  int records = ctx->getNumRecords();
  int loops = ctx->getNumLoops();

  Ndb* ndb = GETNDB(step);

  const NdbDictionary::Table& tab = *ctx->getTab();

  for (int i=0; i < tab.getNoOfColumns(); i++)
  {
    if (tab.getColumn(i)->getStorageType() == NDB_STORAGETYPE_DISK)
    {
      g_err << "Table has disk column(s) skipping." << endl;
      return NDBT_OK;
    }
  }


  g_err << "Loading table." << endl;
  HugoTransactions hugoTrans(*ctx->getTab());
  check(hugoTrans.loadTable(ndb, records) == 0, hugoTrans);

  HugoOperations hugoOps(*ctx->getTab());

  /* Check refresh, abort sequence with an ordered index
   * Previously this gave bugs due to corruption of the
   * tuple version
   */
  while (loops--)
  {
    Uint32 numRefresh = 2 + rand() % 10;

    g_err << "Refresh, rollback * " << numRefresh << endl;

    while (--numRefresh)
    {
      /* Refresh, rollback */
      check(hugoOps.startTransaction(ndb) == 0, hugoOps);
      check(hugoOps.pkRefreshRecord(ndb, 0, records, 0) == 0, hugoOps);
      check(hugoOps.execute_NoCommit(ndb) == 0, hugoOps);
      check(hugoOps.execute_Rollback(ndb) == 0, hugoOps);
      check(hugoOps.closeTransaction(ndb) == 0, hugoOps);
    }

    g_err << "Refresh, commit" << endl;
    /* Refresh, commit */
    check(hugoOps.startTransaction(ndb) == 0, hugoOps);
    check(hugoOps.pkRefreshRecord(ndb, 0, records, 0) == 0, hugoOps);
    check(hugoOps.execute_NoCommit(ndb) == 0, hugoOps);
    check(hugoOps.execute_Commit(ndb) == 0, hugoOps);
    check(hugoOps.closeTransaction(ndb) == 0, hugoOps);

    g_err << "Update, commit" << endl;
    /* Update */
    check(hugoOps.startTransaction(ndb) == 0, hugoOps);
    check(hugoOps.pkUpdateRecord(ndb, 0, records, 2 + loops) == 0, hugoOps);
    check(hugoOps.execute_NoCommit(ndb) == 0, hugoOps);
    check(hugoOps.execute_Commit(ndb) == 0, hugoOps);
    check(hugoOps.closeTransaction(ndb) == 0, hugoOps);
  }

  return NDBT_OK;
}


int
runBuildDuring(NDBT_Context* ctx, NDBT_Step* step){
  // Verify that data in index match 
  // table data
  const int Threads = ctx->getProperty("Threads", (Uint32)0);
  const int loops = ctx->getNumLoops();

  for(int i = 0; i<loops; i++){
#if 1
    if(createPkIndex(ctx, step) != NDBT_OK){
      g_err << "Failed to create index" << endl;
      return NDBT_FAILED;
    }
#endif

    if(ctx->isTestStopped())
      break;

#if 1
    if(createRandomIndex(ctx, step) != NDBT_OK){
      g_err << "Failed to create index" << endl;
      return NDBT_FAILED;
    }
#endif

    if(ctx->isTestStopped())
      break;

    if (Threads)
    {
      ctx->setProperty("pause", 1);
      int count = 0;
      for(int j = 0; count < Threads && !ctx->isTestStopped();
          j = (j+1) % Threads){
        char buf[255];
        sprintf(buf, "Thread%d_paused", j);
        int tmp = ctx->getProperty(buf, (Uint32)0);
        count += tmp;
      }
    }

    if(ctx->isTestStopped())
      break;

#if 1
    if(createPkIndex_Drop(ctx, step) != NDBT_OK){
      g_err << "Failed to drop index" << endl;
      return NDBT_FAILED;
    }
#endif

    if(ctx->isTestStopped())
      break;
    
#if 1
    if(createRandomIndex_Drop(ctx, step) != NDBT_OK){
      g_err << "Failed to drop index" << endl;
      return NDBT_FAILED;
    }
#endif

    if (Threads)
    {
      ctx->setProperty("pause", (Uint32)0);
      NdbSleep_SecSleep(2);
    }
  }

  ctx->stopTest();
  return NDBT_OK;
}

static NdbLockable g_lock;
static int threadCounter = 0;

void
wait_paused(NDBT_Context* ctx, int id){
  if(ctx->getProperty("pause", (Uint32)0) == 1){
    char buf[255];
    sprintf(buf, "Thread%d_paused", id);
    ctx->setProperty(buf, 1);
    while(!ctx->isTestStopped() && ctx->getProperty("pause", (Uint32)0) == 1){
      NdbSleep_MilliSleep(250);
    }
    ctx->setProperty(buf, (Uint32)0);
  }
}

int
runTransactions4(NDBT_Context* ctx, NDBT_Step* step){

  g_lock.lock();
  const int ThreadId = threadCounter++;
  g_lock.unlock();
  
  // Verify that data in index match 
  // table data
  Ndb* pNdb = GETNDB(step);
  HugoTransactions hugoTrans(*ctx->getTab());
  UtilTransactions utilTrans(*ctx->getTab());
  const int batchSize = ctx->getProperty("BatchSize", 32);
  const int parallel = batchSize > 240 ? 240 : batchSize;

  int rows = ctx->getNumRecords();
  while (ctx->isTestStopped() == false) {
    if(hugoTrans.loadTable(pNdb, rows, batchSize, false) != 0){
      g_err << "Load table failed" << endl;
      return NDBT_FAILED;
    }

    wait_paused(ctx, ThreadId);

    if(ctx->isTestStopped())
      break;

    if (hugoTrans.pkUpdateRecords(pNdb, rows, batchSize) != 0){
      g_err << "Updated table failed" << endl;
      return NDBT_FAILED;
    }    

    wait_paused(ctx, ThreadId);
    
    if(ctx->isTestStopped())
      break;
    
    if (hugoTrans.scanUpdateRecords(pNdb, rows, 5, parallel) != 0){
      g_err << "Scan updated table failed" << endl;
      return NDBT_FAILED;
    }

    wait_paused(ctx, ThreadId);

    if(ctx->isTestStopped())
      break;

    if(utilTrans.clearTable(pNdb, rows, parallel) != 0){
      g_err << "Clear table failed" << endl;
      return NDBT_FAILED;
    }
  }
  return NDBT_OK;
}

int
runUniqueNullTransactions(NDBT_Context* ctx, NDBT_Step* step){
  Ndb* pNdb = GETNDB(step);

  bool logged = ctx->getProperty("LoggedIndexes", 1);
  bool orderedIndex = ctx->getProperty("OrderedIndex", (unsigned)0);
  NdbConnection * pTrans = 0;

  const NdbDictionary::Table* pTab = ctx->getTab();
  // Create index    
  char nullIndex[255];
  BaseString::snprintf(nullIndex, 255, "IDC_PK_%s_NULL", pTab->getName());
  if (orderedIndex)
    ndbout << "Creating " << ((logged)?"logged ": "temporary ") << "ordered index "
	   << pkIdxName << " (";
  else
    ndbout << "Creating " << ((logged)?"logged ": "temporary ") << "unique index "
	   << pkIdxName << " (";

  NdbDictionary::Index pIdx(pkIdxName);
  pIdx.setTable(pTab->getName());
  if (orderedIndex)
    pIdx.setType(NdbDictionary::Index::OrderedIndex);
  else
    pIdx.setType(NdbDictionary::Index::UniqueHashIndex);
  pIdx.setStoredIndex(logged);
  int c;
  for (c = 0; c< pTab->getNoOfColumns(); c++){
    const NdbDictionary::Column * col = pTab->getColumn(c);
    if(col->getPrimaryKey()){
      pIdx.addIndexColumn(col->getName());
      ndbout << col->getName() <<" ";
    }
  }
  
  int colId = -1;
  for (c = 0; c< pTab->getNoOfColumns(); c++){
    const NdbDictionary::Column * col = pTab->getColumn(c);
    if(col->getNullable()){
      pIdx.addIndexColumn(col->getName());
      ndbout << col->getName() <<" ";
      colId = c;
      break;
    }
  }
  ndbout << ") ";

  if(colId == -1){
    ndbout << endl << "No nullable column found -> NDBT_FAILED" << endl; 
    return NDBT_FAILED;
  }
  
  bool noddl= ctx->getProperty("NoDDL");
  if (noddl)
  {
    const NdbDictionary::Index* idx= pNdb->
      getDictionary()->getIndex(pIdx.getName(), pTab->getName());
    
    if (!idx)
    {
      ndbout << "Failed - Index does not exist and DDL not allowed" << endl;
      ERR(pNdb->getDictionary()->getNdbError());
      return NDBT_FAILED;
    }
    else
    {
      // TODO : Check index definition is ok
    }
  }
  else
  {
    if (pNdb->getDictionary()->createIndex(pIdx) != 0){
      ndbout << "FAILED!" << endl;
      const NdbError err = pNdb->getDictionary()->getNdbError();
      ERR(err);
      return NDBT_FAILED;
    }
  }

  int result = NDBT_OK;

  HugoTransactions hugoTrans(*ctx->getTab());
  const int batchSize = ctx->getProperty("BatchSize", 50);
  int loops = ctx->getNumLoops();
  int rows = ctx->getNumRecords();
  while (loops-- > 0 && ctx->isTestStopped() == false) {
    if (hugoTrans.pkUpdateRecords(pNdb, rows, batchSize) != 0){
      g_err << "Updated table failed" << endl;
      result = NDBT_FAILED;
      goto done;
    }    
  }

  if(ctx->isTestStopped()){
    goto done;
  }

  ctx->stopTest();
  while(ctx->getNoOfRunningSteps() > 1){
    NdbSleep_MilliSleep(100);
  }

  result = NDBT_FAILED;
  pTrans = pNdb->startTransaction();
  NdbScanOperation * sOp;

  int eof;
  if(!pTrans) goto done;
  sOp = pTrans->getNdbScanOperation(pTab->getName());
  if(!sOp) goto done;
  if(sOp->readTuples(NdbScanOperation::LM_Exclusive)) goto done;
  if(pTrans->execute(NoCommit) == -1) goto done;
  while((eof = sOp->nextResult(true)) == 0){
    do {
      NdbOperation * uOp = sOp->updateCurrentTuple();
      if(uOp == 0) goto done;
      uOp->setValue(colId, 0);
    } while((eof = sOp->nextResult(false)) == 0);
    eof = pTrans->execute(Commit);
    if(eof == -1) goto done;
  }
  
 done:
  if(pTrans) pNdb->closeTransaction(pTrans);
  pNdb->getDictionary()->dropIndex(nullIndex, pTab->getName());
  return result;
}

int runLQHKEYREF(NDBT_Context* ctx, NDBT_Step* step){
  int loops = ctx->getNumLoops() * 100;
  NdbRestarter restarter;
  
  myRandom48Init((long)NdbTick_CurrentMillisecond());

#if 0
  int val = DumpStateOrd::DihMinTimeBetweenLCP;
  if(restarter.dumpStateAllNodes(&val, 1) != 0){
    g_err << "Failed to dump DihMinTimeBetweenLCP" << endl;
    return NDBT_FAILED;
  }
#endif

  for(int i = 0; i<loops && !ctx->isTestStopped(); i++){
    int randomId = myRandom48(restarter.getNumDbNodes());
    int nodeId = restarter.getDbNodeId(randomId);

    const Uint32 error = 5031 + (i % 3);
    
    if(restarter.insertErrorInNode(nodeId, error) != 0){
      g_err << "Failed to error insert( " << error << ") in node "
	    << nodeId << endl;
      return NDBT_FAILED;
    }
  }
  
  ctx->stopTest();
  return NDBT_OK;
}

int 
runBug21384(NDBT_Context* ctx, NDBT_Step* step)
{
  Ndb* pNdb = GETNDB(step);
  HugoTransactions hugoTrans(*ctx->getTab());
  NdbRestarter restarter;
  
  int loops = ctx->getNumLoops();
  const int rows = ctx->getNumRecords();
  const int batchsize = ctx->getProperty("BatchSize", 50);
  
  while (loops--)
  {
    if(restarter.insertErrorInAllNodes(8037) != 0)
    {
      g_err << "Failed to error insert(8037)" << endl;
      return NDBT_FAILED;
    }
    
    if (hugoTrans.indexReadRecords(pNdb, pkIdxName, rows, batchsize) == 0)
    {
      g_err << "Index succeded (it should have failed" << endl;
      return NDBT_FAILED;
    }
    
    if(restarter.insertErrorInAllNodes(0) != 0)
    {
      g_err << "Failed to error insert(0)" << endl;
      return NDBT_FAILED;
    }
    
    if (hugoTrans.indexReadRecords(pNdb, pkIdxName, rows, batchsize) != 0){
      g_err << "Index read failed" << endl;
      return NDBT_FAILED;
    }
  }
  
  return NDBT_OK;
}

int
runReadIndexUntilStopped(NDBT_Context* ctx, NDBT_Step* step)
{
  Ndb* pNdb = GETNDB(step);
  HugoTransactions hugoTrans(*ctx->getTab());
  int rows = ctx->getNumRecords();
  while (!ctx->isTestStopped())
  {
    hugoTrans.indexReadRecords(pNdb, pkIdxName, rows, 1);
  }
  return NDBT_OK;
}

int 
runBug25059(NDBT_Context* ctx, NDBT_Step* step)
{
  Ndb* pNdb = GETNDB(step);
  NdbDictionary::Dictionary * dict = pNdb->getDictionary();
  const NdbDictionary::Index * idx = dict->getIndex(pkIdxName, 
						    ctx->getTab()->getName());

  HugoOperations ops(*ctx->getTab(), idx);
  
  int res = NDBT_OK;
  int loops = ctx->getNumLoops();
  const int rows = ctx->getNumRecords();
  
  while (res == NDBT_OK && loops--)
  {
    ops.startTransaction(pNdb);
    ops.pkReadRecord(pNdb, 10 + rand() % rows, rows);
    int tmp;
    if ((tmp = ops.execute_Commit(pNdb, AO_IgnoreError)))
    {
      if (tmp == 4012)
	res = NDBT_FAILED;
      else
	if (ops.getTransaction()->getNdbError().code == 4012)
	  res = NDBT_FAILED;
    }
    ops.closeTransaction(pNdb);
  }
  
  loops = ctx->getNumLoops();
  while (res == NDBT_OK && loops--)
  {
    ops.startTransaction(pNdb);
    ops.pkUpdateRecord(pNdb, 10 + rand() % rows, rows);
    int tmp;
    int arg;
    switch(rand() % 2){
    case 0:
      arg = AbortOnError;
      break;
    case 1:
      arg = AO_IgnoreError;
      ndbout_c("ignore error");
      break;
    }
    if ((tmp = ops.execute_Commit(pNdb, (AbortOption)arg)))
    {
      if (tmp == 4012)
	res = NDBT_FAILED;
      else
	if (ops.getTransaction()->getNdbError().code == 4012)
	  res = NDBT_FAILED;
    }
    ops.closeTransaction(pNdb);
  }  
  
  return res;
}

// From 6.3.X, Unique index operations do not use
// TransactionBufferMemory.
// Long signal KeyInfo and AttrInfo storage exhaustion
// is already tested by testLimits
// Testing of segment exhaustion when accumulating from
// signal trains cannot be tested from 7.0 as we cannot
// generate short signal trains.
// TODO : Execute testcase as part of upgrade testing - 
// 6.3 to 7.0?
int tcSaveINDX_test(NDBT_Context* ctx, NDBT_Step* step, int inject_err)
{
  int result= NDBT_OK;
  Ndb* pNdb = GETNDB(step);
  NdbDictionary::Dictionary * dict = pNdb->getDictionary();
  const NdbDictionary::Index * idx = dict->getIndex(pkIdxName, 
                                                    ctx->getTab()->getName());

  HugoOperations ops(*ctx->getTab(), idx);

  g_err << "Using INDEX: " << pkIdxName << endl;

  NdbRestarter restarter;

  int loops = ctx->getNumLoops();
  const int rows = ctx->getNumRecords();

  for(int bs=1; bs < loops; bs++)
  {
    int c= 0;
    while (c++ < loops)
    {
      g_err << "BS " << bs << " LOOP #" << c << endl;

      g_err << "inserting error on op#" << c << endl;

      CHECK(ops.startTransaction(pNdb) == 0);
      for(int i=1;i<=c;i++)
      {
        if(i==c)
        {
          if(restarter.insertErrorInAllNodes(inject_err)!=0)
          {
            g_err << "**** FAILED to insert error" << endl;
            result= NDBT_FAILED;
            break;
          }
        }
        CHECK(ops.indexReadRecords(pNdb, pkIdxName, i,false,1) == 0);
        if(i%bs==0 || i==c)
        {
          if(i<c)
          {
            if(ops.execute_NoCommit(pNdb, AO_IgnoreError)!=NDBT_OK)
            {
              g_err << "**** executeNoCommit should have succeeded" << endl;
              result= NDBT_FAILED;
            }
          }
          else
          {
            if(ops.execute_NoCommit(pNdb, AO_IgnoreError)!=289)
            {
              g_err << "**** executeNoCommit should have failed with 289"
                    << endl;
              result= NDBT_FAILED;
            }
            g_err << "NdbError.code= " <<
              ops.getTransaction()->getNdbError().code << endl;
            break;
          }
        }
      }

      CHECK(ops.closeTransaction(pNdb) == 0);

      if(restarter.insertErrorInAllNodes(0) != 0)
      {
        g_err << "**** Failed to error insert(0)" << endl;
        return NDBT_FAILED;
      }

      CHECK(ops.startTransaction(pNdb) == 0);
      if (ops.indexReadRecords(pNdb, pkIdxName,0,0,rows) != 0){
        g_err << "**** Index read failed" << endl;
        return NDBT_FAILED;
      }
      CHECK(ops.closeTransaction(pNdb) == 0);
    }
  }

  return result;
}

int
runBug28804(NDBT_Context* ctx, NDBT_Step* step)
{
  return tcSaveINDX_test(ctx, step, 8052);
}

int
runBug28804_ATTRINFO(NDBT_Context* ctx, NDBT_Step* step)
{
  return tcSaveINDX_test(ctx, step, 8051);
}

int
runBug46069(NDBT_Context* ctx, NDBT_Step* step)
{
  HugoTransactions hugoTrans(*ctx->getTab());
  Ndb* pNdb = GETNDB(step);
  const int rows = ctx->getNumRecords();
  Uint32 threads = ctx->getProperty("THREADS", 12);
  int loops = ctx->getNumLoops();

  ctx->getPropertyWait("STARTED", threads);

  for (int i = 0; i<loops; i++)
  {
    ndbout << "Loop: " << i << endl;
    if (hugoTrans.loadTable(pNdb, rows) != 0)
      return NDBT_FAILED;

    ctx->setProperty("STARTED", Uint32(0));
    ctx->getPropertyWait("STARTED", threads);
  }

  ctx->stopTest();
  return NDBT_OK;
}

int
runBug46069_pkdel(NDBT_Context* ctx, NDBT_Step* step)
{
  HugoOperations hugoOps(*ctx->getTab());
  Ndb* pNdb = GETNDB(step);
  const int rows = ctx->getNumRecords();

  while(!ctx->isTestStopped())
  {
    ctx->incProperty("STARTED");
    ctx->getPropertyWait("STARTED", Uint32(0));
    if (ctx->isTestStopped())
      break;

    for (int i = 0; i<rows && !ctx->isTestStopped(); )
    {
      int cnt = (rows - i);
      if (cnt > 100)
        cnt = 100;
      cnt = 1 + (rand() % cnt);
      if (hugoOps.startTransaction(pNdb) != 0)
      {
        break;
      }
      hugoOps.pkDeleteRecord(pNdb, i, cnt);
      int res = hugoOps.execute_Commit(pNdb, AO_IgnoreError);
      if (res != -1)
      {
        i += cnt;
      }
      hugoOps.closeTransaction(pNdb);
    }
  }

  return NDBT_OK;
}

int
runBug46069_scandel(NDBT_Context* ctx, NDBT_Step* step)
{
  Ndb* pNdb = GETNDB(step);
  NdbDictionary::Dictionary * dict = pNdb->getDictionary();
  const NdbDictionary::Index * idx = dict->getIndex(pkIdxName,
						    ctx->getTab()->getName());
  if (idx == 0)
  {
    return NDBT_FAILED;
  }
  UtilTransactions hugoTrans(*ctx->getTab(), idx);

  while(!ctx->isTestStopped())
  {
    ctx->incProperty("STARTED");
    ctx->getPropertyWait("STARTED", Uint32(0));
    if (ctx->isTestStopped())
      break;

    hugoTrans.clearTable(pNdb);
  }

  return NDBT_OK;
}

int
runBug50118(NDBT_Context* ctx, NDBT_Step* step)
{
  NdbSleep_MilliSleep(500);
  int loops = ctx->getNumLoops();
  while (loops--)
  {
    createPkIndex_Drop(ctx, step);
    createPkIndex(ctx, step);
  }
  ctx->stopTest();
  return NDBT_OK;
}

int
runTrigOverload(NDBT_Context* ctx, NDBT_Step* step)
{
  /* Test inserts, deletes and updates via
   * PK with error inserts
   */
  Ndb* pNdb = GETNDB(step);
  HugoOperations hugoOps(*ctx->getTab());
  NdbRestarter restarter;

  unsigned numScenarios = 3;
  unsigned errorInserts[3] = {8085, 8086, 0};
  int results[3] = {218, 218, 0};

  unsigned iterations = 50;

  /* Insert some records */
  if (hugoOps.startTransaction(pNdb) ||
      hugoOps.pkInsertRecord(pNdb, 0, iterations) ||
      hugoOps.execute_Commit(pNdb))
  {
    g_err << "Failed on initial insert "
          << pNdb->getNdbError()
          << endl;
    return NDBT_FAILED;
  }
  
  hugoOps.closeTransaction(pNdb);

  for(unsigned i = 0 ; i < iterations; i++)
  {
    unsigned scenario = i % numScenarios;
    unsigned errorVal = errorInserts[ scenario ];
    g_err << "Iteration :" << i 
          << " inserting error " << errorVal
          << " expecting result : " << results[scenario]
          << endl;
    restarter.insertErrorInAllNodes(errorVal);
    //    NdbSleep_MilliSleep(500); // Error insert latency?
    
    CHECKRET(hugoOps.startTransaction(pNdb) == 0);

    CHECKRET(hugoOps.pkInsertRecord(pNdb, iterations + i, 1) == 0);

    hugoOps.execute_Commit(pNdb);

    int errorCode = hugoOps.getTransaction()->getNdbError().code;
    
    if (errorCode != results[scenario])
    {
      g_err << "For Insert in scenario " << scenario 
            << " expected code " << results[scenario]
            << " but got " << hugoOps.getTransaction()->getNdbError()
            << endl;
      return NDBT_FAILED;
    }
    
    hugoOps.closeTransaction(pNdb);
    
    CHECKRET(hugoOps.startTransaction(pNdb) == 0);
    
    CHECKRET(hugoOps.pkUpdateRecord(pNdb, i, 1, iterations) == 0);
    
    hugoOps.execute_Commit(pNdb);

    errorCode = hugoOps.getTransaction()->getNdbError().code;
    
    if (errorCode != results[scenario])
    {
      g_err << "For Update in scenario " << scenario 
            << " expected code " << results[scenario]
            << " but got " << hugoOps.getTransaction()->getNdbError()
            << endl;
      return NDBT_FAILED;
    }
    
    hugoOps.closeTransaction(pNdb);

    CHECKRET(hugoOps.startTransaction(pNdb) == 0);
    
    CHECKRET(hugoOps.pkDeleteRecord(pNdb, i, 1) == 0);
    
    hugoOps.execute_Commit(pNdb);

    errorCode = hugoOps.getTransaction()->getNdbError().code;
    
    if (errorCode != results[scenario])
    {
      g_err << "For Delete in scenario " << scenario 
            << " expected code " << results[scenario]
            << " but got " << hugoOps.getTransaction()->getNdbError()
            << endl;
      return NDBT_FAILED;
    }
    
    hugoOps.closeTransaction(pNdb);

  }

  restarter.insertErrorInAllNodes(0);
  
  return NDBT_OK;
}

int
runClearError(NDBT_Context* ctx, NDBT_Step* step)
{
  NdbRestarter restarter;

  restarter.insertErrorInAllNodes(0);

  return NDBT_OK;
}

// bug#56829

#undef CHECK2 // previous no good
#define CHECK2(b, e) \
  if (!(b)) { \
    g_err << "ERR: " << #b << " failed at line " << __LINE__ \
          << ": " << e << endl; \
    result = NDBT_FAILED; \
    break; \
  }

static int
get_data_memory_pages(NdbMgmHandle h, NdbNodeBitmask dbmask, int* pages_out)
{
  int result = NDBT_OK;
  int pages = 0;

  while (1)
  {
    // sends dump 1000 and retrieves all replies
    ndb_mgm_events* e = 0;
    CHECK2((e = ndb_mgm_dump_events(h, NDB_LE_MemoryUsage, 0, 0)) != 0, ndb_mgm_get_latest_error_msg(h));

    // sum up pages (also verify sanity)
    for (int i = 0; i < e->no_of_events; i++)
    {
      ndb_logevent* le = &e->events[i];
      CHECK2(le->type == NDB_LE_MemoryUsage, "bad event type " << le->type);
      const ndb_logevent_MemoryUsage* lem = &le->MemoryUsage;
      if (lem->block != DBTUP)
        continue;
      int nodeId = le->source_nodeid;
      CHECK2(dbmask.get(nodeId), "duplicate event from node " << nodeId);
      dbmask.clear(nodeId);
      pages += lem->pages_used;
      g_info << "i:" << i << " node:" << le->source_nodeid << " pages:" << lem->pages_used << endl;
    }
    free(e);
    CHECK2(result == NDBT_OK, "failed");

    char buf[NdbNodeBitmask::TextLength + 1];
    CHECK2(dbmask.isclear(), "no response from nodes " << dbmask.getText(buf));
    break;
  }

  *pages_out = pages;
  return result;
}

int
runBug56829(NDBT_Context* ctx, NDBT_Step* step)
{
  Ndb* pNdb = GETNDB(step);
  NdbDictionary::Dictionary* pDic = pNdb->getDictionary();
  const int loops = ctx->getNumLoops();
  int result = NDBT_OK;
  const NdbDictionary::Table tab(*ctx->getTab());
  const int rows = ctx->getNumRecords();
  const char* mgm = 0;//XXX ctx->getRemoteMgm();

  char tabname[100];
  strcpy(tabname, tab.getName());
  char indname[100];
  strcpy(indname, tabname);
  strcat(indname, "X1");

  (void)pDic->dropTable(tabname);

  NdbMgmHandle h = 0;
  NdbNodeBitmask dbmask;
  // entry n marks if row with PK n exists
  char* rowmask = new char [rows];
  memset(rowmask, 0, rows);
  int loop = 0;
  while (loop < loops)
  {
    CHECK2(rows > 0, "rows must be != 0");
    g_info << "loop " << loop << "<" << loops << endl;

    // at first loop connect to mgm
    if (loop == 0)
    {
      CHECK2((h = ndb_mgm_create_handle()) != 0, "mgm: failed to create handle");
      CHECK2(ndb_mgm_set_connectstring(h, mgm) == 0, ndb_mgm_get_latest_error_msg(h));
      CHECK2(ndb_mgm_connect(h, 0, 0, 0) == 0, ndb_mgm_get_latest_error_msg(h));
      g_info << "mgm: connected to " << (mgm ? mgm : "default") << endl;

      // make bitmask of DB nodes
      dbmask.clear();
      ndb_mgm_cluster_state* cs = 0;
      CHECK2((cs = ndb_mgm_get_status(h)) != 0, ndb_mgm_get_latest_error_msg(h));
      for (int j = 0; j < cs->no_of_nodes; j++)
      {
        ndb_mgm_node_state* ns = &cs->node_states[j];
        if (ns->node_type == NDB_MGM_NODE_TYPE_NDB)
        {
          CHECK2(ns->node_status == NDB_MGM_NODE_STATUS_STARTED, "node " << ns->node_id << " not started status " << ns->node_status);
          CHECK2(!dbmask.get(ns->node_id), "duplicate node id " << ns->node_id);
          dbmask.set(ns->node_id);
          g_info << "added DB node " << ns->node_id << endl;
        }
      }
      free(cs);
      CHECK2(result == NDBT_OK, "some DB nodes are not started");
      CHECK2(!dbmask.isclear(), "found no DB nodes");
    }

    // data memory pages after following events
    // 0-initial 1,2-create table,index 3-load 4-delete 5,6-drop index,table
    int pages[7];

    // initial
    CHECK2(get_data_memory_pages(h, dbmask, &pages[0]) == NDBT_OK, "failed");
    g_info << "initial pages " << pages[0] << endl;

    // create table
    g_info << "create table " << tabname << endl;
    const NdbDictionary::Table* pTab = 0;
    CHECK2(pDic->createTable(tab) == 0, pDic->getNdbError());
    CHECK2((pTab = pDic->getTable(tabname)) != 0, pDic->getNdbError());
    CHECK2(get_data_memory_pages(h, dbmask, &pages[1]) == NDBT_OK, "failed");
    g_info << "create table pages " << pages[1] << endl;

    // choice of index attributes is not relevant to this bug
    // choose one non-PK updateable column
    NdbDictionary::Index ind;
    ind.setName(indname);
    ind.setTable(tabname);
    ind.setType(NdbDictionary::Index::OrderedIndex);
    ind.setLogging(false);
    {
      HugoCalculator calc(*pTab);
      for (int j = 0; j < pTab->getNoOfColumns(); j++)
      {
        const NdbDictionary::Column* col = pTab->getColumn(j);
        if (col->getPrimaryKey() || calc.isUpdateCol(j))
          continue;
        //CHARSET_INFO* cs = col->getCharset();
        if (NdbSqlUtil::check_column_for_ordered_index(col->getType(), col->getCharset()) == 0)
        {
          ind.addColumn(*col);
          break;
        }
      }
    }
    CHECK2(ind.getNoOfColumns() == 1, "cannot use table " << tabname);

    // create index
    g_info << "create index " << indname << " on " << ind.getColumn(0)->getName() << endl;
    const NdbDictionary::Index* pInd = 0;
    CHECK2(pDic->createIndex(ind, *pTab) == 0, pDic->getNdbError());
    CHECK2((pInd = pDic->getIndex(indname, tabname)) != 0, pDic->getNdbError());
    CHECK2(get_data_memory_pages(h, dbmask, &pages[2]) == NDBT_OK, "failed");
    g_info << "create index pages " << pages[2] << endl;

    HugoTransactions trans(*pTab);

    // load all records
    g_info << "load records" << endl;
    CHECK2(trans.loadTable(pNdb, rows) == 0, trans.getNdbError());
    memset(rowmask, 1, rows);
    CHECK2(get_data_memory_pages(h, dbmask, &pages[3]) == NDBT_OK, "failed");
    g_info << "load records pages " << pages[3] << endl;

    // test index with random ops
    g_info << "test index ops" << endl;
    {
      HugoOperations ops(*pTab);
      for (int i = 0; i < rows; i++)
      {
        CHECK2(ops.startTransaction(pNdb) == 0, ops.getNdbError());
        for (int j = 0; j < 32; j++)
        {
          int n = rand() % rows;
          if (!rowmask[n])
          {
            CHECK2(ops.pkInsertRecord(pNdb, n) == 0, ops.getNdbError());
            rowmask[n] = 1;
          }
          else if (rand() % 2 == 0)
          {
            CHECK2(ops.pkDeleteRecord(pNdb, n) == 0, ops.getNdbError());
            rowmask[n] = 0;
          }
          else
          {
            CHECK2(ops.pkUpdateRecord(pNdb, n) == 0, ops.getNdbError());
          }
        }
        CHECK2(result == NDBT_OK, "index ops batch failed");
        CHECK2(ops.execute_Commit(pNdb) == 0, ops.getNdbError());
        ops.closeTransaction(pNdb);
      }
      CHECK2(result == NDBT_OK, "index ops failed");
    }

    // delete all records
    g_info << "delete records" << endl;
    CHECK2(trans.clearTable(pNdb) == 0, trans.getNdbError());
    memset(rowmask, 0, rows);
    CHECK2(get_data_memory_pages(h, dbmask, &pages[4]) == NDBT_OK, "failed");
    g_info << "delete records pages " << pages[4] << endl;

    // drop index
    g_info << "drop index" <<  endl;
    CHECK2(pDic->dropIndex(indname, tabname) == 0, pDic->getNdbError());
    CHECK2(get_data_memory_pages(h, dbmask, &pages[5]) == NDBT_OK, "failed");
    g_info << "drop index pages " << pages[5] << endl;

    // drop table
    g_info << "drop table" << endl;
    CHECK2(pDic->dropTable(tabname) == 0, pDic->getNdbError());
    CHECK2(get_data_memory_pages(h, dbmask, &pages[6]) == NDBT_OK, "failed");
    g_info << "drop table pages " << pages[6] << endl;

    // verify
    CHECK2(pages[1] == pages[0], "pages after create table " << pages[1]
                                  << " not == initial pages " << pages[0]);
    CHECK2(pages[2] == pages[0], "pages after create index " << pages[2]
                                  << " not == initial pages " << pages[0]);
    CHECK2(pages[3] >  pages[0], "pages after load " << pages[3]
                                  << " not >  initial pages " << pages[0]);
    CHECK2(pages[4] == pages[0], "pages after delete " << pages[4]
                                  << " not == initial pages " << pages[0]);
    CHECK2(pages[5] == pages[0], "pages after drop index " << pages[5]
                                  << " not == initial pages " << pages[0]);
    CHECK2(pages[6] == pages[0], "pages after drop table " << pages[6]
                                  << " not == initial pages " << pages[0]);

    loop++;

    // at last loop disconnect from mgm
    if (loop == loops)
    {
      CHECK2(ndb_mgm_disconnect(h) == 0, ndb_mgm_get_latest_error_msg(h));
      ndb_mgm_destroy_handle(&h);
      g_info << "mgm: disconnected" << endl;
    }
  }
  delete [] rowmask;

  return result;
}

#define CHK_RET_FAILED(x) if (!(x)) { ndbout_c("Failed on line: %u", __LINE__); return NDBT_FAILED; }

int
runBug12315582(NDBT_Context* ctx, NDBT_Step* step)
{
  const NdbDictionary::Table * pTab = ctx->getTab();
  Ndb* pNdb = GETNDB(step);
  NdbDictionary::Dictionary * dict = pNdb->getDictionary();

  const NdbDictionary::Index* pIdx= dict->getIndex(pkIdxName, pTab->getName());
  CHK_RET_FAILED(pIdx != 0);

  const NdbRecord * pRowRecord = pTab->getDefaultRecord();
  CHK_RET_FAILED(pRowRecord != 0);
  const NdbRecord * pIdxRecord = pIdx->getDefaultRecord();
  CHK_RET_FAILED(pIdxRecord != 0);

  const Uint32 len = NdbDictionary::getRecordRowLength(pRowRecord);
  Uint8 * pRow = new Uint8[len];
  bzero(pRow, len);

  HugoCalculator calc(* pTab);
  calc.equalForRow(pRow, pRowRecord, 0);

  NdbTransaction* pTrans = pNdb->startTransaction();
  CHK_RET_FAILED(pTrans != 0);

  const NdbOperation * pOp[2] = { 0, 0 };
  for (Uint32 i = 0; i<2; i++)
  {
    NdbInterpretedCode code;
    if (i == 0)
      code.interpret_exit_ok();
    else
      code.interpret_exit_nok();

    code.finalise();

    NdbOperation::OperationOptions opts;
    bzero(&opts, sizeof(opts));
    opts.optionsPresent = NdbOperation::OperationOptions::OO_INTERPRETED;
    opts.interpretedCode = &code;

    pOp[i] = pTrans->readTuple(pIdxRecord, (char*)pRow,
                               pRowRecord, (char*)pRow,
                               NdbOperation::LM_Read,
                               0,
                               &opts,
                               sizeof(opts));
    CHK_RET_FAILED(pOp[i]);
  }

  int res = pTrans->execute(Commit, AO_IgnoreError);

  CHK_RET_FAILED(res == 0);
  CHK_RET_FAILED(pOp[0]->getNdbError().code == 0);
  CHK_RET_FAILED(pOp[1]->getNdbError().code != 0);

  delete [] pRow;

  return NDBT_OK;
}

int
runBug60851(NDBT_Context* ctx, NDBT_Step* step)
{
  const NdbDictionary::Table * pTab = ctx->getTab();
  Ndb* pNdb = GETNDB(step);
  NdbDictionary::Dictionary * dict = pNdb->getDictionary();

  const NdbDictionary::Index* pIdx= dict->getIndex(pkIdxName, pTab->getName());
  CHK_RET_FAILED(pIdx != 0);

  const NdbRecord * pRowRecord = pTab->getDefaultRecord();
  CHK_RET_FAILED(pRowRecord != 0);
  const NdbRecord * pIdxRecord = pIdx->getDefaultRecord();
  CHK_RET_FAILED(pIdxRecord != 0);

  const Uint32 len = NdbDictionary::getRecordRowLength(pRowRecord);
  Uint8 * pRow = new Uint8[len];

  NdbTransaction* pTrans = pNdb->startTransaction();
  CHK_RET_FAILED(pTrans != 0);

  const NdbOperation * pOp[3] = { 0, 0, 0};
  for (Uint32 i = 0; i<3; i++)
  {
    NdbInterpretedCode code;
    if (i == 1)
      code.interpret_exit_nok();
    else
      code.interpret_exit_ok();

    code.finalise();

    bzero(pRow, len);
    HugoCalculator calc(* pTab);
    calc.equalForRow(pRow, pRowRecord, i);

    NdbOperation::OperationOptions opts;
    bzero(&opts, sizeof(opts));
    opts.optionsPresent = NdbOperation::OperationOptions::OO_INTERPRETED;
    opts.interpretedCode = &code;

    pOp[i] = pTrans->deleteTuple(pIdxRecord, (char*)pRow,
                                 pRowRecord, (char*)pRow,
                                 0,
                                 &opts,
                                 sizeof(opts));
    CHK_RET_FAILED(pOp[i]);
  }

  int res = pTrans->execute(Commit, AO_IgnoreError);

  CHK_RET_FAILED(res == 0);
  CHK_RET_FAILED(pOp[0]->getNdbError().code == 0);
  CHK_RET_FAILED(pOp[1]->getNdbError().code != 0);
  CHK_RET_FAILED(pOp[2]->getNdbError().code == 0);

  delete [] pRow;

  return NDBT_OK;
}

static
const int
deferred_errors[] = {
  5064, 0,
  5065, 0,
  5066, 0,
  5067, 0,
  5068, 0,
  5069, 0,
  5070, 0,
  5071, 0,
  5072, 1,
  8090, 0,
  8091, 0,
  8092, 2, // connected tc
  0, 0 // trailer
};

int
runTestDeferredError(NDBT_Context* ctx, NDBT_Step* step)
{
  NdbRestarter res;
  Ndb* pNdb = GETNDB(step);
  const NdbDictionary::Table* pTab = ctx->getTab();

  const int rows = ctx->getNumRecords();

  const NdbRecord * pRowRecord = pTab->getDefaultRecord();
  CHK_RET_FAILED(pRowRecord != 0);

  const Uint32 len = NdbDictionary::getRecordRowLength(pRowRecord);
  Uint8 * pRow = new Uint8[len];

  for (int i = 0; deferred_errors[i] != 0; i += 2)
  {
    const int errorno = deferred_errors[i];
    const int nodefail = deferred_errors[i+1];

    for (int j = 0; j<3; j++)
    {
      NdbTransaction* pTrans = pNdb->startTransaction();
      CHK_RET_FAILED(pTrans != 0);

      int nodeId =
        nodefail == 0 ? 0 :
        nodefail == 1 ? res.getNode(NdbRestarter::NS_RANDOM) :
        nodefail == 2 ? pTrans->getConnectedNodeId() :
        0;

      ndbout_c("errorno: %u(nf: %u - %u) j: %u : %s", errorno,
               nodefail, nodeId, j,
               j == 0 ? "test before error insert" :
               j == 1 ? "test with error insert" :
               j == 2 ? "test after error insert" :
               "");
      if (j == 0 || j == 2)
      {
        // First time succeed
        // Last time succeed
      }
      else if (nodefail == 0)
      {
        CHK_RET_FAILED(res.insertErrorInAllNodes(errorno) == 0);
      }
      else
      {
        int val2[] = { DumpStateOrd::CmvmiSetRestartOnErrorInsert, 1 };
        CHK_RET_FAILED(res.dumpStateOneNode(nodeId, val2, 2) == 0);
        CHK_RET_FAILED(res.insertErrorInNode(nodeId, errorno) == 0);
      }

      for (int rowNo = 0; rowNo < 100; rowNo++)
      {
        int rowId = rand() % rows;
        bzero(pRow, len);

        HugoCalculator calc(* pTab);
        calc.setValues(pRow, pRowRecord, rowId, rand());

        NdbOperation::OperationOptions opts;
        bzero(&opts, sizeof(opts));
        opts.optionsPresent =
          NdbOperation::OperationOptions::OO_DEFERRED_CONSTAINTS;

        const NdbOperation * pOp = pTrans->updateTuple(pRowRecord, (char*)pRow,
                                                       pRowRecord, (char*)pRow,
                                                       0,
                                                       &opts,
                                                       sizeof(opts));
        CHK_RET_FAILED(pOp != 0);
      }

      int result = pTrans->execute(Commit, AO_IgnoreError);
      if (j == 0 || j == 2)
      {
        CHK_RET_FAILED(result == 0);
      }
      else
      {
        CHK_RET_FAILED(result != 0);
      }
      pTrans->close();


      if (j == 0 || j == 2)
      {
      }
      else
      {
        if (nodefail)
        {
          ndbout_c("  waiting for %u to enter not-started", nodeId);
          // Wait for a node to enter not-started
          CHK_RET_FAILED(res.waitNodesNoStart(&nodeId, 1) == 0);

          ndbout_c("  starting all");
          CHK_RET_FAILED(res.startAll() == 0);
          ndbout_c("  wait cluster started");
          CHK_RET_FAILED(res.waitClusterStarted() == 0);
          ndbout_c("  cluster started");
        }
        CHK_RET_FAILED(res.insertErrorInAllNodes(0) == 0);
      }
    }
  }

  delete [] pRow;

  return NDBT_OK;
}

int
runMixedDML(NDBT_Context* ctx, NDBT_Step* step)
{
  Ndb* pNdb = GETNDB(step);
  const NdbDictionary::Table* pTab = ctx->getTab();

  unsigned seed = (unsigned)NdbTick_CurrentMillisecond();

  const int rows = ctx->getNumRecords();
  const int loops = 10 * ctx->getNumLoops();
  const int until_stopped = ctx->getProperty("UntilStopped");
  const int deferred = ctx->getProperty("Deferred");
  const int batch = ctx->getProperty("Batch", Uint32(50));

  const NdbRecord * pRowRecord = pTab->getDefaultRecord();
  CHK_RET_FAILED(pRowRecord != 0);

  const Uint32 len = NdbDictionary::getRecordRowLength(pRowRecord);
  Uint8 * pRow = new Uint8[len];

  int count_ok = 0;
  int count_failed = 0;
  for (int i = 0; i < loops || (until_stopped && !ctx->isTestStopped()); i++)
  {
    NdbTransaction* pTrans = pNdb->startTransaction();
    CHK_RET_FAILED(pTrans != 0);

    int lastrow = 0;
    int result = 0;
    for (int rowNo = 0; rowNo < batch; rowNo++)
    {
      int left = rows - lastrow;
      int rowId = lastrow;
      if (left)
      {
        rowId += ndb_rand_r(&seed) % (left / 10 + 1);
      }
      else
      {
        break;
      }
      lastrow = rowId;

      bzero(pRow, len);

      HugoCalculator calc(* pTab);
      calc.setValues(pRow, pRowRecord, rowId, rand());

      NdbOperation::OperationOptions opts;
      bzero(&opts, sizeof(opts));
      if (deferred)
      {
        opts.optionsPresent =
          NdbOperation::OperationOptions::OO_DEFERRED_CONSTAINTS;
      }

      const NdbOperation* pOp = 0;
      switch(ndb_rand_r(&seed) % 3){
      case 0:
        pOp = pTrans->writeTuple(pRowRecord, (char*)pRow,
                                 pRowRecord, (char*)pRow,
                                 0,
                                 &opts,
                                 sizeof(opts));
        break;
      case 1:
        pOp = pTrans->deleteTuple(pRowRecord, (char*)pRow,
                                  pRowRecord, (char*)pRow,
                                  0,
                                  &opts,
                                  sizeof(opts));
        break;
      case 2:
        pOp = pTrans->updateTuple(pRowRecord, (char*)pRow,
                                  pRowRecord, (char*)pRow,
                                  0,
                                  &opts,
                                  sizeof(opts));
        break;
      }
      CHK_RET_FAILED(pOp != 0);
      result = pTrans->execute(NoCommit, AO_IgnoreError);
      if (result != 0)
      {
        goto found_error;
      }
    }

    result = pTrans->execute(Commit, AO_IgnoreError);
    if (result != 0)
    {
  found_error:
      count_failed++;
      NdbError err = pTrans->getNdbError();
      ndbout << err << endl;
      CHK_RET_FAILED(err.code == 1235 ||
                     err.code == 1236 ||
                     err.code == 5066 ||
                     err.status == NdbError::TemporaryError ||
                     err.classification == NdbError::NoDataFound ||
                     err.classification == NdbError::ConstraintViolation);
    }
    else
    {
      count_ok++;
    }
    pTrans->close();
  }

  ndbout_c("count_ok: %d count_failed: %d",
           count_ok, count_failed);
  delete [] pRow;

  return NDBT_OK;
}

int
runDeferredError(NDBT_Context* ctx, NDBT_Step* step)
{
  NdbRestarter res;

  for (int l = 0; l<ctx->getNumLoops() && !ctx->isTestStopped(); l++)
  {
    for (int i = 0; deferred_errors[i] != 0 && !ctx->isTestStopped(); i += 2)
    {
      const int errorno = deferred_errors[i];
      const int nodefail = deferred_errors[i+1];

      int nodeId = res.getNode(NdbRestarter::NS_RANDOM);

      ndbout_c("errorno: %u (nf: %u - %u)",
               errorno,
               nodefail, nodeId);

      if (nodefail == 0)
      {
        CHK_RET_FAILED(res.insertErrorInNode(nodeId, errorno) == 0);
        NdbSleep_MilliSleep(300);
        CHK_RET_FAILED(res.insertErrorInNode(nodeId, errorno) == 0);
      }
      else
      {
        int val2[] = { DumpStateOrd::CmvmiSetRestartOnErrorInsert, 1 };
        CHK_RET_FAILED(res.dumpStateOneNode(nodeId, val2, 2) == 0);
        CHK_RET_FAILED(res.insertErrorInNode(nodeId, errorno) == 0);
        ndbout_c("  waiting for %u to enter not-started", nodeId);
        // Wait for a node to enter not-started
        CHK_RET_FAILED(res.waitNodesNoStart(&nodeId, 1) == 0);

        ndbout_c("  starting all");
        CHK_RET_FAILED(res.startAll() == 0);
        ndbout_c("  wait cluster started");
        CHK_RET_FAILED(res.waitClusterStarted() == 0);
        ndbout_c("  cluster started");
      }
    }
  }

  ctx->stopTest();
  return NDBT_OK;
}

NDBT_TESTSUITE(testIndex);
TESTCASE("CreateAll", 
	 "Test that we can create all various indexes on each table\n"
	 "Then drop the indexes\n"){
  INITIALIZER(runCreateIndexes);
}
TESTCASE("CreateAll_O",
	 "Test that we can create all various indexes on each table\n"
	 "Then drop the indexes\n"){
  TC_PROPERTY("OrderedIndex", 1);
  TC_PROPERTY("LoggedIndexes", (unsigned)0);
  INITIALIZER(runCreateIndexes);
}
TESTCASE("InsertDeleteGentle", 
	 "Create one index, then perform insert and delete in the table\n"
	 "loop number of times. Use batch size 1."){
  TC_PROPERTY("BatchSize", 1);
  INITIALIZER(runInsertDelete);
  FINALIZER(runClearTable);
}
TESTCASE("InsertDeleteGentle_O",
	 "Create one index, then perform insert and delete in the table\n"
	 "loop number of times. Use batch size 1."){
  TC_PROPERTY("OrderedIndex", 1);
  TC_PROPERTY("LoggedIndexes", (unsigned)0);
  TC_PROPERTY("BatchSize", 1);
  INITIALIZER(runInsertDelete);
  FINALIZER(runClearTable);
}
TESTCASE("InsertDelete", 
	 "Create one index, then perform insert and delete in the table\n"
	 "loop number of times. Use batchsize 512 to stress db more"){
  TC_PROPERTY("BatchSize", 512);
  INITIALIZER(runInsertDelete);
  FINALIZER(runClearTable);

}
TESTCASE("InsertDelete_O", 
	 "Create one index, then perform insert and delete in the table\n"
	 "loop number of times. Use batchsize 512 to stress db more"){
  TC_PROPERTY("OrderedIndex", 1);
  TC_PROPERTY("LoggedIndexes", (unsigned)0);
  TC_PROPERTY("BatchSize", 512);
  INITIALIZER(runInsertDelete);
  FINALIZER(runClearTable);

}
TESTCASE("CreateLoadDropGentle", 
	 "Try to create, drop and load various indexes \n"
	 "on table loop number of times.Usa batch size 1.\n"){
  TC_PROPERTY("BatchSize", 1);
  INITIALIZER(runCreateLoadDropIndex);
}
TESTCASE("CreateLoadDropGentle_O", 
	 "Try to create, drop and load various indexes \n"
	 "on table loop number of times.Usa batch size 1.\n"){
  TC_PROPERTY("OrderedIndex", 1);
  TC_PROPERTY("LoggedIndexes", (unsigned)0);
  TC_PROPERTY("BatchSize", 1);
  INITIALIZER(runCreateLoadDropIndex);
}
TESTCASE("CreateLoadDrop", 
	 "Try to create, drop and load various indexes \n"
	 "on table loop number of times. Use batchsize 512 to stress db more\n"){
  TC_PROPERTY("BatchSize", 512);
  INITIALIZER(runCreateLoadDropIndex);
}
TESTCASE("CreateLoadDrop_O", 
	 "Try to create, drop and load various indexes \n"
	 "on table loop number of times. Use batchsize 512 to stress db more\n"){
  TC_PROPERTY("OrderedIndex", 1);
  TC_PROPERTY("LoggedIndexes", (unsigned)0);
  TC_PROPERTY("BatchSize", 512);
  INITIALIZER(runCreateLoadDropIndex);
}
TESTCASE("NFNR1", 
	 "Test that indexes are correctly maintained during node fail and node restart"){ 
  TC_PROPERTY("LoggedIndexes", (unsigned)0);
  TC_PROPERTY("PauseThreads", 2);
  INITIALIZER(runClearTable);
  INITIALIZER(createRandomIndex);
  INITIALIZER(runLoadTable);
  STEP(runRestarts);
  STEP(runTransactions1);
  STEP(runTransactions1);
  FINALIZER(runVerifyIndex);
  FINALIZER(createRandomIndex_Drop);
  FINALIZER(runClearTable);
}
TESTCASE("NFNR1_O", 
	 "Test that indexes are correctly maintained during node fail and node restart"){ 
  TC_PROPERTY("OrderedIndex", 1);
  TC_PROPERTY("LoggedIndexes", (unsigned)0);
  TC_PROPERTY("PauseThreads", 2);
  INITIALIZER(runClearTable);
  INITIALIZER(createRandomIndex);
  INITIALIZER(runLoadTable);
  STEP(runRestarts);
  STEP(runTransactions1);
  STEP(runTransactions1);
  FINALIZER(runVerifyIndex);
  FINALIZER(createRandomIndex_Drop);
  FINALIZER(runClearTable);
}
TESTCASE("NFNR2", 
	 "Test that indexes are correctly maintained during node fail and node restart"){ 
  TC_PROPERTY("LoggedIndexes", (unsigned)0);
  TC_PROPERTY("PauseThreads", 2);
  INITIALIZER(runClearTable);
  INITIALIZER(createRandomIndex);
  INITIALIZER(createPkIndex);
  INITIALIZER(runLoadTable);
  STEP(runRestarts);
  STEP(runTransactions2);
  STEP(runTransactions2);
  FINALIZER(runVerifyIndex);
  FINALIZER(createRandomIndex_Drop);
  FINALIZER(createPkIndex_Drop);
  FINALIZER(runClearTable);
}
TESTCASE("NFNR2_O", 
	 "Test that indexes are correctly maintained during node fail and node restart"){ 
  TC_PROPERTY("OrderedIndex", 1);
  TC_PROPERTY("LoggedIndexes", (unsigned)0);
  TC_PROPERTY("PauseThreads", 1);
  INITIALIZER(runClearTable);
  INITIALIZER(createRandomIndex);
  INITIALIZER(createPkIndex);
  INITIALIZER(runLoadTable);
  STEP(runRestarts);
  STEP(runTransactions2);
  //STEP(runTransactions2);
  FINALIZER(runVerifyIndex);
  FINALIZER(createRandomIndex_Drop);
  FINALIZER(createPkIndex_Drop);
  FINALIZER(runClearTable);
}
TESTCASE("NFNR3", 
	 "Test that indexes are correctly maintained during node fail and node restart"){ 
  TC_PROPERTY("LoggedIndexes", (unsigned)0);
  TC_PROPERTY("PauseThreads", 2);
  INITIALIZER(runClearTable);
  INITIALIZER(createRandomIndex);
  INITIALIZER(createPkIndex);
  STEP(runRestarts);
  STEP(runTransactions3);
  STEP(runVerifyIndex);
  FINALIZER(runVerifyIndex);
  FINALIZER(createPkIndex_Drop);
  FINALIZER(createRandomIndex_Drop);
  FINALIZER(runClearTable);
}
TESTCASE("NFNR3_O", 
	 "Test that indexes are correctly maintained during node fail and node restart"){ 
  TC_PROPERTY("OrderedIndex", 1);
  TC_PROPERTY("LoggedIndexes", (unsigned)0);
  TC_PROPERTY("PauseThreads", 2);
  INITIALIZER(runClearTable);
  INITIALIZER(createRandomIndex);
  INITIALIZER(createPkIndex);
  STEP(runRestarts);
  STEP(runTransactions3);
  STEP(runVerifyIndex);
  FINALIZER(runVerifyIndex);
  FINALIZER(createPkIndex_Drop);
  FINALIZER(createRandomIndex_Drop);
  FINALIZER(runClearTable);
}
TESTCASE("NFNR4", 
	 "Test that indexes are correctly maintained during node fail and node restart"){ 
  TC_PROPERTY("LoggedIndexes", (unsigned)0);
  TC_PROPERTY("PauseThreads", 4);
  INITIALIZER(runClearTable);
  INITIALIZER(createRandomIndex);
  INITIALIZER(createPkIndex);
  INITIALIZER(runLoadTable);
  STEP(runRestarts);
  STEP(runTransactions1);
  STEP(runTransactions1);
  STEP(runTransactions2);
  STEP(runTransactions2);
  FINALIZER(runVerifyIndex);
  FINALIZER(createRandomIndex_Drop);
  FINALIZER(createPkIndex_Drop);
  FINALIZER(runClearTable);
}
TESTCASE("NFNR4_O", 
	 "Test that indexes are correctly maintained during node fail and node restart"){ 
  TC_PROPERTY("OrderedIndex", 1);
  TC_PROPERTY("LoggedIndexes", (unsigned)0);
  TC_PROPERTY("PauseThreads", 4);
  INITIALIZER(runClearTable);
  INITIALIZER(createRandomIndex);
  INITIALIZER(createPkIndex);
  INITIALIZER(runLoadTable);
  STEP(runRestarts);
  STEP(runTransactions1);
  STEP(runTransactions1);
  STEP(runTransactions2);
  STEP(runTransactions2);
  FINALIZER(runVerifyIndex);
  FINALIZER(createRandomIndex_Drop);
  FINALIZER(createPkIndex_Drop);
  FINALIZER(runClearTable);
}
TESTCASE("NFNR5", 
	 "Test that indexes are correctly maintained during node fail and node restart"){ 
  TC_PROPERTY("LoggedIndexes", (unsigned)0);
  TC_PROPERTY("BatchSize", (unsigned)1);
  INITIALIZER(runClearTable);
  INITIALIZER(createRandomIndex);
  INITIALIZER(createPkIndex);
  INITIALIZER(runLoadTable);
  STEP(runLQHKEYREF);
  STEP(runTransactions1);
  STEP(runTransactions1);
  STEP(runTransactions2);
  STEP(runTransactions2);
  FINALIZER(runVerifyIndex);
  FINALIZER(createRandomIndex_Drop);
  FINALIZER(createPkIndex_Drop);
  FINALIZER(runClearTable);
}
TESTCASE("NFNR5_O", 
	 "Test that indexes are correctly maintained during node fail and node restart"){ 
  TC_PROPERTY("OrderedIndex", 1);
  TC_PROPERTY("LoggedIndexes", (unsigned)0);
  TC_PROPERTY("BatchSize", (unsigned)1);
  INITIALIZER(runClearTable);
  INITIALIZER(createRandomIndex);
  INITIALIZER(createPkIndex);
  INITIALIZER(runLoadTable);
  STEP(runLQHKEYREF);
  STEP(runTransactions1);
  STEP(runTransactions1);
  STEP(runTransactions2);
  STEP(runTransactions2);
  FINALIZER(runVerifyIndex);
  FINALIZER(createRandomIndex_Drop);
  FINALIZER(createPkIndex_Drop);
  FINALIZER(runClearTable);
}
TESTCASE("SR1", 
	 "Test that indexes are correctly maintained during SR"){ 
  INITIALIZER(runClearTable);
  INITIALIZER(createRandomIndex);
  INITIALIZER(createPkIndex);
  STEP(runSystemRestart1);
  FINALIZER(runVerifyIndex);
  FINALIZER(createPkIndex_Drop);
  FINALIZER(createRandomIndex_Drop);
  FINALIZER(runClearTable);
}
TESTCASE("MixedTransaction", 
	 "Test mixing of index and normal operations"){ 
  TC_PROPERTY("LoggedIndexes", (unsigned)0);
  INITIALIZER(runClearTable);
  INITIALIZER(createPkIndex);
  INITIALIZER(runLoadTable);
  STEP(runMixed1);
  FINALIZER(createPkIndex_Drop);
  FINALIZER(runClearTable);
}
TESTCASE("MixedTransaction2", 
	 "Test mixing of index and normal operations with batching"){ 
  TC_PROPERTY("LoggedIndexes", (unsigned)0);
  INITIALIZER(runClearTable);
  INITIALIZER(createPkIndex);
  INITIALIZER(runLoadTable);
  STEP(runMixed2);
  FINALIZER(createPkIndex_Drop);
  FINALIZER(runClearTable);
}
TESTCASE("SR1_O", 
	 "Test that indexes are correctly maintained during SR"){ 
  TC_PROPERTY("OrderedIndex", 1);
  TC_PROPERTY("LoggedIndexes", (unsigned)0);
  INITIALIZER(runClearTable);
  INITIALIZER(createRandomIndex);
  INITIALIZER(createPkIndex);
  STEP(runSystemRestart1);
  FINALIZER(runVerifyIndex);
  FINALIZER(createPkIndex_Drop);
  FINALIZER(createRandomIndex_Drop);
  FINALIZER(runClearTable);
}
TESTCASE("BuildDuring", 
	 "Test that index build when running transactions work"){ 
  TC_PROPERTY("OrderedIndex", (unsigned)0);
  TC_PROPERTY("LoggedIndexes", (unsigned)0);
  TC_PROPERTY("Threads", 1); // # runTransactions4
  TC_PROPERTY("BatchSize", 1);
  INITIALIZER(runClearTable);
  STEP(runBuildDuring);
  STEP(runTransactions4);
  //STEP(runTransactions4);
  FINALIZER(runClearTable);
}
TESTCASE("BuildDuring2",
	 "Test that index build when running transactions work"){
  TC_PROPERTY("OrderedIndex", (unsigned)0);
  TC_PROPERTY("LoggedIndexes", (unsigned)0);
  TC_PROPERTY("BatchSize", 1);
  TC_PROPERTY("UntilStopped", Uint32(1));
  INITIALIZER(runClearTable);
  STEP(runBuildDuring);
  STEPS(runMixedDML, 3);
  FINALIZER(runClearTable);
}
TESTCASE("BuildDuring_O", 
	 "Test that index build when running transactions work"){ 
  TC_PROPERTY("OrderedIndex", (unsigned)1);
  TC_PROPERTY("LoggedIndexes", (unsigned)0);
  TC_PROPERTY("Threads", 1); // # runTransactions4
  INITIALIZER(runClearTable);
  STEP(runBuildDuring);
  STEP(runTransactions4);
  //STEP(runTransactions4);
  FINALIZER(runClearTable);
}
TESTCASE("UniqueNull", 
	 "Test that unique indexes and nulls"){ 
  TC_PROPERTY("LoggedIndexes", (unsigned)0);
  INITIALIZER(runClearTable);
  INITIALIZER(createRandomIndex);
  INITIALIZER(createPkIndex);
  INITIALIZER(runLoadTable);
  STEP(runTransactions1);
  STEP(runTransactions2);
  STEP(runUniqueNullTransactions);
  FINALIZER(runVerifyIndex);
  FINALIZER(createRandomIndex_Drop);
  FINALIZER(createPkIndex_Drop);
  FINALIZER(runClearTable);
}
TESTCASE("Bug21384", 
	 "Test that unique indexes and nulls"){ 
  TC_PROPERTY("LoggedIndexes", (unsigned)0);
  INITIALIZER(runClearTable);
  INITIALIZER(createPkIndex);
  INITIALIZER(runLoadTable);
  STEP(runBug21384);
  FINALIZER(createPkIndex_Drop);
  FINALIZER(runClearTable);
}
TESTCASE("Bug25059", 
	 "Test that unique indexes and nulls"){ 
  TC_PROPERTY("LoggedIndexes", (unsigned)0);
  INITIALIZER(createPkIndex);
  INITIALIZER(runLoadTable);
  STEP(runBug25059);
  FINALIZER(createPkIndex_Drop);
}
TESTCASE("Bug28804",
	 "Test behaviour on out of TransactionBufferMemory for index lookup"){
  TC_PROPERTY("LoggedIndexes", (unsigned)0);
  INITIALIZER(runClearTable);
  INITIALIZER(createPkIndex);
  INITIALIZER(runLoadTable);
  STEP(runBug28804);
  FINALIZER(createPkIndex_Drop);
  FINALIZER(runClearTable);
}
TESTCASE("Bug28804_ATTRINFO",
	 "Test behaviour on out of TransactionBufferMemory for index lookup"
         " in saveINDXATTRINFO"){
  TC_PROPERTY("LoggedIndexes", (unsigned)0);
  INITIALIZER(runClearTable);
  INITIALIZER(createPkIndex);
  INITIALIZER(runLoadTable);
  STEP(runBug28804_ATTRINFO);
  FINALIZER(createPkIndex_Drop);
  FINALIZER(runClearTable);
}
TESTCASE("Bug46069", ""){
  TC_PROPERTY("OrderedIndex", 1);
  TC_PROPERTY("THREADS", 12);
  TC_PROPERTY("LoggedIndexes", Uint32(0));
  INITIALIZER(createPkIndex);
  STEP(runBug46069);
  STEPS(runBug46069_pkdel, 10);
  STEPS(runBug46069_scandel, 2);
  FINALIZER(createPkIndex_Drop);
}
TESTCASE("ConstraintDetails",
         "Test that the details part of the returned NdbError is as "
         "expected"){
  INITIALIZER(runConstraintDetails);
}
TESTCASE("Bug50118", ""){
  TC_PROPERTY("LoggedIndexes", (unsigned)0);
  INITIALIZER(runClearTable);
  INITIALIZER(runLoadTable);
  INITIALIZER(createPkIndex);
  STEP(runReadIndexUntilStopped);
  STEP(runReadIndexUntilStopped);
  STEP(runReadIndexUntilStopped);
  STEP(runBug50118);
  FINALIZER(createPkIndex_Drop);
  FINALIZER(runClearTable);
}
TESTCASE("FireTrigOverload", ""){
  TC_PROPERTY("LoggedIndexes", (unsigned)0);
  TC_PROPERTY("NotOnlyPkId", (unsigned)1); // Index must be non PK to fire triggers
  TC_PROPERTY(NDBT_TestCase::getStepThreadStackSizePropName(), 128*1024);
  INITIALIZER(createRandomIndex);
  INITIALIZER(runClearTable);
  STEP(runTrigOverload);
  FINALIZER(runClearError);
  FINALIZER(createRandomIndex_Drop);
}
TESTCASE("DeferredError",
         "Test with deferred unique index handling and error inserts")
{
  TC_PROPERTY("LoggedIndexes", Uint32(0));
  TC_PROPERTY("OrderedIndex", Uint32(0));
  INITIALIZER(createPkIndex);
  INITIALIZER(runLoadTable);
  STEP(runTestDeferredError);
  FINALIZER(createPkIndex_Drop);
}
TESTCASE("DeferredMixedLoad",
         "Test mixed load of DML with deferred indexes")
{
  TC_PROPERTY("LoggedIndexes", Uint32(0));
  TC_PROPERTY("OrderedIndex", Uint32(0));
  TC_PROPERTY("UntilStopped", Uint32(0));
  TC_PROPERTY("Deferred", Uint32(1));
  INITIALIZER(createPkIndex);
  INITIALIZER(runLoadTable);
  STEPS(runMixedDML, 10);
  FINALIZER(createPkIndex_Drop);
}
TESTCASE("DeferredMixedLoadError",
         "Test mixed load of DML with deferred indexes")
{
  TC_PROPERTY("LoggedIndexes", Uint32(0));
  TC_PROPERTY("OrderedIndex", Uint32(0));
  TC_PROPERTY("UntilStopped", Uint32(1));
  TC_PROPERTY("Deferred", Uint32(1));
  INITIALIZER(createPkIndex);
  INITIALIZER(runLoadTable);
  STEPS(runMixedDML, 4);
  STEP(runDeferredError);
  FINALIZER(createPkIndex_Drop);
}
TESTCASE("NF_DeferredMixed",
         "Test mixed load of DML with deferred indexes")
{
  TC_PROPERTY("LoggedIndexes", Uint32(0));
  TC_PROPERTY("OrderedIndex", Uint32(0));
  TC_PROPERTY("UntilStopped", Uint32(1));
  TC_PROPERTY("Deferred", Uint32(1));
  INITIALIZER(createPkIndex);
  INITIALIZER(runLoadTable);
  STEPS(runMixedDML, 4);
  STEP(runRestarts);
  FINALIZER(createPkIndex_Drop);
}
TESTCASE("NF_Mixed",
         "Test mixed load of DML")
{
  TC_PROPERTY("LoggedIndexes", Uint32(0));
  TC_PROPERTY("OrderedIndex", Uint32(0));
  TC_PROPERTY("UntilStopped", Uint32(1));
  INITIALIZER(createPkIndex);
  INITIALIZER(runLoadTable);
  STEPS(runMixedDML, 4);
  STEP(runRestarts);
  FINALIZER(createPkIndex_Drop);
}
TESTCASE("Bug56829",
         "Return empty ordered index nodes to index fragment "
         "so that empty fragment pages can be freed"){
  STEP(runBug56829);
}
TESTCASE("Bug12315582", "")
{
  TC_PROPERTY("LoggedIndexes", Uint32(0));
  TC_PROPERTY("OrderedIndex", Uint32(0));
  INITIALIZER(createPkIndex);
  INITIALIZER(runLoadTable);
  INITIALIZER(runBug12315582);
  FINALIZER(createPkIndex_Drop);
}
TESTCASE("Bug60851", "")
{
  TC_PROPERTY("LoggedIndexes", Uint32(0));
  TC_PROPERTY("OrderedIndex", Uint32(0));
  INITIALIZER(createPkIndex);
  INITIALIZER(runLoadTable);
  INITIALIZER(runBug60851);
  FINALIZER(createPkIndex_Drop);
}
TESTCASE("RefreshWithOrderedIndex",
         "Refresh tuples with ordered index(es)")
{
  TC_PROPERTY("OrderedIndex", 1);
  TC_PROPERTY("LoggedIndexes", Uint32(0));
  INITIALIZER(createPkIndex);
  INITIALIZER(runRefreshTupleAbort);
  FINALIZER(createPkIndex_Drop);
  FINALIZER(runClearTable);
}
NDBT_TESTSUITE_END(testIndex);

int main(int argc, const char** argv){
  ndb_init();
  NDBT_TESTSUITE_INSTANCE(testIndex);
  return testIndex.execute(argc, argv);
}

template class Vector<Attrib*>;<|MERGE_RESOLUTION|>--- conflicted
+++ resolved
@@ -177,8 +177,6 @@
       }
     }
 
-<<<<<<< HEAD
-=======
     if (attr->numAttribs + pTab->getNoOfPrimaryKeys() >
         NDB_MAX_ATTRIBUTES_IN_INDEX)
     {
@@ -186,7 +184,6 @@
       goto skip;
     }
 
->>>>>>> e6ffef75
     tmp.push_back(attr);
 skip:
     (void)1;
